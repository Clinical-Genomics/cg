--- conflicted
+++ resolved
@@ -28,13 +28,7 @@
 lxml
 python-dateutil
 cyvcf2<0.10.0
-<<<<<<< HEAD
-pymongo==3.6.0
-numpy
-Cython
-=======
 pymongo<3.7
->>>>>>> dd9d8e58
 
 # apps
 genologics
