--- conflicted
+++ resolved
@@ -33,12 +33,8 @@
 pandas
 paramiko
 petname
-<<<<<<< HEAD
 psutil
-pydantic>2.0
-=======
 pydantic>=2.4
->>>>>>> a8b8688b
 python-dateutil
 pyyaml
 setuptools>=39.2.0      # due to WeasyPrint 45, tinycss2 1.0.1 and cairocffi file-.cairocffi-VERSION
