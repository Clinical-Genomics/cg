# database
Alchy
pymysql
SQLAlchemy<1.4

# cli
Click<7.0

# server
blinker
Flask-Admin
Flask-Alchy
Flask-CORS
Flask-Dance
Flask-SQLAlchemy==2.1
Flask>=1.1.1                # versioned due to setup.py install misselecting Flask-SQLAlchemy otherwise
google-auth
gunicorn
requests[security]
requests_cache
werkzeug<1.0.0              # due to breaking changes in 1.0.0

# utils
alive_progress
ansi
cgmodels>=0.7
coloredlogs
email-validator
lxml
marshmallow>3               # due to code expects behaviour from >3
<<<<<<< HEAD
markupsafe<2.1              # due to soft_unicode import error from markupsafe
=======
markupsafe<2.1            # due to soft_unicode import error from markupsafe
>>>>>>> 6cc5a201
openpyxl
packaging
pandas
paramiko
petname
pydantic
python-dateutil
pyyaml
setuptools>=39.2.0      # due to WeasyPrint 45, tinycss2 1.0.1 and cairocffi file-.cairocffi-VERSION
tabulate
typing_extensions
wtforms<3.0.0          # wtforms.compat missing in 3.0.0

# apps
genologics
housekeeper>=2.5<|MERGE_RESOLUTION|>--- conflicted
+++ resolved
@@ -28,11 +28,7 @@
 email-validator
 lxml
 marshmallow>3               # due to code expects behaviour from >3
-<<<<<<< HEAD
-markupsafe<2.1              # due to soft_unicode import error from markupsafe
-=======
 markupsafe<2.1            # due to soft_unicode import error from markupsafe
->>>>>>> 6cc5a201
 openpyxl
 packaging
 pandas
