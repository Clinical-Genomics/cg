"""Utility functions to simply add test data in a cg store"""
import logging
from datetime import datetime
from typing import List

from cg.apps.hk import HousekeeperAPI
from cg.constants import Pipeline
from cg.store import Store, models
from housekeeper.store import models as hk_models

LOG = logging.getLogger(__name__)


class StoreHelpers:
    """Class to hold helper functions that needs to be used all over"""

    @staticmethod
    def ensure_hk_bundle(
        store: HousekeeperAPI, bundle_data: dict, include: bool = False
    ) -> hk_models.Bundle:
        """Utility function to add a bundle of information to a housekeeper api"""
        bundle_exists = False
        for bundle in store.bundles():
            if bundle.name != bundle_data["name"]:
                continue
            bundle_exists = True
        if not bundle_exists:
            _bundle, _version = store.add_bundle(bundle_data)
            store.add_commit(_bundle, _version)
        if include:
            store.include(_version)
        return _bundle

    def ensure_hk_version(self, store: HousekeeperAPI, bundle_data: dict) -> hk_models.Version:
        """Utility function to return existing or create an version for tests"""
        _bundle = self.ensure_hk_bundle(store, bundle_data)
        _version = store.last_version(_bundle.name)
        return _version

    def ensure_application_version(
        self,
        store: Store,
        application_tag: str = "dummy_tag",
        application_type: str = "wgs",
        is_external: bool = False,
        is_rna: bool = False,
        description: str = None,
        sequencing_depth: int = None,
        is_accredited: bool = False,
    ) -> models.ApplicationVersion:
        """Utility function to return existing or create application version for tests"""
        if is_rna:
            application_tag = "rna_tag"
            application_type = "wts"

        application = store.application(tag=application_tag)
        if not application:
            application = self.add_application(
                store,
                application_tag,
                application_type,
                is_external=is_external,
                description=description,
                is_accredited=is_accredited,
                sequencing_depth=sequencing_depth,
            )

        prices = {"standard": 10, "priority": 20, "express": 30, "research": 5}
        version = store.application_version(application, 1)
        if not version:
            version = store.add_version(application, 1, valid_from=datetime.now(), prices=prices)

            store.add_commit(version)
        return version

    @staticmethod
    def add_application(
        store: Store,
        application_tag: str = "dummy_tag",
        application_type: str = "wgs",
        description: str = None,
        is_accredited: bool = False,
        is_external: bool = False,
        **kwargs,
    ) -> models.Application:
        """Utility function to add a application to a store"""
        application = store.application(tag=application_tag)
        if application:
            return application

        if not description:
            description = "dummy_description"
        application = store.add_application(
            tag=application_tag,
            category=application_type,
            description=description,
            percent_kth=80,
            is_accredited=is_accredited,
            limitations="A limitation",
            is_external=is_external,
            **kwargs,
        )
        store.add_commit(application)
        return application

    @staticmethod
    def ensure_bed_version(store: Store, bed_name: str = "dummy_bed") -> models.ApplicationVersion:
        """Utility function to return existing or create bed version for tests"""
        bed = store.bed(name=bed_name)
        if not bed:
            bed = store.add_bed(name=bed_name)
            store.add_commit(bed)

        version = store.latest_bed_version(bed_name)
        if not version:
            version = store.add_bed_version(bed, 1, "dummy_filename", shortname=bed_name)
            store.add_commit(version)
        return version

    @staticmethod
    def ensure_customer(
        store: Store,
        customer_id: str = "cust000",
        name: str = "Production",
        scout_access: bool = False,
        customer_group: str = "all_customers",
    ) -> models.Customer:
        """Utility function to return existing or create customer for tests"""
        customer_group_id = customer_group or customer_id + "_group"
        customer_group = store.customer_group(customer_group_id)
        if not customer_group:
            customer_group = store.add_customer_group(customer_group_id, customer_group_id)

        customer = store.customer(customer_id)

        if not customer:
            customer = store.add_customer(
                internal_id=customer_id,
                name=name,
                scout_access=scout_access,
                customer_group=customer_group,
                invoice_address="Test street",
                invoice_reference="ABCDEF",
            )
            store.add_commit(customer)
        return customer

    def add_analysis(
        self,
        store: Store,
        family: models.Family = None,
        started_at: datetime = None,
        completed_at: datetime = None,
        uploaded_at: datetime = None,
        upload_started: datetime = None,
        delivery_reported_at: datetime = None,
        cleaned_at: datetime = None,
        pipeline: Pipeline = Pipeline.BALSAMIC,
        pipeline_version: str = "1.0",
        uploading: bool = False,
        config_path: str = None,
    ) -> models.Analysis:
        """Utility function to add an analysis for tests"""

        if not family:
            family = self.add_family(store, data_analysis=pipeline)

        analysis = store.add_analysis(pipeline=pipeline, version=pipeline_version)

        analysis.started_at = started_at or datetime.now()
        if completed_at:
            analysis.completed_at = completed_at
        if uploaded_at:
            analysis.uploaded_at = uploaded_at
        if delivery_reported_at:
            analysis.delivery_report_created_at = delivery_reported_at
        if cleaned_at:
            analysis.cleaned_at = cleaned_at
        if uploading:
            analysis.upload_started_at = upload_started or datetime.now()
        if config_path:
            analysis.config_path = config_path
        if pipeline:
            analysis.pipeline = pipeline.value

        analysis.limitations = "A limitation"
        analysis.family = family
        store.add_commit(analysis)
        return analysis

    def add_sample(
        self,
        store: Store,
        sample_id: str = "sample_test",
        internal_id: str = None,
        gender: str = "female",
        is_tumour: bool = False,
        is_rna: bool = False,
        is_external: bool = False,
        application_tag: str = "dummy_tag",
        application_type: str = "tgs",
        customer_name: str = None,
        reads: int = None,
        loqus_id: str = None,
        **kwargs,
    ) -> models.Sample:
        """Utility function to add a sample to use in tests"""
        customer_name = customer_name or "cust000"
        customer = self.ensure_customer(store, customer_name)
        application_version = self.ensure_application_version(
            store,
            application_tag=application_tag,
            application_type=application_type,
            is_external=is_external,
            is_rna=is_rna,
        )
        application_version_id = application_version.id
        sample = store.add_sample(
            name=sample_id,
            sex=gender,
            tumour=is_tumour,
            reads=reads,
        )

        sample.application_version_id = application_version_id
        sample.customer = customer
        sample.is_external = is_external

        if loqus_id:
            sample.loqusdb_id = loqus_id

        if kwargs.get("delivered_at"):
            sample.delivered_at = kwargs["delivered_at"]

        if kwargs.get("received_at"):
            sample.received_at = kwargs["received_at"]

        if kwargs.get("prepared_at"):
            sample.prepared_at = kwargs["prepared_at"]

        if kwargs.get("sequenced_at"):
            sample.sequenced_at = kwargs["sequenced_at"]

        if kwargs.get("flowcell"):
            sample.flowcells.append(kwargs["flowcell"])

        if internal_id:
            sample.internal_id = internal_id

        if kwargs.get("no_invoice"):
            sample.no_invoice = kwargs["no_invoice"]

        store.add_commit(sample)
        return sample

    def ensure_panel(
        self, store: Store, panel_id: str = "panel_test", customer_id: str = "cust000"
    ) -> models.Panel:
        """Utility function to add a panel to use in tests"""
        customer = self.ensure_customer(store, customer_id)
        panel = store.panel(panel_id)
        if not panel:
            panel = store.add_panel(
                customer=customer,
                name=panel_id,
                abbrev=panel_id,
                version=1.0,
                date=datetime.now(),
                genes=1,
            )
            store.add_commit(panel)
        return panel

    def add_family(
        self,
        store: Store,
        family_id: str = "family_test",
<<<<<<< HEAD
        data_analysis: Pipeline = Pipeline.BALSAMIC,
=======
        action: str = None,
        data_analysis: str = "mip",
>>>>>>> 325f3e1f
        internal_id: str = None,
        customer_id: str = "cust000",
        panels: List = ["panel_test"],
        family_obj: models.Family = None,
    ) -> models.Family:
        """Utility function to add a family to use in tests,
        If no family object is used a autogenerated family id will be used

        """
        customer = self.ensure_customer(store, customer_id)
        if family_obj:
            panels = family_obj.panels
        for panel_name in panels:
            self.ensure_panel(store, panel_id=panel_name, customer_id=customer_id)

        if not family_obj:
            family_obj = store.add_family(
                data_analysis=data_analysis,
                name=family_id,
                panels=panels,
            )
        if action:
            family_obj.action = action
        if internal_id:
            family_obj.internal_id = internal_id

        family_obj.customer = customer
        store.add_commit(family_obj)
        return family_obj

    def ensure_family(
        self, store: Store, name: str, customer: models.Customer, data_analysis: Pipeline = None
    ):
        family = store.find_family(customer=customer, name=name)
        if not family:
            family = store.add_family(name=name, panels=None, data_analysis=data_analysis)
            family.customer = customer
        return family

    def ensure_family_from_dict(
        self,
        store: Store,
        family_info: dict,
        app_tag: str = None,
        ordered_at: datetime = None,
        completed_at: datetime = None,
    ):
        """Load a family with samples and link relations"""
        customer_obj = self.ensure_customer(store)
        family_obj = store.Family(
            name=family_info["name"],
            panels=family_info["panels"],
            internal_id=family_info["internal_id"],
            priority="standard",
            ordered_at=ordered_at,
        )

        family_obj = self.add_family(
            store, family_obj=family_obj, customer_id=customer_obj.internal_id
        )

        app_tag = app_tag or "WGTPCFC030"
        app_type = family_info.get("application_type", "wgs")
        self.ensure_application_version(store, application_tag=app_tag)
        data_analysis = family_info.get("data_analysis", Pipeline.MIP_DNA.value)
        sample_objs = {}
        for sample_data in family_info["samples"]:
            sample_id = sample_data["internal_id"]
            sample_obj = self.add_sample(
                store,
                customer_name=sample_data["name"],
                gender=sample_data["sex"],
                internal_id=sample_id,
                application_type=app_type,
                ticket=sample_data["ticket_number"],
                reads=sample_data["reads"],
            )
            sample_objs[sample_id] = sample_obj

        for sample_data in family_info["samples"]:
            sample_obj = sample_objs[sample_data["internal_id"]]
            father = None
            if sample_data.get("father"):
                father = sample_objs[sample_data["father"]]
            mother = None
            if sample_data.get("mother"):
                mother = sample_objs[sample_data["mother"]]
            self.add_relationship(
                store,
                family=family_obj,
                sample=sample_obj,
                status=sample_data.get("status", "unknown"),
                father=father,
                mother=mother,
            )

        self.add_analysis(
            store,
            pipeline=Pipeline.MIP_DNA,
            family=family_obj,
            completed_at=completed_at or datetime.now(),
        )
        return family_obj

    @staticmethod
    def add_organism(
        store: Store,
        internal_id: str = "organism_test",
        name: str = "organism_name",
        reference_genome: str = "reference_genome_test",
    ) -> models.Organism:
        """Utility function to add an organism to use in tests"""
        organism = store.add_organism(
            internal_id=internal_id, name=name, reference_genome=reference_genome
        )
        return organism

    def ensure_organism(
        self,
        store: Store,
        organism_id: str = "organism_test",
        name: str = "organism_name",
        reference_genome: str = "reference_genome_test",
    ) -> models.Organism:
        """Utility function to add an organism to use in tests"""
        organism = self.add_organism(
            store, internal_id=organism_id, name=name, reference_genome=reference_genome
        )
        store.add_commit(organism)
        return organism

    def add_microbial_sample(
        self,
        store: Store,
        sample_id: str = "microbial_sample_id",
        priority: str = "research",
        name: str = "microbial_name_test",
        organism: models.Organism = None,
        comment: str = "comment",
        ticket: int = 123456,
    ) -> models.Sample:
        """Utility function to add a sample to use in tests"""
        customer = self.ensure_customer(store, "cust_test")
        application_version = self.ensure_application_version(store)
        if not organism:
            organism = self.ensure_organism(store)

        sample = store.add_sample(
            application_version=application_version,
            comment=comment,
            internal_id=sample_id,
            name=name,
            organism=organism,
            priority=priority,
            reads=6000000,
            sex="unknown",
            ticket=ticket,
        )
        sample.customer = customer
        case = self.ensure_family(
            store=store, name=str(ticket), customer=customer, data_analysis=Pipeline.MICROSALT
        )
        self.add_relationship(store=store, family=case, sample=sample)
        return sample

    def add_samples(self, store: Store, nr_samples: int = 5) -> list:
        """Utility function to add a number of samples to use in tests"""
        samples = []
        if nr_samples < 2:
            nr_samples = 2
        for sample_id in range(1, nr_samples):
            samples.append(self.add_sample(store, str(sample_id)))
        return samples

    @staticmethod
    def add_flowcell(
        store: Store,
        flowcell_id: str = "flowcell_test",
        archived_at: datetime = None,
        samples: list = None,
        status: str = None,
    ) -> models.Flowcell:
        """Utility function to set a flowcell to use in tests"""
        flowcell_obj = store.add_flowcell(
            name=flowcell_id,
            sequencer="dummy_sequencer",
            sequencer_type="hiseqx",
            date=datetime.now(),
        )
        flowcell_obj.archived_at = archived_at
        if samples:
            flowcell_obj.samples = samples
        if status:
            flowcell_obj.status = status

        store.add_commit(flowcell_obj)
        return flowcell_obj

    @staticmethod
    def add_relationship(
        store: Store,
        sample: models.Sample,
        family: models.Family,
        status: str = "unknown",
        father: models.Sample = None,
        mother: models.Sample = None,
    ) -> models.FamilySample:
        """Utility function to link a sample to a family"""
        link = store.relate_sample(
            sample=sample, family=family, status=status, father=father, mother=mother
        )
        store.add_commit(link)
        return link<|MERGE_RESOLUTION|>--- conflicted
+++ resolved
@@ -275,12 +275,8 @@
         self,
         store: Store,
         family_id: str = "family_test",
-<<<<<<< HEAD
-        data_analysis: Pipeline = Pipeline.BALSAMIC,
-=======
+        data_analysis: Pipeline = Pipeline.MIP_DNA,
         action: str = None,
-        data_analysis: str = "mip",
->>>>>>> 325f3e1f
         internal_id: str = None,
         customer_id: str = "cust000",
         panels: List = ["panel_test"],
