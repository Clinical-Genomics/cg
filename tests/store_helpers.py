<<<<<<< HEAD
"""Utility functions to simply add test data in a cg store"""
import logging
import uuid
from datetime import datetime
from typing import List, Optional

from cg.apps.avatar.api import Avatar
from cg.apps.housekeeper.hk import HousekeeperAPI
from cg.constants import DataDelivery, Pipeline
from cg.store import Store, models
from housekeeper.store import models as hk_models

LOG = logging.getLogger(__name__)

Avatar.get_avatar_urls = lambda internal_id: [str(uuid.uuid4())]
Avatar.get_avatar_url = lambda internal_id: str(uuid.uuid4())
Avatar.is_url_image = lambda: True


class StoreHelpers:
    """Class to hold helper functions that needs to be used all over"""

    @staticmethod
    def ensure_hk_bundle(
        store: HousekeeperAPI, bundle_data: dict, include: bool = False
    ) -> hk_models.Bundle:
        """Utility function to add a bundle of information to a housekeeper api"""
        bundle_exists = False
        if not store.bundles():
            bundle_exists = False
        else:
            for bundle in store.bundles():
                if bundle.name != bundle_data["name"]:
                    continue
                bundle_exists = True
                _bundle = bundle
        if not bundle_exists:
            _bundle, _version = store.add_bundle(bundle_data)
            store.add_commit(_bundle, _version)
        if include:
            store.include(_version)
        return _bundle

    def ensure_hk_version(self, store: HousekeeperAPI, bundle_data: dict) -> hk_models.Version:
        """Utility function to return existing or create an version for tests"""
        _bundle = self.ensure_hk_bundle(store, bundle_data)
        return store.last_version(_bundle.name)

    def ensure_application_version(
        self,
        store: Store,
        application_tag: str = "dummy_tag",
        application_type: str = "wgs",
        is_external: bool = False,
        is_rna: bool = False,
        description: str = None,
        sequencing_depth: int = None,
        is_accredited: bool = False,
    ) -> models.ApplicationVersion:
        """Utility function to return existing or create application version for tests"""
        if is_rna:
            application_tag = "rna_tag"
            application_type = "wts"

        application = store.application(tag=application_tag)
        if not application:
            application = self.add_application(
                store,
                application_tag,
                application_type,
                is_external=is_external,
                description=description,
                is_accredited=is_accredited,
                sequencing_depth=sequencing_depth,
            )

        prices = {"standard": 10, "priority": 20, "express": 30, "research": 5}
        version = store.application_version(application, 1)
        if not version:
            version = store.add_version(application, 1, valid_from=datetime.now(), prices=prices)

            store.add_commit(version)
        return version

    def ensure_application(
        self,
        store: Store,
        tag: str,
        application_type: str = "wgs",
        description: str = "dummy_description",
        is_archived: bool = False,
    ) -> models.Application:
        """Ensure that application exists in store"""
        application: models.Application = store.application(tag=tag)
        if not application:
            application: models.Application = self.add_application(
                store=store,
                application_tag=tag,
                application_type=application_type,
                description=description,
                is_archived=is_archived,
            )
        return application

    @staticmethod
    def add_application(
        store: Store,
        application_tag: str = "dummy_tag",
        application_type: str = "wgs",
        description: str = None,
        is_archived: bool = False,
        is_accredited: bool = False,
        is_external: bool = False,
        min_sequencing_depth: int = 30,
        **kwargs,
    ) -> models.Application:
        """Utility function to add a application to a store"""
        application = store.application(tag=application_tag)
        if application:
            return application

        if not description:
            description = "dummy_description"
        application = store.add_application(
            tag=application_tag,
            category=application_type,
            description=description,
            is_archived=is_archived,
            percent_kth=80,
            percent_reads_guaranteed=75,
            is_accredited=is_accredited,
            limitations="A limitation",
            is_external=is_external,
            min_sequencing_depth=min_sequencing_depth,
            **kwargs,
        )
        store.add_commit(application)
        return application

    @staticmethod
    def ensure_bed_version(store: Store, bed_name: str = "dummy_bed") -> models.ApplicationVersion:
        """Utility function to return existing or create bed version for tests"""
        bed = store.bed(name=bed_name)
        if not bed:
            bed = store.add_bed(name=bed_name)
            store.add_commit(bed)

        version = store.latest_bed_version(bed_name)
        if not version:
            version = store.add_bed_version(bed, 1, "dummy_filename", shortname=bed_name)
            store.add_commit(version)
        return version

    @staticmethod
    def ensure_customer(
        store: Store,
        customer_id: str = "cust000",
        name: str = "Production",
        scout_access: bool = False,
        customer_group: str = "all_customers",
    ) -> models.Customer:
        """Utility function to return existing or create customer for tests"""
        customer_group_id = customer_group or customer_id + "_group"
        customer_group = store.customer_group(customer_group_id)
        if not customer_group:
            customer_group = store.add_customer_group(customer_group_id, customer_group_id)

        customer = store.customer(customer_id)

        if not customer:
            customer = store.add_customer(
                internal_id=customer_id,
                name=name,
                scout_access=scout_access,
                customer_group=customer_group,
                invoice_address="Test street",
                invoice_reference="ABCDEF",
            )
            store.add_commit(customer)
        return customer

    def add_analysis(
        self,
        store: Store,
        case: models.Family = None,
        started_at: datetime = None,
        completed_at: datetime = None,
        uploaded_at: datetime = None,
        upload_started: datetime = None,
        delivery_reported_at: datetime = None,
        cleaned_at: datetime = None,
        pipeline: Pipeline = Pipeline.BALSAMIC,
        pipeline_version: str = "1.0",
        data_delivery: DataDelivery = DataDelivery.FASTQ_QC,
        uploading: bool = False,
        config_path: str = None,
    ) -> models.Analysis:
        """Utility function to add an analysis for tests"""

        if not case:
            case = self.add_case(store, data_analysis=pipeline, data_delivery=data_delivery)

        analysis = store.add_analysis(pipeline=pipeline, version=pipeline_version)

        analysis.started_at = started_at or datetime.now()
        if completed_at:
            analysis.completed_at = completed_at
        if uploaded_at:
            analysis.uploaded_at = uploaded_at
        if delivery_reported_at:
            analysis.delivery_report_created_at = delivery_reported_at
        if cleaned_at:
            analysis.cleaned_at = cleaned_at
        if uploading:
            analysis.upload_started_at = upload_started or datetime.now()
        if config_path:
            analysis.config_path = config_path
        if pipeline:
            analysis.pipeline = str(pipeline)

        analysis.limitations = "A limitation"
        analysis.family = case
        store.add_commit(analysis)
        return analysis

    def add_sample(
        self,
        store: Store,
        application_tag: str = "dummy_tag",
        application_type: str = "tgs",
        control: str = "",
        customer_id: str = None,
        gender: str = "female",
        internal_id: str = None,
        is_external: bool = False,
        is_rna: bool = False,
        is_tumour: bool = False,
        loqusdb_id: str = None,
        reads: int = None,
        name: str = None,
        ticket: int = None,
        subject_id: str = None,
        **kwargs,
    ) -> models.Sample:
        """Utility function to add a sample to use in tests"""
        customer_id = customer_id or "cust000"
        sample_name = name or "sample_test"
        customer = self.ensure_customer(store, customer_id=customer_id)
        application_version = self.ensure_application_version(
            store,
            application_tag=application_tag,
            application_type=application_type,
            is_external=is_external,
            is_rna=is_rna,
        )
        application_version_id = application_version.id
        sample = store.add_sample(
            control=control,
            name=sample_name,
            reads=reads,
            sex=gender,
            subject_id=subject_id,
            ticket=ticket,
            tumour=is_tumour,
        )

        sample.application_version_id = application_version_id
        sample.customer = customer
        sample.ordered_at = datetime.now()

        if loqusdb_id:
            sample.loqusdb_id = loqusdb_id

        if kwargs.get("delivered_at"):
            sample.delivered_at = kwargs["delivered_at"]

        if kwargs.get("received_at"):
            sample.received_at = kwargs["received_at"]

        if kwargs.get("prepared_at"):
            sample.prepared_at = kwargs["prepared_at"]

        if kwargs.get("sequenced_at"):
            sample.sequenced_at = kwargs["sequenced_at"]

        if kwargs.get("capture_kit"):
            sample.capture_kit = kwargs["capture_kit"]

        if kwargs.get("flowcell"):
            sample.flowcells.append(kwargs["flowcell"])

        if internal_id:
            sample.internal_id = internal_id

        if kwargs.get("no_invoice"):
            sample.no_invoice = kwargs["no_invoice"]

        store.add_commit(sample)
        return sample

    def ensure_panel(
        self, store: Store, panel_id: str = "panel_test", customer_id: str = "cust000"
    ) -> models.Panel:
        """Utility function to add a panel to use in tests"""
        customer = self.ensure_customer(store, customer_id)
        panel = store.panel(panel_id)
        if not panel:
            panel = store.add_panel(
                customer=customer,
                name=panel_id,
                abbrev=panel_id,
                version=1.0,
                date=datetime.now(),
                genes=1,
            )
            store.add_commit(panel)
        return panel

    def add_case(
        self,
        store: Store,
        name: str = "case_test",
        data_analysis: Pipeline = Pipeline.MIP_DNA,
        data_delivery: DataDelivery = DataDelivery.SCOUT,
        action: str = None,
        internal_id: str = None,
        customer_id: str = "cust000",
        panels: List = ["panel_test"],
        case_obj: models.Family = None,
    ) -> models.Family:
        """Utility function to add a case to use in tests,
        If no case object is used a autogenerated case id will be used

        """
        customer = self.ensure_customer(store, customer_id)
        if case_obj:
            panels = case_obj.panels
        for panel_name in panels:
            self.ensure_panel(store, panel_id=panel_name, customer_id=customer_id)

        if not case_obj:
            case_obj: Optional[models.Family] = store.family(internal_id=name)
        if not case_obj:
            case_obj = store.add_case(
                data_analysis=data_analysis,
                data_delivery=data_delivery,
                name=name,
                panels=panels,
            )
        if action:
            case_obj.action = action
        if internal_id:
            case_obj.internal_id = internal_id

        case_obj.customer = customer
        store.add_commit(case_obj)
        return case_obj

    @staticmethod
    def ensure_case(
        store: Store,
        name: str,
        customer: models.Customer,
        data_analysis: Pipeline,
        data_delivery: DataDelivery,
    ):
        case = store.find_family(customer=customer, name=name)
        if not case:
            case = store.add_case(
                data_analysis=data_analysis,
                data_delivery=data_delivery,
                name=name,
                panels=None,
            )
            case.customer = customer
        return case

    def ensure_case_from_dict(
        self,
        store: Store,
        case_info: dict,
        app_tag: str = None,
        ordered_at: datetime = None,
        completed_at: datetime = None,
        created_at: datetime = datetime.now(),
    ):
        """Load a case with samples and link relations"""
        customer_obj = self.ensure_customer(store)
        case_obj = store.Family(
            name=case_info["name"],
            panels=case_info["panels"],
            internal_id=case_info["internal_id"],
            ordered_at=ordered_at,
            data_analysis=case_info.get("data_analysis", str(Pipeline.MIP_DNA)),
            data_delivery=case_info.get("data_delivery", str(DataDelivery.SCOUT)),
            created_at=created_at,
            action=case_info.get("action"),
        )

        case_obj = self.add_case(store, case_obj=case_obj, customer_id=customer_obj.internal_id)

        app_tag = app_tag or "WGSPCFC030"
        app_type = case_info.get("application_type", "wgs")
        self.ensure_application_version(store, application_tag=app_tag)

        sample_objs = {}
        for sample_data in case_info["samples"]:
            sample_id = sample_data["internal_id"]
            sample_obj = self.add_sample(
                store,
                gender=sample_data["sex"],
                name=sample_data.get("name"),
                internal_id=sample_id,
                application_type=app_type,
                ticket=sample_data["ticket_number"],
                reads=sample_data["reads"],
                capture_kit=sample_data["capture_kit"],
            )
            sample_objs[sample_id] = sample_obj

        for sample_data in case_info["samples"]:
            sample_obj = sample_objs[sample_data["internal_id"]]
            father = None
            if sample_data.get("father"):
                father = sample_objs[sample_data["father"]]
            mother = None
            if sample_data.get("mother"):
                mother = sample_objs[sample_data["mother"]]
            self.add_relationship(
                store,
                case=case_obj,
                sample=sample_obj,
                status=sample_data.get("status", "unknown"),
                father=father,
                mother=mother,
            )

        self.add_analysis(
            store,
            pipeline=Pipeline.MIP_DNA,
            case=case_obj,
            completed_at=completed_at or datetime.now(),
        )
        return case_obj

    @staticmethod
    def add_organism(
        store: Store,
        internal_id: str = "organism_test",
        name: str = "organism_name",
        reference_genome: str = "reference_genome_test",
    ) -> models.Organism:
        """Utility function to add an organism to use in tests"""
        organism = store.add_organism(
            internal_id=internal_id, name=name, reference_genome=reference_genome
        )
        return organism

    def ensure_organism(
        self,
        store: Store,
        organism_id: str = "organism_test",
        name: str = "organism_name",
        reference_genome: str = "reference_genome_test",
    ) -> models.Organism:
        """Utility function to add an organism to use in tests"""
        organism = self.add_organism(
            store, internal_id=organism_id, name=name, reference_genome=reference_genome
        )
        store.add_commit(organism)
        return organism

    def add_microbial_sample(
        self,
        store: Store,
        sample_id: str = "microbial_sample_id",
        priority: str = "research",
        name: str = "microbial_name_test",
        organism: models.Organism = None,
        comment: str = "comment",
        ticket: int = 123456,
    ) -> models.Sample:
        """Utility function to add a sample to use in tests"""
        customer = self.ensure_customer(store, "cust_test")
        application_version = self.ensure_application_version(store)
        if not organism:
            organism = self.ensure_organism(store)

        sample = store.add_sample(
            application_version=application_version,
            comment=comment,
            internal_id=sample_id,
            name=name,
            organism=organism,
            priority=priority,
            reads=6000000,
            sex="unknown",
            ticket=ticket,
        )
        sample.customer = customer
        case = self.ensure_case(
            store=store,
            name=str(ticket),
            customer=customer,
            data_analysis=Pipeline.MICROSALT,
            data_delivery=DataDelivery.FASTQ_QC,
        )
        self.add_relationship(store=store, case=case, sample=sample)
        return sample

    def add_samples(self, store: Store, nr_samples: int = 5) -> list:
        """Utility function to add a number of samples to use in tests"""
        nr_samples = max(nr_samples, 2)
        return [self.add_sample(store, str(sample_id)) for sample_id in range(1, nr_samples)]

    @staticmethod
    def add_flowcell(
        store: Store,
        date: datetime = datetime.now(),
        flowcell_id: str = "flowcell_test",
        archived_at: datetime = None,
        samples: list = None,
        sequencer_type: str = "hiseqx",
        status: str = None,
    ) -> models.Flowcell:
        """Utility function to set a flowcell to use in tests"""
        flowcell_obj = store.add_flowcell(
            name=flowcell_id,
            sequencer="dummy_sequencer",
            sequencer_type=sequencer_type,
            date=date,
        )
        flowcell_obj.archived_at = archived_at
        if samples:
            flowcell_obj.samples = samples
        if status:
            flowcell_obj.status = status
        store.add_commit(flowcell_obj)
        return flowcell_obj

    @staticmethod
    def add_relationship(
        store: Store,
        sample: models.Sample,
        case: models.Family,
        status: str = "unknown",
        father: models.Sample = None,
        mother: models.Sample = None,
    ) -> models.FamilySample:
        """Utility function to link a sample to a case"""
        link = store.relate_sample(
            sample=sample, family=case, status=status, father=father, mother=mother
        )
        store.add_commit(link)
        return link

    @staticmethod
    def add_synopsis_to_case(
        store: Store, case_id: str, synopsis: str = "a synopsis"
    ) -> Optional[models.Family]:
        """Function for adding a synopsis to a case in the database"""
        case_obj: models.Family = store.family(internal_id=case_id)
        if not case_obj:
            LOG.warning("Could not find case")
            return None
        case_obj.synopsis = synopsis
        store.commit()
        return case_obj

    @staticmethod
    def add_phenotype_groups_to_sample(
        store: Store, sample_id: str, phenotype_groups: List[str] = ["a phenotype group"]
    ) -> Optional[models.Sample]:
        """Function for adding a phenotype group to a sample in the database"""
        sample_obj: models.Sample = store.sample(internal_id=sample_id)
        if not sample_obj:
            LOG.warning("Could not find sample")
            return None
        sample_obj.phenotype_groups = phenotype_groups
        store.commit()
        return sample_obj

    @staticmethod
    def add_phenotype_terms_to_sample(
        store: Store, sample_id: str, phenotype_terms: List[str] = ["a phenotype term"]
    ) -> Optional[models.Sample]:
        """Function for adding a phenotype term to a sample in the database"""
        sample_obj: models.Sample = store.sample(internal_id=sample_id)
        if not sample_obj:
            LOG.warning("Could not find sample")
            return None
        sample_obj.phenotype_terms = phenotype_terms
        store.commit()
        return sample_obj

    @staticmethod
    def add_subject_id_to_sample(
        store: Store, sample_id: str, subject_id: str = "a subject_id"
    ) -> Optional[models.Sample]:
        """Function for adding a subject_id to a sample in the database"""
        sample_obj: models.Sample = store.sample(internal_id=sample_id)
        if not sample_obj:
            LOG.warning("Could not find sample")
            return None
        sample_obj.subject_id = subject_id
        store.commit()
        return sample_obj
=======
"""Utility functions to simply add test data in a cg store"""
import logging
import uuid
from datetime import datetime
from typing import List, Optional

from cg.apps.housekeeper.hk import HousekeeperAPI
from cg.constants import DataDelivery, Pipeline
from cg.store import Store, models
from housekeeper.store import models as hk_models

LOG = logging.getLogger(__name__)


class StoreHelpers:
    """Class to hold helper functions that needs to be used all over"""

    @staticmethod
    def ensure_hk_bundle(
        store: HousekeeperAPI, bundle_data: dict, include: bool = False
    ) -> hk_models.Bundle:
        """Utility function to add a bundle of information to a housekeeper api"""

        bundle_exists = False
        for bundle in store.bundles():
            if bundle.name != bundle_data["name"]:
                continue
            bundle_exists = True
            _bundle = bundle
            break

        if not bundle_exists:
            _bundle, _version = store.add_bundle(bundle_data)
            store.add_commit(_bundle, _version)

        if include:
            store.include(_version)

        return _bundle

    @staticmethod
    def ensure_hk_version(store: HousekeeperAPI, bundle_data: dict) -> hk_models.Version:
        """Utility function to return existing or create an version for tests"""
        _bundle = StoreHelpers.ensure_hk_bundle(store, bundle_data)
        return store.last_version(_bundle.name)

    @staticmethod
    def ensure_application_version(
        store: Store,
        application_tag: str = "dummy_tag",
        application_type: str = "wgs",
        is_external: bool = False,
        is_rna: bool = False,
        description: str = None,
        sequencing_depth: int = None,
        is_accredited: bool = False,
    ) -> models.ApplicationVersion:
        """Utility function to return existing or create application version for tests"""
        if is_rna:
            application_tag = "rna_tag"
            application_type = "wts"

        application = store.application(tag=application_tag)
        if not application:
            application = StoreHelpers.add_application(
                store,
                application_tag,
                application_type,
                is_external=is_external,
                description=description,
                is_accredited=is_accredited,
                sequencing_depth=sequencing_depth,
            )

        prices = {"standard": 10, "priority": 20, "express": 30, "research": 5}
        version = store.application_version(application, 1)
        if not version:
            version = store.add_version(application, 1, valid_from=datetime.now(), prices=prices)

            store.add_commit(version)
        return version

    @staticmethod
    def ensure_application(
        store: Store,
        tag: str,
        application_type: str = "wgs",
        description: str = "dummy_description",
        is_archived: bool = False,
    ) -> models.Application:
        """Ensure that application exists in store"""
        application: models.Application = store.application(tag=tag)
        if not application:
            application: models.Application = StoreHelpers.add_application(
                store=store,
                application_tag=tag,
                application_type=application_type,
                description=description,
                is_archived=is_archived,
            )
        return application

    @staticmethod
    def add_application(
        store: Store,
        application_tag: str = "dummy_tag",
        application_type: str = "wgs",
        description: str = None,
        is_archived: bool = False,
        is_accredited: bool = False,
        is_external: bool = False,
        min_sequencing_depth: int = 30,
        **kwargs,
    ) -> models.Application:
        """Utility function to add a application to a store"""
        application = store.application(tag=application_tag)
        if application:
            return application

        if not description:
            description = "dummy_description"
        application = store.add_application(
            tag=application_tag,
            category=application_type,
            description=description,
            is_archived=is_archived,
            percent_kth=80,
            percent_reads_guaranteed=75,
            is_accredited=is_accredited,
            limitations="A limitation",
            is_external=is_external,
            min_sequencing_depth=min_sequencing_depth,
            **kwargs,
        )
        store.add_commit(application)
        return application

    @staticmethod
    def ensure_bed_version(store: Store, bed_name: str = "dummy_bed") -> models.ApplicationVersion:
        """Utility function to return existing or create bed version for tests"""
        bed = store.bed(name=bed_name)
        if not bed:
            bed = store.add_bed(name=bed_name)
            store.add_commit(bed)

        version = store.latest_bed_version(bed_name)
        if not version:
            version = store.add_bed_version(bed, 1, "dummy_filename", shortname=bed_name)
            store.add_commit(version)
        return version

    @staticmethod
    def ensure_customer(
        store: Store,
        customer_id: str = "cust000",
        name: str = "Production",
        scout_access: bool = False,
        customer_group: str = "all_customers",
    ) -> models.Customer:
        """Utility function to return existing or create customer for tests"""
        customer_group_id = customer_group or customer_id + "_group"
        customer_group = store.customer_group(customer_group_id)
        if not customer_group:
            customer_group = store.add_customer_group(customer_group_id, customer_group_id)

        customer = store.customer(customer_id)

        if not customer:
            customer = store.add_customer(
                internal_id=customer_id,
                name=name,
                scout_access=scout_access,
                customer_group=customer_group,
                invoice_address="Test street",
                invoice_reference="ABCDEF",
            )
            store.add_commit(customer)
        return customer

    @staticmethod
    def add_analysis(
        store: Store,
        case: models.Family = None,
        started_at: datetime = None,
        completed_at: datetime = None,
        uploaded_at: datetime = None,
        upload_started: datetime = None,
        delivery_reported_at: datetime = None,
        cleaned_at: datetime = None,
        pipeline: Pipeline = Pipeline.BALSAMIC,
        pipeline_version: str = "1.0",
        data_delivery: DataDelivery = DataDelivery.FASTQ_QC,
        uploading: bool = False,
        config_path: str = None,
    ) -> models.Analysis:
        """Utility function to add an analysis for tests"""

        if not case:
            case = StoreHelpers.add_case(store, data_analysis=pipeline, data_delivery=data_delivery)

        analysis = store.add_analysis(pipeline=pipeline, version=pipeline_version)

        analysis.started_at = started_at or datetime.now()
        if completed_at:
            analysis.completed_at = completed_at
        if uploaded_at:
            analysis.uploaded_at = uploaded_at
        if delivery_reported_at:
            analysis.delivery_report_created_at = delivery_reported_at
        if cleaned_at:
            analysis.cleaned_at = cleaned_at
        if uploading:
            analysis.upload_started_at = upload_started or datetime.now()
        if config_path:
            analysis.config_path = config_path
        if pipeline:
            analysis.pipeline = str(pipeline)

        analysis.limitations = "A limitation"
        analysis.family = case
        store.add_commit(analysis)
        return analysis

    @staticmethod
    def add_sample(
        store: Store,
        application_tag: str = "dummy_tag",
        application_type: str = "tgs",
        control: str = "",
        customer_id: str = None,
        gender: str = "female",
        is_external: bool = False,
        is_rna: bool = False,
        is_tumour: bool = False,
        reads: int = None,
        name: str = "sample_test",
        ticket: int = None,
        **kwargs,
    ) -> models.Sample:
        """Utility function to add a sample to use in tests"""
        customer_id = customer_id or "cust000"
        customer = StoreHelpers.ensure_customer(store, customer_id=customer_id)
        application_version = StoreHelpers.ensure_application_version(
            store=store,
            application_tag=application_tag,
            application_type=application_type,
            is_external=is_external,
            is_rna=is_rna,
        )
        application_version_id = application_version.id
        sample = store.add_sample(
            control=control,
            name=name,
            reads=reads,
            sex=gender,
            ticket=ticket,
            tumour=is_tumour,
        )

        sample.application_version_id = application_version_id
        sample.customer = customer
        sample.ordered_at = datetime.now()

        for key, value in kwargs.items():
            if key == "flowcell":
                sample.flowcells.append(kwargs["flowcell"])
            elif hasattr(sample, key):
                setattr(sample, key, value)
            else:
                raise AttributeError(f"Unknown sample attribute/feature: {key}, {value}")

        store.add_commit(sample)
        return sample

    @staticmethod
    def ensure_panel(
        store: Store, panel_id: str = "panel_test", customer_id: str = "cust000"
    ) -> models.Panel:
        """Utility function to add a panel to use in tests"""
        customer = StoreHelpers.ensure_customer(store, customer_id)
        panel = store.panel(panel_id)
        if not panel:
            panel = store.add_panel(
                customer=customer,
                name=panel_id,
                abbrev=panel_id,
                version=1.0,
                date=datetime.now(),
                genes=1,
            )
            store.add_commit(panel)
        return panel

    @staticmethod
    def add_case(
        store: Store,
        name: str = "case_test",
        data_analysis: Pipeline = Pipeline.MIP_DNA,
        data_delivery: DataDelivery = DataDelivery.SCOUT,
        action: str = None,
        internal_id: str = None,
        customer_id: str = "cust000",
        panels: List = ["panel_test"],
        case_obj: models.Family = None,
    ) -> models.Family:
        """Utility function to add a case to use in tests,
        If no case object is used a autogenerated case id will be used

        """
        customer = StoreHelpers.ensure_customer(store, customer_id)
        if case_obj:
            panels = case_obj.panels
        for panel_name in panels:
            StoreHelpers.ensure_panel(store=store, panel_id=panel_name, customer_id=customer_id)

        if not case_obj:
            case_obj: Optional[models.Family] = store.family(internal_id=name)
        if not case_obj:
            case_obj = store.add_case(
                data_analysis=data_analysis,
                data_delivery=data_delivery,
                name=name,
                panels=panels,
            )
        if action:
            case_obj.action = action
        if internal_id:
            case_obj.internal_id = internal_id

        case_obj.customer = customer
        store.add_commit(case_obj)
        return case_obj

    @staticmethod
    def ensure_case(
        store: Store,
        name: str = "test-case",
        case_id: str = "blueeagle",
        customer: models.Customer = None,
        data_analysis: Pipeline = Pipeline.MIP_DNA,
        data_delivery: DataDelivery = DataDelivery.SCOUT,
    ):
        if not customer:
            customer = StoreHelpers.ensure_customer(store=store)
        case = store.family(internal_id=case_id) or store.find_family(customer=customer, name=name)
        if not case:
            case = StoreHelpers.add_case(
                store=store,
                data_analysis=data_analysis,
                data_delivery=data_delivery,
                name=name,
                internal_id=case_id,
            )
            case.customer = customer
        return case

    @staticmethod
    def ensure_case_from_dict(
        store: Store,
        case_info: dict,
        app_tag: str = None,
        ordered_at: datetime = None,
        completed_at: datetime = None,
        created_at: datetime = datetime.now(),
    ):
        """Load a case with samples and link relations"""
        customer_obj = StoreHelpers.ensure_customer(store)
        case_obj = store.Family(
            name=case_info["name"],
            panels=case_info["panels"],
            internal_id=case_info["internal_id"],
            ordered_at=ordered_at,
            data_analysis=case_info.get("data_analysis", str(Pipeline.MIP_DNA)),
            data_delivery=case_info.get("data_delivery", str(DataDelivery.SCOUT)),
            created_at=created_at,
            action=case_info.get("action"),
        )

        case_obj = StoreHelpers.add_case(
            store, case_obj=case_obj, customer_id=customer_obj.internal_id
        )

        app_tag = app_tag or "WGSPCFC030"
        app_type = case_info.get("application_type", "wgs")
        StoreHelpers.ensure_application_version(store, application_tag=app_tag)

        sample_objs = {}
        for sample_data in case_info["samples"]:
            sample_id = sample_data["internal_id"]
            sample_obj = StoreHelpers.add_sample(
                store,
                gender=sample_data["sex"],
                name=sample_data.get("name"),
                internal_id=sample_id,
                application_type=app_type,
                ticket=sample_data["ticket_number"],
                reads=sample_data["reads"],
                capture_kit=sample_data["capture_kit"],
            )
            sample_objs[sample_id] = sample_obj

        for sample_data in case_info["samples"]:
            sample_obj = sample_objs[sample_data["internal_id"]]
            father = None
            if sample_data.get("father"):
                father = sample_objs[sample_data["father"]]
            mother = None
            if sample_data.get("mother"):
                mother = sample_objs[sample_data["mother"]]
            StoreHelpers.add_relationship(
                store,
                case=case_obj,
                sample=sample_obj,
                status=sample_data.get("status", "unknown"),
                father=father,
                mother=mother,
            )

        StoreHelpers.add_analysis(
            store,
            pipeline=Pipeline.MIP_DNA,
            case=case_obj,
            completed_at=completed_at or datetime.now(),
        )
        return case_obj

    @staticmethod
    def add_organism(
        store: Store,
        internal_id: str = "organism_test",
        name: str = "organism_name",
        reference_genome: str = "reference_genome_test",
    ) -> models.Organism:
        """Utility function to add an organism to use in tests"""
        organism = store.add_organism(
            internal_id=internal_id, name=name, reference_genome=reference_genome
        )
        return organism

    @staticmethod
    def ensure_organism(
        store: Store,
        organism_id: str = "organism_test",
        name: str = "organism_name",
        reference_genome: str = "reference_genome_test",
    ) -> models.Organism:
        """Utility function to add an organism to use in tests"""
        organism = StoreHelpers.add_organism(
            store, internal_id=organism_id, name=name, reference_genome=reference_genome
        )
        store.add_commit(organism)
        return organism

    @staticmethod
    def add_microbial_sample(
        store: Store,
        sample_id: str = "microbial_sample_id",
        priority: str = "research",
        name: str = "microbial_name_test",
        organism: models.Organism = None,
        comment: str = "comment",
        ticket: int = 123456,
    ) -> models.Sample:
        """Utility function to add a sample to use in tests"""
        customer = StoreHelpers.ensure_customer(store, "cust_test")
        application_version = StoreHelpers.ensure_application_version(store)
        if not organism:
            organism = StoreHelpers.ensure_organism(store)

        sample = store.add_sample(
            application_version=application_version,
            comment=comment,
            internal_id=sample_id,
            name=name,
            organism=organism,
            priority=priority,
            reads=6000000,
            sex="unknown",
            ticket=ticket,
        )
        sample.customer = customer
        case = StoreHelpers.ensure_case(
            store=store,
            name=str(ticket),
            customer=customer,
            data_analysis=Pipeline.MICROSALT,
            data_delivery=DataDelivery.FASTQ_QC,
        )
        StoreHelpers.add_relationship(store=store, case=case, sample=sample)
        return sample

    @staticmethod
    def add_samples(store: Store, nr_samples: int = 5) -> list:
        """Utility function to add a number of samples to use in tests"""
        nr_samples = max(nr_samples, 2)
        return [
            StoreHelpers.add_sample(store, str(sample_id)) for sample_id in range(1, nr_samples)
        ]

    @staticmethod
    def add_flowcell(
        store: Store,
        flowcell_id: str = "flowcell_test",
        archived_at: datetime = None,
        samples: list = None,
        status: str = None,
        date: datetime = datetime.now(),
    ) -> models.Flowcell:
        """Utility function to set a flowcell to use in tests"""
        flowcell_obj = store.add_flowcell(
            name=flowcell_id,
            sequencer="dummy_sequencer",
            sequencer_type="hiseqx",
            date=date,
        )
        flowcell_obj.archived_at = archived_at
        if samples:
            flowcell_obj.samples = samples
        if status:
            flowcell_obj.status = status

        store.add_commit(flowcell_obj)
        return flowcell_obj

    @staticmethod
    def add_relationship(
        store: Store,
        sample: models.Sample,
        case: models.Family,
        status: str = "unknown",
        father: models.Sample = None,
        mother: models.Sample = None,
    ) -> models.FamilySample:
        """Utility function to link a sample to a case"""
        link = store.relate_sample(
            sample=sample, family=case, status=status, father=father, mother=mother
        )
        store.add_commit(link)
        return link

    @staticmethod
    def add_synopsis_to_case(
        store: Store, case_id: str, synopsis: str = "a synopsis"
    ) -> Optional[models.Family]:
        """Function for adding a synopsis to a case in the database"""
        case_obj: models.Family = store.family(internal_id=case_id)
        if not case_obj:
            LOG.warning("Could not find case")
            return None
        case_obj.synopsis = synopsis
        store.commit()
        return case_obj

    @staticmethod
    def add_phenotype_groups_to_sample(
        store: Store, sample_id: str, phenotype_groups: [str] = ["a phenotype group"]
    ) -> Optional[models.Sample]:
        """Function for adding a phenotype group to a sample in the database"""
        sample_obj: models.Sample = store.sample(internal_id=sample_id)
        if not sample_obj:
            LOG.warning("Could not find sample")
            return None
        sample_obj.phenotype_groups = phenotype_groups
        store.commit()
        return sample_obj

    @staticmethod
    def add_phenotype_terms_to_sample(
        store: Store, sample_id: str, phenotype_terms: [str] = ["a phenotype term"]
    ) -> Optional[models.Sample]:
        """Function for adding a phenotype term to a sample in the database"""
        sample_obj: models.Sample = store.sample(internal_id=sample_id)
        if not sample_obj:
            LOG.warning("Could not find sample")
            return None
        sample_obj.phenotype_terms = phenotype_terms
        store.commit()
        return sample_obj

    @staticmethod
    def add_subject_id_to_sample(
        store: Store, sample_id: str, subject_id: str = "a subject_id"
    ) -> Optional[models.Sample]:
        """Function for adding a subject_id to a sample in the database"""
        sample_obj: models.Sample = store.sample(internal_id=sample_id)
        if not sample_obj:
            LOG.warning("Could not find sample")
            return None
        sample_obj.subject_id = subject_id
        store.commit()
        return sample_obj
>>>>>>> c0d2f75c
<|MERGE_RESOLUTION|>--- conflicted
+++ resolved
@@ -1,1201 +1,591 @@
-<<<<<<< HEAD
-"""Utility functions to simply add test data in a cg store"""
-import logging
-import uuid
-from datetime import datetime
-from typing import List, Optional
-
-from cg.apps.avatar.api import Avatar
-from cg.apps.housekeeper.hk import HousekeeperAPI
-from cg.constants import DataDelivery, Pipeline
-from cg.store import Store, models
-from housekeeper.store import models as hk_models
-
-LOG = logging.getLogger(__name__)
-
-Avatar.get_avatar_urls = lambda internal_id: [str(uuid.uuid4())]
-Avatar.get_avatar_url = lambda internal_id: str(uuid.uuid4())
-Avatar.is_url_image = lambda: True
-
-
-class StoreHelpers:
-    """Class to hold helper functions that needs to be used all over"""
-
-    @staticmethod
-    def ensure_hk_bundle(
-        store: HousekeeperAPI, bundle_data: dict, include: bool = False
-    ) -> hk_models.Bundle:
-        """Utility function to add a bundle of information to a housekeeper api"""
-        bundle_exists = False
-        if not store.bundles():
-            bundle_exists = False
-        else:
-            for bundle in store.bundles():
-                if bundle.name != bundle_data["name"]:
-                    continue
-                bundle_exists = True
-                _bundle = bundle
-        if not bundle_exists:
-            _bundle, _version = store.add_bundle(bundle_data)
-            store.add_commit(_bundle, _version)
-        if include:
-            store.include(_version)
-        return _bundle
-
-    def ensure_hk_version(self, store: HousekeeperAPI, bundle_data: dict) -> hk_models.Version:
-        """Utility function to return existing or create an version for tests"""
-        _bundle = self.ensure_hk_bundle(store, bundle_data)
-        return store.last_version(_bundle.name)
-
-    def ensure_application_version(
-        self,
-        store: Store,
-        application_tag: str = "dummy_tag",
-        application_type: str = "wgs",
-        is_external: bool = False,
-        is_rna: bool = False,
-        description: str = None,
-        sequencing_depth: int = None,
-        is_accredited: bool = False,
-    ) -> models.ApplicationVersion:
-        """Utility function to return existing or create application version for tests"""
-        if is_rna:
-            application_tag = "rna_tag"
-            application_type = "wts"
-
-        application = store.application(tag=application_tag)
-        if not application:
-            application = self.add_application(
-                store,
-                application_tag,
-                application_type,
-                is_external=is_external,
-                description=description,
-                is_accredited=is_accredited,
-                sequencing_depth=sequencing_depth,
-            )
-
-        prices = {"standard": 10, "priority": 20, "express": 30, "research": 5}
-        version = store.application_version(application, 1)
-        if not version:
-            version = store.add_version(application, 1, valid_from=datetime.now(), prices=prices)
-
-            store.add_commit(version)
-        return version
-
-    def ensure_application(
-        self,
-        store: Store,
-        tag: str,
-        application_type: str = "wgs",
-        description: str = "dummy_description",
-        is_archived: bool = False,
-    ) -> models.Application:
-        """Ensure that application exists in store"""
-        application: models.Application = store.application(tag=tag)
-        if not application:
-            application: models.Application = self.add_application(
-                store=store,
-                application_tag=tag,
-                application_type=application_type,
-                description=description,
-                is_archived=is_archived,
-            )
-        return application
-
-    @staticmethod
-    def add_application(
-        store: Store,
-        application_tag: str = "dummy_tag",
-        application_type: str = "wgs",
-        description: str = None,
-        is_archived: bool = False,
-        is_accredited: bool = False,
-        is_external: bool = False,
-        min_sequencing_depth: int = 30,
-        **kwargs,
-    ) -> models.Application:
-        """Utility function to add a application to a store"""
-        application = store.application(tag=application_tag)
-        if application:
-            return application
-
-        if not description:
-            description = "dummy_description"
-        application = store.add_application(
-            tag=application_tag,
-            category=application_type,
-            description=description,
-            is_archived=is_archived,
-            percent_kth=80,
-            percent_reads_guaranteed=75,
-            is_accredited=is_accredited,
-            limitations="A limitation",
-            is_external=is_external,
-            min_sequencing_depth=min_sequencing_depth,
-            **kwargs,
-        )
-        store.add_commit(application)
-        return application
-
-    @staticmethod
-    def ensure_bed_version(store: Store, bed_name: str = "dummy_bed") -> models.ApplicationVersion:
-        """Utility function to return existing or create bed version for tests"""
-        bed = store.bed(name=bed_name)
-        if not bed:
-            bed = store.add_bed(name=bed_name)
-            store.add_commit(bed)
-
-        version = store.latest_bed_version(bed_name)
-        if not version:
-            version = store.add_bed_version(bed, 1, "dummy_filename", shortname=bed_name)
-            store.add_commit(version)
-        return version
-
-    @staticmethod
-    def ensure_customer(
-        store: Store,
-        customer_id: str = "cust000",
-        name: str = "Production",
-        scout_access: bool = False,
-        customer_group: str = "all_customers",
-    ) -> models.Customer:
-        """Utility function to return existing or create customer for tests"""
-        customer_group_id = customer_group or customer_id + "_group"
-        customer_group = store.customer_group(customer_group_id)
-        if not customer_group:
-            customer_group = store.add_customer_group(customer_group_id, customer_group_id)
-
-        customer = store.customer(customer_id)
-
-        if not customer:
-            customer = store.add_customer(
-                internal_id=customer_id,
-                name=name,
-                scout_access=scout_access,
-                customer_group=customer_group,
-                invoice_address="Test street",
-                invoice_reference="ABCDEF",
-            )
-            store.add_commit(customer)
-        return customer
-
-    def add_analysis(
-        self,
-        store: Store,
-        case: models.Family = None,
-        started_at: datetime = None,
-        completed_at: datetime = None,
-        uploaded_at: datetime = None,
-        upload_started: datetime = None,
-        delivery_reported_at: datetime = None,
-        cleaned_at: datetime = None,
-        pipeline: Pipeline = Pipeline.BALSAMIC,
-        pipeline_version: str = "1.0",
-        data_delivery: DataDelivery = DataDelivery.FASTQ_QC,
-        uploading: bool = False,
-        config_path: str = None,
-    ) -> models.Analysis:
-        """Utility function to add an analysis for tests"""
-
-        if not case:
-            case = self.add_case(store, data_analysis=pipeline, data_delivery=data_delivery)
-
-        analysis = store.add_analysis(pipeline=pipeline, version=pipeline_version)
-
-        analysis.started_at = started_at or datetime.now()
-        if completed_at:
-            analysis.completed_at = completed_at
-        if uploaded_at:
-            analysis.uploaded_at = uploaded_at
-        if delivery_reported_at:
-            analysis.delivery_report_created_at = delivery_reported_at
-        if cleaned_at:
-            analysis.cleaned_at = cleaned_at
-        if uploading:
-            analysis.upload_started_at = upload_started or datetime.now()
-        if config_path:
-            analysis.config_path = config_path
-        if pipeline:
-            analysis.pipeline = str(pipeline)
-
-        analysis.limitations = "A limitation"
-        analysis.family = case
-        store.add_commit(analysis)
-        return analysis
-
-    def add_sample(
-        self,
-        store: Store,
-        application_tag: str = "dummy_tag",
-        application_type: str = "tgs",
-        control: str = "",
-        customer_id: str = None,
-        gender: str = "female",
-        internal_id: str = None,
-        is_external: bool = False,
-        is_rna: bool = False,
-        is_tumour: bool = False,
-        loqusdb_id: str = None,
-        reads: int = None,
-        name: str = None,
-        ticket: int = None,
-        subject_id: str = None,
-        **kwargs,
-    ) -> models.Sample:
-        """Utility function to add a sample to use in tests"""
-        customer_id = customer_id or "cust000"
-        sample_name = name or "sample_test"
-        customer = self.ensure_customer(store, customer_id=customer_id)
-        application_version = self.ensure_application_version(
-            store,
-            application_tag=application_tag,
-            application_type=application_type,
-            is_external=is_external,
-            is_rna=is_rna,
-        )
-        application_version_id = application_version.id
-        sample = store.add_sample(
-            control=control,
-            name=sample_name,
-            reads=reads,
-            sex=gender,
-            subject_id=subject_id,
-            ticket=ticket,
-            tumour=is_tumour,
-        )
-
-        sample.application_version_id = application_version_id
-        sample.customer = customer
-        sample.ordered_at = datetime.now()
-
-        if loqusdb_id:
-            sample.loqusdb_id = loqusdb_id
-
-        if kwargs.get("delivered_at"):
-            sample.delivered_at = kwargs["delivered_at"]
-
-        if kwargs.get("received_at"):
-            sample.received_at = kwargs["received_at"]
-
-        if kwargs.get("prepared_at"):
-            sample.prepared_at = kwargs["prepared_at"]
-
-        if kwargs.get("sequenced_at"):
-            sample.sequenced_at = kwargs["sequenced_at"]
-
-        if kwargs.get("capture_kit"):
-            sample.capture_kit = kwargs["capture_kit"]
-
-        if kwargs.get("flowcell"):
-            sample.flowcells.append(kwargs["flowcell"])
-
-        if internal_id:
-            sample.internal_id = internal_id
-
-        if kwargs.get("no_invoice"):
-            sample.no_invoice = kwargs["no_invoice"]
-
-        store.add_commit(sample)
-        return sample
-
-    def ensure_panel(
-        self, store: Store, panel_id: str = "panel_test", customer_id: str = "cust000"
-    ) -> models.Panel:
-        """Utility function to add a panel to use in tests"""
-        customer = self.ensure_customer(store, customer_id)
-        panel = store.panel(panel_id)
-        if not panel:
-            panel = store.add_panel(
-                customer=customer,
-                name=panel_id,
-                abbrev=panel_id,
-                version=1.0,
-                date=datetime.now(),
-                genes=1,
-            )
-            store.add_commit(panel)
-        return panel
-
-    def add_case(
-        self,
-        store: Store,
-        name: str = "case_test",
-        data_analysis: Pipeline = Pipeline.MIP_DNA,
-        data_delivery: DataDelivery = DataDelivery.SCOUT,
-        action: str = None,
-        internal_id: str = None,
-        customer_id: str = "cust000",
-        panels: List = ["panel_test"],
-        case_obj: models.Family = None,
-    ) -> models.Family:
-        """Utility function to add a case to use in tests,
-        If no case object is used a autogenerated case id will be used
-
-        """
-        customer = self.ensure_customer(store, customer_id)
-        if case_obj:
-            panels = case_obj.panels
-        for panel_name in panels:
-            self.ensure_panel(store, panel_id=panel_name, customer_id=customer_id)
-
-        if not case_obj:
-            case_obj: Optional[models.Family] = store.family(internal_id=name)
-        if not case_obj:
-            case_obj = store.add_case(
-                data_analysis=data_analysis,
-                data_delivery=data_delivery,
-                name=name,
-                panels=panels,
-            )
-        if action:
-            case_obj.action = action
-        if internal_id:
-            case_obj.internal_id = internal_id
-
-        case_obj.customer = customer
-        store.add_commit(case_obj)
-        return case_obj
-
-    @staticmethod
-    def ensure_case(
-        store: Store,
-        name: str,
-        customer: models.Customer,
-        data_analysis: Pipeline,
-        data_delivery: DataDelivery,
-    ):
-        case = store.find_family(customer=customer, name=name)
-        if not case:
-            case = store.add_case(
-                data_analysis=data_analysis,
-                data_delivery=data_delivery,
-                name=name,
-                panels=None,
-            )
-            case.customer = customer
-        return case
-
-    def ensure_case_from_dict(
-        self,
-        store: Store,
-        case_info: dict,
-        app_tag: str = None,
-        ordered_at: datetime = None,
-        completed_at: datetime = None,
-        created_at: datetime = datetime.now(),
-    ):
-        """Load a case with samples and link relations"""
-        customer_obj = self.ensure_customer(store)
-        case_obj = store.Family(
-            name=case_info["name"],
-            panels=case_info["panels"],
-            internal_id=case_info["internal_id"],
-            ordered_at=ordered_at,
-            data_analysis=case_info.get("data_analysis", str(Pipeline.MIP_DNA)),
-            data_delivery=case_info.get("data_delivery", str(DataDelivery.SCOUT)),
-            created_at=created_at,
-            action=case_info.get("action"),
-        )
-
-        case_obj = self.add_case(store, case_obj=case_obj, customer_id=customer_obj.internal_id)
-
-        app_tag = app_tag or "WGSPCFC030"
-        app_type = case_info.get("application_type", "wgs")
-        self.ensure_application_version(store, application_tag=app_tag)
-
-        sample_objs = {}
-        for sample_data in case_info["samples"]:
-            sample_id = sample_data["internal_id"]
-            sample_obj = self.add_sample(
-                store,
-                gender=sample_data["sex"],
-                name=sample_data.get("name"),
-                internal_id=sample_id,
-                application_type=app_type,
-                ticket=sample_data["ticket_number"],
-                reads=sample_data["reads"],
-                capture_kit=sample_data["capture_kit"],
-            )
-            sample_objs[sample_id] = sample_obj
-
-        for sample_data in case_info["samples"]:
-            sample_obj = sample_objs[sample_data["internal_id"]]
-            father = None
-            if sample_data.get("father"):
-                father = sample_objs[sample_data["father"]]
-            mother = None
-            if sample_data.get("mother"):
-                mother = sample_objs[sample_data["mother"]]
-            self.add_relationship(
-                store,
-                case=case_obj,
-                sample=sample_obj,
-                status=sample_data.get("status", "unknown"),
-                father=father,
-                mother=mother,
-            )
-
-        self.add_analysis(
-            store,
-            pipeline=Pipeline.MIP_DNA,
-            case=case_obj,
-            completed_at=completed_at or datetime.now(),
-        )
-        return case_obj
-
-    @staticmethod
-    def add_organism(
-        store: Store,
-        internal_id: str = "organism_test",
-        name: str = "organism_name",
-        reference_genome: str = "reference_genome_test",
-    ) -> models.Organism:
-        """Utility function to add an organism to use in tests"""
-        organism = store.add_organism(
-            internal_id=internal_id, name=name, reference_genome=reference_genome
-        )
-        return organism
-
-    def ensure_organism(
-        self,
-        store: Store,
-        organism_id: str = "organism_test",
-        name: str = "organism_name",
-        reference_genome: str = "reference_genome_test",
-    ) -> models.Organism:
-        """Utility function to add an organism to use in tests"""
-        organism = self.add_organism(
-            store, internal_id=organism_id, name=name, reference_genome=reference_genome
-        )
-        store.add_commit(organism)
-        return organism
-
-    def add_microbial_sample(
-        self,
-        store: Store,
-        sample_id: str = "microbial_sample_id",
-        priority: str = "research",
-        name: str = "microbial_name_test",
-        organism: models.Organism = None,
-        comment: str = "comment",
-        ticket: int = 123456,
-    ) -> models.Sample:
-        """Utility function to add a sample to use in tests"""
-        customer = self.ensure_customer(store, "cust_test")
-        application_version = self.ensure_application_version(store)
-        if not organism:
-            organism = self.ensure_organism(store)
-
-        sample = store.add_sample(
-            application_version=application_version,
-            comment=comment,
-            internal_id=sample_id,
-            name=name,
-            organism=organism,
-            priority=priority,
-            reads=6000000,
-            sex="unknown",
-            ticket=ticket,
-        )
-        sample.customer = customer
-        case = self.ensure_case(
-            store=store,
-            name=str(ticket),
-            customer=customer,
-            data_analysis=Pipeline.MICROSALT,
-            data_delivery=DataDelivery.FASTQ_QC,
-        )
-        self.add_relationship(store=store, case=case, sample=sample)
-        return sample
-
-    def add_samples(self, store: Store, nr_samples: int = 5) -> list:
-        """Utility function to add a number of samples to use in tests"""
-        nr_samples = max(nr_samples, 2)
-        return [self.add_sample(store, str(sample_id)) for sample_id in range(1, nr_samples)]
-
-    @staticmethod
-    def add_flowcell(
-        store: Store,
-        date: datetime = datetime.now(),
-        flowcell_id: str = "flowcell_test",
-        archived_at: datetime = None,
-        samples: list = None,
-        sequencer_type: str = "hiseqx",
-        status: str = None,
-    ) -> models.Flowcell:
-        """Utility function to set a flowcell to use in tests"""
-        flowcell_obj = store.add_flowcell(
-            name=flowcell_id,
-            sequencer="dummy_sequencer",
-            sequencer_type=sequencer_type,
-            date=date,
-        )
-        flowcell_obj.archived_at = archived_at
-        if samples:
-            flowcell_obj.samples = samples
-        if status:
-            flowcell_obj.status = status
-        store.add_commit(flowcell_obj)
-        return flowcell_obj
-
-    @staticmethod
-    def add_relationship(
-        store: Store,
-        sample: models.Sample,
-        case: models.Family,
-        status: str = "unknown",
-        father: models.Sample = None,
-        mother: models.Sample = None,
-    ) -> models.FamilySample:
-        """Utility function to link a sample to a case"""
-        link = store.relate_sample(
-            sample=sample, family=case, status=status, father=father, mother=mother
-        )
-        store.add_commit(link)
-        return link
-
-    @staticmethod
-    def add_synopsis_to_case(
-        store: Store, case_id: str, synopsis: str = "a synopsis"
-    ) -> Optional[models.Family]:
-        """Function for adding a synopsis to a case in the database"""
-        case_obj: models.Family = store.family(internal_id=case_id)
-        if not case_obj:
-            LOG.warning("Could not find case")
-            return None
-        case_obj.synopsis = synopsis
-        store.commit()
-        return case_obj
-
-    @staticmethod
-    def add_phenotype_groups_to_sample(
-        store: Store, sample_id: str, phenotype_groups: List[str] = ["a phenotype group"]
-    ) -> Optional[models.Sample]:
-        """Function for adding a phenotype group to a sample in the database"""
-        sample_obj: models.Sample = store.sample(internal_id=sample_id)
-        if not sample_obj:
-            LOG.warning("Could not find sample")
-            return None
-        sample_obj.phenotype_groups = phenotype_groups
-        store.commit()
-        return sample_obj
-
-    @staticmethod
-    def add_phenotype_terms_to_sample(
-        store: Store, sample_id: str, phenotype_terms: List[str] = ["a phenotype term"]
-    ) -> Optional[models.Sample]:
-        """Function for adding a phenotype term to a sample in the database"""
-        sample_obj: models.Sample = store.sample(internal_id=sample_id)
-        if not sample_obj:
-            LOG.warning("Could not find sample")
-            return None
-        sample_obj.phenotype_terms = phenotype_terms
-        store.commit()
-        return sample_obj
-
-    @staticmethod
-    def add_subject_id_to_sample(
-        store: Store, sample_id: str, subject_id: str = "a subject_id"
-    ) -> Optional[models.Sample]:
-        """Function for adding a subject_id to a sample in the database"""
-        sample_obj: models.Sample = store.sample(internal_id=sample_id)
-        if not sample_obj:
-            LOG.warning("Could not find sample")
-            return None
-        sample_obj.subject_id = subject_id
-        store.commit()
-        return sample_obj
-=======
-"""Utility functions to simply add test data in a cg store"""
-import logging
-import uuid
-from datetime import datetime
-from typing import List, Optional
-
-from cg.apps.housekeeper.hk import HousekeeperAPI
-from cg.constants import DataDelivery, Pipeline
-from cg.store import Store, models
-from housekeeper.store import models as hk_models
-
-LOG = logging.getLogger(__name__)
-
-
-class StoreHelpers:
-    """Class to hold helper functions that needs to be used all over"""
-
-    @staticmethod
-    def ensure_hk_bundle(
-        store: HousekeeperAPI, bundle_data: dict, include: bool = False
-    ) -> hk_models.Bundle:
-        """Utility function to add a bundle of information to a housekeeper api"""
-
-        bundle_exists = False
-        for bundle in store.bundles():
-            if bundle.name != bundle_data["name"]:
-                continue
-            bundle_exists = True
-            _bundle = bundle
-            break
-
-        if not bundle_exists:
-            _bundle, _version = store.add_bundle(bundle_data)
-            store.add_commit(_bundle, _version)
-
-        if include:
-            store.include(_version)
-
-        return _bundle
-
-    @staticmethod
-    def ensure_hk_version(store: HousekeeperAPI, bundle_data: dict) -> hk_models.Version:
-        """Utility function to return existing or create an version for tests"""
-        _bundle = StoreHelpers.ensure_hk_bundle(store, bundle_data)
-        return store.last_version(_bundle.name)
-
-    @staticmethod
-    def ensure_application_version(
-        store: Store,
-        application_tag: str = "dummy_tag",
-        application_type: str = "wgs",
-        is_external: bool = False,
-        is_rna: bool = False,
-        description: str = None,
-        sequencing_depth: int = None,
-        is_accredited: bool = False,
-    ) -> models.ApplicationVersion:
-        """Utility function to return existing or create application version for tests"""
-        if is_rna:
-            application_tag = "rna_tag"
-            application_type = "wts"
-
-        application = store.application(tag=application_tag)
-        if not application:
-            application = StoreHelpers.add_application(
-                store,
-                application_tag,
-                application_type,
-                is_external=is_external,
-                description=description,
-                is_accredited=is_accredited,
-                sequencing_depth=sequencing_depth,
-            )
-
-        prices = {"standard": 10, "priority": 20, "express": 30, "research": 5}
-        version = store.application_version(application, 1)
-        if not version:
-            version = store.add_version(application, 1, valid_from=datetime.now(), prices=prices)
-
-            store.add_commit(version)
-        return version
-
-    @staticmethod
-    def ensure_application(
-        store: Store,
-        tag: str,
-        application_type: str = "wgs",
-        description: str = "dummy_description",
-        is_archived: bool = False,
-    ) -> models.Application:
-        """Ensure that application exists in store"""
-        application: models.Application = store.application(tag=tag)
-        if not application:
-            application: models.Application = StoreHelpers.add_application(
-                store=store,
-                application_tag=tag,
-                application_type=application_type,
-                description=description,
-                is_archived=is_archived,
-            )
-        return application
-
-    @staticmethod
-    def add_application(
-        store: Store,
-        application_tag: str = "dummy_tag",
-        application_type: str = "wgs",
-        description: str = None,
-        is_archived: bool = False,
-        is_accredited: bool = False,
-        is_external: bool = False,
-        min_sequencing_depth: int = 30,
-        **kwargs,
-    ) -> models.Application:
-        """Utility function to add a application to a store"""
-        application = store.application(tag=application_tag)
-        if application:
-            return application
-
-        if not description:
-            description = "dummy_description"
-        application = store.add_application(
-            tag=application_tag,
-            category=application_type,
-            description=description,
-            is_archived=is_archived,
-            percent_kth=80,
-            percent_reads_guaranteed=75,
-            is_accredited=is_accredited,
-            limitations="A limitation",
-            is_external=is_external,
-            min_sequencing_depth=min_sequencing_depth,
-            **kwargs,
-        )
-        store.add_commit(application)
-        return application
-
-    @staticmethod
-    def ensure_bed_version(store: Store, bed_name: str = "dummy_bed") -> models.ApplicationVersion:
-        """Utility function to return existing or create bed version for tests"""
-        bed = store.bed(name=bed_name)
-        if not bed:
-            bed = store.add_bed(name=bed_name)
-            store.add_commit(bed)
-
-        version = store.latest_bed_version(bed_name)
-        if not version:
-            version = store.add_bed_version(bed, 1, "dummy_filename", shortname=bed_name)
-            store.add_commit(version)
-        return version
-
-    @staticmethod
-    def ensure_customer(
-        store: Store,
-        customer_id: str = "cust000",
-        name: str = "Production",
-        scout_access: bool = False,
-        customer_group: str = "all_customers",
-    ) -> models.Customer:
-        """Utility function to return existing or create customer for tests"""
-        customer_group_id = customer_group or customer_id + "_group"
-        customer_group = store.customer_group(customer_group_id)
-        if not customer_group:
-            customer_group = store.add_customer_group(customer_group_id, customer_group_id)
-
-        customer = store.customer(customer_id)
-
-        if not customer:
-            customer = store.add_customer(
-                internal_id=customer_id,
-                name=name,
-                scout_access=scout_access,
-                customer_group=customer_group,
-                invoice_address="Test street",
-                invoice_reference="ABCDEF",
-            )
-            store.add_commit(customer)
-        return customer
-
-    @staticmethod
-    def add_analysis(
-        store: Store,
-        case: models.Family = None,
-        started_at: datetime = None,
-        completed_at: datetime = None,
-        uploaded_at: datetime = None,
-        upload_started: datetime = None,
-        delivery_reported_at: datetime = None,
-        cleaned_at: datetime = None,
-        pipeline: Pipeline = Pipeline.BALSAMIC,
-        pipeline_version: str = "1.0",
-        data_delivery: DataDelivery = DataDelivery.FASTQ_QC,
-        uploading: bool = False,
-        config_path: str = None,
-    ) -> models.Analysis:
-        """Utility function to add an analysis for tests"""
-
-        if not case:
-            case = StoreHelpers.add_case(store, data_analysis=pipeline, data_delivery=data_delivery)
-
-        analysis = store.add_analysis(pipeline=pipeline, version=pipeline_version)
-
-        analysis.started_at = started_at or datetime.now()
-        if completed_at:
-            analysis.completed_at = completed_at
-        if uploaded_at:
-            analysis.uploaded_at = uploaded_at
-        if delivery_reported_at:
-            analysis.delivery_report_created_at = delivery_reported_at
-        if cleaned_at:
-            analysis.cleaned_at = cleaned_at
-        if uploading:
-            analysis.upload_started_at = upload_started or datetime.now()
-        if config_path:
-            analysis.config_path = config_path
-        if pipeline:
-            analysis.pipeline = str(pipeline)
-
-        analysis.limitations = "A limitation"
-        analysis.family = case
-        store.add_commit(analysis)
-        return analysis
-
-    @staticmethod
-    def add_sample(
-        store: Store,
-        application_tag: str = "dummy_tag",
-        application_type: str = "tgs",
-        control: str = "",
-        customer_id: str = None,
-        gender: str = "female",
-        is_external: bool = False,
-        is_rna: bool = False,
-        is_tumour: bool = False,
-        reads: int = None,
-        name: str = "sample_test",
-        ticket: int = None,
-        **kwargs,
-    ) -> models.Sample:
-        """Utility function to add a sample to use in tests"""
-        customer_id = customer_id or "cust000"
-        customer = StoreHelpers.ensure_customer(store, customer_id=customer_id)
-        application_version = StoreHelpers.ensure_application_version(
-            store=store,
-            application_tag=application_tag,
-            application_type=application_type,
-            is_external=is_external,
-            is_rna=is_rna,
-        )
-        application_version_id = application_version.id
-        sample = store.add_sample(
-            control=control,
-            name=name,
-            reads=reads,
-            sex=gender,
-            ticket=ticket,
-            tumour=is_tumour,
-        )
-
-        sample.application_version_id = application_version_id
-        sample.customer = customer
-        sample.ordered_at = datetime.now()
-
-        for key, value in kwargs.items():
-            if key == "flowcell":
-                sample.flowcells.append(kwargs["flowcell"])
-            elif hasattr(sample, key):
-                setattr(sample, key, value)
-            else:
-                raise AttributeError(f"Unknown sample attribute/feature: {key}, {value}")
-
-        store.add_commit(sample)
-        return sample
-
-    @staticmethod
-    def ensure_panel(
-        store: Store, panel_id: str = "panel_test", customer_id: str = "cust000"
-    ) -> models.Panel:
-        """Utility function to add a panel to use in tests"""
-        customer = StoreHelpers.ensure_customer(store, customer_id)
-        panel = store.panel(panel_id)
-        if not panel:
-            panel = store.add_panel(
-                customer=customer,
-                name=panel_id,
-                abbrev=panel_id,
-                version=1.0,
-                date=datetime.now(),
-                genes=1,
-            )
-            store.add_commit(panel)
-        return panel
-
-    @staticmethod
-    def add_case(
-        store: Store,
-        name: str = "case_test",
-        data_analysis: Pipeline = Pipeline.MIP_DNA,
-        data_delivery: DataDelivery = DataDelivery.SCOUT,
-        action: str = None,
-        internal_id: str = None,
-        customer_id: str = "cust000",
-        panels: List = ["panel_test"],
-        case_obj: models.Family = None,
-    ) -> models.Family:
-        """Utility function to add a case to use in tests,
-        If no case object is used a autogenerated case id will be used
-
-        """
-        customer = StoreHelpers.ensure_customer(store, customer_id)
-        if case_obj:
-            panels = case_obj.panels
-        for panel_name in panels:
-            StoreHelpers.ensure_panel(store=store, panel_id=panel_name, customer_id=customer_id)
-
-        if not case_obj:
-            case_obj: Optional[models.Family] = store.family(internal_id=name)
-        if not case_obj:
-            case_obj = store.add_case(
-                data_analysis=data_analysis,
-                data_delivery=data_delivery,
-                name=name,
-                panels=panels,
-            )
-        if action:
-            case_obj.action = action
-        if internal_id:
-            case_obj.internal_id = internal_id
-
-        case_obj.customer = customer
-        store.add_commit(case_obj)
-        return case_obj
-
-    @staticmethod
-    def ensure_case(
-        store: Store,
-        name: str = "test-case",
-        case_id: str = "blueeagle",
-        customer: models.Customer = None,
-        data_analysis: Pipeline = Pipeline.MIP_DNA,
-        data_delivery: DataDelivery = DataDelivery.SCOUT,
-    ):
-        if not customer:
-            customer = StoreHelpers.ensure_customer(store=store)
-        case = store.family(internal_id=case_id) or store.find_family(customer=customer, name=name)
-        if not case:
-            case = StoreHelpers.add_case(
-                store=store,
-                data_analysis=data_analysis,
-                data_delivery=data_delivery,
-                name=name,
-                internal_id=case_id,
-            )
-            case.customer = customer
-        return case
-
-    @staticmethod
-    def ensure_case_from_dict(
-        store: Store,
-        case_info: dict,
-        app_tag: str = None,
-        ordered_at: datetime = None,
-        completed_at: datetime = None,
-        created_at: datetime = datetime.now(),
-    ):
-        """Load a case with samples and link relations"""
-        customer_obj = StoreHelpers.ensure_customer(store)
-        case_obj = store.Family(
-            name=case_info["name"],
-            panels=case_info["panels"],
-            internal_id=case_info["internal_id"],
-            ordered_at=ordered_at,
-            data_analysis=case_info.get("data_analysis", str(Pipeline.MIP_DNA)),
-            data_delivery=case_info.get("data_delivery", str(DataDelivery.SCOUT)),
-            created_at=created_at,
-            action=case_info.get("action"),
-        )
-
-        case_obj = StoreHelpers.add_case(
-            store, case_obj=case_obj, customer_id=customer_obj.internal_id
-        )
-
-        app_tag = app_tag or "WGSPCFC030"
-        app_type = case_info.get("application_type", "wgs")
-        StoreHelpers.ensure_application_version(store, application_tag=app_tag)
-
-        sample_objs = {}
-        for sample_data in case_info["samples"]:
-            sample_id = sample_data["internal_id"]
-            sample_obj = StoreHelpers.add_sample(
-                store,
-                gender=sample_data["sex"],
-                name=sample_data.get("name"),
-                internal_id=sample_id,
-                application_type=app_type,
-                ticket=sample_data["ticket_number"],
-                reads=sample_data["reads"],
-                capture_kit=sample_data["capture_kit"],
-            )
-            sample_objs[sample_id] = sample_obj
-
-        for sample_data in case_info["samples"]:
-            sample_obj = sample_objs[sample_data["internal_id"]]
-            father = None
-            if sample_data.get("father"):
-                father = sample_objs[sample_data["father"]]
-            mother = None
-            if sample_data.get("mother"):
-                mother = sample_objs[sample_data["mother"]]
-            StoreHelpers.add_relationship(
-                store,
-                case=case_obj,
-                sample=sample_obj,
-                status=sample_data.get("status", "unknown"),
-                father=father,
-                mother=mother,
-            )
-
-        StoreHelpers.add_analysis(
-            store,
-            pipeline=Pipeline.MIP_DNA,
-            case=case_obj,
-            completed_at=completed_at or datetime.now(),
-        )
-        return case_obj
-
-    @staticmethod
-    def add_organism(
-        store: Store,
-        internal_id: str = "organism_test",
-        name: str = "organism_name",
-        reference_genome: str = "reference_genome_test",
-    ) -> models.Organism:
-        """Utility function to add an organism to use in tests"""
-        organism = store.add_organism(
-            internal_id=internal_id, name=name, reference_genome=reference_genome
-        )
-        return organism
-
-    @staticmethod
-    def ensure_organism(
-        store: Store,
-        organism_id: str = "organism_test",
-        name: str = "organism_name",
-        reference_genome: str = "reference_genome_test",
-    ) -> models.Organism:
-        """Utility function to add an organism to use in tests"""
-        organism = StoreHelpers.add_organism(
-            store, internal_id=organism_id, name=name, reference_genome=reference_genome
-        )
-        store.add_commit(organism)
-        return organism
-
-    @staticmethod
-    def add_microbial_sample(
-        store: Store,
-        sample_id: str = "microbial_sample_id",
-        priority: str = "research",
-        name: str = "microbial_name_test",
-        organism: models.Organism = None,
-        comment: str = "comment",
-        ticket: int = 123456,
-    ) -> models.Sample:
-        """Utility function to add a sample to use in tests"""
-        customer = StoreHelpers.ensure_customer(store, "cust_test")
-        application_version = StoreHelpers.ensure_application_version(store)
-        if not organism:
-            organism = StoreHelpers.ensure_organism(store)
-
-        sample = store.add_sample(
-            application_version=application_version,
-            comment=comment,
-            internal_id=sample_id,
-            name=name,
-            organism=organism,
-            priority=priority,
-            reads=6000000,
-            sex="unknown",
-            ticket=ticket,
-        )
-        sample.customer = customer
-        case = StoreHelpers.ensure_case(
-            store=store,
-            name=str(ticket),
-            customer=customer,
-            data_analysis=Pipeline.MICROSALT,
-            data_delivery=DataDelivery.FASTQ_QC,
-        )
-        StoreHelpers.add_relationship(store=store, case=case, sample=sample)
-        return sample
-
-    @staticmethod
-    def add_samples(store: Store, nr_samples: int = 5) -> list:
-        """Utility function to add a number of samples to use in tests"""
-        nr_samples = max(nr_samples, 2)
-        return [
-            StoreHelpers.add_sample(store, str(sample_id)) for sample_id in range(1, nr_samples)
-        ]
-
-    @staticmethod
-    def add_flowcell(
-        store: Store,
-        flowcell_id: str = "flowcell_test",
-        archived_at: datetime = None,
-        samples: list = None,
-        status: str = None,
-        date: datetime = datetime.now(),
-    ) -> models.Flowcell:
-        """Utility function to set a flowcell to use in tests"""
-        flowcell_obj = store.add_flowcell(
-            name=flowcell_id,
-            sequencer="dummy_sequencer",
-            sequencer_type="hiseqx",
-            date=date,
-        )
-        flowcell_obj.archived_at = archived_at
-        if samples:
-            flowcell_obj.samples = samples
-        if status:
-            flowcell_obj.status = status
-
-        store.add_commit(flowcell_obj)
-        return flowcell_obj
-
-    @staticmethod
-    def add_relationship(
-        store: Store,
-        sample: models.Sample,
-        case: models.Family,
-        status: str = "unknown",
-        father: models.Sample = None,
-        mother: models.Sample = None,
-    ) -> models.FamilySample:
-        """Utility function to link a sample to a case"""
-        link = store.relate_sample(
-            sample=sample, family=case, status=status, father=father, mother=mother
-        )
-        store.add_commit(link)
-        return link
-
-    @staticmethod
-    def add_synopsis_to_case(
-        store: Store, case_id: str, synopsis: str = "a synopsis"
-    ) -> Optional[models.Family]:
-        """Function for adding a synopsis to a case in the database"""
-        case_obj: models.Family = store.family(internal_id=case_id)
-        if not case_obj:
-            LOG.warning("Could not find case")
-            return None
-        case_obj.synopsis = synopsis
-        store.commit()
-        return case_obj
-
-    @staticmethod
-    def add_phenotype_groups_to_sample(
-        store: Store, sample_id: str, phenotype_groups: [str] = ["a phenotype group"]
-    ) -> Optional[models.Sample]:
-        """Function for adding a phenotype group to a sample in the database"""
-        sample_obj: models.Sample = store.sample(internal_id=sample_id)
-        if not sample_obj:
-            LOG.warning("Could not find sample")
-            return None
-        sample_obj.phenotype_groups = phenotype_groups
-        store.commit()
-        return sample_obj
-
-    @staticmethod
-    def add_phenotype_terms_to_sample(
-        store: Store, sample_id: str, phenotype_terms: [str] = ["a phenotype term"]
-    ) -> Optional[models.Sample]:
-        """Function for adding a phenotype term to a sample in the database"""
-        sample_obj: models.Sample = store.sample(internal_id=sample_id)
-        if not sample_obj:
-            LOG.warning("Could not find sample")
-            return None
-        sample_obj.phenotype_terms = phenotype_terms
-        store.commit()
-        return sample_obj
-
-    @staticmethod
-    def add_subject_id_to_sample(
-        store: Store, sample_id: str, subject_id: str = "a subject_id"
-    ) -> Optional[models.Sample]:
-        """Function for adding a subject_id to a sample in the database"""
-        sample_obj: models.Sample = store.sample(internal_id=sample_id)
-        if not sample_obj:
-            LOG.warning("Could not find sample")
-            return None
-        sample_obj.subject_id = subject_id
-        store.commit()
-        return sample_obj
->>>>>>> c0d2f75c
+"""Utility functions to simply add test data in a cg store"""
+import logging
+import uuid
+from datetime import datetime
+from typing import List, Optional
+
+from cg.apps.housekeeper.hk import HousekeeperAPI
+from cg.constants import DataDelivery, Pipeline
+from cg.store import Store, models
+from housekeeper.store import models as hk_models
+
+LOG = logging.getLogger(__name__)
+
+
+class StoreHelpers:
+    """Class to hold helper functions that needs to be used all over"""
+
+    @staticmethod
+    def ensure_hk_bundle(
+        store: HousekeeperAPI, bundle_data: dict, include: bool = False
+    ) -> hk_models.Bundle:
+        """Utility function to add a bundle of information to a housekeeper api"""
+
+        bundle_exists = False
+        for bundle in store.bundles():
+            if bundle.name != bundle_data["name"]:
+                continue
+            bundle_exists = True
+            _bundle = bundle
+            break
+
+        if not bundle_exists:
+            _bundle, _version = store.add_bundle(bundle_data)
+            store.add_commit(_bundle, _version)
+
+        if include:
+            store.include(_version)
+
+        return _bundle
+
+    @staticmethod
+    def ensure_hk_version(store: HousekeeperAPI, bundle_data: dict) -> hk_models.Version:
+        """Utility function to return existing or create an version for tests"""
+        _bundle = StoreHelpers.ensure_hk_bundle(store, bundle_data)
+        return store.last_version(_bundle.name)
+
+    @staticmethod
+    def ensure_application_version(
+        store: Store,
+        application_tag: str = "dummy_tag",
+        application_type: str = "wgs",
+        is_external: bool = False,
+        is_rna: bool = False,
+        description: str = None,
+        sequencing_depth: int = None,
+        is_accredited: bool = False,
+    ) -> models.ApplicationVersion:
+        """Utility function to return existing or create application version for tests"""
+        if is_rna:
+            application_tag = "rna_tag"
+            application_type = "wts"
+
+        application = store.application(tag=application_tag)
+        if not application:
+            application = StoreHelpers.add_application(
+                store,
+                application_tag,
+                application_type,
+                is_external=is_external,
+                description=description,
+                is_accredited=is_accredited,
+                sequencing_depth=sequencing_depth,
+            )
+
+        prices = {"standard": 10, "priority": 20, "express": 30, "research": 5}
+        version = store.application_version(application, 1)
+        if not version:
+            version = store.add_version(application, 1, valid_from=datetime.now(), prices=prices)
+
+            store.add_commit(version)
+        return version
+
+    @staticmethod
+    def ensure_application(
+        store: Store,
+        tag: str,
+        application_type: str = "wgs",
+        description: str = "dummy_description",
+        is_archived: bool = False,
+    ) -> models.Application:
+        """Ensure that application exists in store"""
+        application: models.Application = store.application(tag=tag)
+        if not application:
+            application: models.Application = StoreHelpers.add_application(
+                store=store,
+                application_tag=tag,
+                application_type=application_type,
+                description=description,
+                is_archived=is_archived,
+            )
+        return application
+
+    @staticmethod
+    def add_application(
+        store: Store,
+        application_tag: str = "dummy_tag",
+        application_type: str = "wgs",
+        description: str = None,
+        is_archived: bool = False,
+        is_accredited: bool = False,
+        is_external: bool = False,
+        min_sequencing_depth: int = 30,
+        **kwargs,
+    ) -> models.Application:
+        """Utility function to add a application to a store"""
+        application = store.application(tag=application_tag)
+        if application:
+            return application
+
+        if not description:
+            description = "dummy_description"
+        application = store.add_application(
+            tag=application_tag,
+            category=application_type,
+            description=description,
+            is_archived=is_archived,
+            percent_kth=80,
+            percent_reads_guaranteed=75,
+            is_accredited=is_accredited,
+            limitations="A limitation",
+            is_external=is_external,
+            min_sequencing_depth=min_sequencing_depth,
+            **kwargs,
+        )
+        store.add_commit(application)
+        return application
+
+    @staticmethod
+    def ensure_bed_version(store: Store, bed_name: str = "dummy_bed") -> models.ApplicationVersion:
+        """Utility function to return existing or create bed version for tests"""
+        bed = store.bed(name=bed_name)
+        if not bed:
+            bed = store.add_bed(name=bed_name)
+            store.add_commit(bed)
+
+        version = store.latest_bed_version(bed_name)
+        if not version:
+            version = store.add_bed_version(bed, 1, "dummy_filename", shortname=bed_name)
+            store.add_commit(version)
+        return version
+
+    @staticmethod
+    def ensure_customer(
+        store: Store,
+        customer_id: str = "cust000",
+        name: str = "Production",
+        scout_access: bool = False,
+        customer_group: str = "all_customers",
+    ) -> models.Customer:
+        """Utility function to return existing or create customer for tests"""
+        customer_group_id = customer_group or customer_id + "_group"
+        customer_group = store.customer_group(customer_group_id)
+        if not customer_group:
+            customer_group = store.add_customer_group(customer_group_id, customer_group_id)
+
+        customer = store.customer(customer_id)
+
+        if not customer:
+            customer = store.add_customer(
+                internal_id=customer_id,
+                name=name,
+                scout_access=scout_access,
+                customer_group=customer_group,
+                invoice_address="Test street",
+                invoice_reference="ABCDEF",
+            )
+            store.add_commit(customer)
+        return customer
+
+    @staticmethod
+    def add_analysis(
+        store: Store,
+        case: models.Family = None,
+        started_at: datetime = None,
+        completed_at: datetime = None,
+        uploaded_at: datetime = None,
+        upload_started: datetime = None,
+        delivery_reported_at: datetime = None,
+        cleaned_at: datetime = None,
+        pipeline: Pipeline = Pipeline.BALSAMIC,
+        pipeline_version: str = "1.0",
+        data_delivery: DataDelivery = DataDelivery.FASTQ_QC,
+        uploading: bool = False,
+        config_path: str = None,
+    ) -> models.Analysis:
+        """Utility function to add an analysis for tests"""
+
+        if not case:
+            case = StoreHelpers.add_case(store, data_analysis=pipeline, data_delivery=data_delivery)
+
+        analysis = store.add_analysis(pipeline=pipeline, version=pipeline_version)
+
+        analysis.started_at = started_at or datetime.now()
+        if completed_at:
+            analysis.completed_at = completed_at
+        if uploaded_at:
+            analysis.uploaded_at = uploaded_at
+        if delivery_reported_at:
+            analysis.delivery_report_created_at = delivery_reported_at
+        if cleaned_at:
+            analysis.cleaned_at = cleaned_at
+        if uploading:
+            analysis.upload_started_at = upload_started or datetime.now()
+        if config_path:
+            analysis.config_path = config_path
+        if pipeline:
+            analysis.pipeline = str(pipeline)
+
+        analysis.limitations = "A limitation"
+        analysis.family = case
+        store.add_commit(analysis)
+        return analysis
+
+    @staticmethod
+    def add_sample(
+        store: Store,
+        application_tag: str = "dummy_tag",
+        application_type: str = "tgs",
+        control: str = "",
+        customer_id: str = None,
+        gender: str = "female",
+        is_external: bool = False,
+        is_rna: bool = False,
+        is_tumour: bool = False,
+        reads: int = None,
+        name: str = "sample_test",
+        ticket: int = None,
+        **kwargs,
+    ) -> models.Sample:
+        """Utility function to add a sample to use in tests"""
+        customer_id = customer_id or "cust000"
+        customer = StoreHelpers.ensure_customer(store, customer_id=customer_id)
+        application_version = StoreHelpers.ensure_application_version(
+            store=store,
+            application_tag=application_tag,
+            application_type=application_type,
+            is_external=is_external,
+            is_rna=is_rna,
+        )
+        application_version_id = application_version.id
+        sample = store.add_sample(
+            control=control,
+            name=name,
+            reads=reads,
+            sex=gender,
+            ticket=ticket,
+            tumour=is_tumour,
+        )
+
+        sample.application_version_id = application_version_id
+        sample.customer = customer
+        sample.ordered_at = datetime.now()
+
+        for key, value in kwargs.items():
+            if key == "flowcell":
+                sample.flowcells.append(kwargs["flowcell"])
+            elif hasattr(sample, key):
+                setattr(sample, key, value)
+            else:
+                raise AttributeError(f"Unknown sample attribute/feature: {key}, {value}")
+
+        store.add_commit(sample)
+        return sample
+
+    @staticmethod
+    def ensure_panel(
+        store: Store, panel_id: str = "panel_test", customer_id: str = "cust000"
+    ) -> models.Panel:
+        """Utility function to add a panel to use in tests"""
+        customer = StoreHelpers.ensure_customer(store, customer_id)
+        panel = store.panel(panel_id)
+        if not panel:
+            panel = store.add_panel(
+                customer=customer,
+                name=panel_id,
+                abbrev=panel_id,
+                version=1.0,
+                date=datetime.now(),
+                genes=1,
+            )
+            store.add_commit(panel)
+        return panel
+
+    @staticmethod
+    def add_case(
+        store: Store,
+        name: str = "case_test",
+        data_analysis: Pipeline = Pipeline.MIP_DNA,
+        data_delivery: DataDelivery = DataDelivery.SCOUT,
+        action: str = None,
+        internal_id: str = None,
+        customer_id: str = "cust000",
+        panels: List = ["panel_test"],
+        case_obj: models.Family = None,
+    ) -> models.Family:
+        """Utility function to add a case to use in tests,
+        If no case object is used a autogenerated case id will be used
+
+        """
+        customer = StoreHelpers.ensure_customer(store, customer_id)
+        if case_obj:
+            panels = case_obj.panels
+        for panel_name in panels:
+            StoreHelpers.ensure_panel(store=store, panel_id=panel_name, customer_id=customer_id)
+
+        if not case_obj:
+            case_obj: Optional[models.Family] = store.family(internal_id=name)
+        if not case_obj:
+            case_obj = store.add_case(
+                data_analysis=data_analysis,
+                data_delivery=data_delivery,
+                name=name,
+                panels=panels,
+            )
+        if action:
+            case_obj.action = action
+        if internal_id:
+            case_obj.internal_id = internal_id
+
+        case_obj.customer = customer
+        store.add_commit(case_obj)
+        return case_obj
+
+    @staticmethod
+    def ensure_case(
+        store: Store,
+        name: str = "test-case",
+        case_id: str = "blueeagle",
+        customer: models.Customer = None,
+        data_analysis: Pipeline = Pipeline.MIP_DNA,
+        data_delivery: DataDelivery = DataDelivery.SCOUT,
+    ):
+        if not customer:
+            customer = StoreHelpers.ensure_customer(store=store)
+        case = store.family(internal_id=case_id) or store.find_family(customer=customer, name=name)
+        if not case:
+            case = StoreHelpers.add_case(
+                store=store,
+                data_analysis=data_analysis,
+                data_delivery=data_delivery,
+                name=name,
+                internal_id=case_id,
+            )
+            case.customer = customer
+        return case
+
+    @staticmethod
+    def ensure_case_from_dict(
+        store: Store,
+        case_info: dict,
+        app_tag: str = None,
+        ordered_at: datetime = None,
+        completed_at: datetime = None,
+        created_at: datetime = datetime.now(),
+    ):
+        """Load a case with samples and link relations"""
+        customer_obj = StoreHelpers.ensure_customer(store)
+        case_obj = store.Family(
+            name=case_info["name"],
+            panels=case_info["panels"],
+            internal_id=case_info["internal_id"],
+            ordered_at=ordered_at,
+            data_analysis=case_info.get("data_analysis", str(Pipeline.MIP_DNA)),
+            data_delivery=case_info.get("data_delivery", str(DataDelivery.SCOUT)),
+            created_at=created_at,
+            action=case_info.get("action"),
+        )
+
+        case_obj = StoreHelpers.add_case(
+            store, case_obj=case_obj, customer_id=customer_obj.internal_id
+        )
+
+        app_tag = app_tag or "WGSPCFC030"
+        app_type = case_info.get("application_type", "wgs")
+        StoreHelpers.ensure_application_version(store, application_tag=app_tag)
+
+        sample_objs = {}
+        for sample_data in case_info["samples"]:
+            sample_id = sample_data["internal_id"]
+            sample_obj = StoreHelpers.add_sample(
+                store,
+                gender=sample_data["sex"],
+                name=sample_data.get("name"),
+                internal_id=sample_id,
+                application_type=app_type,
+                ticket=sample_data["ticket_number"],
+                reads=sample_data["reads"],
+                capture_kit=sample_data["capture_kit"],
+            )
+            sample_objs[sample_id] = sample_obj
+
+        for sample_data in case_info["samples"]:
+            sample_obj = sample_objs[sample_data["internal_id"]]
+            father = None
+            if sample_data.get("father"):
+                father = sample_objs[sample_data["father"]]
+            mother = None
+            if sample_data.get("mother"):
+                mother = sample_objs[sample_data["mother"]]
+            StoreHelpers.add_relationship(
+                store,
+                case=case_obj,
+                sample=sample_obj,
+                status=sample_data.get("status", "unknown"),
+                father=father,
+                mother=mother,
+            )
+
+        StoreHelpers.add_analysis(
+            store,
+            pipeline=Pipeline.MIP_DNA,
+            case=case_obj,
+            completed_at=completed_at or datetime.now(),
+        )
+        return case_obj
+
+    @staticmethod
+    def add_organism(
+        store: Store,
+        internal_id: str = "organism_test",
+        name: str = "organism_name",
+        reference_genome: str = "reference_genome_test",
+    ) -> models.Organism:
+        """Utility function to add an organism to use in tests"""
+        organism = store.add_organism(
+            internal_id=internal_id, name=name, reference_genome=reference_genome
+        )
+        return organism
+
+    @staticmethod
+    def ensure_organism(
+        store: Store,
+        organism_id: str = "organism_test",
+        name: str = "organism_name",
+        reference_genome: str = "reference_genome_test",
+    ) -> models.Organism:
+        """Utility function to add an organism to use in tests"""
+        organism = StoreHelpers.add_organism(
+            store, internal_id=organism_id, name=name, reference_genome=reference_genome
+        )
+        store.add_commit(organism)
+        return organism
+
+    @staticmethod
+    def add_microbial_sample(
+        store: Store,
+        sample_id: str = "microbial_sample_id",
+        priority: str = "research",
+        name: str = "microbial_name_test",
+        organism: models.Organism = None,
+        comment: str = "comment",
+        ticket: int = 123456,
+    ) -> models.Sample:
+        """Utility function to add a sample to use in tests"""
+        customer = StoreHelpers.ensure_customer(store, "cust_test")
+        application_version = StoreHelpers.ensure_application_version(store)
+        if not organism:
+            organism = StoreHelpers.ensure_organism(store)
+
+        sample = store.add_sample(
+            application_version=application_version,
+            comment=comment,
+            internal_id=sample_id,
+            name=name,
+            organism=organism,
+            priority=priority,
+            reads=6000000,
+            sex="unknown",
+            ticket=ticket,
+        )
+        sample.customer = customer
+        case = StoreHelpers.ensure_case(
+            store=store,
+            name=str(ticket),
+            customer=customer,
+            data_analysis=Pipeline.MICROSALT,
+            data_delivery=DataDelivery.FASTQ_QC,
+        )
+        StoreHelpers.add_relationship(store=store, case=case, sample=sample)
+        return sample
+
+    @staticmethod
+    def add_samples(store: Store, nr_samples: int = 5) -> list:
+        """Utility function to add a number of samples to use in tests"""
+        nr_samples = max(nr_samples, 2)
+        return [
+            StoreHelpers.add_sample(store, str(sample_id)) for sample_id in range(1, nr_samples)
+        ]
+
+    @staticmethod
+    def add_flowcell(
+        store: Store,
+        flowcell_id: str = "flowcell_test",
+        archived_at: datetime = None,
+        samples: list = None,
+        status: str = None,
+        date: datetime = datetime.now(),
+    ) -> models.Flowcell:
+        """Utility function to set a flowcell to use in tests"""
+        flowcell_obj = store.add_flowcell(
+            name=flowcell_id,
+            sequencer="dummy_sequencer",
+            sequencer_type="hiseqx",
+            date=date,
+        )
+        flowcell_obj.archived_at = archived_at
+        if samples:
+            flowcell_obj.samples = samples
+        if status:
+            flowcell_obj.status = status
+
+        store.add_commit(flowcell_obj)
+        return flowcell_obj
+
+    @staticmethod
+    def add_relationship(
+        store: Store,
+        sample: models.Sample,
+        case: models.Family,
+        status: str = "unknown",
+        father: models.Sample = None,
+        mother: models.Sample = None,
+    ) -> models.FamilySample:
+        """Utility function to link a sample to a case"""
+        link = store.relate_sample(
+            sample=sample, family=case, status=status, father=father, mother=mother
+        )
+        store.add_commit(link)
+        return link
+
+    @staticmethod
+    def add_synopsis_to_case(
+        store: Store, case_id: str, synopsis: str = "a synopsis"
+    ) -> Optional[models.Family]:
+        """Function for adding a synopsis to a case in the database"""
+        case_obj: models.Family = store.family(internal_id=case_id)
+        if not case_obj:
+            LOG.warning("Could not find case")
+            return None
+        case_obj.synopsis = synopsis
+        store.commit()
+        return case_obj
+
+    @staticmethod
+    def add_phenotype_groups_to_sample(
+        store: Store, sample_id: str, phenotype_groups: [str] = ["a phenotype group"]
+    ) -> Optional[models.Sample]:
+        """Function for adding a phenotype group to a sample in the database"""
+        sample_obj: models.Sample = store.sample(internal_id=sample_id)
+        if not sample_obj:
+            LOG.warning("Could not find sample")
+            return None
+        sample_obj.phenotype_groups = phenotype_groups
+        store.commit()
+        return sample_obj
+
+    @staticmethod
+    def add_phenotype_terms_to_sample(
+        store: Store, sample_id: str, phenotype_terms: [str] = ["a phenotype term"]
+    ) -> Optional[models.Sample]:
+        """Function for adding a phenotype term to a sample in the database"""
+        sample_obj: models.Sample = store.sample(internal_id=sample_id)
+        if not sample_obj:
+            LOG.warning("Could not find sample")
+            return None
+        sample_obj.phenotype_terms = phenotype_terms
+        store.commit()
+        return sample_obj
+
+    @staticmethod
+    def add_subject_id_to_sample(
+        store: Store, sample_id: str, subject_id: str = "a subject_id"
+    ) -> Optional[models.Sample]:
+        """Function for adding a subject_id to a sample in the database"""
+        sample_obj: models.Sample = store.sample(internal_id=sample_id)
+        if not sample_obj:
+            LOG.warning("Could not find sample")
+            return None
+        sample_obj.subject_id = subject_id
+        store.commit()
+        return sample_obj