--- conflicted
+++ resolved
@@ -114,40 +114,12 @@
     path_index: /path/to/rare-disease/cases/case_id/analysis/case_id/gatk_combinevariantcallsets/case_id_gatkcomb.bcf.csi
     step: gatk_combinevariantcallsets
     tag: ~
-<<<<<<< HEAD
-  - format: meta
-    id: case_id
-    path: /path/to/rare-disease/cases/case_id/analysis/case_id/peddy_ar/case_id_gatkcomb.peddy.ped
-    path_index: ~
-    step: peddy_ar
-    tag: peddy
-  - format: meta
-    id: case_id
-    path: /path/to/rare-disease/cases/case_id/analysis/case_id/peddy_ar/case_id_gatkcomb.sex_check.csv
-    path_index: ~
-    step: peddy_ar
-    tag: sex_check
-  - format: meta
-    id: case_id
-    path: /path/to/rare-disease/cases/case_id/analysis/case_id/peddy_ar/case_id_gatkcomb.ped_check.csv
-    path_index: ~
-    step: peddy_ar
-    tag: ped_check
-=======
-  - format: tar
-    id: sample_id
-    path: /path/to/rare-disease/cases/case_id/analysis/sample_id/chromograph_ar/sample_id_lanes_5555_sorted_md_brecal_tcov_chromograph.tar.gz
-    path_index: ~
-    step: chromograph_ar
-    tag: ~
->>>>>>> 789007f9
   - format: bed
     id: sample_id
     path: /path/to/rare-disease/cases/case_id/analysis/sample_id/sambamba_depth/sample_id_lanes_5555_sorted_md_brecal_coverage.bed
     path_index: ~
     step: sambamba_depth
     tag: coverage
-<<<<<<< HEAD
   - format: png
     id: sample_id
     path: /path/to/rare-disease/cases/case_id/analysis/sample_id/chromograph_cov/sample_id_lanes_1_sorted_md_brecal_tcov_1.png
@@ -598,7 +570,6 @@
     path_index: ~
     step: upd_ar
     tag: regions
-=======
   - format: meta
     id: case_id
     path: /home/proj/production/rare-disease/cases/flyingsnipe/analysis/mip_log/YYYY-MM-DD/mip_YYYY-MM-DDTHH:MM:SS.log
@@ -640,5 +611,4 @@
     path: /path/to/rare-disease/cases/case_id/analysis/case_id_config.yaml
     path_index: ~
     step: mip_analyse
-    tag: config_analysis
->>>>>>> 789007f9
+    tag: config_analysis