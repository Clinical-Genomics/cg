--- conflicted
+++ resolved
@@ -57,17 +57,7 @@
         return self._nr_fastq_compressions
 
     # Mocked methods
-<<<<<<< HEAD
-    def bam_to_cram(self, bam_path: Path, **kwargs):
-        """
-        Compress BAM file into CRAM
-        """
-        self._compression_pending_files[bam_path] = True
-
-    def fastq_to_spring(self, fastq_first: Path, fastq_second: Path, **kwargs):
-=======
     def fastq_to_spring(self, compression_obj: CompressionData, sample_id: str = ""):
->>>>>>> a5863d79
         """
         Compress FASTQ files into SPRING by sending to sbatch SLURM
         """
