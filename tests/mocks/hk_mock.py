--- conflicted
+++ resolved
@@ -5,13 +5,10 @@
 import tempfile
 from contextlib import contextmanager
 from pathlib import Path
-<<<<<<< HEAD
-from typing import List, Set, Iterable
-=======
-from typing import List, Set, Optional
+
+from typing import Iterable, List, Optional, Set
 
 from cg.store import models
->>>>>>> 370319c8
 
 ROOT_PATH = tempfile.TemporaryDirectory().name
 
