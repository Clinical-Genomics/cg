"""Delivery report mock classes and methods."""
import logging
from datetime import datetime
from pathlib import Path
from typing import Union, Optional

<<<<<<< HEAD
from cg.store.models import Family
=======
>>>>>>> 6ded42d5
from housekeeper.store.models import Version

from cg.apps.coverage import ChanjoAPI
from cg.meta.report.mip_dna import MipDNAReportAPI
from cg.meta.workflow.analysis import AnalysisAPI
from cg.meta.workflow.mip_dna import MipDNAAnalysisAPI
from cg.models.cg_config import CGConfig

LOG = logging.getLogger(__name__)


class MockMipDNAAnalysisAPI(MipDNAAnalysisAPI):
    """Mock MipDNAAnalysisAPI for CLI tests."""

    def __init__(self, config: CGConfig):
        super().__init__(config)

    @property
    def root(self):
        return "/root/path"


class MockHousekeeperMipDNAReportAPI(MipDNAReportAPI):
    """Mock ReportAPI for CLI tests overwriting housekeeper methods."""

    def __init__(self, config: CGConfig, analysis_api: AnalysisAPI):
        super().__init__(config, analysis_api)

    def add_delivery_report_to_hk(self, case_id: str, delivery_report_file: Path, version: Version):
        """Mocked add_delivery_report_to_hk method."""
        LOG.info(
            f"add_delivery_report_to_hk called with the following args:  case={case_id}, delivery_report_file="
            f"{delivery_report_file}, version={version}"
        )

<<<<<<< HEAD
    def get_delivery_report_from_hk(self, case_id: str, version: Version) -> Optional[str]:
=======
    def get_delivery_report_from_hk(self, case_id: str, version: Version) -> str:
>>>>>>> 6ded42d5
        """Return mocked delivery report path stored in Housekeeper."""
        LOG.info(
            f"get_delivery_report_from_hk called with the following args: case={case_id}, version={version}"
        )
<<<<<<< HEAD
        return None
=======
        return "/path/to/delivery_report.html"
>>>>>>> 6ded42d5

    def get_scout_uploaded_file_from_hk(self, case_id: str, scout_tag: str) -> Optional[str]:
        """Return mocked uploaded to Scout file."""
        LOG.info(
<<<<<<< HEAD
            f"get_scout_uploaded_file_from_hk called with the following args: case={case_id}, scout_tag={scout_tag}"
=======
            f"add_delivery_report_to_hk called with the following args: case={case_id}, scout_tag={scout_tag}"
>>>>>>> 6ded42d5
        )
        return f"path/to/{scout_tag}"


class MockMipDNAReportAPI(MockHousekeeperMipDNAReportAPI):
    """Mock ReportAPI for CLI tests."""

    def __init__(self, config: CGConfig, analysis_api: AnalysisAPI):
        super().__init__(config, analysis_api)

    def create_delivery_report(self, case_id: str, analysis_date: datetime, force_report: bool):
        """Mocked create_delivery_report method."""
        LOG.info(
            f"create_delivery_report called with the following args: case={case_id}, analysis_date={analysis_date}, "
            f"force_report={force_report}",
        )

    def create_delivery_report_file(
        self, case_id: str, file_path: Path, analysis_date: datetime, force_report: bool
    ):
        """Return mocked delivery report file path."""
        LOG.info(
            f"create_delivery_report_file called with the following args: case={case_id}, file_path={file_path}, "
            f"analysis_date={analysis_date}, force_report={force_report}"
        )
        return file_path


class MockChanjo(ChanjoAPI):
    """Chanjo mocked class."""

    def __init__(self):
        mock_config = {"chanjo": {"config_path": "/mock/path", "binary_path": "/mock/path"}}
        super().__init__(mock_config)

    def sample_coverage(self, sample_id: str, panel_genes: list) -> Union[None, dict]:
        """Return mocked sample dictionary."""
        sample_coverage = None
        if sample_id == "ADM1":
            sample_coverage = {"mean_coverage": 38.342, "mean_completeness": 99.1}
        elif sample_id == "ADM2":
            sample_coverage = {"mean_coverage": 37.342, "mean_completeness": 97.1}
        elif sample_id == "ADM3":
            sample_coverage = {"mean_coverage": 39.342, "mean_completeness": 98.1}
        return sample_coverage<|MERGE_RESOLUTION|>--- conflicted
+++ resolved
@@ -4,10 +4,6 @@
 from pathlib import Path
 from typing import Union, Optional
 
-<<<<<<< HEAD
-from cg.store.models import Family
-=======
->>>>>>> 6ded42d5
 from housekeeper.store.models import Version
 
 from cg.apps.coverage import ChanjoAPI
@@ -43,29 +39,17 @@
             f"{delivery_report_file}, version={version}"
         )
 
-<<<<<<< HEAD
     def get_delivery_report_from_hk(self, case_id: str, version: Version) -> Optional[str]:
-=======
-    def get_delivery_report_from_hk(self, case_id: str, version: Version) -> str:
->>>>>>> 6ded42d5
         """Return mocked delivery report path stored in Housekeeper."""
         LOG.info(
             f"get_delivery_report_from_hk called with the following args: case={case_id}, version={version}"
         )
-<<<<<<< HEAD
         return None
-=======
-        return "/path/to/delivery_report.html"
->>>>>>> 6ded42d5
 
     def get_scout_uploaded_file_from_hk(self, case_id: str, scout_tag: str) -> Optional[str]:
         """Return mocked uploaded to Scout file."""
         LOG.info(
-<<<<<<< HEAD
             f"get_scout_uploaded_file_from_hk called with the following args: case={case_id}, scout_tag={scout_tag}"
-=======
-            f"add_delivery_report_to_hk called with the following args: case={case_id}, scout_tag={scout_tag}"
->>>>>>> 6ded42d5
         )
         return f"path/to/{scout_tag}"
 
