--- conflicted
+++ resolved
@@ -13,29 +13,18 @@
 
 
 @pytest.fixture
-<<<<<<< HEAD
-def tmp_illumina_novaseq_flow_cells_directory(
-    tmp_path: Path, illumina_novaseq_flow_cells_dir
-) -> Path:
-=======
-def tmp_flow_cells_directory(tmp_path: Path, flow_cells_dir: Path) -> Path:
->>>>>>> 95e42cc4
+def tmp_illumina_flow_cells_directory(tmp_path: Path, illumina_flow_cells_dir: Path) -> Path:
     """
     Return the path to a temporary flow cells directory with flow cells ready for demultiplexing.
     Generates a copy of the original flow cells directory
     """
-    original_dir = illumina_novaseq_flow_cells_dir
+    original_dir = illumina_flow_cells_dir
     tmp_dir = Path(tmp_path, "flow_cells")
 
     return Path(shutil.copytree(original_dir, tmp_dir))
 
 
 @pytest.fixture
-<<<<<<< HEAD
-def tmp_illumina_novaseq_flow_cells_demux_all_directory(
-    tmp_path: Path, illumina_novaseq_flow_cells_demux_all_dir
-) -> Path:
-=======
 def tmp_broken_flow_cells_directory(tmp_path: Path, broken_flow_cells_dir: Path) -> Path:
     """
     Return the path to a temporary flow cells directory with incomplete or broken flow cells.
@@ -48,14 +37,15 @@
 
 
 @pytest.fixture
-def tmp_flow_cells_demux_all_directory(tmp_path: Path, flow_cells_demux_all_dir: Path) -> Path:
->>>>>>> 95e42cc4
+def tmp_illumina_flow_cells_demux_all_directory(
+    tmp_path: Path, illumina_flow_cells_demux_all_dir: Path
+) -> Path:
     """
     Return the path to a temporary flow cells directory with flow cells ready for demultiplexing.
     Generates a copy of the original flow cells directory.
     This fixture is used for testing of the cg demutliplex all cmd.
     """
-    original_dir = illumina_novaseq_flow_cells_demux_all_dir
+    original_dir = illumina_flow_cells_demux_all_dir
     tmp_dir = Path(tmp_path, "flow_cells_demux_all")
 
     return Path(shutil.copytree(original_dir, tmp_dir))
@@ -83,20 +73,12 @@
 
 
 @pytest.fixture
-<<<<<<< HEAD
-def tmp_flow_cells_directory_no_run_parameters(
-    tmp_flow_cell_name_no_run_parameters: str, tmp_illumina_novaseq_flow_cells_directory
-) -> Path:
-    """This is a path to a flow cell directory with the run parameters missing."""
-    return Path(tmp_illumina_novaseq_flow_cells_directory, tmp_flow_cell_name_no_run_parameters)
-=======
 def tmp_flow_cell_without_run_parameters_path(
     tmp_broken_flow_cells_directory: Path, hiseq_2500_custom_index_flow_cell_name: str
 ) -> Path:
     """This is a path to a flow cell directory with the run parameters missing."""
     return Path(tmp_broken_flow_cells_directory, hiseq_2500_custom_index_flow_cell_name)
 
->>>>>>> 95e42cc4
 
 @pytest.fixture
 def tmp_novaseq_6000_pre_1_5_kits_flow_cell_without_sample_sheet_path(
@@ -113,14 +95,6 @@
     """This is a path to a flow cell directory with the sample sheet missing."""
     return Path(tmp_broken_flow_cells_directory, "230912_A00187_1009_AHK33MDRX3")
 
-<<<<<<< HEAD
-@pytest.fixture(name="tmp_flow_cells_directory_no_sample_sheet")
-def tmp_flow_cells_directory_no_sample_sheet(
-    tmp_flow_cell_name_no_sample_sheet: str, tmp_illumina_novaseq_flow_cells_directory
-) -> Path:
-    """This is a path to a flow cell directory with the sample sheet and run parameters missing."""
-    return Path(tmp_illumina_novaseq_flow_cells_directory, tmp_flow_cell_name_no_sample_sheet)
-=======
 
 @pytest.fixture
 def tmp_novaseq_x_without_sample_sheet_flow_cell_path(
@@ -128,7 +102,6 @@
 ) -> Path:
     """This is a path to a flow cell directory with the sample sheet missing."""
     return Path(tmp_broken_flow_cells_directory, "20231108_LH00188_0028_B22F52TLT3")
->>>>>>> 95e42cc4
 
 
 @pytest.fixture
@@ -278,18 +251,12 @@
     return Path(demultiplex_fixtures, "demultiplexed-runs-unfinished")
 
 
-<<<<<<< HEAD
-@pytest.fixture
-def novaseq_6000_post_1_5_kits_flow_cell(tmp_illumina_novaseq_flow_cells_directory) -> Path:
-    return Path(tmp_illumina_novaseq_flow_cells_directory, "230912_A00187_1009_AHK33MDRX3")
-=======
 ###
->>>>>>> 95e42cc4
-
-
-@pytest.fixture
-def novaseq_6000_post_1_5_kits_flow_cell_path(tmp_flow_cells_directory: Path) -> Path:
-    return Path(tmp_flow_cells_directory, "230912_A00187_1009_AHK33MDRX3")
+
+
+@pytest.fixture
+def novaseq_6000_post_1_5_kits_flow_cell_path(tmp_illumina_flow_cells_directory: Path) -> Path:
+    return Path(tmp_illumina_flow_cells_directory, "230912_A00187_1009_AHK33MDRX3")
 
 
 @pytest.fixture
@@ -300,13 +267,8 @@
 
 
 @pytest.fixture
-<<<<<<< HEAD
-def novaseq_6000_pre_1_5_kits_flow_cell(tmp_illumina_novaseq_flow_cells_directory) -> Path:
-    return Path(tmp_illumina_novaseq_flow_cells_directory, "190927_A00689_0069_BHLYWYDSXX")
-=======
 def novaseq_6000_pre_1_5_kits_flow_cell_path(tmp_flow_cells_directory: Path) -> Path:
     return Path(tmp_flow_cells_directory, "190927_A00689_0069_BHLYWYDSXX")
->>>>>>> 95e42cc4
 
 
 @pytest.fixture
@@ -387,17 +349,6 @@
 
 
 @pytest.fixture(scope="session")
-<<<<<<< HEAD
-def novaseq_x_flow_cell_dir(
-    illumina_novaseq_flow_cells_dir, novaseq_x_flow_cell_full_name: str
-) -> Path:
-    """Return the path to the NovaSeqX flow cell demultiplex fixture directory."""
-    return Path(illumina_novaseq_flow_cells_dir, novaseq_x_flow_cell_full_name)
-
-
-@pytest.fixture(scope="session")
-=======
->>>>>>> 95e42cc4
 def novaseq_bcl2fastq_sample_sheet_path(bcl2fastq_flow_cell_dir: Path) -> Path:
     """Return the path to a NovaSeq6000 Bcl2fastq sample sheet."""
     return Path(bcl2fastq_flow_cell_dir, DemultiplexingDirsAndFiles.SAMPLE_SHEET_FILE_NAME)
@@ -497,23 +448,7 @@
     return Path(run_parameters_dir, "RunParameters_novaseq_no_software_nor_reagent_version.xml")
 
 
-<<<<<<< HEAD
-@pytest.fixture
-def demultiplexing_delivery_file(bcl2fastq_flow_cell: FlowCellDirectoryData) -> Path:
-    """Return demultiplexing delivery started file."""
-    return Path(bcl2fastq_flow_cell.path, DemultiplexingDirsAndFiles.DELIVERY)
-
-
-@pytest.fixture
-def hiseq_x_tile_dir(bcl2fastq_flow_cell: FlowCellDirectoryData) -> Path:
-    """Return HiSeqX tile dir."""
-    return Path(bcl2fastq_flow_cell.path, DemultiplexingDirsAndFiles.HISEQ_X_TILE_DIR)
-
-
-@pytest.fixture
-=======
 @pytest.fixture(name="lims_novaseq_samples_file")
->>>>>>> 95e42cc4
 def lims_novaseq_samples_file(raw_lims_sample_dir: Path) -> Path:
     """Return the path to a file with sample info in lims format."""
     return Path(raw_lims_sample_dir, "raw_samplesheet_novaseq.json")
