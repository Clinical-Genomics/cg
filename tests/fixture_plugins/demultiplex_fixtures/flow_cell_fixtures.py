"""Fixtures for flow cell objects."""

from pathlib import Path

import pytest

from cg.constants.demultiplexing import BclConverter, DemultiplexingDirsAndFiles
from cg.models.flow_cell.flow_cell import FlowCellDirectoryData

# Functional flow cell runs


@pytest.fixture(scope="module")
def hiseq_x_single_index_flow_cell(
    hiseq_x_single_index_flow_cell_dir: Path,
) -> FlowCellDirectoryData:
    """Return a single-index HiSeqX flow cell."""
    return FlowCellDirectoryData(flow_cell_path=hiseq_x_single_index_flow_cell_dir)


@pytest.fixture(scope="module")
def hiseq_x_dual_index_flow_cell(
    hiseq_x_dual_index_flow_cell_dir: Path,
) -> FlowCellDirectoryData:
    """Return a dual-index HiSeqX flow cell."""
    return FlowCellDirectoryData(flow_cell_path=hiseq_x_dual_index_flow_cell_dir)


@pytest.fixture(scope="module")
def hiseq_2500_dual_index_flow_cell(
    hiseq_2500_dual_index_flow_cell_dir: Path,
) -> FlowCellDirectoryData:
    """Return a dual-index HiSeq2500 flow cell."""
    return FlowCellDirectoryData(flow_cell_path=hiseq_2500_dual_index_flow_cell_dir)


@pytest.fixture(scope="module")
def hiseq_2500_custom_index_flow_cell(
    hiseq_2500_custom_index_flow_cell_dir: Path,
) -> FlowCellDirectoryData:
    """Return a custom-index HiSeq2500 flow cell."""
    return FlowCellDirectoryData(flow_cell_path=hiseq_2500_custom_index_flow_cell_dir)


<<<<<<< HEAD
@pytest.fixture
def novaseq_6000_pre_1_5_kits_flow_cell(flow_cells_dir: Path) -> FlowCellDirectoryData:
=======
@pytest.fixture()
def novaseq_6000_pre_1_5_kits_flow_cell(
    illumina_flow_cells_directory: Path,
) -> FlowCellDirectoryData:
>>>>>>> 04b8a1a1
    """Return a Novaseq6000 flow cell with index settings pre 1.5 kits."""
    return FlowCellDirectoryData(
        Path(illumina_flow_cells_directory, "190927_A00689_0069_BHLYWYDSXX")
    )


<<<<<<< HEAD
@pytest.fixture
def novaseq_6000_pre_1_5_kits_flow_cell_bcl2fastq(flow_cells_dir: Path) -> FlowCellDirectoryData:
=======
@pytest.fixture()
def novaseq_6000_pre_1_5_kits_flow_cell_bcl2fastq(
    illumina_flow_cells_directory: Path,
) -> FlowCellDirectoryData:
>>>>>>> 04b8a1a1
    """Return a Novaseq6000 flow cell with index settings pre 1.5 kits set as Bcl2Fastq."""
    return FlowCellDirectoryData(
        Path(illumina_flow_cells_directory, "190927_A00689_0069_BHLYWYDSXX"),
        bcl_converter=BclConverter.BCL2FASTQ,
    )


<<<<<<< HEAD
@pytest.fixture
def novaseq_6000_post_1_5_kits_flow_cell(flow_cells_dir: Path) -> FlowCellDirectoryData:
=======
@pytest.fixture()
def novaseq_6000_post_1_5_kits_flow_cell(
    illumina_flow_cells_directory: Path,
) -> FlowCellDirectoryData:
>>>>>>> 04b8a1a1
    """Return a Novaseq6000 flow cell with index settings post 1.5 kits."""
    return FlowCellDirectoryData(
        Path(illumina_flow_cells_directory, "230912_A00187_1009_AHK33MDRX3")
    )


@pytest.fixture
def novaseq_x_flow_cell(novaseq_x_flow_cell_dir: Path) -> FlowCellDirectoryData:
    """Return a NovaSeqX flow cell."""
    return FlowCellDirectoryData(novaseq_x_flow_cell_dir)


# Demultiplexed runs


@pytest.fixture
def novaseqx_flow_cell_with_sample_sheet_no_fastq(
    novaseqx_flow_cell_directory: Path, novaseqx_demultiplexed_flow_cell: Path
) -> FlowCellDirectoryData:
    """Return a flow cell from a tmp dir with a sample sheet and no sample fastq files."""
    novaseqx_flow_cell_directory.mkdir(parents=True, exist_ok=True)
    flow_cell = FlowCellDirectoryData(novaseqx_flow_cell_directory)
    sample_sheet_path = Path(
        novaseqx_demultiplexed_flow_cell, DemultiplexingDirsAndFiles.SAMPLE_SHEET_FILE_NAME
    )
    flow_cell._sample_sheet_path_hk = sample_sheet_path
    return flow_cell


@pytest.fixture
def tmp_bcl2fastq_flow_cell(
    tmp_demultiplexed_runs_bcl2fastq_directory: Path,
) -> FlowCellDirectoryData:
    """Create a flow cell object with flow cell that is demultiplexed."""
    return FlowCellDirectoryData(
        flow_cell_path=tmp_demultiplexed_runs_bcl2fastq_directory,
        bcl_converter=BclConverter.BCL2FASTQ,
    )


@pytest.fixture
def tmp_bcl_convert_flow_cell(
    tmp_flow_cell_directory_bclconvert: Path,
) -> FlowCellDirectoryData:
    """Create a flow cell object with flow cell that is demultiplexed."""
    return FlowCellDirectoryData(
        flow_cell_path=tmp_flow_cell_directory_bclconvert,
        bcl_converter=BclConverter.BCLCONVERT,
    )


@pytest.fixture
def unfinished_bcl2fastq_flow_cell(
    demultiplexed_runs_unfinished_bcl2fastq_flow_cell_directory: Path,
) -> FlowCellDirectoryData:
    """Copy the content of a demultiplexed but not finished directory to a temporary location."""
    return FlowCellDirectoryData(
        flow_cell_path=demultiplexed_runs_unfinished_bcl2fastq_flow_cell_directory,
        bcl_converter=BclConverter.BCL2FASTQ,
    )


# Flow cell attributes


@pytest.fixture
def bcl2fastq_flow_cell_id(
    novaseq_6000_pre_1_5_kits_flow_cell_bcl2fastq: FlowCellDirectoryData,
) -> str:
    """Return flow cell id from bcl2fastq flow cell object."""
    return novaseq_6000_pre_1_5_kits_flow_cell_bcl2fastq.id


@pytest.fixture
def bcl_convert_flow_cell_id(novaseq_6000_post_1_5_kits_flow_cell: FlowCellDirectoryData) -> str:
    """Return flow cell id from bcl_convert flow cell object."""
    return novaseq_6000_post_1_5_kits_flow_cell.id<|MERGE_RESOLUTION|>--- conflicted
+++ resolved
@@ -42,30 +42,20 @@
     return FlowCellDirectoryData(flow_cell_path=hiseq_2500_custom_index_flow_cell_dir)
 
 
-<<<<<<< HEAD
 @pytest.fixture
-def novaseq_6000_pre_1_5_kits_flow_cell(flow_cells_dir: Path) -> FlowCellDirectoryData:
-=======
-@pytest.fixture()
 def novaseq_6000_pre_1_5_kits_flow_cell(
     illumina_flow_cells_directory: Path,
 ) -> FlowCellDirectoryData:
->>>>>>> 04b8a1a1
     """Return a Novaseq6000 flow cell with index settings pre 1.5 kits."""
     return FlowCellDirectoryData(
         Path(illumina_flow_cells_directory, "190927_A00689_0069_BHLYWYDSXX")
     )
 
 
-<<<<<<< HEAD
 @pytest.fixture
-def novaseq_6000_pre_1_5_kits_flow_cell_bcl2fastq(flow_cells_dir: Path) -> FlowCellDirectoryData:
-=======
-@pytest.fixture()
 def novaseq_6000_pre_1_5_kits_flow_cell_bcl2fastq(
     illumina_flow_cells_directory: Path,
 ) -> FlowCellDirectoryData:
->>>>>>> 04b8a1a1
     """Return a Novaseq6000 flow cell with index settings pre 1.5 kits set as Bcl2Fastq."""
     return FlowCellDirectoryData(
         Path(illumina_flow_cells_directory, "190927_A00689_0069_BHLYWYDSXX"),
@@ -73,15 +63,10 @@
     )
 
 
-<<<<<<< HEAD
 @pytest.fixture
-def novaseq_6000_post_1_5_kits_flow_cell(flow_cells_dir: Path) -> FlowCellDirectoryData:
-=======
-@pytest.fixture()
 def novaseq_6000_post_1_5_kits_flow_cell(
     illumina_flow_cells_directory: Path,
 ) -> FlowCellDirectoryData:
->>>>>>> 04b8a1a1
     """Return a Novaseq6000 flow cell with index settings post 1.5 kits."""
     return FlowCellDirectoryData(
         Path(illumina_flow_cells_directory, "230912_A00187_1009_AHK33MDRX3")
