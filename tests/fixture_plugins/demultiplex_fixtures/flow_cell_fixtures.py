"""Fixtures for flow cell objects."""
from pathlib import Path

import pytest

from cg.constants.demultiplexing import BclConverter, DemultiplexingDirsAndFiles
from cg.models.flow_cell.flow_cell import FlowCellDirectoryData

# Functional flow cells


@pytest.fixture(scope="module")
def hiseq_x_single_index_flow_cell(
    hiseq_x_single_index_flow_cell_dir: Path,
) -> FlowCellDirectoryData:
    """Return a single-index HiSeqX flow cell."""
    return FlowCellDirectoryData(flow_cell_path=hiseq_x_single_index_flow_cell_dir)


@pytest.fixture(scope="module")
def hiseq_x_dual_index_flow_cell(
    hiseq_x_dual_index_flow_cell_dir: Path,
) -> FlowCellDirectoryData:
    """Return a dual-index HiSeqX flow cell."""
    return FlowCellDirectoryData(flow_cell_path=hiseq_x_dual_index_flow_cell_dir)


@pytest.fixture(scope="module")
def hiseq_2500_dual_index_flow_cell(
    hiseq_2500_dual_index_flow_cell_dir: Path,
) -> FlowCellDirectoryData:
    """Return a dual-index HiSeq2500 flow cell."""
    return FlowCellDirectoryData(flow_cell_path=hiseq_2500_dual_index_flow_cell_dir)


@pytest.fixture(scope="module")
def hiseq_2500_custom_index_flow_cell(
    hiseq_2500_custom_index_flow_cell_dir: Path,
) -> FlowCellDirectoryData:
    """Return a custom-index HiSeq2500 flow cell."""
    return FlowCellDirectoryData(flow_cell_path=hiseq_2500_custom_index_flow_cell_dir)


@pytest.fixture()
def novaseq_6000_post_1_5_kits_flow_cell_data(flow_cells_dir: Path) -> FlowCellDirectoryData:
    return FlowCellDirectoryData(Path(flow_cells_dir, "230912_A00187_1009_AHK33MDRX3"))


@pytest.fixture()
def novaseq_6000_pre_1_5_kits_flow_cell_data(flow_cells_dir: Path) -> FlowCellDirectoryData:
    return FlowCellDirectoryData(Path(flow_cells_dir, "190927_A00689_0069_BHLYWYDSXX"))


@pytest.fixture()
def novaseq_x_flow_cell_data(flow_cells_dir: Path) -> FlowCellDirectoryData:
    return FlowCellDirectoryData(Path(flow_cells_dir, "20231108_LH00188_0028_B22F52TLT3"))


# Broken flow cells


@pytest.fixture(scope="session")
def bcl2fastq_flow_cell(bcl2fastq_flow_cell_dir: Path) -> FlowCellDirectoryData:
    """Create a flow cell object with flow cell that is demultiplexed."""
    return FlowCellDirectoryData(
        flow_cell_path=bcl2fastq_flow_cell_dir, bcl_converter=BclConverter.BCL2FASTQ
    )


@pytest.fixture(scope="session")
def novaseq_flow_cell_demultiplexed_with_bcl2fastq(
    bcl_convert_flow_cell_dir: Path,
) -> FlowCellDirectoryData:
    """Return a Novaseq6000 flow cell object demultiplexed using Bcl2fastq."""
    return FlowCellDirectoryData(
        flow_cell_path=bcl_convert_flow_cell_dir, bcl_converter=BclConverter.BCL2FASTQ
    )


@pytest.fixture(scope="module")
def bcl_convert_flow_cell(bcl_convert_flow_cell_dir: Path) -> FlowCellDirectoryData:
    """Create a bcl_convert flow cell object with flow cell that is demultiplexed."""
    return FlowCellDirectoryData(
        flow_cell_path=bcl_convert_flow_cell_dir, bcl_converter=BclConverter.BCLCONVERT
    )


@pytest.fixture(scope="function")
def novaseq_6000_flow_cell(bcl_convert_flow_cell: FlowCellDirectoryData) -> FlowCellDirectoryData:
    """Return a NovaSeq6000 flow cell object."""
    return bcl_convert_flow_cell


@pytest.fixture(scope="function")
def novaseq_x_flow_cell(novaseq_x_flow_cell_directory: Path) -> FlowCellDirectoryData:
    """Create a NovaSeqX flow cell object with flow cell that is demultiplexed."""
    return FlowCellDirectoryData(
<<<<<<< HEAD
        flow_cell_path=novaseq_x_flow_cell_dir, bcl_converter=BclConverter.BCLCONVERT
=======
        flow_cell_path=novaseq_x_flow_cell_directory, bcl_converter=BclConverter.DRAGEN
>>>>>>> b0d7c996
    )


@pytest.fixture()
def novaseqx_flow_cell_with_sample_sheet_no_fastq(
    novaseqx_flow_cell_directory: Path, novaseqx_demultiplexed_flow_cell: Path
) -> FlowCellDirectoryData:
    """Return a flow cell from a tmp dir with a sample sheet and no sample fastq files."""
    novaseqx_flow_cell_directory.mkdir(parents=True, exist_ok=True)
    flow_cell = FlowCellDirectoryData(novaseqx_flow_cell_directory)
    sample_sheet_path = Path(
        novaseqx_demultiplexed_flow_cell, DemultiplexingDirsAndFiles.SAMPLE_SHEET_FILE_NAME
    )
    flow_cell._sample_sheet_path_hk = sample_sheet_path
    return flow_cell


@pytest.fixture(name="tmp_bcl2fastq_flow_cell")
def tmp_bcl2fastq_flow_cell(
    tmp_demultiplexed_runs_bcl2fastq_directory: Path,
) -> FlowCellDirectoryData:
    """Create a flow cell object with flow cell that is demultiplexed."""
    return FlowCellDirectoryData(
        flow_cell_path=tmp_demultiplexed_runs_bcl2fastq_directory,
        bcl_converter=BclConverter.BCL2FASTQ,
    )


@pytest.fixture
def novaseq6000_flow_cell(
    tmp_flow_cells_directory_malformed_sample_sheet: Path,
) -> FlowCellDirectoryData:
    """Return a NovaSeq6000 flow cell."""
    return FlowCellDirectoryData(
        flow_cell_path=tmp_flow_cells_directory_malformed_sample_sheet,
        bcl_converter=BclConverter.BCLCONVERT,
    )


@pytest.fixture(name="tmp_bcl_convert_flow_cell")
def tmp_bcl_convert_flow_cell(
    tmp_flow_cell_directory_bclconvert: Path,
) -> FlowCellDirectoryData:
    """Create a flow cell object with flow cell that is demultiplexed."""
    return FlowCellDirectoryData(
        flow_cell_path=tmp_flow_cell_directory_bclconvert,
        bcl_converter=BclConverter.BCLCONVERT,
    )


@pytest.fixture(name="tmp_unfinished_bcl2fastq_flow_cell")
def unfinished_bcl2fastq_flow_cell(
    demultiplexed_runs_unfinished_bcl2fastq_flow_cell_directory: Path,
) -> FlowCellDirectoryData:
    """Copy the content of a demultiplexed but not finished directory to a temporary location."""
    return FlowCellDirectoryData(
        flow_cell_path=demultiplexed_runs_unfinished_bcl2fastq_flow_cell_directory,
        bcl_converter=BclConverter.BCL2FASTQ,
    )


# Flow cell attributes


@pytest.fixture(scope="session")
def bcl2fastq_flow_cell_id(bcl2fastq_flow_cell: FlowCellDirectoryData) -> str:
    """Return flow cell id from bcl2fastq flow cell object."""
    return bcl2fastq_flow_cell.id


@pytest.fixture(scope="module")
def bcl_convert_flow_cell_id(bcl_convert_flow_cell: FlowCellDirectoryData) -> str:
    """Return flow cell id from bcl_convert flow cell object."""
    return bcl_convert_flow_cell.id<|MERGE_RESOLUTION|>--- conflicted
+++ resolved
@@ -95,11 +95,7 @@
 def novaseq_x_flow_cell(novaseq_x_flow_cell_directory: Path) -> FlowCellDirectoryData:
     """Create a NovaSeqX flow cell object with flow cell that is demultiplexed."""
     return FlowCellDirectoryData(
-<<<<<<< HEAD
-        flow_cell_path=novaseq_x_flow_cell_dir, bcl_converter=BclConverter.BCLCONVERT
-=======
-        flow_cell_path=novaseq_x_flow_cell_directory, bcl_converter=BclConverter.DRAGEN
->>>>>>> b0d7c996
+        flow_cell_path=novaseq_x_flow_cell_directory, bcl_converter=BclConverter.BCLCONVERT
     )
 
 
