--- conflicted
+++ resolved
@@ -118,19 +118,6 @@
     )
 
 
-<<<<<<< HEAD
-@pytest.fixture
-def bcl_convert_flow_cell(
-    bclconvert_flow_cell_dir_name: Path,
-    illumina_demultiplexed_runs_directory: Path,
-) -> FlowCellDirectoryData:
-    """Return a flow cell object with flow cell that is demultiplexed."""
-    path = Path(illumina_demultiplexed_runs_directory, bclconvert_flow_cell_dir_name)
-    return FlowCellDirectoryData(flow_cell_path=path)
-
-
-=======
->>>>>>> f9657ced
 # Flow cell attributes
 
 
