--- conflicted
+++ resolved
@@ -34,17 +34,6 @@
 
 
 @pytest.fixture
-<<<<<<< HEAD
-def microbial_status_data(
-    microbial_order_to_submit: dict, store_microbial_order_service: StoreMicrobialOrderService
-) -> dict:
-    """Parse microbial order example."""
-    project: OrderType = OrderType.MICROSALT
-    order: OrderIn = OrderIn.parse_obj(obj=microbial_order_to_submit, project=project)
-    return store_microbial_order_service.order_to_status(order=order)
-
-
-@pytest.fixture
 def valid_rml_order(rml_order_to_submit: dict, ticket_id_as_int: int) -> RmlOrder:
     """Parse rml order example."""
     rml_order = RmlOrder.model_validate(rml_order_to_submit)
@@ -54,12 +43,7 @@
 
 @pytest.fixture
 def valid_fluffy_order(fluffy_order_to_submit: dict, ticket_id_as_int: int) -> FluffyOrder:
-=======
-def rml_status_data(
-    rml_order_to_submit: dict, store_pool_order_service: StorePoolOrderService
-) -> dict:
->>>>>>> 1d0b0c53
-    """Parse rml order example."""
+    """Parse Fluffy order example."""
     fluffy_order = FluffyOrder.model_validate(fluffy_order_to_submit)
     fluffy_order._generated_ticket_id = ticket_id_as_int
     return fluffy_order
