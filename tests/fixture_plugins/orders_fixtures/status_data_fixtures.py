import pytest

from cg.models.orders.constants import OrderType
from cg.models.orders.order import OrderIn
<<<<<<< HEAD
from cg.services.order_validation_service.workflows.balsamic.models.order import BalsamicOrder
from cg.services.order_validation_service.workflows.fastq.models.order import FastqOrder
from cg.services.order_validation_service.workflows.mip_dna.models.order import MipDnaOrder
from cg.services.order_validation_service.workflows.mip_rna.models.order import MipRnaOrder
=======
from cg.models.orders.sample_base import ContainerEnum, PriorityEnum
from cg.services.order_validation_service.constants import ElutionBuffer
from cg.services.order_validation_service.workflows.fastq.models.order import FastqOrder
from cg.services.order_validation_service.workflows.microbial_fastq.constants import (
    MicrobialFastqDeliveryType,
)
from cg.services.order_validation_service.workflows.microbial_fastq.models.order import (
    MicrobialFastqOrder,
)
from cg.services.order_validation_service.workflows.microbial_fastq.models.sample import (
    MicrobialFastqSample,
)
>>>>>>> 0082799b
from cg.services.orders.store_order_services.store_case_order import StoreCaseOrderService
from cg.services.orders.store_order_services.store_metagenome_order import (
    StoreMetagenomeOrderService,
)
from cg.services.orders.store_order_services.store_microbial_order import StoreMicrobialOrderService
from cg.services.orders.store_order_services.store_pacbio_order_service import (
    StorePacBioOrderService,
)
from cg.services.orders.store_order_services.store_pool_order import StorePoolOrderService
from cg.store.store import Store
from tests.store_helpers import StoreHelpers


@pytest.fixture
def balsamic_status_data(
    balsamic_order_to_submit: dict, store_generic_order_service: StoreCaseOrderService
) -> dict:
    """Parse balsamic order example."""
    project: OrderType = OrderType.BALSAMIC
    order: OrderIn = OrderIn.parse_obj(obj=balsamic_order_to_submit, project=project)
    return store_generic_order_service.order_to_status(order=order)


@pytest.fixture
def pacbio_status_data(
    pacbio_order_to_submit: dict, store_pacbio_order_service: StorePacBioOrderService
) -> dict:
    """Parse pacbio order example."""
    project: OrderType = OrderType.PACBIO_LONG_READ
    order: OrderIn = OrderIn.parse_obj(obj=pacbio_order_to_submit, project=project)
    return store_pacbio_order_service.order_to_status(order=order)


@pytest.fixture
def metagenome_status_data(
    metagenome_order_to_submit: dict, store_metagenome_order_service: StoreMetagenomeOrderService
) -> dict:
    """Parse metagenome order example."""
    project: OrderType = OrderType.METAGENOME
    order: OrderIn = OrderIn.parse_obj(obj=metagenome_order_to_submit, project=project)

    return store_metagenome_order_service.order_to_status(order=order)


@pytest.fixture
def microbial_status_data(
    microbial_order_to_submit: dict, store_microbial_order_service: StoreMicrobialOrderService
) -> dict:
    """Parse microbial order example."""
    project: OrderType = OrderType.MICROSALT
    order: OrderIn = OrderIn.parse_obj(obj=microbial_order_to_submit, project=project)
    return store_microbial_order_service.order_to_status(order=order)


def create_microbial_fastq_sample(id: int) -> MicrobialFastqSample:
    return MicrobialFastqSample(
        application="MWRNXTR003",
        comment="",
        container=ContainerEnum.tube,
        container_name="Fastq tube",
        name=f"microfastq-sample-{id}",
        volume=54,
        elution_buffer=ElutionBuffer.WATER,
        priority=PriorityEnum.priority,
        quantity=54,
        require_qc_ok=True,
    )


@pytest.fixture
def valid_microbial_fastq_order(ticket_id: str) -> MicrobialFastqOrder:
    sample_1: MicrobialFastqSample = create_microbial_fastq_sample(1)
    sample_2: MicrobialFastqSample = create_microbial_fastq_sample(2)
    sample_3: MicrobialFastqSample = create_microbial_fastq_sample(3)
    order = MicrobialFastqOrder(
        customer="cust000",
        project_type=OrderType.MICROBIAL_FASTQ,
        user_id=0,
        delivery_type=MicrobialFastqDeliveryType.FASTQ,
        samples=[sample_1, sample_2, sample_3],
        name="MicrobialFastqOrder",
    )
    order._generated_ticket_id = ticket_id
    return order


@pytest.fixture
def rml_status_data(
    rml_order_to_submit: dict, store_pool_order_service: StorePoolOrderService
) -> dict:
    """Parse rml order example."""
    project: OrderType = OrderType.RML
    order: OrderIn = OrderIn.parse_obj(obj=rml_order_to_submit, project=project)
    return store_pool_order_service.order_to_status(order=order)


@pytest.fixture
def fastq_order(fastq_order_to_submit: dict) -> FastqOrder:
    fastq_order = FastqOrder.model_validate(fastq_order_to_submit)
    fastq_order.ticket_number = "#123456"
    return fastq_order


@pytest.fixture
<<<<<<< HEAD
def mip_rna_order(mip_rna_order_to_submit: dict) -> MipRnaOrder:
    mip_rna_order_to_submit["user_id"] = 1
    mip_rna_order = MipRnaOrder.model_validate(mip_rna_order_to_submit)
    for case_index, sample_index, sample in mip_rna_order.enumerated_new_samples:
        sample._generated_lims_id = f"ACC{case_index}-{sample_index}"
    mip_rna_order.ticket_number = "#123456"
    return mip_rna_order


@pytest.fixture
def mip_dna_order(mip_dna_order_to_submit: dict) -> MipDnaOrder:
    mip_dna_order_to_submit["user_id"] = 1
    mip_dna_order = MipDnaOrder.model_validate(mip_dna_order_to_submit)
    for case_index, sample_index, sample in mip_dna_order.enumerated_new_samples:
        sample._generated_lims_id = f"ACC{case_index}-{sample_index}"
    mip_dna_order.ticket_number = "#123456"
    return mip_dna_order


@pytest.fixture
def mip_dna_submit_store(
    base_store: Store, mip_dna_order: MipDnaOrder, helpers: StoreHelpers
) -> Store:
    for _, _, sample in mip_dna_order.enumerated_new_samples:
        if not base_store.get_application_by_tag(sample.application):
            application_version = helpers.ensure_application_version(
                store=base_store, application_tag=sample.application
            )
            base_store.session.add(application_version)
    base_store.session.commit()
    return base_store


@pytest.fixture
def balsamic_order(balsamic_order_to_submit: dict) -> BalsamicOrder:
    balsamic_order_to_submit["user_id"] = 1
    balsamic_order = BalsamicOrder.model_validate(balsamic_order_to_submit)
    balsamic_order.ticket_number = "123456"
    for case_index, sample_index, sample in balsamic_order.enumerated_new_samples:
        sample._generated_lims_id = f"ACC{case_index}-{sample_index}"
    return balsamic_order


@pytest.fixture
def balsamic_submit_store(
    base_store: Store, balsamic_order: BalsamicOrder, helpers: StoreHelpers
) -> Store:
    for _, _, sample in balsamic_order.enumerated_new_samples:
        if not base_store.get_application_by_tag(sample.application):
            application_version = helpers.ensure_application_version(
                store=base_store, application_tag=sample.application
            )
            base_store.session.add(application_version)
    base_store.session.commit()
    return base_store
=======
def fastq_order(fastq_order_to_submit: dict) -> FastqOrder:
    fastq_order = FastqOrder.model_validate(fastq_order_to_submit)
    fastq_order._generated_ticket_id = 123456
    return fastq_order
>>>>>>> 0082799b
<|MERGE_RESOLUTION|>--- conflicted
+++ resolved
@@ -2,25 +2,10 @@
 
 from cg.models.orders.constants import OrderType
 from cg.models.orders.order import OrderIn
-<<<<<<< HEAD
 from cg.services.order_validation_service.workflows.balsamic.models.order import BalsamicOrder
 from cg.services.order_validation_service.workflows.fastq.models.order import FastqOrder
 from cg.services.order_validation_service.workflows.mip_dna.models.order import MipDnaOrder
 from cg.services.order_validation_service.workflows.mip_rna.models.order import MipRnaOrder
-=======
-from cg.models.orders.sample_base import ContainerEnum, PriorityEnum
-from cg.services.order_validation_service.constants import ElutionBuffer
-from cg.services.order_validation_service.workflows.fastq.models.order import FastqOrder
-from cg.services.order_validation_service.workflows.microbial_fastq.constants import (
-    MicrobialFastqDeliveryType,
-)
-from cg.services.order_validation_service.workflows.microbial_fastq.models.order import (
-    MicrobialFastqOrder,
-)
-from cg.services.order_validation_service.workflows.microbial_fastq.models.sample import (
-    MicrobialFastqSample,
-)
->>>>>>> 0082799b
 from cg.services.orders.store_order_services.store_case_order import StoreCaseOrderService
 from cg.services.orders.store_order_services.store_metagenome_order import (
     StoreMetagenomeOrderService,
@@ -120,12 +105,11 @@
 @pytest.fixture
 def fastq_order(fastq_order_to_submit: dict) -> FastqOrder:
     fastq_order = FastqOrder.model_validate(fastq_order_to_submit)
-    fastq_order.ticket_number = "#123456"
+    fastq_order._generated_ticket_id = 123456
     return fastq_order
 
 
 @pytest.fixture
-<<<<<<< HEAD
 def mip_rna_order(mip_rna_order_to_submit: dict) -> MipRnaOrder:
     mip_rna_order_to_submit["user_id"] = 1
     mip_rna_order = MipRnaOrder.model_validate(mip_rna_order_to_submit)
@@ -180,10 +164,4 @@
             )
             base_store.session.add(application_version)
     base_store.session.commit()
-    return base_store
-=======
-def fastq_order(fastq_order_to_submit: dict) -> FastqOrder:
-    fastq_order = FastqOrder.model_validate(fastq_order_to_submit)
-    fastq_order._generated_ticket_id = 123456
-    return fastq_order
->>>>>>> 0082799b
+    return base_store