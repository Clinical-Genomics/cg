"""Store fixtures for the order services tests."""

import pytest

from cg.models.orders.constants import OrderType
from cg.services.orders.storing.constants import MAF_ORDER_ID
from cg.store.models import ApplicationVersion, Customer, Order
from cg.store.store import Store
from tests.store_helpers import StoreHelpers


@pytest.fixture
def store_to_submit_and_validate_orders(
    store: Store, helpers: StoreHelpers, customer_id: str
) -> Store:
    app_tags: dict[str, list[OrderType]] = {
<<<<<<< HEAD
        "PANKTTR100": [OrderType.FASTQ, OrderType.BALSAMIC],
=======
        "PANKTTR100": [OrderType.BALSAMIC],
        "PANKTTR020": [OrderType.BALSAMIC],
>>>>>>> ea96b7c0
        "WGSPCFC030": [OrderType.FASTQ, OrderType.MIP_DNA],
        "RMLP15R100": [OrderType.FLUFFY, OrderType.RML],
        "RMLP15R200": [OrderType.FLUFFY, OrderType.RML],
        "RMLP15R400": [OrderType.FLUFFY, OrderType.RML],
        "RMLP15R500": [OrderType.FLUFFY, OrderType.RML],
        "METPCFR030": [OrderType.METAGENOME],
        "METWPFR030": [OrderType.METAGENOME, OrderType.TAXPROFILER],
        "MWRNXTR003": [OrderType.MICROBIAL_FASTQ, OrderType.MICROSALT],
        "MWXNXTR003": [OrderType.MICROSALT],
        "VWGNXTR001": [OrderType.MICROSALT],
        "WGSWPFC030": [OrderType.MIP_DNA],
        "RNAPOAR025": [OrderType.MIP_RNA, OrderType.RNAFUSION, OrderType.TOMTE],
        "LWPBELB070": [OrderType.PACBIO_LONG_READ, OrderType.NALLO],
        "VWGDPTR001": [OrderType.SARS_COV_2],
    }
    for tag, orders in app_tags.items():
        application_version: ApplicationVersion = helpers.ensure_application_version(
            store=store, application_tag=tag
        )
        application_version.application.order_types = orders
    customer: Customer = helpers.ensure_customer(store=store, customer_id=customer_id)
    helpers.ensure_user(store=store, customer=customer)
    helpers.ensure_panel(store=store, panel_abbreviation="AID")
    helpers.ensure_panel(store=store, panel_abbreviation="Ataxi")
    helpers.ensure_panel(store=store, panel_abbreviation="IEM")
    helpers.ensure_panel(store=store, panel_abbreviation="OMIM-AUTO")
    order = Order(customer_id=1, id=MAF_ORDER_ID, ticket_id=100000000)
    store.add_item_to_store(order)
    bed = store.add_bed("GIcfDNA")
    store.add_item_to_store(bed)
    store.commit_to_store()
    return store<|MERGE_RESOLUTION|>--- conflicted
+++ resolved
@@ -14,12 +14,8 @@
     store: Store, helpers: StoreHelpers, customer_id: str
 ) -> Store:
     app_tags: dict[str, list[OrderType]] = {
-<<<<<<< HEAD
         "PANKTTR100": [OrderType.FASTQ, OrderType.BALSAMIC],
-=======
-        "PANKTTR100": [OrderType.BALSAMIC],
         "PANKTTR020": [OrderType.BALSAMIC],
->>>>>>> ea96b7c0
         "WGSPCFC030": [OrderType.FASTQ, OrderType.MIP_DNA],
         "RMLP15R100": [OrderType.FLUFFY, OrderType.RML],
         "RMLP15R200": [OrderType.FLUFFY, OrderType.RML],
