"""Fixtures for orders parsed into their respective models."""

from cg.services.orders.validation.order_types.nallo.models.order import NalloOrder
import pytest

from cg.services.orders.validation.models.existing_sample import ExistingSample
from cg.services.orders.validation.order_types.balsamic.models.order import BalsamicOrder
from cg.services.orders.validation.order_types.fastq.models.order import FastqOrder
from cg.services.orders.validation.order_types.fluffy.models.order import FluffyOrder
from cg.services.orders.validation.order_types.metagenome.models.order import MetagenomeOrder
from cg.services.orders.validation.order_types.microbial_fastq.models.order import (
    MicrobialFastqOrder,
)
from cg.services.orders.validation.order_types.microsalt.models.order import MicrosaltOrder
from cg.services.orders.validation.order_types.mip_dna.models.order import MIPDNAOrder
from cg.services.orders.validation.order_types.mip_rna.models.order import MIPRNAOrder
from cg.services.orders.validation.order_types.mutant.models.order import MutantOrder
from cg.services.orders.validation.order_types.nallo.models.order import NalloOrder
from cg.services.orders.validation.order_types.pacbio_long_read.models.order import PacbioOrder
from cg.services.orders.validation.order_types.rml.models.order import RMLOrder
from cg.services.orders.validation.order_types.rna_fusion.models.order import RNAFusionOrder
from cg.services.orders.validation.order_types.taxprofiler.models.order import TaxprofilerOrder
from cg.services.orders.validation.order_types.tomte.models.order import TomteOrder


@pytest.fixture
def balsamic_order(balsamic_order_to_submit: dict) -> BalsamicOrder:
    balsamic_order_to_submit["user_id"] = 1
    balsamic_order = BalsamicOrder.model_validate(balsamic_order_to_submit)
    balsamic_order._generated_ticket_id = 123456
    for case_index, sample_index, sample in balsamic_order.enumerated_new_samples:
        sample._generated_lims_id = f"ACC{case_index}-{sample_index}"
    return balsamic_order


@pytest.fixture
def fastq_order(fastq_order_to_submit: dict) -> FastqOrder:
    fastq_order = FastqOrder.model_validate(fastq_order_to_submit)
    fastq_order._generated_ticket_id = 123456
    return fastq_order


@pytest.fixture
def fluffy_order(fluffy_order_to_submit: dict, ticket_id_as_int: int) -> FluffyOrder:
    """Parse Fluffy order example."""
    fluffy_order = FluffyOrder.model_validate(fluffy_order_to_submit)
    fluffy_order._generated_ticket_id = ticket_id_as_int
    return fluffy_order


@pytest.fixture
def metagenome_order(
    metagenome_order_to_submit: dict,
    ticket_id_as_int: int,
) -> MetagenomeOrder:
    """Parse metagenome order example."""
    order = MetagenomeOrder.model_validate(metagenome_order_to_submit)
    order._generated_ticket_id = ticket_id_as_int
    return order


@pytest.fixture
def microbial_fastq_order(
    microbial_fastq_order_to_submit: dict, ticket_id_as_int: int
) -> MicrobialFastqOrder:
    order = MicrobialFastqOrder.model_validate(microbial_fastq_order_to_submit)
    order._generated_ticket_id = ticket_id_as_int
    return order


@pytest.fixture
def microsalt_order(microbial_order_to_submit: dict) -> MicrosaltOrder:
    order = MicrosaltOrder.model_validate(microbial_order_to_submit)
    order._generated_ticket_id = 123456
    return order


@pytest.fixture
def mip_dna_order(mip_dna_order_to_submit: dict) -> MIPDNAOrder:
    mip_dna_order_to_submit["user_id"] = 1
    mip_dna_order = MIPDNAOrder.model_validate(mip_dna_order_to_submit)
    for case_index, sample_index, sample in mip_dna_order.enumerated_new_samples:
        sample._generated_lims_id = f"ACC{case_index}-{sample_index}"
    mip_dna_order._generated_ticket_id = 123456
    return mip_dna_order


@pytest.fixture
def mip_rna_order(mip_rna_order_to_submit: dict) -> MIPRNAOrder:
    mip_rna_order_to_submit["user_id"] = 1
    mip_rna_order = MIPRNAOrder.model_validate(mip_rna_order_to_submit)
    for case_index, sample_index, sample in mip_rna_order.enumerated_new_samples:
        sample._generated_lims_id = f"ACC{case_index}-{sample_index}"
    mip_rna_order._generated_ticket_id = 123456
    return mip_rna_order


@pytest.fixture
def mutant_order(sarscov2_order_to_submit: dict, ticket_id_as_int: int) -> MutantOrder:
    """Parse mutant order example."""
    order = MutantOrder.model_validate(sarscov2_order_to_submit)
    order._generated_ticket_id = ticket_id_as_int
    return order


@pytest.fixture
def pacbio_order(pacbio_order_to_submit: dict, ticket_id_as_int: int) -> PacbioOrder:
    order = PacbioOrder.model_validate(pacbio_order_to_submit)
    order._generated_ticket_id = ticket_id_as_int
    return order


@pytest.fixture
def rml_order(rml_order_to_submit: dict, ticket_id_as_int: int) -> RMLOrder:
    """Parse rml order example."""
    rml_order = RMLOrder.model_validate(rml_order_to_submit)
    rml_order._generated_ticket_id = ticket_id_as_int
    return rml_order


@pytest.fixture
def rnafusion_order(rnafusion_order_to_submit: dict) -> RNAFusionOrder:
    """Parse RNAFusion order example."""
    rnafusion_order = RNAFusionOrder.model_validate(rnafusion_order_to_submit)
    rnafusion_order._generated_ticket_id = 123456
    return rnafusion_order


@pytest.fixture
def taxprofiler_order(taxprofiler_order_to_submit: dict, ticket_id_as_int: int) -> TaxprofilerOrder:
    """Parse Taxprofiler order example."""
    taxprofiler_order = TaxprofilerOrder.model_validate(taxprofiler_order_to_submit)
    taxprofiler_order._generated_ticket_id = ticket_id_as_int
    return taxprofiler_order


@pytest.fixture
def tomte_order(tomte_order_to_submit: dict, ticket_id_as_int: int) -> TomteOrder:
    """Parse Tomte order example."""
    tomte_order = TomteOrder.model_validate(tomte_order_to_submit)
    tomte_order._generated_ticket_id = ticket_id_as_int
    return tomte_order


@pytest.fixture
def mip_dna_order_with_existing_samples(mip_dna_order_to_submit: dict) -> MIPDNAOrder:
    """Returns a MIP DNA order containing an existing sample."""
    mip_dna_order_to_submit["user_id"] = 1
    mip_dna_order_with_existing_samples = MIPDNAOrder.model_validate(mip_dna_order_to_submit)
    mip_dna_order_with_existing_samples.cases[0].samples.append(
        ExistingSample(internal_id="ACC1234")
    )
    return mip_dna_order_with_existing_samples


@pytest.fixture
def mip_dna_order_with_only_existing_samples(mip_dna_order_to_submit: dict) -> MIPDNAOrder:
    """Returns a MIP DNA order containing only existing samples."""
    mip_dna_order_to_submit["user_id"] = 1
    mip_dna_order_with_only_existing_samples = MIPDNAOrder.model_validate(mip_dna_order_to_submit)
    for case in mip_dna_order_with_only_existing_samples.cases:
        case.samples = [ExistingSample(internal_id="ACC1234")]
    return mip_dna_order_with_only_existing_samples


@pytest.fixture
<<<<<<< HEAD
def nallo_order(nallo_order_to_submit: dict) -> NalloOrder:
=======
def nallo_order(nallo_order_to_submit: dict, ticket_id_as_int: int) -> NalloOrder:
>>>>>>> d1b01f73
    nallo_order_to_submit["user_id"] = 1
    nallo_order = NalloOrder.model_validate(nallo_order_to_submit)
    for case_index, sample_index, sample in nallo_order.enumerated_new_samples:
        sample._generated_lims_id = f"ACC{case_index}-{sample_index}"
<<<<<<< HEAD
    nallo_order._generated_ticket_id = 123456
=======
    nallo_order._generated_ticket_id = ticket_id_as_int
>>>>>>> d1b01f73
    return nallo_order<|MERGE_RESOLUTION|>--- conflicted
+++ resolved
@@ -1,6 +1,5 @@
 """Fixtures for orders parsed into their respective models."""
 
-from cg.services.orders.validation.order_types.nallo.models.order import NalloOrder
 import pytest
 
 from cg.services.orders.validation.models.existing_sample import ExistingSample
@@ -164,18 +163,10 @@
 
 
 @pytest.fixture
-<<<<<<< HEAD
-def nallo_order(nallo_order_to_submit: dict) -> NalloOrder:
-=======
 def nallo_order(nallo_order_to_submit: dict, ticket_id_as_int: int) -> NalloOrder:
->>>>>>> d1b01f73
     nallo_order_to_submit["user_id"] = 1
     nallo_order = NalloOrder.model_validate(nallo_order_to_submit)
     for case_index, sample_index, sample in nallo_order.enumerated_new_samples:
         sample._generated_lims_id = f"ACC{case_index}-{sample_index}"
-<<<<<<< HEAD
-    nallo_order._generated_ticket_id = 123456
-=======
     nallo_order._generated_ticket_id = ticket_id_as_int
->>>>>>> d1b01f73
     return nallo_order