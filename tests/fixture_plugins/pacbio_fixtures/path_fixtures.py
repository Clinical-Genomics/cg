--- conflicted
+++ resolved
@@ -42,41 +42,14 @@
     return Path(pac_bio_smrt_cell_dir, "statistics")
 
 
-<<<<<<< HEAD
+parse-failed-reads-pacbio -- Incoming Change
 @pytest.fixture
 def pac_bio_run_reports_dir(pac_bio_run_statistics_dir: Path) -> Path:
     """Return the path to the PacBio SMRT cell zipped_reports directory"""
     return Path(pac_bio_run_statistics_dir, "zipped_reports")
 
 
-# File fixtures
-
-
-@pytest.fixture
-def pac_bio_css_report(pac_bio_run_reports_dir: Path) -> Path:
-    """Return the path to the PacBio CSS report."""
-    return Path(pac_bio_run_reports_dir, PacBioDirsAndFiles.BASECALLING_REPORT)
-
-
-@pytest.fixture
-def pac_bio_control_report(pac_bio_run_reports_dir: Path) -> Path:
-    """Return the path to the PacBio control report."""
-    return Path(pac_bio_run_reports_dir, PacBioDirsAndFiles.CONTROL_REPORT)
-
-
-@pytest.fixture
-def pac_bio_loading_report(pac_bio_run_reports_dir: Path) -> Path:
-    """Return the path to the PacBio loading report."""
-    return Path(pac_bio_run_reports_dir, PacBioDirsAndFiles.LOADING_REPORT)
-
-
-@pytest.fixture
-def pac_bio_raw_data_report(pac_bio_run_reports_dir: Path) -> Path:
-    """Return the path to the PacBio raw data report."""
-    return Path(pac_bio_run_reports_dir, PacBioDirsAndFiles.RAW_DATA_REPORT)
-=======
 @pytest.fixture
 def pac_bio_wrong_metrics_file(pac_bio_wrong_metrics_dir: Path) -> Path:
     """Return the path to a temporary PacBio statistics directory."""
-    return Path(pac_bio_wrong_metrics_dir, "metrics.json")
->>>>>>> 62d9ad8a
+    return Path(pac_bio_wrong_metrics_dir, "metrics.json")