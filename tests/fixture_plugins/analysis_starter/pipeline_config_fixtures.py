--- conflicted
+++ resolved
@@ -3,19 +3,16 @@
 
 import pytest
 
-<<<<<<< HEAD
 from cg.constants.observations import BalsamicObservationPanel
 from cg.models.cg_config import (
     BalsamicConfig,
     LoqusDBDumpFiles,
+    NalloConfig,
     RarediseaseConfig,
     RnafusionConfig,
     SlurmConfig,
     TaxprofilerConfig,
 )
-=======
-from cg.models.cg_config import NalloConfig, RarediseaseConfig, RnafusionConfig, TaxprofilerConfig
->>>>>>> cc6b8793
 
 
 @pytest.fixture
@@ -66,7 +63,6 @@
 
 
 @pytest.fixture
-<<<<<<< HEAD
 def cg_balsamic_config(tmp_path) -> BalsamicConfig:
     return BalsamicConfig(
         balsamic_cache=tmp_path / "balsamic_cache",
@@ -112,11 +108,12 @@
         swegen_snv=tmp_path / "swegen_snv.vcf",
         swegen_sv=tmp_path / "swegen_sv.vcf",
     )
-=======
+
+
+@pytest.fixture
 def nallo_config_object(get_nextflow_config_dict: Callable) -> NalloConfig:
     config: dict = get_nextflow_config_dict(workflow="nallo")
     return NalloConfig(**config)
->>>>>>> cc6b8793
 
 
 @pytest.fixture
