--- conflicted
+++ resolved
@@ -17,15 +17,8 @@
     return NextflowCaseConfig(
         case_id=raredisease_case_id,
         workflow=Workflow.RAREDISEASE,
-<<<<<<< HEAD
-        case_priority=Priority.standard,
-        nextflow_config_file=dummy_nextflow_config_path,
-        params_file=dummy_params_file_path,
-        work_dir=dummy_work_dir_path,
-=======
         case_priority=SlurmQos.NORMAL,
         netxflow_config_file=raredisease_nextflow_config_file_path.as_posix(),
         params_file=raredisease_params_file_path.as_posix(),
         work_dir=raredisease_work_dir_path.as_posix(),
->>>>>>> a78b608b
     )