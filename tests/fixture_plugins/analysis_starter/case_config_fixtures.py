from pathlib import Path
from typing import Callable

import pytest

from cg.constants import Workflow
from cg.constants.priority import SlurmQos
from cg.services.analysis_starter.configurator.models.balsamic import BalsamicCaseConfig
from cg.services.analysis_starter.configurator.models.nextflow import NextflowCaseConfig


@pytest.fixture
def get_nextflow_case_config_dict(
    nextflow_case_id: str,
    nextflow_case_path: Path,
    nextflow_config_profiles: list[str],
    nextflow_repository: str,
    nextflow_pipeline_revision: str,
<<<<<<< HEAD
) -> NextflowCaseConfig:
    return NextflowCaseConfig(
        case_id=nextflow_case_id,
        config_profiles=raredisease_config_profiles,
        workflow=Workflow.RAREDISEASE,
        case_priority=SlurmQos.NORMAL,
        nextflow_config_file=Path(
            nextflow_case_path, f"{nextflow_case_id}_nextflow_config.json"
        ).as_posix(),
        params_file=Path(nextflow_case_path, f"{nextflow_case_id}_params_file.yaml").as_posix(),
        pipeline_repository=nextflow_repository,
        pre_run_script="",
        revision=nextflow_pipeline_revision,
        stub_run=False,
        work_dir=Path(nextflow_case_path, "work").as_posix(),
    )


@pytest.fixture
def rnafusion_case_config(nextflow_root: str, nextflow_case_id: str) -> NextflowCaseConfig:
    return NextflowCaseConfig(
        case_id=nextflow_case_id,
        workflow=Workflow.RNAFUSION,
        case_priority=SlurmQos.NORMAL,
        config_profiles=["myprofile"],
        nextflow_config_file=Path(
            nextflow_root, nextflow_case_id, f"{nextflow_case_id}_nextflow_config.json"
        ).as_posix(),
        params_file=Path(
            nextflow_root, nextflow_case_id, f"{nextflow_case_id}_params_file.yaml"
        ).as_posix(),
        pipeline_repository="https://some_url",
        pre_run_script="",
        revision="2.2.0",
        stub_run=False,
        work_dir=Path(nextflow_root, nextflow_case_id, "work").as_posix(),
    )


@pytest.fixture
def balsamic_case_config(case_id: str, tmp_path: Path) -> BalsamicCaseConfig:
    return BalsamicCaseConfig(
        account="development",
        binary=tmp_path / "bin" / "balsamic",
        case_id=case_id,
        cluster_config=tmp_path / "balsamic_cluster_config.json",
        conda_binary=tmp_path / "bin" / "conda",
        environment="T_BALSAMIC",
        mail_user="some@email.se",
        qos=SlurmQos.NORMAL,
        sample_config=tmp_path / case_id / f"{case_id}.json",
        workflow=Workflow.BALSAMIC,
    )
=======
) -> Callable:
    """
    Return a case config dictionary factory for Nextflow pipelines. The returned factory can be
    called by adding the workflow as parameter to obtain the case config dictionary.
    Example usage:
        config: dict = get_nextflow_case_config_dict(workflow="raredisease")
    """

    def _make_dict(workflow) -> dict:
        return {
            "case_id": nextflow_case_id,
            "config_profiles": nextflow_config_profiles,
            "workflow": workflow,
            "case_priority": SlurmQos.NORMAL,
            "nextflow_config_file": Path(
                nextflow_case_path, f"{nextflow_case_id}_nextflow_config.json"
            ).as_posix(),
            "params_file": Path(
                nextflow_case_path, f"{nextflow_case_id}_params_file.yaml"
            ).as_posix(),
            "pipeline_repository": nextflow_repository,
            "pre_run_script": "",
            "revision": nextflow_pipeline_revision,
            "work_dir": Path(nextflow_case_path, "work").as_posix(),
        }

    return _make_dict


@pytest.fixture
def raredisease_case_config(get_nextflow_case_config_dict: Callable) -> NextflowCaseConfig:
    return NextflowCaseConfig(**get_nextflow_case_config_dict(workflow=Workflow.RAREDISEASE))


@pytest.fixture
def rnafusion_case_config(get_nextflow_case_config_dict: Callable) -> NextflowCaseConfig:
    return NextflowCaseConfig(**get_nextflow_case_config_dict(workflow=Workflow.RNAFUSION))


@pytest.fixture
def taxprofiler_case_config(get_nextflow_case_config_dict: Callable) -> NextflowCaseConfig:
    return NextflowCaseConfig(**get_nextflow_case_config_dict(workflow=Workflow.TAXPROFILER))
>>>>>>> 2a46d372
<|MERGE_RESOLUTION|>--- conflicted
+++ resolved
@@ -16,61 +16,6 @@
     nextflow_config_profiles: list[str],
     nextflow_repository: str,
     nextflow_pipeline_revision: str,
-<<<<<<< HEAD
-) -> NextflowCaseConfig:
-    return NextflowCaseConfig(
-        case_id=nextflow_case_id,
-        config_profiles=raredisease_config_profiles,
-        workflow=Workflow.RAREDISEASE,
-        case_priority=SlurmQos.NORMAL,
-        nextflow_config_file=Path(
-            nextflow_case_path, f"{nextflow_case_id}_nextflow_config.json"
-        ).as_posix(),
-        params_file=Path(nextflow_case_path, f"{nextflow_case_id}_params_file.yaml").as_posix(),
-        pipeline_repository=nextflow_repository,
-        pre_run_script="",
-        revision=nextflow_pipeline_revision,
-        stub_run=False,
-        work_dir=Path(nextflow_case_path, "work").as_posix(),
-    )
-
-
-@pytest.fixture
-def rnafusion_case_config(nextflow_root: str, nextflow_case_id: str) -> NextflowCaseConfig:
-    return NextflowCaseConfig(
-        case_id=nextflow_case_id,
-        workflow=Workflow.RNAFUSION,
-        case_priority=SlurmQos.NORMAL,
-        config_profiles=["myprofile"],
-        nextflow_config_file=Path(
-            nextflow_root, nextflow_case_id, f"{nextflow_case_id}_nextflow_config.json"
-        ).as_posix(),
-        params_file=Path(
-            nextflow_root, nextflow_case_id, f"{nextflow_case_id}_params_file.yaml"
-        ).as_posix(),
-        pipeline_repository="https://some_url",
-        pre_run_script="",
-        revision="2.2.0",
-        stub_run=False,
-        work_dir=Path(nextflow_root, nextflow_case_id, "work").as_posix(),
-    )
-
-
-@pytest.fixture
-def balsamic_case_config(case_id: str, tmp_path: Path) -> BalsamicCaseConfig:
-    return BalsamicCaseConfig(
-        account="development",
-        binary=tmp_path / "bin" / "balsamic",
-        case_id=case_id,
-        cluster_config=tmp_path / "balsamic_cluster_config.json",
-        conda_binary=tmp_path / "bin" / "conda",
-        environment="T_BALSAMIC",
-        mail_user="some@email.se",
-        qos=SlurmQos.NORMAL,
-        sample_config=tmp_path / case_id / f"{case_id}.json",
-        workflow=Workflow.BALSAMIC,
-    )
-=======
 ) -> Callable:
     """
     Return a case config dictionary factory for Nextflow pipelines. The returned factory can be
@@ -99,7 +44,23 @@
 
     return _make_dict
 
+  
+@pytest.fixture
+def balsamic_case_config(case_id: str, tmp_path: Path) -> BalsamicCaseConfig:
+    return BalsamicCaseConfig(
+        account="development",
+        binary=tmp_path / "bin" / "balsamic",
+        case_id=case_id,
+        cluster_config=tmp_path / "balsamic_cluster_config.json",
+        conda_binary=tmp_path / "bin" / "conda",
+        environment="T_BALSAMIC",
+        mail_user="some@email.se",
+        qos=SlurmQos.NORMAL,
+        sample_config=tmp_path / case_id / f"{case_id}.json",
+        workflow=Workflow.BALSAMIC,
+    )
 
+      
 @pytest.fixture
 def raredisease_case_config(get_nextflow_case_config_dict: Callable) -> NextflowCaseConfig:
     return NextflowCaseConfig(**get_nextflow_case_config_dict(workflow=Workflow.RAREDISEASE))
@@ -112,5 +73,4 @@
 
 @pytest.fixture
 def taxprofiler_case_config(get_nextflow_case_config_dict: Callable) -> NextflowCaseConfig:
-    return NextflowCaseConfig(**get_nextflow_case_config_dict(workflow=Workflow.TAXPROFILER))
->>>>>>> 2a46d372
+    return NextflowCaseConfig(**get_nextflow_case_config_dict(workflow=Workflow.TAXPROFILER))