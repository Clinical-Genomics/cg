--- conflicted
+++ resolved
@@ -1,34 +1,20 @@
-<<<<<<< HEAD
-from unittest.mock import create_autospec
-=======
 from unittest.mock import Mock, create_autospec
->>>>>>> cc6b8793
 
 import pytest
 
 from cg.apps.lims import LimsAPI
-<<<<<<< HEAD
 from cg.meta.workflow.fastq import BalsamicFastqHandler, MicrosaltFastqHandler
 from cg.models.cg_config import (
     BalsamicConfig,
     CGConfig,
-=======
-from cg.meta.workflow.fastq import MicrosaltFastqHandler
-from cg.models.cg_config import (
-    CGConfig,
     NalloConfig,
->>>>>>> cc6b8793
     RarediseaseConfig,
     RnafusionConfig,
     TaxprofilerConfig,
 )
-<<<<<<< HEAD
-from cg.services.analysis_starter.configurator.extensions.abstract import PipelineExtension
 from cg.services.analysis_starter.configurator.file_creators.balsamic_config import (
     BalsamicConfigFileCreator,
 )
-=======
->>>>>>> cc6b8793
 from cg.services.analysis_starter.configurator.file_creators.microsalt_config import (
     MicrosaltConfigFileCreator,
 )
