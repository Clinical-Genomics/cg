--- conflicted
+++ resolved
@@ -1,13 +1,8 @@
 import pytest
 
 from cg.apps.lims import LimsAPI
-<<<<<<< HEAD
 from cg.meta.workflow.fastq import BalsamicFastqHandler, MicrosaltFastqHandler
-from cg.models.cg_config import BalsamicConfig, CGConfig, RarediseaseConfig, RnafusionConfig
-=======
-from cg.meta.workflow.fastq import MicrosaltFastqHandler
-from cg.models.cg_config import CGConfig, RarediseaseConfig, RnafusionConfig, TaxprofilerConfig
->>>>>>> 2a46d372
+from cg.models.cg_config import BalsamicConfig, CGConfig, RarediseaseConfig, RnafusionConfig, TaxprofilerConfig
 from cg.services.analysis_starter.configurator.extensions.abstract import PipelineExtension
 from cg.services.analysis_starter.configurator.file_creators.microsalt_config import (
     MicrosaltConfigFileCreator,
@@ -30,18 +25,31 @@
 from cg.services.analysis_starter.configurator.file_creators.nextflow.sample_sheet.rnafusion import (
     RNAFusionSampleSheetCreator,
 )
-<<<<<<< HEAD
 from cg.services.analysis_starter.configurator.implementations.balsamic import BalsamicConfigurator
-=======
 from cg.services.analysis_starter.configurator.file_creators.nextflow.sample_sheet.taxprofiler import (
     TaxprofilerSampleSheetCreator,
 )
->>>>>>> 2a46d372
 from cg.services.analysis_starter.configurator.implementations.microsalt import (
     MicrosaltConfigurator,
 )
 from cg.services.analysis_starter.configurator.implementations.nextflow import NextflowConfigurator
 from cg.store.store import Store
+
+
+
+@pytest.fixture
+def balsamic_configurator(
+    balsamic_config: BalsamicConfig,
+    balsamic_fastq_handler: BalsamicFastqHandler,
+    lims_api: LimsAPI,
+    base_store: Store,
+) -> BalsamicConfigurator:
+    return BalsamicConfigurator(
+        config=balsamic_config,
+        fastq_handler=balsamic_fastq_handler,
+        lims_api=lims_api,
+        store=base_store,
+    )
 
 
 @pytest.fixture
@@ -96,23 +104,9 @@
         sample_sheet_creator=rnafusion_sample_sheet_creator,
         pipeline_extension=PipelineExtension(),
     )
-
-
+  
+  
 @pytest.fixture
-<<<<<<< HEAD
-def balsamic_configurator(
-    balsamic_config: BalsamicConfig,
-    balsamic_fastq_handler: BalsamicFastqHandler,
-    lims_api: LimsAPI,
-    base_store: Store,
-) -> BalsamicConfigurator:
-
-    return BalsamicConfigurator(
-        config=balsamic_config,
-        fastq_handler=balsamic_fastq_handler,
-        lims_api=lims_api,
-        store=base_store,
-=======
 def taxprofiler_configurator(
     taxprofiler_sample_sheet_creator: TaxprofilerSampleSheetCreator,
     taxprofiler_params_file_creator: TaxprofilerParamsFileCreator,
@@ -127,5 +121,4 @@
         pipeline_config=taxprofiler_config_object,
         sample_sheet_creator=taxprofiler_sample_sheet_creator,
         pipeline_extension=PipelineExtension(),
->>>>>>> 2a46d372
     )