from pathlib import Path

import pytest

from cg.constants import FileExtensions


@pytest.fixture
def raredisease_case_path(raredisease_dir: Path, raredisease_case_id: str) -> Path:
    return Path(raredisease_dir, raredisease_case_id)


@pytest.fixture
def raredisease_work_dir_path(raredisease_case_path: Path, raredisease_case_id: Path) -> Path:
    return Path(raredisease_case_path, "work")


@pytest.fixture(scope="function")
def raredisease_gene_panel_path(raredisease_case_path: Path) -> Path:
    """Path to gene panel file."""
    return Path(raredisease_case_path, "gene_panels").with_suffix(FileExtensions.BED)


@pytest.fixture
def raredisease_managed_variants_path(
    raredisease_case_path: Path, raredisease_case_id: str
) -> Path:
    return Path(raredisease_case_path, "managed_variants").with_suffix(FileExtensions.VCF)


@pytest.fixture
<<<<<<< HEAD
def dummy_params_file_path(fixtures_dir) -> str:
    return Path(fixtures_dir, "services", "analysis_starter", "case_params_file.yaml").as_posix()


@pytest.fixture
def dummy_nextflow_config_path(fixtures_dir) -> str:
    return Path(
        fixtures_dir, "services", "analysis_starter", "case_nextflow_config.json"
    ).as_posix()
=======
def raredisease_params_file_path(raredisease_case_path: Path, raredisease_case_id: str) -> Path:
    return Path(raredisease_case_path, f"{raredisease_case_id}_params_file").with_suffix(
        FileExtensions.YAML
    )


@pytest.fixture
def raredisease_nextflow_config_file_path(
    raredisease_case_path: Path, raredisease_case_id: str
) -> Path:
    return Path(raredisease_case_path, f"{raredisease_case_id}_nextflow_config").with_suffix(
        FileExtensions.JSON
    )


@pytest.fixture(scope="function")
def raredisease_sample_sheet_path(raredisease_case_path, raredisease_case_id) -> Path:
    """Path to sample sheet."""
    return Path(raredisease_case_path, f"{raredisease_case_id}_samplesheet").with_suffix(
        FileExtensions.CSV
    )
>>>>>>> a78b608b
<|MERGE_RESOLUTION|>--- conflicted
+++ resolved
@@ -29,17 +29,6 @@
 
 
 @pytest.fixture
-<<<<<<< HEAD
-def dummy_params_file_path(fixtures_dir) -> str:
-    return Path(fixtures_dir, "services", "analysis_starter", "case_params_file.yaml").as_posix()
-
-
-@pytest.fixture
-def dummy_nextflow_config_path(fixtures_dir) -> str:
-    return Path(
-        fixtures_dir, "services", "analysis_starter", "case_nextflow_config.json"
-    ).as_posix()
-=======
 def raredisease_params_file_path(raredisease_case_path: Path, raredisease_case_id: str) -> Path:
     return Path(raredisease_case_path, f"{raredisease_case_id}_params_file").with_suffix(
         FileExtensions.YAML
@@ -60,5 +49,4 @@
     """Path to sample sheet."""
     return Path(raredisease_case_path, f"{raredisease_case_id}_samplesheet").with_suffix(
         FileExtensions.CSV
-    )
->>>>>>> a78b608b
+    )