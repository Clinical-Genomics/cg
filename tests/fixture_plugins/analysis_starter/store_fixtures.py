from unittest.mock import create_autospec

import pytest

from cg.constants.constants import DataDelivery, Workflow
from cg.constants.priority import Priority, SlurmQos
from cg.models.orders.sample_base import SexEnum, StatusEnum
from cg.store.models import (
    Application,
    BedVersion,
    Case,
    CaseSample,
    Customer,
    Order,
    Organism,
    Sample,
)
from cg.store.store import Store
from tests.store_helpers import StoreHelpers


@pytest.fixture
def microsalt_store(base_store: Store, helpers: StoreHelpers) -> Store:
    organism: Organism = base_store.get_all_organisms()[0]
    microsalt_case: Case = helpers.add_case(
        customer_id="cust000",
        data_analysis=Workflow.MICROSALT,
        data_delivery=DataDelivery.ANALYSIS_FILES,
        internal_id="microparakeet",
        name="microsalt-name",
        store=base_store,
        ticket="123456",
    )
    application: Application = base_store.get_application_by_tag("MWRNXTR003")
    customer: Customer = base_store.get_customers()[0]

    microsalt_sample: Sample = base_store.add_sample(
        application_version=application.versions[0],
        customer=customer,
        name="microsalt-sample",
        organism=organism,
        priority=Priority.standard,
        sex=SexEnum.unknown,
    )

    base_store.relate_sample(
        case=microsalt_case, sample=microsalt_sample, status=StatusEnum.unknown
    )
    order: Order = base_store.add_order(customer=customer, ticket_id=1)
    microsalt_case.orders.append(order)
    base_store.add_item_to_store(microsalt_case)
    base_store.add_item_to_store(microsalt_sample)
    base_store.commit_to_store()

    return base_store


@pytest.fixture
def mock_store_for_nextflow_config_file_creation(
    nextflow_case_id: str,
) -> Store:
    """Fixture to provide a mock store for the Nextflow config file creator."""
    case: Case = create_autospec(Case)
    case.slurm_priority = SlurmQos.NORMAL
    store: Store = create_autospec(Store)
    store.get_case_by_internal_id.return_value = case
    return store


@pytest.fixture
def mock_store_for_raredisease_file_creators(
    nextflow_case_id: str, nextflow_sample_id: str
) -> Store:
    """Fixture to provide a mock store for the params file creator."""
    sample: Sample = create_autospec(Sample)
    sample.internal_id = nextflow_sample_id
    sample.application_version.application.analysis_type = "wgs"
    sample.sex = SexEnum.male
    case: Case = create_autospec(Case)
    case.internal_id = nextflow_case_id
    link = create_autospec(CaseSample)
    link.status = StatusEnum.affected
    link.sample = sample
    link.case = case
    link.get_maternal_sample_id = ""
    link.get_paternal_sample_id = ""
    case.links = [link]
    case.data_analysis = Workflow.RAREDISEASE
    store: Store = create_autospec(Store)
    store.get_case_by_internal_id.return_value = case
    store.get_samples_by_case_id.return_value = [sample]
    store.get_sample_by_internal_id.return_value = sample
    bed_version = create_autospec(BedVersion)
    bed_version.filename = "bed_version_file.bed"
    store.get_bed_version_by_short_name.return_value = bed_version
    return store


@pytest.fixture
def mock_store_for_rnafusion_sample_sheet_creator(nextflow_sample_id: str) -> Store:
    """Fixture mocking the necessary parts of StatusDB for the RNAFusion sample sheet creator."""

    mock_sample = create_autospec(Sample)
    mock_sample.internal_id = nextflow_sample_id

    mock_case = create_autospec(Case)
    mock_case.data_analysis = Workflow.RNAFUSION
    mock_case.samples = [mock_sample]

    mock_store = create_autospec(Store)
    mock_store.get_case_by_internal_id.return_value = mock_case
<<<<<<< HEAD
    return mock_store


@pytest.fixture
def mock_store_for_gene_panel_file_creator() -> Store:
    """Fixture to provide a mock store for the gene panel file creator."""
    case: Case = create_autospec(Case)
    case.customer.internal_id = "cust000"
    store: Store = create_autospec(Store)
    store.get_case_by_internal_id.return_value = case
    return store
=======
    mock_store.get_case_workflow.return_value = Workflow.RNAFUSION
    mock_store.get_case_priority.return_value = SlurmQos.NORMAL
    return mock_store
>>>>>>> 292e211a
<|MERGE_RESOLUTION|>--- conflicted
+++ resolved
@@ -109,7 +109,8 @@
 
     mock_store = create_autospec(Store)
     mock_store.get_case_by_internal_id.return_value = mock_case
-<<<<<<< HEAD
+    mock_store.get_case_workflow.return_value = Workflow.RNAFUSION
+    mock_store.get_case_priority.return_value = SlurmQos.NORMAL
     return mock_store
 
 
@@ -120,9 +121,4 @@
     case.customer.internal_id = "cust000"
     store: Store = create_autospec(Store)
     store.get_case_by_internal_id.return_value = case
-    return store
-=======
-    mock_store.get_case_workflow.return_value = Workflow.RNAFUSION
-    mock_store.get_case_priority.return_value = SlurmQos.NORMAL
-    return mock_store
->>>>>>> 292e211a
+    return store