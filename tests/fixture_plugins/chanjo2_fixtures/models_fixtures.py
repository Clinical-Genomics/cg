--- conflicted
+++ resolved
@@ -2,22 +2,13 @@
 
 import pytest
 
-<<<<<<< HEAD
-from cg.clients.chanjo2.models import CoverageData, CoverageRequest, CoverageSample
-=======
 from cg.clients.chanjo2.models import CoveragePostRequest, CoveragePostResponse, CoverageSample
->>>>>>> 9a7c29aa
 from cg.constants.constants import GenomeVersion
 
 
 @pytest.fixture
-<<<<<<< HEAD
-def coverage_request(sample_id: str) -> CoverageRequest:
-    return CoverageRequest(
-=======
 def coverage_post_request(sample_id: str) -> CoveragePostRequest:
     return CoveragePostRequest(
->>>>>>> 9a7c29aa
         build=GenomeVersion.GRCh37,
         coverage_threshold=10,
         hgnc_gene_ids=[2861, 3791, 6481, 7436, 30521],
