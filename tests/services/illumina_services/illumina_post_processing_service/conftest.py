--- conflicted
+++ resolved
@@ -1,11 +1,8 @@
 """Fixtures for the tests of the IlluminaPostProcessingService."""
 
-<<<<<<< HEAD
-=======
 from datetime import datetime
 from pathlib import Path
 
->>>>>>> 5ac180b4
 import pytest
 from housekeeper.store.models import Bundle
 
