from unittest import mock

import pytest
from pathlib import Path

from cg.services.post_processing.exc import PostProcessingRunFileManagerError
from cg.services.post_processing.pacbio.run_data_generator.run_data import PacBioRunData
from cg.services.post_processing.pacbio.run_file_manager.run_file_manager import (
    PacBioRunFileManager,
)


def test_get_files_to_parse(
    expected_pac_bio_run_data: PacBioRunData, pac_bio_report_files_to_parse: list[Path]
):
    # GIVEN a run data object

    # GIVEN a PacBio run file manager
    file_manager = PacBioRunFileManager()

    # WHEN getting the files to parse
    files: list[Path] = file_manager.get_files_to_parse(expected_pac_bio_run_data)

    # THEN the correct files are returned
    assert files == pac_bio_report_files_to_parse


def test_get_files_to_store(
    expected_pac_bio_run_data: PacBioRunData,
    pac_bio_report_files_to_parse: list[Path],
    pac_bio_hifi_read_file: Path,
):
    # GIVEN a run data object

    # GIVEN a PacBio run file manager
    file_manager = PacBioRunFileManager()

    # WHEN getting the files to store
    files: list[Path] = file_manager.get_files_to_store(expected_pac_bio_run_data)

    # THEN the correct files are returned
<<<<<<< HEAD
    full_list: list[Path] = pac_bio_report_files_to_parse + pac_bio_hifi_files
    assert set(files) == set(full_list)


def test_get_files_to_store_error(
    expected_pac_bio_run_data: PacBioRunData,
):
    # GIVEN a run data object

    # GIVEN a PacBio run file manager
    file_manager = PacBioRunFileManager()
    with mock.patch.object(
        file_manager,
        attribute="_find_hifi_files",
        side_effect=FileNotFoundError,
    ):
        # WHEN getting the files to store

        # THEN an PostProcessingRunFileManagerError is raised
        with pytest.raises(PostProcessingRunFileManagerError):
            file_manager.get_files_to_store(expected_pac_bio_run_data)


def test_get_files_to_parse_error(
    expected_pac_bio_run_data: PacBioRunData,
):
    # GIVEN a run data object

    # GIVEN a PacBio run file manager
    file_manager = PacBioRunFileManager()
    with mock.patch.object(
        file_manager,
        attribute="_find_ccs_report_file",
        side_effect=FileNotFoundError,
    ):
        # WHEN getting the files to store

        # THEN an PostProcessingRunFileManagerError is raised
        with pytest.raises(PostProcessingRunFileManagerError):
            file_manager.get_files_to_parse(expected_pac_bio_run_data)
=======
    full_list: list[Path] = pac_bio_report_files_to_parse + [pac_bio_hifi_read_file]
    assert set(files) == set(full_list)
>>>>>>> eec50e6d
<|MERGE_RESOLUTION|>--- conflicted
+++ resolved
@@ -39,8 +39,7 @@
     files: list[Path] = file_manager.get_files_to_store(expected_pac_bio_run_data)
 
     # THEN the correct files are returned
-<<<<<<< HEAD
-    full_list: list[Path] = pac_bio_report_files_to_parse + pac_bio_hifi_files
+    full_list: list[Path] = pac_bio_report_files_to_parse + [pac_bio_hifi_read_file]
     assert set(files) == set(full_list)
 
 
@@ -72,15 +71,11 @@
     file_manager = PacBioRunFileManager()
     with mock.patch.object(
         file_manager,
-        attribute="_find_ccs_report_file",
+        attribute="_get_ccs_report_file",
         side_effect=FileNotFoundError,
     ):
         # WHEN getting the files to store
 
         # THEN an PostProcessingRunFileManagerError is raised
         with pytest.raises(PostProcessingRunFileManagerError):
-            file_manager.get_files_to_parse(expected_pac_bio_run_data)
-=======
-    full_list: list[Path] = pac_bio_report_files_to_parse + [pac_bio_hifi_read_file]
-    assert set(files) == set(full_list)
->>>>>>> eec50e6d
+            file_manager.get_files_to_parse(expected_pac_bio_run_data)