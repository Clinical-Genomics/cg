import datetime as dt
from unittest.mock import patch

import pytest

from cg.clients.freshdesk.models import TicketResponse
from cg.exc import TicketCreationError
from cg.meta.orders.utils import get_ticket_tags
from cg.models.orders.constants import OrderType
from cg.services.orders.constants import ORDER_TYPE_WORKFLOW_MAP
<<<<<<< HEAD
=======
from cg.services.orders.storing.constants import MAF_ORDER_ID
>>>>>>> 5ed0239c
from cg.services.orders.submitter.service import OrderSubmitter
from cg.services.orders.validation.errors.validation_errors import ValidationErrors
from cg.services.orders.validation.models.order import Order
from cg.services.orders.validation.models.order_with_cases import OrderWithCases
from cg.services.orders.validation.models.order_with_samples import OrderWithSamples
from cg.services.orders.validation.workflows.mip_dna.models.order import MipDnaOrder
from cg.store.models import Case
from cg.store.models import Order as DbOrder
from cg.store.models import Pool, Sample, User
from cg.store.store import Store


def monkeypatch_process_lims(monkeypatch: pytest.MonkeyPatch, order: Order) -> None:
    lims_project_data = {"id": "ADM1234", "date": dt.datetime.now()}
    if isinstance(order, OrderWithSamples):
        lims_map = {sample.name: f"ELH123A{index}" for index, sample in enumerate(order.samples)}
    elif isinstance(order, OrderWithCases):
        lims_map = {
            sample.name: f"ELH123A{case_index}-{sample_index}"
            for case_index, sample_index, sample in order.enumerated_new_samples
        }
    monkeypatch.setattr(
        "cg.services.orders.lims_service.service.OrderLimsService.process_lims",
        lambda *args, **kwargs: (lims_project_data, lims_map),
    )


def mock_freshdesk_ticket_creation(mock_create_ticket: callable, ticket_id: str):
    """Helper function to mock Freshdesk ticket creation."""
    mock_create_ticket.return_value = TicketResponse(
        id=int(ticket_id),
        description="This is a test description.",
        subject="Support needed..",
        status=2,
        priority=1,
    )


def mock_freshdesk_reply_to_ticket(mock_reply_to_ticket: callable):
    """Helper function to mock Freshdesk reply to ticket."""
    mock_reply_to_ticket.return_value = None


@pytest.mark.parametrize(
    "order_type, order_fixture",
    [
        (OrderType.BALSAMIC, "balsamic_order"),
        (OrderType.FASTQ, "fastq_order"),
        (OrderType.FLUFFY, "fluffy_order"),
        (OrderType.METAGENOME, "metagenome_order"),
        (OrderType.MICROBIAL_FASTQ, "microbial_fastq_order"),
        (OrderType.MICROSALT, "microsalt_order"),
        (OrderType.MIP_DNA, "mip_dna_order"),
        (OrderType.MIP_RNA, "mip_rna_order"),
        (OrderType.PACBIO_LONG_READ, "pacbio_order"),
        (OrderType.RML, "rml_order"),
        (OrderType.RNAFUSION, "rnafusion_order"),
        (OrderType.SARS_COV_2, "mutant_order"),
        (OrderType.TAXPROFILER, "taxprofiler_order"),
        (OrderType.TOMTE, "tomte_order"),
    ],
)
def test_submit_order(
    store_to_submit_and_validate_orders: Store,
    monkeypatch: pytest.MonkeyPatch,
    order_type: OrderType,
    order_fixture: str,
    order_submitter: OrderSubmitter,
    ticket_id: str,
    customer_id: str,
    request: pytest.FixtureRequest,
):
    """Test submitting a valid order of each ordertype."""
    # GIVEN an order
    order: Order = request.getfixturevalue(order_fixture)

    # GIVEN a store without samples, cases, or pools
    assert not store_to_submit_and_validate_orders._get_query(table=Sample).first()
    assert not store_to_submit_and_validate_orders._get_query(table=Case).first()
    assert not store_to_submit_and_validate_orders._get_query(table=Pool).first()

    # GIVEN that the only order in store is a MAF order
    orders: list[DbOrder] = store_to_submit_and_validate_orders._get_query(table=DbOrder).all()
    assert len(orders) == 1
    assert orders[0].id == MAF_ORDER_ID

    # GIVEN a ticketing system that returns a ticket number
    with (
        patch(
            "cg.clients.freshdesk.freshdesk_client.FreshdeskClient.create_ticket"
        ) as mock_create_ticket,
        patch(
            "cg.clients.freshdesk.freshdesk_client.FreshdeskClient.reply_to_ticket"
        ) as mock_reply_to_ticket,
    ):
        mock_freshdesk_ticket_creation(mock_create_ticket=mock_create_ticket, ticket_id=ticket_id)
        mock_freshdesk_reply_to_ticket(mock_reply_to_ticket)

        # GIVEN a mock LIMS that returns project data and sample name mapping
        monkeypatch_process_lims(monkeypatch=monkeypatch, order=order)

        # GIVEN a registered user
        user: User = store_to_submit_and_validate_orders._get_query(table=User).first()

        # GIVEN the dict representation of the order and a store without samples
        raw_order = order.model_dump(by_alias=True)
        assert not store_to_submit_and_validate_orders._get_query(table=Sample).first()

        # WHEN submitting the order
        result = order_submitter.submit(order_type=order_type, raw_order=raw_order, user=user)

        # THEN the result should contain the project data
        assert result["project"]["id"] == "ADM1234"

        # THEN the records should contain the appropriate ticket id, customer id and data analysis
        is_pool_order: bool = False
        for record in result["records"]:
            assert record.customer.internal_id == customer_id
            if isinstance(record, Pool):
                assert record.ticket == ticket_id
                is_pool_order = True
            elif isinstance(record, Sample):
                assert record.original_ticket == ticket_id
            elif isinstance(record, Case):
                assert record.data_analysis == ORDER_TYPE_WORKFLOW_MAP[order_type]
                for link_obj in record.links:
                    assert link_obj.sample.original_ticket == ticket_id

        # THEN the order should be stored in the database
        assert store_to_submit_and_validate_orders.get_order_by_ticket_id(ticket_id=int(ticket_id))

        # THEN the samples should be stored in the database
        assert store_to_submit_and_validate_orders._get_query(table=Sample).first()

        # THEN the cases should be stored in the database
        assert store_to_submit_and_validate_orders._get_query(table=Case).first()

        # THEN the pools should be stored in the database if applicable
        if is_pool_order:
            assert store_to_submit_and_validate_orders._get_query(table=Pool).first()


def test_submit_ticketexception(
    order_submitter: OrderSubmitter,
    mip_dna_order: MipDnaOrder,
):

    # GIVEN an order
    raw_order = mip_dna_order.model_dump()
    raw_order["project_type"] = mip_dna_order.order_type

    # GIVEN a registered user
    user: User = order_submitter.validation_service.store._get_query(table=User).first()

    # GIVEN a mock Freshdesk ticket creation that raises TicketCreationError
    with (
        patch(
            "cg.clients.freshdesk.freshdesk_client.FreshdeskClient.create_ticket",
            side_effect=TicketCreationError("ERROR"),
        ),
        patch(
            "cg.services.orders.validation.service.OrderValidationService._get_rule_validation_errors",
            return_value=ValidationErrors(),
        ),
    ):

        # WHEN the order is submitted and a TicketCreationError raised
        # THEN the TicketCreationError is not excepted
        with pytest.raises(TicketCreationError):
<<<<<<< HEAD
            order_submitter.submit(raw_order=raw_order, user=user, order_type=order_type)


@pytest.mark.parametrize(
    "order_fixture, order_type, expected_tags",
    [
        ("mip_dna_order_with_existing_samples", OrderType.MIP_DNA, ["mip-dna", "existing-data"]),
        ("mip_dna_order", OrderType.MIP_DNA, ["mip-dna"]),
    ],
)
def test_get_ticket_tags(
    request: pytest.FixtureRequest,
    order_fixture: str,
    order_type: OrderType,
    expected_tags: list[str],
):
    """Test that the correct tags are generated based on the order and order type."""

    # GIVEN an order with existing data
    order: OrderWithCases = request.getfixturevalue(order_fixture)

    # WHEN getting the ticket tags
    tags = get_ticket_tags(order=order, order_type=order_type)

    # THEN the tags should be correct
    assert tags == expected_tags
=======
            order_submitter.submit(
                raw_order=raw_order, user=user, order_type=mip_dna_order.order_type
            )
>>>>>>> 5ed0239c
<|MERGE_RESOLUTION|>--- conflicted
+++ resolved
@@ -8,10 +8,7 @@
 from cg.meta.orders.utils import get_ticket_tags
 from cg.models.orders.constants import OrderType
 from cg.services.orders.constants import ORDER_TYPE_WORKFLOW_MAP
-<<<<<<< HEAD
-=======
 from cg.services.orders.storing.constants import MAF_ORDER_ID
->>>>>>> 5ed0239c
 from cg.services.orders.submitter.service import OrderSubmitter
 from cg.services.orders.validation.errors.validation_errors import ValidationErrors
 from cg.services.orders.validation.models.order import Order
@@ -181,8 +178,9 @@
         # WHEN the order is submitted and a TicketCreationError raised
         # THEN the TicketCreationError is not excepted
         with pytest.raises(TicketCreationError):
-<<<<<<< HEAD
-            order_submitter.submit(raw_order=raw_order, user=user, order_type=order_type)
+            order_submitter.submit(
+                raw_order=raw_order, user=user, order_type=mip_dna_order.order_type
+            )
 
 
 @pytest.mark.parametrize(
@@ -207,9 +205,4 @@
     tags = get_ticket_tags(order=order, order_type=order_type)
 
     # THEN the tags should be correct
-    assert tags == expected_tags
-=======
-            order_submitter.submit(
-                raw_order=raw_order, user=user, order_type=mip_dna_order.order_type
-            )
->>>>>>> 5ed0239c
+    assert tags == expected_tags