--- conflicted
+++ resolved
@@ -6,9 +6,7 @@
 from cg.meta.workflow.fastq import MicrosaltFastqHandler
 from cg.models.cg_config import CGConfig
 from cg.services.analysis_starter.configurator.configurator import Configurator
-<<<<<<< HEAD
 from cg.services.analysis_starter.configurator.implementations.balsamic import BalsamicConfigurator
-=======
 from cg.services.analysis_starter.configurator.extensions.abstract import PipelineExtension
 from cg.services.analysis_starter.configurator.file_creators.microsalt_config import (
     MicrosaltConfigFileCreator,
@@ -19,7 +17,6 @@
 from cg.services.analysis_starter.configurator.file_creators.nextflow.sample_sheet.creator import (
     NextflowSampleSheetCreator,
 )
->>>>>>> 2a46d372
 from cg.services.analysis_starter.configurator.implementations.microsalt import (
     MicrosaltConfigurator,
 )
@@ -45,18 +42,8 @@
 
 
 @pytest.mark.parametrize(
-<<<<<<< HEAD
-    "workflow, configurator_type",
-    [
-        (Workflow.BALSAMIC, BalsamicConfigurator),
-        (Workflow.MICROSALT, MicrosaltConfigurator),
-        (Workflow.RAREDISEASE, NextflowConfigurator),
-        (Workflow.RNAFUSION, NextflowConfigurator),
-    ],
-=======
     "workflow",
     [Workflow.RAREDISEASE, Workflow.RNAFUSION, Workflow.TAXPROFILER],
->>>>>>> 2a46d372
 )
 def test_nextflow_configurator_factory_success(
     cg_context: CGConfig,
