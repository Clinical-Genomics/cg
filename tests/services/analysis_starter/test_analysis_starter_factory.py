from unittest.mock import MagicMock, Mock, create_autospec

import pytest
from pytest_mock import MockerFixture

from cg.constants import Workflow
from cg.meta.archive.archive import SpringArchiveAPI
from cg.meta.compress import CompressAPI
from cg.models.cg_config import (
    CGConfig,
    IlluminaConfig,
    MipConfig,
    RunInstruments,
    SeqeraPlatformConfig,
)
from cg.services.analysis_starter.configurator.implementations.microsalt import (
    MicrosaltConfigurator,
)
from cg.services.analysis_starter.configurator.implementations.mip_dna import MIPDNAConfigurator
from cg.services.analysis_starter.configurator.implementations.nextflow import NextflowConfigurator
from cg.services.analysis_starter.factories import starter_factory
from cg.services.analysis_starter.factories.starter_factory import AnalysisStarterFactory
from cg.services.analysis_starter.input_fetcher.implementations.fastq_fetcher import FastqFetcher
from cg.services.analysis_starter.service import AnalysisStarter
from cg.services.analysis_starter.submitters.seqera_platform.client import SeqeraPlatformClient
from cg.services.analysis_starter.submitters.seqera_platform.submitter import (
    SeqeraPlatformSubmitter,
)
from cg.services.analysis_starter.submitters.subprocess.submitter import SubprocessSubmitter
from cg.services.analysis_starter.tracker.implementations.mip_dna import MIPDNATracker
from cg.services.analysis_starter.tracker.implementations.nextflow import NextflowTracker
from cg.store.store import Store


def test_analysis_starter_factory_microsalt(cg_context: CGConfig, mocker: MockerFixture):
    """Test that the AnalysisStarterFactory creates a Microsalt AnalysisStarter correctly."""
    # GIVEN an AnalysisStarterFactory
    analysis_starter_factory = AnalysisStarterFactory(cg_context)

    # GIVEN a microSALT case
    mocker.patch.object(Store, "get_case_workflow", return_value=Workflow.MICROSALT)

    # WHEN fetching the AnalysisStarter
    analysis_starter: AnalysisStarter = analysis_starter_factory.get_analysis_starter_for_case(
        "case_id"
    )

    # THEN the Factory should have it configured correctly
    assert isinstance(analysis_starter.configurator, MicrosaltConfigurator)
    assert isinstance(analysis_starter.input_fetcher, FastqFetcher)
    assert isinstance(analysis_starter.submitter, SubprocessSubmitter)


def test_analysis_starter_factory_mip_dna():
<<<<<<< HEAD
    # GIVEN a CGConfig with a MIP-DNA config
=======
    # GIVEN a CGConfig with configuration info for MIP-DNA
>>>>>>> fe5b9afe
    mip_rd_dna_config: MipConfig = create_autospec(
        MipConfig,
        root="root",
        conda_binary="conda/binary",
        conda_env="conda_env",
        mip_config="mip/config.config",
        workflow=Workflow.MIP_DNA,
        script="script",
    )
    cg_config: CGConfig = create_autospec(
        CGConfig,
        mip_rd_dna=mip_rd_dna_config,
        data_flow=Mock(),
        run_instruments=create_autospec(
            RunInstruments,
            illumina=create_autospec(IlluminaConfig, demultiplexed_runs_dir="some_dir"),
        ),
    )

    # GIVEN an AnalysisStarterFactory
    analysis_starter_factory = AnalysisStarterFactory(cg_config)

    # WHEN getting the analysis starter for MIP-DNA
    analysis_starter: AnalysisStarter = analysis_starter_factory.get_analysis_starter_for_workflow(
        Workflow.MIP_DNA
    )

    # THEN the analysis starter should have been configured correctly
    assert isinstance(analysis_starter.configurator, MIPDNAConfigurator)
    assert isinstance(analysis_starter.input_fetcher, FastqFetcher)
    assert isinstance(analysis_starter.submitter, SubprocessSubmitter)
    assert isinstance(analysis_starter.tracker, MIPDNATracker)


@pytest.mark.parametrize(
    "workflow",
    [Workflow.RNAFUSION, Workflow.RAREDISEASE, Workflow.TAXPROFILER],
)
def test_analysis_starter_factory_nextflow_starter(
    cg_context: CGConfig,
    workflow: Workflow,
    seqera_platform_config: SeqeraPlatformConfig,
    mocker: MockerFixture,
):
    """Test that the AnalysisStarterFactory creates a Nextflow AnalysisStarter correctly."""
    # GIVEN an AnalysisStarterFactory
    analysis_starter_factory = AnalysisStarterFactory(cg_context)

    # GIVEN that the CGConfig has the seqera platform config set
    cg_context.seqera_platform = seqera_platform_config

    # GIVEN a case with a Nextflow workflow
    mocker.patch.object(Store, "get_case_workflow", return_value=workflow)

    # GIVEN a mock for the SeqeraPlatformSubmitter constructor and a mocked SeqeraPlatformClient
    mock_platform_submitter_init: MagicMock = mocker.patch.object(
        SeqeraPlatformSubmitter, "__init__", return_value=None
    )
    mock_client: SeqeraPlatformClient = create_autospec(SeqeraPlatformClient)
    mocker.patch.object(starter_factory, "SeqeraPlatformClient", return_value=mock_client)

    # GIVEN a NextflowTracker mocked constructor
    mock_tracker_init: MagicMock = mocker.patch.object(
        NextflowTracker, "__init__", return_value=None
    )

    # GIVEN mocks for the SpringArchiveAPI and CompressAPI constructors
    mock_archive_api_init: MagicMock = mocker.patch.object(
        SpringArchiveAPI, "__init__", return_value=None
    )
    mock_compress_api_init: MagicMock = mocker.patch.object(
        CompressAPI, "__init__", return_value=None
    )

    # WHEN fetching the AnalysisStarter
    analysis_starter: AnalysisStarter = analysis_starter_factory.get_analysis_starter_for_case(
        "case_id"
    )

    # THEN the AnalysisStarter should have a Nextflow configurator
    assert isinstance(analysis_starter.configurator, NextflowConfigurator)

    # THEN the factory should have created a FastqFetcher correctly
    assert isinstance(analysis_starter.input_fetcher, FastqFetcher)
    mock_archive_api_init.assert_called_once_with(
        status_db=cg_context.status_db,
        housekeeper_api=cg_context.housekeeper_api,
        data_flow_config=cg_context.data_flow,
    )
    mock_compress_api_init.assert_called_once_with(
        hk_api=cg_context.housekeeper_api,
        crunchy_api=cg_context.crunchy_api,
        demux_root=cg_context.run_instruments.illumina.demultiplexed_runs_dir,
    )

    # THEN the AnalysisStarter should have a correct Store
    assert analysis_starter.store == cg_context.status_db

    # THEN the factory should have created a SeqeraPlatformSubmitter correctly
    assert isinstance(analysis_starter.submitter, SeqeraPlatformSubmitter)
    mock_platform_submitter_init.assert_called_once_with(
        client=mock_client,
        compute_environment_ids=cg_context.seqera_platform.compute_environments,
    )

    # THEN the factory should have created a NextflowTracker correctly
    assert isinstance(analysis_starter.tracker, NextflowTracker)
    mock_tracker_init.assert_called_once_with(
        store=cg_context.status_db,
        trailblazer_api=cg_context.trailblazer_api,
        workflow_root=getattr(cg_context, workflow).root,
    )<|MERGE_RESOLUTION|>--- conflicted
+++ resolved
@@ -52,11 +52,7 @@
 
 
 def test_analysis_starter_factory_mip_dna():
-<<<<<<< HEAD
-    # GIVEN a CGConfig with a MIP-DNA config
-=======
     # GIVEN a CGConfig with configuration info for MIP-DNA
->>>>>>> fe5b9afe
     mip_rd_dna_config: MipConfig = create_autospec(
         MipConfig,
         root="root",
