--- conflicted
+++ resolved
@@ -1,11 +1,7 @@
-<<<<<<< HEAD
 import pytest
-
 from cg.models.orders.sample_base import ContainerEnum, StatusEnum
 from cg.models.orders.samples import TomteSample
-=======
 from cg.models.orders.sample_base import ContainerEnum
->>>>>>> 0d28e26b
 from cg.services.order_validation_service.errors.case_sample_errors import (
     ApplicationArchivedError,
     ApplicationNotCompatibleError,
@@ -13,7 +9,6 @@
     ConcentrationRequiredIfSkipRCError,
     ContainerNameMissingError,
     ContainerNameRepeatedError,
-<<<<<<< HEAD
     InvalidBufferError,
     InvalidConcentrationIfSkipRCError,
     InvalidVolumeError,
@@ -22,13 +17,10 @@
     SampleNameRepeatedError,
     SubjectIdSameAsCaseNameError,
     SubjectIdSameAsSampleNameError,
-=======
     VolumeRequiredError,
->>>>>>> 0d28e26b
     WellFormatError,
     WellPositionMissingError,
 )
-<<<<<<< HEAD
 from cg.services.order_validation_service.models.existing_sample import ExistingSample
 from cg.services.order_validation_service.models.order_with_cases import OrderWithCases
 from cg.services.order_validation_service.rules.case_sample.rules import (
@@ -43,23 +35,18 @@
     validate_samples_exist,
     validate_subject_ids_different_from_case_names,
     validate_subject_ids_different_from_sample_names,
-=======
 from cg.services.order_validation_service.models.order_with_cases import OrderWithCases
 from cg.services.order_validation_service.rules.case_sample.rules import (
     validate_required_volume,
->>>>>>> 0d28e26b
     validate_tube_container_name_unique,
     validate_volume_interval,
     validate_well_position_format,
     validate_well_positions_required,
     validate_wells_contain_at_most_one_sample,
 )
-<<<<<<< HEAD
 from cg.services.order_validation_service.workflows.tomte.models.order import TomteOrder
 from cg.store.models import Application
 from cg.store.store import Store
-=======
->>>>>>> 0d28e26b
 
 
 def test_validate_well_position_format(valid_order: OrderWithCases):
@@ -97,7 +84,7 @@
     assert errors[0].sample_index == 0 and errors[0].case_index == 0
 
 
-<<<<<<< HEAD
+
 def test_applications_exist(valid_order: OrderWithCases, base_store: Store):
     # GIVEN an order where one of the samples has an invalid application
     for case in valid_order.cases:
@@ -124,6 +111,21 @@
 
     # WHEN validating the order
     errors = validate_application_not_archived(order=valid_order, store=base_store)
+  
+    # THEN an error should be returned
+    assert errors
+
+def test_missing_required_volume(valid_order: OrderWithCases):
+
+    # GIVEN an orders with two samples with missing volumes
+    valid_order.cases[0].samples[0].container = ContainerEnum.tube
+    valid_order.cases[0].samples[0].volume = None
+
+    valid_order.cases[0].samples[1].container = ContainerEnum.plate
+    valid_order.cases[0].samples[1].volume = None
+
+    # WHEN validating that required volumes are set
+    errors: list[VolumeRequiredError] = validate_required_volume(order=valid_order)
 
     # THEN an error should be returned
     assert errors
@@ -226,24 +228,10 @@
 
     # WHEN validating that the volume is within bounds
     errors = validate_volume_interval(valid_order)
-=======
-def test_missing_required_volume(valid_order: OrderWithCases):
-
-    # GIVEN an orders with two samples with missing volumes
-    valid_order.cases[0].samples[0].container = ContainerEnum.tube
-    valid_order.cases[0].samples[0].volume = None
-
-    valid_order.cases[0].samples[1].container = ContainerEnum.plate
-    valid_order.cases[0].samples[1].volume = None
-
-    # WHEN validating that required volumes are set
-    errors: list[VolumeRequiredError] = validate_required_volume(order=valid_order)
->>>>>>> 0d28e26b
-
-    # THEN an error should be returned
-    assert errors
-
-<<<<<<< HEAD
+
+    # THEN an error should be returned
+    assert errors
+
     # THEN the error should concern the invalid volume
     assert isinstance(errors[0], InvalidVolumeError)
 
@@ -342,7 +330,6 @@
 
     # THEN the error should concern the application interval
     assert isinstance(errors[0], InvalidConcentrationIfSkipRCError)
-=======
     # THEN the error should concern the missing volumes
     assert isinstance(errors[0], VolumeRequiredError)
     assert errors[0].sample_index == 0 and errors[0].case_index == 0
@@ -361,5 +348,4 @@
     errors: list[VolumeRequiredError] = validate_required_volume(order=valid_order)
 
     # THEN no error should be returned
-    assert not errors
->>>>>>> 0d28e26b
+    assert not errors