from cg.services.order_validation_service.constants import MAXIMUM_VOLUME
from cg.services.order_validation_service.errors.sample_errors import (
    ApplicationArchivedError,
    ApplicationNotCompatibleError,
    ApplicationNotValidError,
<<<<<<< HEAD
    ElutionBufferMissingError,
=======
    ExtractionMethodMissingError,
>>>>>>> 2a007eb9
    InvalidVolumeError,
    OrganismDoesNotExistError,
    SampleDoesNotExistError,
)
from cg.services.order_validation_service.workflows.microsalt.models.order import (
    MicrosaltOrder,
)
from cg.services.order_validation_service.workflows.microsalt.models.sample import (
    MicrosaltSample,
)
from cg.services.order_validation_service.workflows.microsalt.validation.data.rules import (
    validate_application_exists,
    validate_applications_not_archived,
<<<<<<< HEAD
    validate_buffer_required,
=======
    validate_extraction_method_required,
>>>>>>> 2a007eb9
    validate_organism_exists,
    validate_samples_exist,
    validate_volume_interval,
)
from cg.services.order_validation_service.workflows.microsalt.validation.inter_field.rules import (
    validate_application_compatibility,
)
from cg.store.models import Application
from cg.store.store import Store


def test_applications_exist_sample_order(valid_order: MicrosaltOrder, base_store: Store):

    # GIVEN an order with a sample with an application which is not found in the database
    valid_order.samples[0].application = "Non-existent app tag"

    # WHEN validating that the specified applications exist
    errors = validate_application_exists(order=valid_order, store=base_store)

    # THEN an error should be returned
    assert errors

    # THEN the error should concern the invalid application
    assert isinstance(errors[0], ApplicationNotValidError)


def test_application_is_incompatible(
    valid_order: MicrosaltOrder,
    sample_with_non_compatible_application: MicrosaltSample,
    base_store: Store,
):

    # GIVEN an order that has a sample with an application which is incompatible with microsalt
    valid_order.samples.append(sample_with_non_compatible_application)

    # WHEN validating the order
    errors = validate_application_compatibility(order=valid_order, store=base_store)

    # THEN an error should be returned
    assert errors

    # THEN the error should be about the application compatability
    assert isinstance(errors[0], ApplicationNotCompatibleError)


def test_application_is_not_archived(
    valid_order: MicrosaltOrder, archived_application: Application, base_store: Store
):

    # GIVEN an order with a new sample with an archived application
    valid_order.enumerated_new_samples[0][1].application = archived_application.tag
    base_store.session.add(archived_application)
    base_store.commit_to_store()

    # WHEN validating that the applications are not archived
    errors = validate_applications_not_archived(order=valid_order, store=base_store)

    # THEN an error should be returned
    assert errors

    # THEN the error should concern the archived application
    assert isinstance(errors[0], ApplicationArchivedError)


def test_sample_does_not_exist(valid_order: MicrosaltOrder, base_store: Store):

    # GIVEN an order with a non-existent old sample
    valid_order.samples[0].internal_id = "this internal id does not exist in the database"

    # WHEN validating that all old samples do exist
    errors = validate_samples_exist(order=valid_order, store=base_store)

    # THEN an error should be returned
    assert errors

    # THEN the error should concern the non-existent sample
    assert isinstance(errors[0], SampleDoesNotExistError)


def test_samples_do_exist(valid_order: MicrosaltOrder, base_store: Store):
    # GIVEN a valid order

    # WHEN validating that all old samples do exist
    errors = validate_samples_exist(order=valid_order, store=base_store)

    # THEN no error should be returned
    assert not errors


def test_invalid_volume(valid_order: MicrosaltOrder, base_store: Store):

    # GIVEN an order with a sample with an invalid volume
    valid_order.samples[0].volume = MAXIMUM_VOLUME + 10

    # WHEN validating the volume interval
    errors = validate_volume_interval(order=valid_order)

    # THEN an error should be returned
    assert errors

    # THEN the error should concern the invalid volume
    assert isinstance(errors[0], InvalidVolumeError)


def test_invalid_organism(valid_order: MicrosaltOrder, base_store: Store):

    # GIVEN an order with a sample specifying a non-existent organism
    valid_order.samples[0].organism = "Non-existent organism"

    # WHEN validating that all organisms exist
    errors = validate_organism_exists(order=valid_order, store=base_store)

    # THEN an error should be returned
    assert errors

    # THEN the error should concern the invalid organism
    assert isinstance(errors[0], OrganismDoesNotExistError)


def test_valid_organisms(valid_order: MicrosaltOrder, base_store: Store):

    # GIVEN a valid order

    # WHEN validating that all organisms exist
    errors = validate_organism_exists(order=valid_order, store=base_store)

    # THEN no error should be returned
    assert not errors


<<<<<<< HEAD
def test_buffer_required(valid_order: MicrosaltOrder):

    # GIVEN an order containing a sample with missing buffer
    valid_order.samples[0].elution_buffer = None

    # WHEN validating that buffers are set for new samples
    errors = validate_buffer_required(order=valid_order)

    # THEN an error should be returned
    assert errors

    # THEN the error should concern the missing buffer
    assert isinstance(errors[0], ElutionBufferMissingError)
=======
def test_extraction_method_missing(valid_order: MicrosaltOrder):

    # GIVEN an order containing a sample with missing extraction method
    valid_order.samples[0].extraction_method = None

    # WHEN validating that the extraction method is set for all new samples
    errors = validate_extraction_method_required(order=valid_order)

    # THEN an error should be raised
    assert errors

    # THEN the error should concern the missing extraction method
    assert isinstance(errors[0], ExtractionMethodMissingError)
>>>>>>> 2a007eb9
<|MERGE_RESOLUTION|>--- conflicted
+++ resolved
@@ -3,11 +3,8 @@
     ApplicationArchivedError,
     ApplicationNotCompatibleError,
     ApplicationNotValidError,
-<<<<<<< HEAD
     ElutionBufferMissingError,
-=======
     ExtractionMethodMissingError,
->>>>>>> 2a007eb9
     InvalidVolumeError,
     OrganismDoesNotExistError,
     SampleDoesNotExistError,
@@ -21,11 +18,8 @@
 from cg.services.order_validation_service.workflows.microsalt.validation.data.rules import (
     validate_application_exists,
     validate_applications_not_archived,
-<<<<<<< HEAD
     validate_buffer_required,
-=======
     validate_extraction_method_required,
->>>>>>> 2a007eb9
     validate_organism_exists,
     validate_samples_exist,
     validate_volume_interval,
@@ -156,7 +150,6 @@
     assert not errors
 
 
-<<<<<<< HEAD
 def test_buffer_required(valid_order: MicrosaltOrder):
 
     # GIVEN an order containing a sample with missing buffer
@@ -170,7 +163,8 @@
 
     # THEN the error should concern the missing buffer
     assert isinstance(errors[0], ElutionBufferMissingError)
-=======
+
+
 def test_extraction_method_missing(valid_order: MicrosaltOrder):
 
     # GIVEN an order containing a sample with missing extraction method
@@ -184,4 +178,3 @@
 
     # THEN the error should concern the missing extraction method
     assert isinstance(errors[0], ExtractionMethodMissingError)
->>>>>>> 2a007eb9
