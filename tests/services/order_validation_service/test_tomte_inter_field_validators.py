from cg.services.order_validation_service.models.errors import (
    ConcentrationRequiredIfSkipRCError,
    DescendantAsFatherError,
    FatherNotInCaseError,
    InvalidBufferError,
    InvalidConcentrationIfSkipRCError,
    InvalidFatherSexError,
    OccupiedWellError,
    RepeatedCaseNameError,
    RepeatedSampleNameError,
    SampleIsOwnFatherError,
    SubjectIdSameAsSampleNameError,
)
from cg.services.order_validation_service.validators.inter_field.rules import (
    validate_buffers_are_allowed,
    validate_subject_ids_different_from_sample_names,
)
from cg.services.order_validation_service.validators.inter_field.rules import (
    validate_concentration_required_if_skip_rc,
)
from cg.services.order_validation_service.workflows.tomte.models.order import TomteOrder
from cg.services.order_validation_service.workflows.tomte.models.sample import (
    TomteSample,
)
from cg.services.order_validation_service.workflows.tomte.validation.inter_field.rules import (
    validate_case_names_not_repeated,
    validate_concentration_interval_if_skip_rc,
    validate_fathers_are_male,
    validate_fathers_in_same_case_as_children,
    validate_pedigree,
    validate_sample_names_not_repeated,
    validate_wells_contain_at_most_one_sample,
)
from cg.store.models import Application
from cg.store.store import Store


def test_multiple_samples_in_well_not_allowed(order_with_samples_in_same_well: TomteOrder):

    # GIVEN an order with multiple samples in the same well

    # WHEN validating the order
    errors = validate_wells_contain_at_most_one_sample(order_with_samples_in_same_well)

    # THEN an error should be returned
    assert errors

    # THEN the error should be about the well
    assert isinstance(errors[0], OccupiedWellError)


def test_order_without_multiple_samples_in_well(valid_order: TomteOrder):

    # GIVEN a valid order with no samples in the same well

    # WHEN validating the order
    errors = validate_wells_contain_at_most_one_sample(valid_order)

    # THEN no errors should be returned
    assert not errors


def test_repeated_sample_names_not_allowed(order_with_repeated_sample_names: TomteOrder):
    # Given an order with samples in a case with the same name

    # WHEN validating the order
    errors = validate_sample_names_not_repeated(order_with_repeated_sample_names)

    # THEN errors are returned
    assert errors

    # THEN the errors are about the sample names
    assert isinstance(errors[0], RepeatedSampleNameError)


def test_repeated_case_names_not_allowed(order_with_repeated_case_names: TomteOrder):
    # GIVEN an order with cases with the same name

    # WHEN validating the order
    errors = validate_case_names_not_repeated(order_with_repeated_case_names)

    # THEN errors are returned
    assert errors

    # THEN the errors are about the case names
    assert isinstance(errors[0], RepeatedCaseNameError)


def test_father_must_be_male(order_with_invalid_father_sex: TomteOrder):
    # GIVEN an order with an incorrectly specified father

    # WHEN validating the order
    errors = validate_fathers_are_male(order_with_invalid_father_sex)

    # THEN errors are returned
    assert errors

    # THEN the errors are about the father sex
    assert isinstance(errors[0], InvalidFatherSexError)


def test_no_father_sex_error_when_no_father_present(valid_order: TomteOrder):
    # GIVEN a valid order

    # WHEN validating the order
    errors = validate_fathers_are_male(valid_order)

    # THEN no errors are returned
    assert not errors


def test_father_in_wrong_case(order_with_father_in_wrong_case: TomteOrder):

    # GIVEN an order with the father sample in the wrong case

    # WHEN validating the order
    errors = validate_fathers_in_same_case_as_children(order_with_father_in_wrong_case)

    # THEN an error is returned
    assert errors

    # THEN the error is about the father being in the wrong case
    assert isinstance(errors[0], FatherNotInCaseError)


def test_elution_buffer_is_not_allowed(valid_order: TomteOrder):

    # GIVEN an order with 'skip reception control' toggled but no buffers specfied
    valid_order.skip_reception_control = True

    # WHEN validating that the buffers conform to the 'skip reception control' requirements
    errors = validate_buffers_are_allowed(valid_order)

    # THEN an error should be returned
    assert errors

    # THEN the error should be about the buffer compatability
    assert isinstance(errors[0], InvalidBufferError)


def test_subject_id_same_as_sample_name_is_not_allowed(valid_order: TomteOrder):

    # GIVEN an order with a sample with same name and subject id
    sample_name = valid_order.cases[0].samples[0].name
    valid_order.cases[0].samples[0].subject_id = sample_name

    # WHEN validating that the subject ids are different from the sample names
    errors = validate_subject_ids_different_from_sample_names(valid_order)

    # THEN an error should be returned
    assert errors

    # THEN the error should be about the subject id being the same as the sample name
    assert isinstance(errors[0], SubjectIdSameAsSampleNameError)


def test_valid_pedigree(valid_order: TomteOrder):
    # GIVEN a valid order with cases and samples

    # WHEN validating the order
    errors = validate_pedigree(valid_order)

    # THEN no errors are returned
    assert not errors


def test_sample_cannot_be_its_own_father(valid_order: TomteOrder):
    # GIVEN an order with a sample which has itself as a parent
    sample = valid_order.cases[0].samples[0]
    sample.father = sample.name

    # WHEN validating the order
    errors = validate_pedigree(valid_order)

    # THEN an error is returned
    assert errors

    # THEN the error is about the sample having itself as a parent
    assert isinstance(errors[0], SampleIsOwnFatherError)


def test_sample_cycle_not_allowed(order_with_sample_cycle: TomteOrder):
    # GIVEN an order where a sample is a descendant of itself

    # WHEN validating the order
    errors = validate_pedigree(order_with_sample_cycle)

    # THEN an error is returned
    assert errors

    # THEN the error is about the sample being a descendant of itself
    assert isinstance(errors[0], DescendantAsFatherError)


def test_incest_is_allowed(order_with_siblings_as_parents: TomteOrder):
    # GIVEN an order where parents are siblings

    # WHEN validating the order
    errors = validate_pedigree(order_with_siblings_as_parents)

    # THEN no error is returned
    assert not errors


<<<<<<< HEAD
def test_concentration_not_within_interval_if_skip_rc(
    order_with_invalid_concentration: TomteOrder,
    sample_with_invalid_concentration: TomteSample,
    base_store: Store,
    application_with_concentration_interval: Application,
):

    # GIVEN an order skipping reception control
    # GIVEN that the order has a sample with invalid concentration for its application
    base_store.session.add(application_with_concentration_interval)
    base_store.session.commit()

    # WHEN validating that the concentration is within the allowed interval
    errors = validate_concentration_interval_if_skip_rc(
        order=order_with_invalid_concentration, store=base_store
    )

    # THEN an error is returned
    assert errors

    # THEN the error should concern the application interval
    assert isinstance(errors[0], InvalidConcentrationIfSkipRCError)
=======
def test_concentration_required_if_skip_rc(valid_order: TomteOrder):
    # GIVEN an order with missing concentration trying to skip reception control
    valid_order.skip_reception_control = True

    # WHEN validating that concentration is provided
    errors = validate_concentration_required_if_skip_rc(valid_order)

    # THEN an error should be returned
    assert errors

    # THEN the error should concern the missing concentration
    assert isinstance(errors[0], ConcentrationRequiredIfSkipRCError)
>>>>>>> 55cdcde5
<|MERGE_RESOLUTION|>--- conflicted
+++ resolved
@@ -13,10 +13,8 @@
 )
 from cg.services.order_validation_service.validators.inter_field.rules import (
     validate_buffers_are_allowed,
+    validate_concentration_required_if_skip_rc,
     validate_subject_ids_different_from_sample_names,
-)
-from cg.services.order_validation_service.validators.inter_field.rules import (
-    validate_concentration_required_if_skip_rc,
 )
 from cg.services.order_validation_service.workflows.tomte.models.order import TomteOrder
 from cg.services.order_validation_service.workflows.tomte.models.sample import (
@@ -202,7 +200,20 @@
     assert not errors
 
 
-<<<<<<< HEAD
+def test_concentration_required_if_skip_rc(valid_order: TomteOrder):
+    # GIVEN an order with missing concentration trying to skip reception control
+    valid_order.skip_reception_control = True
+
+    # WHEN validating that concentration is provided
+    errors = validate_concentration_required_if_skip_rc(valid_order)
+
+    # THEN an error should be returned
+    assert errors
+
+    # THEN the error should concern the missing concentration
+    assert isinstance(errors[0], ConcentrationRequiredIfSkipRCError)
+
+
 def test_concentration_not_within_interval_if_skip_rc(
     order_with_invalid_concentration: TomteOrder,
     sample_with_invalid_concentration: TomteSample,
@@ -224,18 +235,4 @@
     assert errors
 
     # THEN the error should concern the application interval
-    assert isinstance(errors[0], InvalidConcentrationIfSkipRCError)
-=======
-def test_concentration_required_if_skip_rc(valid_order: TomteOrder):
-    # GIVEN an order with missing concentration trying to skip reception control
-    valid_order.skip_reception_control = True
-
-    # WHEN validating that concentration is provided
-    errors = validate_concentration_required_if_skip_rc(valid_order)
-
-    # THEN an error should be returned
-    assert errors
-
-    # THEN the error should concern the missing concentration
-    assert isinstance(errors[0], ConcentrationRequiredIfSkipRCError)
->>>>>>> 55cdcde5
+    assert isinstance(errors[0], InvalidConcentrationIfSkipRCError)