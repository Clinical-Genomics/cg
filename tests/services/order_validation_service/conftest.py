import pytest

from cg.constants.constants import GenomeVersion, Workflow
from cg.models.orders.sample_base import ContainerEnum, SexEnum, StatusEnum
from cg.services.order_validation_service.workflows.tomte.constants import (
    TomteDeliveryType,
)
from cg.services.order_validation_service.workflows.tomte.models.case import TomteCase
from cg.services.order_validation_service.workflows.tomte.models.order import TomteOrder
from cg.services.order_validation_service.workflows.tomte.models.sample import (
    TomteSample,
)
from cg.store.models import Application
from cg.store.store import Store


def create_sample(id: int) -> TomteSample:
    return TomteSample(
        name=f"name{id}",
        application="RNAPOAR100",
        container=ContainerEnum.plate,
        container_name="ContainerName",
        require_qc_ok=True,
        reference_genome=GenomeVersion.HG19,
        sex=SexEnum.female,
        source="source",
        status=StatusEnum.affected,
        subject_id="subject1",
        well_position=f"A:{id}",
    )


def create_case(samples: list[TomteSample]) -> TomteCase:
    return TomteCase(
        name="name",
        data_delivery=TomteDeliveryType.FASTQ,
        panels=[],
        samples=samples,
    )


def create_order(cases: list[TomteCase]) -> TomteOrder:
    return TomteOrder(
        connect_to_ticket=True,
        delivery_type=TomteDeliveryType.FASTQ,
        name="order_name",
        ticket_number="#12345",
        workflow=Workflow.TOMTE,
        user_id=1,
        customer="customer",
        cases=cases,
    )


@pytest.fixture
def case_with_samples_in_same_well() -> TomteCase:
    sample_1: TomteSample = create_sample(1)
    sample_2: TomteSample = create_sample(1)
    return create_case([sample_1, sample_2])


@pytest.fixture
def sample_with_non_compatible_application() -> TomteSample:
    sample: TomteSample = create_sample(1)
    sample.application = "WGSPCFC030"
    return sample


@pytest.fixture
def archived_application(base_store: Store) -> Application:
    return base_store.add_application(
        tag="archived_application",
        prep_category="wts",
        description="This is an archived_application",
        percent_kth=100,
        percent_reads_guaranteed=90,
        is_archived=True,
    )


@pytest.fixture
def valid_order() -> TomteOrder:
    child: TomteSample = create_sample(1)
    father: TomteSample = create_sample(2)
    mother: TomteSample = create_sample(3)
    grandfather: TomteSample = create_sample(4)
    grandmother: TomteSample = create_sample(5)
    case = create_case([child, father, mother, grandfather, grandmother])
    return create_order([case])


@pytest.fixture
def order_with_samples_in_same_well(case_with_samples_in_same_well: TomteCase) -> TomteOrder:
    return create_order([case_with_samples_in_same_well])


@pytest.fixture
def case_with_samples_with_repeated_names() -> TomteCase:
    sample_1: TomteSample = create_sample(1)
    sample_2: TomteSample = create_sample(1)
    sample_1.name = sample_2.name
    return create_case([sample_1, sample_2])


@pytest.fixture
def order_with_repeated_sample_names(
    case_with_samples_with_repeated_names: TomteCase,
) -> TomteOrder:
    return create_order([case_with_samples_with_repeated_names])


@pytest.fixture
def case() -> TomteCase:
    sample_1: TomteSample = create_sample(1)
    sample_2: TomteSample = create_sample(2)
    return create_case([sample_1, sample_2])


@pytest.fixture
def order_with_repeated_case_names(case: TomteCase) -> TomteOrder:
    return create_order([case, case])


@pytest.fixture
def order_with_invalid_father_sex(case: TomteCase):
    child = case.samples[0]
    father = case.samples[1]
    child.father = father.name
    father.sex = SexEnum.female
    return create_order([case])


@pytest.fixture
def order_with_father_in_wrong_case(case: TomteCase):
    child = case.samples[0]
    father = case.samples[1]
    child.father = father.name
    case.samples = [child]
    return create_order([case])


@pytest.fixture
def order_with_sample_cycle():
    child: TomteSample = create_sample(1)
    father: TomteSample = create_sample(2)
    mother: TomteSample = create_sample(3)
    grandfather: TomteSample = create_sample(4)
    grandmother: TomteSample = create_sample(5)

    child.mother = mother.name
    child.father = father.name

    father.mother = grandmother.name
    father.father = child.name  # Cycle introduced here

    case = create_case([child, father, mother, grandfather, grandmother])
    return create_order([case])


@pytest.fixture
def order_with_siblings_as_parents():
    child: TomteSample = create_sample(1)

    father: TomteSample = create_sample(3)
    mother: TomteSample = create_sample(4)

    grandfather: TomteSample = create_sample(5)
    grandmother: TomteSample = create_sample(6)

    child.father = father.name
    child.mother = mother.name

    father.mother = grandmother.name
    father.father = grandfather.name

    mother.mother = grandmother.name
    mother.father = grandfather.name

    case = create_case([child, father, mother, grandfather, grandmother])
    return create_order([case])


@pytest.fixture
<<<<<<< HEAD
def sample_with_missing_well_position():
    sample = create_sample(1)
    sample.well_position = None
=======
def sample_with_missing_container_name() -> TomteSample:
    sample: TomteSample = create_sample(1)
    sample.container_name = None
>>>>>>> 73668330
    return sample<|MERGE_RESOLUTION|>--- conflicted
+++ resolved
@@ -181,13 +181,13 @@
 
 
 @pytest.fixture
-<<<<<<< HEAD
 def sample_with_missing_well_position():
     sample = create_sample(1)
     sample.well_position = None
-=======
+
+    
+@pytest.fixture
 def sample_with_missing_container_name() -> TomteSample:
     sample: TomteSample = create_sample(1)
     sample.container_name = None
->>>>>>> 73668330
     return sample