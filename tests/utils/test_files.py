from pathlib import Path

import pytest

from cg.constants import FileExtensions
from cg.utils.files import (
    get_directories_in_path,
    get_file_in_directory,
    get_files_in_directory_with_pattern,
<<<<<<< HEAD
    get_project_root_dir,
=======
    get_files_matching_pattern,
>>>>>>> b7951846
    get_source_creation_time_stamp,
    remove_directory_and_contents,
    rename_file,
)


def test_get_project_root_dir():
    # WHEN getting the project root dir
    root_dir: Path = get_project_root_dir()

    # THEN return the dir path
    assert root_dir.name == "cg"


def test_get_file_in_directory(nested_directory_with_file: Path, some_file: str):
    """Test function to get a file in a directory and subdirectories."""
    # GIVEN a directory with subdirectories with a file

    # WHEN getting the file
    file_path: Path = get_file_in_directory(nested_directory_with_file, some_file)

    # THEN assert that the file is returned
    assert file_path.exists()


def test_get_files_in_directory_by_pattern(nested_directory_with_file: Path, some_file: str):
    """Test function to get files with a pattern in a directory and subdirectories."""
    # GIVEN a directory with subdirectories with a file

    # WHEN getting the file
    file_paths: list[Path] = get_files_in_directory_with_pattern(
        directory=nested_directory_with_file, pattern=some_file
    )

    # THEN assert that the file is returned
    for file_path in file_paths:
        assert file_path.exists()
        assert some_file in file_path.as_posix()


def test_get_files_matching_pattern(nested_directory_with_file: Path, some_file: str):

    # GIVEN a directory with a subdirectory containing a .txt file
    directory_with_file = Path(nested_directory_with_file, "sub_directory")

    # WHEN getting the file from the directory
    files = get_files_matching_pattern(
        directory=directory_with_file, pattern=f"*{FileExtensions.TXT}"
    )

    # THEN assert that the file is returned
    assert len(files) == 1


def test_get_files_matching_pattern_no_files(nested_directory_with_file: Path, some_file: str):

    # GIVEN a directory with a subdirectory containing a .txt file

    # WHEN getting the file from the directory
    files = get_files_matching_pattern(
        directory=nested_directory_with_file, pattern=f"*{FileExtensions.JSON}"
    )

    # THEN assert that the file is returned
    assert len(files) == 0


def test_rename_file(tmp_path: Path):
    # GIVEN a file path and a renamed file path
    file_path: Path = Path(tmp_path, "dummy_path")
    renamed_file_path: Path = Path(tmp_path, "dummy_renamed_path")

    # GIVEN that the file path exist
    file_path.touch()
    assert file_path.exists()

    # GIVEN that the renamed file path does not exist
    assert not renamed_file_path.exists()

    # WHEN renaming the file
    rename_file(file_path=file_path, renamed_file_path=renamed_file_path)

    # THEN the renamed file path should exist
    assert renamed_file_path.exists()

    # THEN the file path should not exist
    assert not file_path.exists()


def test_rename_file_exists(tmp_path: Path):
    # GIVEN a file path and a renamed file path
    file_path: Path = Path(tmp_path, "dummy_path")
    renamed_file_path: Path = Path(tmp_path, "dummy_renamed_path")

    # GIVEN that the file path exist
    file_path.touch()
    renamed_file_path.touch()
    assert renamed_file_path.exists()

    # WHEN renaming the file
    rename_file(file_path=file_path, renamed_file_path=renamed_file_path)

    # THEN the renamed file path should exist
    assert renamed_file_path.exists()


def test_rename_file_original_does_not_exist(tmp_path: Path):
    # GIVEN a file path and a renamed file path

    file_path: Path = Path(tmp_path, "dummy_path")
    renamed_file_path: Path = Path(tmp_path, "dummy_renamed_path")

    # GIVEN that the file path does not exist
    assert not file_path.exists()

    # WHEN renaming the file
    # THEN a FileNotFoundError should be raised
    with pytest.raises(FileNotFoundError):
        rename_file(file_path=file_path, renamed_file_path=renamed_file_path)


def test_get_creation_date_for_dir(tmp_path_factory):
    """Test to retrieve the creation date of a directory."""

    # GIVEN a directory that is created now
    directory_path: Path = tmp_path_factory.mktemp("some_dir")

    # WHEN retrieving the creation time stamp
    creation_time_stamp: float = get_source_creation_time_stamp(directory_path)

    # THEN the creation time stamp is returned
    assert isinstance(creation_time_stamp, float)


def test_get_creation_date_for_file(tmp_path_factory):
    """Test to retrieve the creation date of a directory."""

    # GIVEN a file that is created now
    directory_path: Path = tmp_path_factory.mktemp("some_dir")
    file_path: Path = Path(directory_path, "some_file")
    file_path.touch()

    # WHEN retrieving the creation time stamp
    creation_time_stamp: float = get_source_creation_time_stamp(file_path)

    # THEN the creation time stamp is returned
    assert isinstance(creation_time_stamp, float)


def test_get_all_directories_in_path(
    path_with_directories_and_a_file: Path, sub_dir_names: list[str], some_file: str
):
    """Test that get all directories in path only returns directories."""

    # GIVEN a path that contains directories and a file
    assert Path(path_with_directories_and_a_file, some_file).exists()

    # WHEN retrieving all directories in the path
    directories: list[Path] = get_directories_in_path(path=path_with_directories_and_a_file)

    # THEN all directories are returned
    for sub_dir_name in sub_dir_names:
        assert sub_dir_name in [directory.name for directory in directories]

    # THEN no files are returned
    assert some_file not in [directory.name for directory in directories]


def test_remove_directory_and_contents(path_with_directories_and_a_file: Path, some_file: str):
    """Test to remove a directory and all its contents."""

    # GIVEN a path to a directory
    assert path_with_directories_and_a_file.exists()

    # WHEN removing the directory
    remove_directory_and_contents(path_with_directories_and_a_file)

    # THEN the directory and its contents should no longer exist
    assert not path_with_directories_and_a_file.exists()
    assert not Path(path_with_directories_and_a_file, some_file).exists()<|MERGE_RESOLUTION|>--- conflicted
+++ resolved
@@ -7,11 +7,8 @@
     get_directories_in_path,
     get_file_in_directory,
     get_files_in_directory_with_pattern,
-<<<<<<< HEAD
+    get_files_matching_pattern,
     get_project_root_dir,
-=======
-    get_files_matching_pattern,
->>>>>>> b7951846
     get_source_creation_time_stamp,
     remove_directory_and_contents,
     rename_file,
