--- conflicted
+++ resolved
@@ -69,7 +69,9 @@
     option_value = balsamic_bed_2_path
     # WHEN dry running with PANEL BED option specified
     result = cli_runner.invoke(
-        config_case, [case_id, "--dry-run", option_key, option_value], obj=balsamic_context,
+        config_case,
+        [case_id, "--dry-run", option_key, option_value],
+        obj=balsamic_context,
     )
     # THEN command should be generated successfully
     assert result.exit_code == EXIT_SUCCESS
@@ -166,13 +168,7 @@
     panel_bed = "balsamic_bed_1.bed"
     # WHEN dry running
     result = cli_runner.invoke(
-<<<<<<< HEAD
         config_case, [case_id, "--dry-run", "--panel-bed", panel_bed], obj=balsamic_context
-=======
-        config_case,
-        [case_id, "--dry-run", option_key, option_value],
-        obj=balsamic_context,
->>>>>>> 766cb275
     )
     # THEN command is NOT generated successfully
     assert result.exit_code != EXIT_SUCCESS
@@ -251,13 +247,7 @@
     panel_bed = "balsamic_bed_1.bed"
     # WHEN dry running
     result = cli_runner.invoke(
-<<<<<<< HEAD
         config_case, [case_id, "--dry-run", "--panel-bed", panel_bed], obj=balsamic_context
-=======
-        config_case,
-        [case_id, "--dry-run", option_key, option_value],
-        obj=balsamic_context,
->>>>>>> 766cb275
     )
     # THEN command is generated successfully
     assert result.exit_code == EXIT_SUCCESS
