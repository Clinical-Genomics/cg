"""This script tests the run cli command"""
import logging
from pathlib import Path

from click.testing import CliRunner

from cg.cli.workflow.balsamic.base import run
from cg.models.cg_config import CGConfig

EXIT_SUCCESS = 0


def test_without_options(cli_runner: CliRunner, balsamic_context: CGConfig):
    """Test command without case_id argument"""
    # GIVEN no case_id
    # WHEN dry running without anything specified
    result = cli_runner.invoke(run, obj=balsamic_context)
    # THEN command should NOT execute successfully
    assert result.exit_code != EXIT_SUCCESS
    # THEN command should mention argument
    assert "Missing argument" in result.output


def test_with_missing_case(cli_runner: CliRunner, balsamic_context: CGConfig, caplog):
    """Test command with invalid case to start with"""
    caplog.set_level(logging.ERROR)
    # GIVEN case_id not in database
    case_id = "soberelephant"
    assert not balsamic_context.status_db.family(case_id)
    # WHEN running
    result = cli_runner.invoke(run, [case_id], obj=balsamic_context)
    # THEN command should NOT successfully call the command it creates
    assert result.exit_code != EXIT_SUCCESS
    # THEN ERROR log should be printed containing invalid case_id
    assert case_id in caplog.text
    assert "could not be found" in caplog.text


def test_without_samples(cli_runner: CliRunner, balsamic_context: CGConfig, caplog):
    """Test command with case_id and no samples"""
    caplog.set_level(logging.ERROR)
    # GIVEN case-id
    case_id = "no_sample_case"
    # WHEN dry running with dry specified
    result = cli_runner.invoke(run, [case_id, "--dry-run"], obj=balsamic_context)
    # THEN command should NOT execute successfully
    assert result.exit_code != EXIT_SUCCESS
    # THEN warning should be printed that no config file is found
    assert case_id in caplog.text
    assert "no samples" in caplog.text


def test_without_config(cli_runner: CliRunner, balsamic_context: CGConfig, caplog):
    """Test command with case_id and no config file"""
    caplog.set_level(logging.ERROR)
    # GIVEN case-id
    case_id = "balsamic_case_wgs_single"
    # WHEN dry running with dry specified
    result = cli_runner.invoke(run, [case_id, "--dry-run"], obj=balsamic_context)
    # THEN command should NOT execute successfully
    assert result.exit_code != EXIT_SUCCESS
    # THEN warning should be printed that no config file is found
    assert "No config file found" in caplog.text


def test_with_config(tmpdir_factory, cli_runner: CliRunner, balsamic_context: CGConfig, caplog):
    """Test command with case_id and config file"""
    caplog.set_level(logging.INFO)
    # GIVEN case-id
    case_id = "balsamic_case_wgs_single"
    # WHEN ensuring case config exists where it should be stored
    Path.mkdir(
        Path(balsamic_context.meta_apis["analysis_api"].get_case_config_path(case_id)).parent,
        exist_ok=True,
    )
    Path(balsamic_context.meta_apis["analysis_api"].get_case_config_path(case_id)).touch(
        exist_ok=True
    )
    # WHEN dry running with dry specified
    result = cli_runner.invoke(run, [case_id, "--dry-run"], obj=balsamic_context)
    # THEN command should NOT execute successfully
    assert result.exit_code == EXIT_SUCCESS
    # THEN warning should be printed that no config file is found
    assert "balsamic" in caplog.text


def test_run_analysis(cli_runner: CliRunner, balsamic_context: CGConfig, caplog):
    """Test command with run-analysis option"""
    caplog.set_level(logging.INFO)
    # GIVEN case-id
    case_id = "balsamic_case_wgs_single"
    # WHEN ensuring case config exists where it should be stored
    Path.mkdir(
        Path(balsamic_context.meta_apis["analysis_api"].get_case_config_path(case_id)).parent,
        exist_ok=True,
    )
    Path(balsamic_context.meta_apis["analysis_api"].get_case_config_path(case_id)).touch(
        exist_ok=True
    )
    # WHEN dry running with run analysis option specified
    result = cli_runner.invoke(run, [case_id, "--dry-run", "--run-analysis"], obj=balsamic_context)
    # THEN command should execute successfully
    assert result.exit_code == EXIT_SUCCESS
    # THEN dry-print should include the option
    assert "--run-analysis" in caplog.text


def test_analysis_type_qc(cli_runner: CliRunner, balsamic_context: CGConfig, caplog):
    """Test command with analysis-type qc option"""
    caplog.set_level(logging.INFO)
    # GIVEN case-id
    case_id = "balsamic_case_wgs_single"
    # WHEN ensuring case config exists where it should be stored
    Path.mkdir(
        Path(balsamic_context.meta_apis["analysis_api"].get_case_config_path(case_id)).parent,
        exist_ok=True,
    )
    Path(balsamic_context.meta_apis["analysis_api"].get_case_config_path(case_id)).touch(
        exist_ok=True
    )
    # WHEN dry running with analysis type qc option specified
    result = cli_runner.invoke(
        run, [case_id, "--dry-run", "--analysis-type", "qc"], obj=balsamic_context
    )
    # THEN command should execute successfully
    assert result.exit_code == EXIT_SUCCESS
    # THEN dry-print should include the option
    assert "--analysis-type" in caplog.text
    assert "qc" in caplog.text


def test_priority_custom(cli_runner: CliRunner, balsamic_context: CGConfig, caplog):
    """Test command with priority option"""
    caplog.set_level(logging.INFO)
    # GIVEN valid case-id
    case_id = "balsamic_case_wgs_single"
    option_key = "--priority"
    option_value = "high"
    # WHEN ensuring case config exists where it should be stored
    Path.mkdir(
        Path(balsamic_context.meta_apis["analysis_api"].get_case_config_path(case_id)).parent,
        exist_ok=True,
    )
    Path(balsamic_context.meta_apis["analysis_api"].get_case_config_path(case_id)).touch(
        exist_ok=True
    )
    # WHEN dry running with option specified
    result = cli_runner.invoke(
        run, [case_id, "--dry-run", option_key, option_value], obj=balsamic_context
    )
    # THEN command should execute successfully
    assert result.exit_code == EXIT_SUCCESS
    # THEN dry-print should include the the option-value
    assert "--qos" in caplog.text
    assert option_value in caplog.text


def test_priority_clinical(cli_runner: CliRunner, balsamic_context: CGConfig, caplog):
    """Test command with case_id set to default NORMAL priority, when priority is not set manually"""
    caplog.set_level(logging.INFO)
    # GIVEN valid case-id
    case_id = "balsamic_case_wgs_single"
    option_value = "normal"
    # WHEN ensuring case config exists where it should be stored
    Path.mkdir(
        Path(balsamic_context.meta_apis["analysis_api"].get_case_config_path(case_id)).parent,
        exist_ok=True,
    )
    Path(balsamic_context.meta_apis["analysis_api"].get_case_config_path(case_id)).touch(
        exist_ok=True
    )
    # WHEN dry running with option specified
    result = cli_runner.invoke(run, [case_id, "--dry-run"], obj=balsamic_context)
    # THEN command should execute successfully
    assert result.exit_code == EXIT_SUCCESS
    # THEN dry-print should include the the option-value
    assert "--qos" in caplog.text
<<<<<<< HEAD
    assert option_value in caplog.text
=======
    assert option_value in caplog.text


def test_run_wes_application(cli_runner: CliRunner, balsamic_context: CGConfig, caplog):
    """Test command with case_id that has WES application set in statusdb"""
    caplog.set_level(logging.INFO)
    # GIVEN valid case-id
    case_id = "balsamic_case_wes_tumor"
    # WHEN ensuring case config exists where it should be stored
    Path.mkdir(
        Path(balsamic_context.meta_apis["analysis_api"].get_case_config_path(case_id)).parent,
        exist_ok=True,
    )
    Path(balsamic_context.meta_apis["analysis_api"].get_case_config_path(case_id)).touch(
        exist_ok=True
    )
    # WHEN dry running with option specified
    result = cli_runner.invoke(run, [case_id, "--dry-run"], obj=balsamic_context)
    # THEN command should execute successfully
    assert result.exit_code == EXIT_SUCCESS
    # THEN dry-print should show option disabling mutect in balsamic
    assert "--disable-variant-caller mutect" in caplog.text
>>>>>>> 14f471a7
<|MERGE_RESOLUTION|>--- conflicted
+++ resolved
@@ -175,29 +175,4 @@
     assert result.exit_code == EXIT_SUCCESS
     # THEN dry-print should include the the option-value
     assert "--qos" in caplog.text
-<<<<<<< HEAD
-    assert option_value in caplog.text
-=======
-    assert option_value in caplog.text
-
-
-def test_run_wes_application(cli_runner: CliRunner, balsamic_context: CGConfig, caplog):
-    """Test command with case_id that has WES application set in statusdb"""
-    caplog.set_level(logging.INFO)
-    # GIVEN valid case-id
-    case_id = "balsamic_case_wes_tumor"
-    # WHEN ensuring case config exists where it should be stored
-    Path.mkdir(
-        Path(balsamic_context.meta_apis["analysis_api"].get_case_config_path(case_id)).parent,
-        exist_ok=True,
-    )
-    Path(balsamic_context.meta_apis["analysis_api"].get_case_config_path(case_id)).touch(
-        exist_ok=True
-    )
-    # WHEN dry running with option specified
-    result = cli_runner.invoke(run, [case_id, "--dry-run"], obj=balsamic_context)
-    # THEN command should execute successfully
-    assert result.exit_code == EXIT_SUCCESS
-    # THEN dry-print should show option disabling mutect in balsamic
-    assert "--disable-variant-caller mutect" in caplog.text
->>>>>>> 14f471a7
+    assert option_value in caplog.text