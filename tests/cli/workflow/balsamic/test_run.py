--- conflicted
+++ resolved
@@ -178,10 +178,9 @@
     cli_runner.invoke(run, [case_id], obj=balsamic_context)
 
     # THEN the on_analysis_started function has been called
-<<<<<<< HEAD
-    analysis_api.on_analysis_started.assert_called_with(case_id)
-
-
+    analysis_api.as_mock.on_analysis_started.assert_called_with(case_id)
+
+    
 def test_workflow_profile_option(
     cli_runner: CliRunner,
     balsamic_context: CGConfig,
@@ -226,7 +225,4 @@
     assert result.exit_code == EXIT_SUCCESS
 
     # THEN the workflow-profile option should be included in the run command
-    assert f"--workflow-profile {workflow_profile.as_posix()}" in caplog.text
-=======
-    analysis_api.as_mock.on_analysis_started.assert_called_with(case_id)
->>>>>>> e28987c8
+    assert f"--workflow-profile {workflow_profile.as_posix()}" in caplog.text