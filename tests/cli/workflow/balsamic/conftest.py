"""Fixtures for cli balsamic tests"""

from pathlib import Path

import pytest
import datetime as dt
import json

import gzip
from cg.apps.balsamic.api import BalsamicAPI
from cg.apps.balsamic.fastq import FastqHandler
from cg.meta.workflow.balsamic import BalsamicAnalysisAPI
from cg.store import Store
from cg.apps.hk import HousekeeperAPI


class MockLimsAPI:
    """Mock LIMS API to simulate LIMS behavior in BALSAMIC"""

<<<<<<< HEAD
    def __init__(self, config: dict = None):
        self.config = config
        self.sample_vars = {}
=======
    return {
        "hk_api": housekeeper_api,
        "tb_api": MockTB(),
        "store_api": balsamic_store,
        "analysis_api": BalsamicAnalysisAPI(
            hk_api=housekeeper_api,
            fastq_api=MockFastqAPI,
            config={
                "balsamic": {
                    "conda_env": "conda_env",
                    "root": "root",
                    "slurm": {"account": "account", "qos": "low"},
                    "singularity": "singularity",
                    "reference_config": "reference_config",
                }
            },
        ),
        "balsamic_api": BalsamicAPI(
            config={
                "bed_path": "bed_path",
                "balsamic": {
                    "binary_path": "/home/proj/bin/conda/envs/S_BALSAMIC-base_4.2.2/bin/balsamic",
                    "conda_env": "conda_env",
                    "root": tmpdir,
                    "slurm": {"account": "account", "qos": "low", "mail_user": "mail_user"},
                    "singularity": "singularity",
                    "reference_config": "reference_config",
                },
            }
        ),
        "fastq_handler": MockFastq,
        "fastq_api": MockFastqAPI,
        "gzipper": MockGzip(),
        "lims_api": MockLims(),
        "bed_path": "bed_path",
        "balsamic": {
            "binary_path": "/home/proj/bin/conda/envs/S_BALSAMIC-base_4.2.2/bin/balsamic",
            "conda_env": "conda_env",
            "root": tmpdir,
            "slurm": {"account": "account", "qos": "low", "mail_user": "mail_user"},
            "singularity": "singularity",
            "reference_config": "reference_config",
        },
    }
>>>>>>> 766cb275

    def add_sample(self, internal_id: str):
        self.sample_vars[internal_id] = {}

    def add_capture_kit(self, internal_id: str, capture_kit):
        if not internal_id in self.sample_vars:
            self.add_sample(internal_id)
        self.sample_vars[internal_id]["capture_kit"] = capture_kit

    def capture_kit(self, internal_id: str):
        if internal_id in self.sample_vars:
            return self.sample_vars[internal_id].get("capture_kit")
        return None


@pytest.fixture(name="balsamic_dir")
def balsamic_dir(tmpdir_factory, apps_dir: Path) -> Path:
    """Return the path to the balsamic apps dir"""
    balsamic_dir = tmpdir_factory.mktemp("balsamic")
    return Path(balsamic_dir).absolute().as_posix()


@pytest.fixture(name="balsamic_housekeeper_dir")
def balsamic_housekeeeper_dir(tmpdir_factory, balsamic_dir: Path) -> Path:
    """Return the path to the balsamic housekeeper dir"""
    balsamic_housekeeper_dir = tmpdir_factory.mktemp("bundles")
    return balsamic_housekeeper_dir


@pytest.fixture(name="balsamic_singularity_path")
def balsamic_singularity_path(balsamic_dir: Path) -> Path:
    balsamic_singularity_path = Path(balsamic_dir, "singularity.sif")
    balsamic_singularity_path.touch(exist_ok=True)
    return balsamic_singularity_path.as_posix()


@pytest.fixture(name="balsamic_reference_path")
def balsamic_reference_path(balsamic_dir: Path) -> Path:
    balsamic_reference_path = Path(balsamic_dir, "reference.json")
    balsamic_reference_path.touch(exist_ok=True)
    return balsamic_reference_path.as_posix()


@pytest.fixture(name="balsamic_bed_1_path")
def balsamic_bed_1_path(balsamic_dir: Path) -> Path:
    balsamic_bed_1_path = Path(balsamic_dir, "balsamic_bed_1.bed")
    balsamic_bed_1_path.touch(exist_ok=True)
    return balsamic_bed_1_path.as_posix()


@pytest.fixture(name="balsamic_bed_2_path")
def balsamic_bed_2_path(balsamic_dir: Path) -> Path:
    balsamic_bed_2_path = Path(balsamic_dir, "balsamic_bed_2.bed")
    balsamic_bed_2_path.touch(exist_ok=True)
    return balsamic_bed_2_path.as_posix()


@pytest.fixture
def fastq_file_l_1_r_1(balsamic_housekeeper_dir: Path) -> Path:
    fastq_filename = Path(
        balsamic_housekeeper_dir, "XXXXXXXXX_000000_S000_L001_R1_001.fastq.gz"
    ).as_posix()
    with gzip.open(fastq_filename, "wb") as wh:
        wh.write(b"@A00689:73:XXXXXXXXX:1:1101:4806:1047 1:N:0:TCCTGGAACA+ACAACCAGTA")
    return fastq_filename


@pytest.fixture
def fastq_file_l_2_r_1(balsamic_housekeeper_dir: Path) -> Path:
    fastq_filename = Path(
        balsamic_housekeeper_dir, "XXXXXXXXX_000000_S000_L002_R1_001.fastq.gz"
    ).as_posix()
    with gzip.open(fastq_filename, "wb") as wh:
        wh.write(b"@A00689:73:XXXXXXXXX:2:1101:4806:1047 1:N:0:TCCTGGAACA+ACAACCAGTA")
    return fastq_filename


@pytest.fixture
def fastq_file_l_3_r_1(balsamic_housekeeper_dir: Path) -> Path:
    fastq_filename = Path(
        balsamic_housekeeper_dir, "XXXXXXXXX_000000_S000_L003_R1_001.fastq.gz"
    ).as_posix()
    with gzip.open(fastq_filename, "wb") as wh:
        wh.write(b"@A00689:73:XXXXXXXXX:3:1101:4806:1047 1:N:0:TCCTGGAACA+ACAACCAGTA")
    return fastq_filename


@pytest.fixture
def fastq_file_l_4_r_1(balsamic_housekeeper_dir: Path) -> Path:
    fastq_filename = Path(
        balsamic_housekeeper_dir, "XXXXXXXXX_000000_S000_L004_R1_001.fastq.gz"
    ).as_posix()
    with gzip.open(fastq_filename, "wb") as wh:
        wh.write(b"@A00689:73:XXXXXXXXX:4:1101:4806:1047 1:N:0:TCCTGGAACA+ACAACCAGTA")
    return fastq_filename


@pytest.fixture
def fastq_file_l_1_r_2(balsamic_housekeeper_dir: Path) -> Path:
    fastq_filename = Path(
        balsamic_housekeeper_dir, "XXXXXXXXX_000000_S000_L001_R2_001.fastq.gz"
    ).as_posix()
    with gzip.open(fastq_filename, "wb") as wh:
        wh.write(b"@A00689:73:XXXXXXXXX:1:1101:4806:1047 2:N:0:TCCTGGAACA+ACAACCAGTA")
    return fastq_filename


@pytest.fixture
def fastq_file_l_2_r_2(balsamic_housekeeper_dir: Path) -> Path:
    fastq_filename = Path(
        balsamic_housekeeper_dir, "XXXXXXXXX_000000_S000_L002_R2_001.fastq.gz"
    ).as_posix()
    with gzip.open(fastq_filename, "wb") as wh:
        wh.write(b"@A00689:73:XXXXXXXXX:2:1101:4806:1047 2:N:0:TCCTGGAACA+ACAACCAGTA")
    return fastq_filename


@pytest.fixture
def fastq_file_l_3_r_2(balsamic_housekeeper_dir: Path) -> Path:
    fastq_filename = Path(
        balsamic_housekeeper_dir, "XXXXXXXXX_000000_S000_L003_R2_001.fastq.gz"
    ).as_posix()
    with gzip.open(fastq_filename, "wb") as wh:
        wh.write(b"@A00689:73:XXXXXXXXX:3:1101:4806:1047 2:N:0:TCCTGGAACA+ACAACCAGTA")
    return fastq_filename


@pytest.fixture
def fastq_file_l_4_r_2(balsamic_housekeeper_dir: Path) -> Path:
    fastq_filename = Path(
        balsamic_housekeeper_dir, "XXXXXXXXX_000000_S000_L004_R2_001.fastq.gz"
    ).as_posix()
    with gzip.open(fastq_filename, "wb") as wh:
        wh.write(b"@A00689:73:XXXXXXXXX:4:1101:4806:1047 2:N:0:TCCTGGAACA+ACAACCAGTA")
    return fastq_filename


@pytest.fixture
def balsamic_mock_fastq_files(
    fastq_file_l_1_r_1: Path,
    fastq_file_l_1_r_2: Path,
    fastq_file_l_2_r_1: Path,
    fastq_file_l_2_r_2: Path,
    fastq_file_l_3_r_1: Path,
    fastq_file_l_3_r_2: Path,
    fastq_file_l_4_r_1: Path,
    fastq_file_l_4_r_2: Path,
) -> list:
    """Return list of all mock fastq files to commmit to mock housekeeper"""
    return [
        fastq_file_l_1_r_1,
        fastq_file_l_1_r_2,
        fastq_file_l_2_r_1,
        fastq_file_l_2_r_2,
        fastq_file_l_3_r_1,
        fastq_file_l_3_r_2,
        fastq_file_l_4_r_1,
        fastq_file_l_4_r_2,
    ]


@pytest.fixture(scope="function", name="balsamic_housekeeper")
def balsamic_housekeeper(housekeeper_api, helpers, balsamic_mock_fastq_files: list):
    """Create populated housekeeper that holds files for all mock samples"""

    samples = [
        "sample_case_wgs_paired_tumor",
        "sample_case_wgs_paired_normal",
        "sample_case_tgs_paired_tumor",
        "sample_case_tgs_paired_normal",
        "sample_case_wgs_single_tumor",
        "sample_case_tgs_single_tumor",
        "sample_case_tgs_single_normal_error",
        "sample_case_tgs_paired_tumor_error",
        "sample_case_tgs_paired_tumor2_error",
        "sample_case_tgs_paired_normal_error",
        "mixed_sample_case_wgs_paired_tumor_error",
        "mixed_sample_case_tgs_paired_normal_error",
        "mixed_sample_case_mixed_bed_paired_tumor_error",
        "mixed_sample_case_mixed_bed_paired_normal_error",
        "mip_sample_case_wgs_single_tumor",
        "sample_case_wgs_paired_two_normal_tumor_error",
        "sample_case_wgs_paired_two_normal_normal1_error",
        "sample_case_wgs_paired_two_normal_normal2_error",
        "sample_case_wes_panel_error",
    ]

    for sample in samples:
        bundle_data = {
            "name": sample,
            "created": dt.datetime.now(),
            "version": "1.0",
            "files": [
                {"path": f, "tags": ["fastq"], "archive": False} for f in balsamic_mock_fastq_files
            ],
        }
        helpers.ensure_hk_bundle(store=housekeeper_api, bundle_data=bundle_data)
    return housekeeper_api


@pytest.fixture
def server_config(
    balsamic_dir: Path,
    balsamic_housekeeper_dir: Path,
    balsamic_singularity_path: Path,
    balsamic_reference_path: Path,
) -> dict:
    """Mimic dict normally found in cg context"""

    return {
        "database": "database",
        "bed_path": balsamic_dir,
        "balsamic": {
            "root": balsamic_dir,
            "singularity": Path(balsamic_dir, "singularity.sif").as_posix(),
            "reference_config": Path(balsamic_dir, "reference.json").as_posix(),
            "binary_path": "/home/proj/bin/conda/envs/S_BALSAMIC/bin/balsamic",
            "conda_env": "S_BALSAMIC",
            "slurm": {
                "mail_user": "test.mail@scilifelab.se",
                "account": "development",
                "qos": "low",
            },
        },
        "housekeeper": {"database": "database", "root": balsamic_housekeeper_dir,},
        "lims": {"host": "example.db", "username": "testuser", "password": "testpassword",},
    }


@pytest.fixture(name="balsamic_lims")
def balsamic_lims(server_config: dict) -> MockLimsAPI:
    """Create populated mock LIMS api to mimic all functionality of LIMS used by BALSAMIC"""

    balsamic_lims = MockLimsAPI(server_config)
    balsamic_lims.add_capture_kit(
        internal_id="sample_case_wgs_paired_tumor", capture_kit=None,
    )
    balsamic_lims.add_capture_kit(
        internal_id="sample_case_wgs_paired_normal", capture_kit=None,
    )
    balsamic_lims.add_capture_kit(
        internal_id="sample_case_tgs_paired_tumor", capture_kit="BalsamicBed1",
    )
    balsamic_lims.add_capture_kit(
        internal_id="sample_case_tgs_paired_normal", capture_kit="BalsamicBed1",
    )
    balsamic_lims.add_capture_kit(
        internal_id="sample_case_wgs_single_tumor", capture_kit=None,
    )
    balsamic_lims.add_capture_kit(
        internal_id="sample_case_tgs_single_tumor", capture_kit="BalsamicBed1",
    )
    balsamic_lims.add_capture_kit(
        internal_id="sample_case_tgs_single_normal_error", capture_kit="BalsamicBed1",
    )
    balsamic_lims.add_capture_kit(
        internal_id="sample_case_tgs_paired_tumor_error", capture_kit="BalsamicBed1",
    )
    balsamic_lims.add_capture_kit(
        internal_id="sample_case_tgs_paired_tumor2_error", capture_kit="BalsamicBed1",
    )
    balsamic_lims.add_capture_kit(
        internal_id="sample_case_tgs_paired_normal_error", capture_kit="BalsamicBed1",
    )
    balsamic_lims.add_capture_kit(
        internal_id="mixed_sample_case_wgs_paired_tumor_error", capture_kit=None,
    )
    balsamic_lims.add_capture_kit(
        internal_id="mixed_sample_case_tgs_paired_normal_error", capture_kit="BalsamicBed1",
    )
    balsamic_lims.add_capture_kit(
        internal_id="mixed_sample_case_mixed_bed_paired_tumor_error", capture_kit="BalsamicBed1",
    )
    balsamic_lims.add_capture_kit(
        internal_id="mixed_sample_case_mixed_bed_paired_normal_error", capture_kit="BalsamicBed2",
    )
    balsamic_lims.add_capture_kit(
        internal_id="mip_sample_case_wgs_single_tumor", capture_kit=None,
    )
    balsamic_lims.add_capture_kit(
        internal_id="sample_case_wgs_paired_two_normal_tumor_error", capture_kit=None,
    )
    balsamic_lims.add_capture_kit(
        internal_id="sample_case_wgs_paired_two_normal_normal1_error", capture_kit=None,
    )
    balsamic_lims.add_capture_kit(
        internal_id="sample_case_wgs_paired_two_normal_normal2_error", capture_kit=None,
    )

    return balsamic_lims


@pytest.fixture(name="balsamic_store")
def balsamic_store(base_store: Store, helpers) -> Store:
    """real store to be used in tests"""
    _store = base_store

    # Create tgs application version
    helpers.ensure_application_version(store=_store, application_tag="TGSA", application_type="tgs")

    # Create wes application version
    helpers.ensure_application_version(store=_store, application_tag="WESA", application_type="wes")

    # Create textbook case for WGS PAIRED
    case_wgs_paired = helpers.add_family(
        store=_store, internal_id="balsamic_case_wgs_paired", family_id="balsamic_case_wgs_paired"
    )
    sample_case_wgs_paired_tumor = helpers.add_sample(
        _store,
        internal_id="sample_case_wgs_paired_tumor",
        is_tumour=True,
        application_type="wgs",
        data_analysis="balsamic",
        reads=10,
    )
    sample_case_wgs_paired_normal = helpers.add_sample(
        _store,
        internal_id="sample_case_wgs_paired_normal",
        is_tumour=False,
        application_type="wgs",
        data_analysis="balsamic",
        reads=10,
    )
    helpers.add_relationship(_store, family=case_wgs_paired, sample=sample_case_wgs_paired_tumor)
    helpers.add_relationship(_store, family=case_wgs_paired, sample=sample_case_wgs_paired_normal)

    # Create textbook case for TGS PAIRED
    case_tgs_paired = helpers.add_family(
        _store, internal_id="balsamic_case_tgs_paired", family_id="balsamic_case_tgs_paired"
    )
    sample_case_tgs_paired_tumor = helpers.add_sample(
        _store,
        internal_id="sample_case_tgs_paired_tumor",
        is_tumour=True,
        application_tag="TGSA",
        application_type="tgs",
        data_analysis="BALSAMIC",
        reads=10,
    )
    sample_case_tgs_paired_normal = helpers.add_sample(
        _store,
        internal_id="sample_case_tgs_paired_normal",
        is_tumour=False,
        application_tag="TGSA",
        application_type="tgs",
        data_analysis="MIP+BALSAMIC",
        reads=0,
    )
    helpers.add_relationship(_store, family=case_tgs_paired, sample=sample_case_tgs_paired_tumor)
    helpers.add_relationship(_store, family=case_tgs_paired, sample=sample_case_tgs_paired_normal)

    # Create textbook case for WGS TUMOR ONLY
    case_wgs_single = helpers.add_family(
        _store, internal_id="balsamic_case_wgs_single", family_id="balsamic_case_wgs_single"
    )
    sample_case_wgs_single_tumor = helpers.add_sample(
        _store,
        internal_id="sample_case_wgs_single_tumor",
        is_tumour=True,
        application_type="wgs",
        data_analysis="balsamic",
        reads=100,
    )
    helpers.add_relationship(_store, family=case_wgs_single, sample=sample_case_wgs_single_tumor)

    # Create textbook case for TGS TUMOR ONLY
    case_tgs_single = helpers.add_family(
        _store, internal_id="balsamic_case_tgs_single", family_id="balsamic_case_tgs_single"
    )
    sample_case_tgs_single_tumor = helpers.add_sample(
        _store,
        internal_id="sample_case_tgs_single_tumor",
        is_tumour=True,
        application_tag="TGSA",
        application_type="tgs",
        data_analysis="balsamic",
    )
    helpers.add_relationship(_store, family=case_tgs_single, sample=sample_case_tgs_single_tumor)

    # Create ERROR case for TGS NORMAL ONLY
    case_tgs_single_error = helpers.add_family(
        _store,
        internal_id="balsamic_case_tgs_single_error",
        family_id="balsamic_case_tgs_single_error",
    )
    sample_case_tgs_single_normal_error = helpers.add_sample(
        _store,
        internal_id="sample_case_tgs_single_normal_error",
        is_tumour=False,
        application_tag="TGSA",
        application_type="tgs",
        data_analysis="balsamic",
    )
    helpers.add_relationship(
        _store, family=case_tgs_single_error, sample=sample_case_tgs_single_normal_error
    )

    # Create ERROR case for TGS TWO TUMOR ONE NORMAL
    case_tgs_paired_error = helpers.add_family(
        _store,
        internal_id="balsamic_case_tgs_paired_error",
        family_id="balsamic_case_tgs_paired_error",
    )
    sample_case_tgs_paired_tumor_error = helpers.add_sample(
        _store,
        internal_id="sample_case_tgs_paired_tumor_error",
        is_tumour=True,
        application_tag="TGSA",
        application_type="tgs",
        data_analysis="balsamic",
    )
    sample_case_tgs_paired_tumor2_error = helpers.add_sample(
        _store,
        internal_id="sample_case_tgs_paired_tumor2_error",
        is_tumour=True,
        application_tag="TGSA",
        application_type="tgs",
        data_analysis="balsamic",
    )
    sample_case_tgs_paired_normal_error = helpers.add_sample(
        _store,
        internal_id="sample_case_tgs_paired_normal_error",
        is_tumour=False,
        application_tag="TGSA",
        application_type="tgs",
        data_analysis="balsamic",
    )
    helpers.add_relationship(
        _store, family=case_tgs_paired_error, sample=sample_case_tgs_paired_tumor_error
    )
    helpers.add_relationship(
        _store, family=case_tgs_paired_error, sample=sample_case_tgs_paired_tumor2_error
    )
    helpers.add_relationship(
        _store, family=case_tgs_paired_error, sample=sample_case_tgs_paired_normal_error
    )

    # Create ERROR case for MIXED application type
    case_mixed_paired_error = helpers.add_family(
        _store,
        internal_id="balsamic_case_mixed_paired_error",
        family_id="balsamic_case_mixed_paired_error",
    )
    mixed_sample_case_wgs_paired_tumor_error = helpers.add_sample(
        _store,
        internal_id="mixed_sample_case_wgs_paired_tumor_error",
        is_tumour=True,
        application_type="wgs",
        data_analysis="balsamic",
    )
    mixed_sample_case_tgs_paired_normal_error = helpers.add_sample(
        _store,
        internal_id="mixed_sample_case_tgs_paired_normal_error",
        is_tumour=False,
        application_tag="TGSA",
        application_type="tgs",
        data_analysis="balsamic",
    )
    helpers.add_relationship(
        _store, family=case_mixed_paired_error, sample=mixed_sample_case_wgs_paired_tumor_error
    )
    helpers.add_relationship(
        _store, family=case_mixed_paired_error, sample=mixed_sample_case_tgs_paired_normal_error
    )

    # Create ERROR case for MIXED application type NOT BALSAMIC APPLICATION
    case_mixed_wgs_mic_paired_error = helpers.add_family(
        _store,
        internal_id="balsamic_case_mixed_wgs_mic_paired_error",
        family_id="balsamic_case_mixed_wgs_mic_paired_error",
    )
    mixed_sample_case_wgs_mic_paired_tumor_error = helpers.add_sample(
        _store,
        internal_id="mixed_sample_case_wgs_mic_paired_tumor_error",
        is_tumour=True,
        application_type="wgs",
        data_analysis="balsamic",
    )
    mixed_sample_case_wgs_mic_paired_normal_error = helpers.add_sample(
        _store,
        internal_id="mixed_sample_case_wgs_mic_paired_normal_error",
        is_tumour=False,
        application_tag="MICA",
        application_type="mic",
        data_analysis="balsamic",
    )
    helpers.add_relationship(
        _store,
        family=case_mixed_wgs_mic_paired_error,
        sample=mixed_sample_case_wgs_mic_paired_tumor_error,
    )
    helpers.add_relationship(
        _store,
        family=case_mixed_wgs_mic_paired_error,
        sample=mixed_sample_case_wgs_mic_paired_normal_error,
    )

    # Create ERROR case for MIXED TARGET BED
    case_mixed_bed_paired_error = helpers.add_family(
        _store,
        internal_id="balsamic_case_mixed_bed_paired_error",
        family_id="balsamic_case_mixed_bed_paired_error",
    )
    mixed_sample_case_mixed_bed_paired_tumor_error = helpers.add_sample(
        _store,
        internal_id="mixed_sample_case_mixed_bed_paired_tumor_error",
        is_tumour=True,
        application_tag="TGSA",
        application_type="tgs",
        data_analysis="balsamic",
    )
    mixed_sample_case_mixed_bed_paired_normal_error = helpers.add_sample(
        _store,
        internal_id="mixed_sample_case_mixed_bed_paired_normal_error",
        is_tumour=False,
        application_tag="TGSA",
        application_type="tgs",
        data_analysis="balsamic",
    )
    helpers.add_relationship(
        _store,
        family=case_mixed_bed_paired_error,
        sample=mixed_sample_case_mixed_bed_paired_tumor_error,
    )
    helpers.add_relationship(
        _store,
        family=case_mixed_bed_paired_error,
        sample=mixed_sample_case_mixed_bed_paired_normal_error,
    )

    # Create ERROR case for WGS TUMOR ONLY MIP ANALYSIS ONLY
    mip_case_wgs_single = helpers.add_family(
        _store, internal_id="mip_case_wgs_single", family_id="mip_case_wgs_single"
    )
    mip_sample_case_wgs_single_tumor = helpers.add_sample(
        _store,
        internal_id="mip_sample_case_wgs_single_tumor",
        is_tumour=True,
        application_type="wgs",
        data_analysis="mip",
    )
    helpers.add_relationship(
        _store, family=mip_case_wgs_single, sample=mip_sample_case_wgs_single_tumor
    )

    # Create ERROR case for WGS ONE TUMOR TWO NORMAL
    case_wgs_paired_two_normal_error = helpers.add_family(
        _store,
        internal_id="balsamic_case_wgs_paired_two_normal_error",
        family_id="balsamic_case_wgs_paired_two_normal_error",
    )
    sample_case_wgs_paired_two_normal_tumor_error = helpers.add_sample(
        _store,
        internal_id="sample_case_wgs_paired_two_normal_tumor_error",
        is_tumour=True,
        application_tag="WGSA",
        application_type="wgs",
        data_analysis="balsamic",
    )
    sample_case_wgs_paired_two_normal_normal1_error = helpers.add_sample(
        _store,
        internal_id="sample_case_wgs_paired_two_normal_normal1_error",
        is_tumour=False,
        application_tag="WGSA",
        application_type="wgs",
        data_analysis="balsamic",
    )
    sample_case_wgs_paired_two_normal_normal2_error = helpers.add_sample(
        _store,
        internal_id="sample_case_wgs_paired_two_normal_normal2_error",
        is_tumour=False,
        application_tag="WGSA",
        application_type="wgs",
        data_analysis="balsamic",
    )
    helpers.add_relationship(
        _store,
        family=case_wgs_paired_two_normal_error,
        sample=sample_case_wgs_paired_two_normal_tumor_error,
    )
    helpers.add_relationship(
        _store,
        family=case_wgs_paired_two_normal_error,
        sample=sample_case_wgs_paired_two_normal_normal1_error,
    )
    helpers.add_relationship(
        _store,
        family=case_wgs_paired_two_normal_error,
        sample=sample_case_wgs_paired_two_normal_normal2_error,
    )

    # Create ERROR case for WES when no panel is found
    case_wes_panel_error = helpers.add_family(
        _store,
        internal_id="balsamic_case_wes_panel_error",
        family_id="balsamic_case_wes_panel_error",
    )
    sample_case_wes_panel_error = helpers.add_sample(
        _store,
        internal_id="sample_case_wes_panel_error",
        is_tumour=True,
        application_tag="WESA",
        application_type="wes",
        data_analysis="balsamic",
    )
    helpers.add_relationship(
        _store, family=case_wes_panel_error, sample=sample_case_wes_panel_error
    )

    # Create ERROR case with NO SAMPLES
    helpers.add_family(_store, internal_id="no_sample_case", family_id="no_sample_case")

    # Create BED1 version 1
    bed1_name = "BalsamicBed1"
    bed1_filename = "balsamic_bed_1.bed"
    bed1 = _store.add_bed(name=bed1_name)
    _store.add_commit(bed1)
    version1 = _store.add_bed_version(
        bed=bed1, version=1, filename=bed1_filename, shortname=bed1_name
    )
    _store.add_commit(version1)

    # Create BED2 version 1
    bed2_name = "BalsamicBed2"
    bed2_filename = "balsamic_bed_2.bed"
    bed2 = _store.add_bed(name=bed2_name)
    _store.add_commit(bed2)
    version2 = _store.add_bed_version(
        bed=bed2, version=1, filename=bed2_filename, shortname=bed2_name
    )
    _store.add_commit(version2)

    return _store


@pytest.fixture(scope="function", name="balsamic_context")
def balsamic_context(
    server_config: dict,
    balsamic_store: Store,
    balsamic_lims: MockLimsAPI,
    balsamic_housekeeper: HousekeeperAPI,
) -> dict:
    """context to use in cli"""
    balsamic_analysis_api = BalsamicAnalysisAPI(
        balsamic_api=BalsamicAPI(server_config),
        store=balsamic_store,
        housekeeper_api=balsamic_housekeeper,
        fastq_handler=FastqHandler(server_config),
        lims_api=balsamic_lims,
    )
    return {
        "BalsamicAnalysisAPI": balsamic_analysis_api,
    }


@pytest.fixture
def mock_config(balsamic_dir: Path) -> None:
    """Create dummy config file at specified path"""

    case_id = "balsamic_case_wgs_single"
    config_data = {
        "analysis": {
            "case_id": f"{case_id}",
            "analysis_type": "paired",
            "sequencing_type": "targeted",
            "analysis_dir": f"{balsamic_dir}",
            "fastq_path": f"{balsamic_dir}/{case_id}/analysis/fastq/",
            "script": f"{balsamic_dir}/{case_id}/scripts/",
            "log": f"{balsamic_dir}/{case_id}/logs/",
            "result": f"{balsamic_dir}/{case_id}/analysis",
            "benchmark": f"{balsamic_dir}/{case_id}/benchmarks/",
            "dag": f"{balsamic_dir}/{case_id}/{case_id}_BALSAMIC_4.4.0_graph.pdf",
            "BALSAMIC_version": "4",
            "config_creation_date": "2020-07-15 17:35",
        }
    }
    Path.mkdir(Path(balsamic_dir, case_id), parents=True, exist_ok=True)
    config_path = Path(balsamic_dir, case_id, case_id + ".json")
    json.dump(config_data, open(config_path, "w"))


@pytest.fixture
def mock_deliverable(balsamic_dir: Path) -> None:
    """Create deliverable file with dummy data and files to deliver"""

    case_id = "balsamic_case_wgs_single"
    samples = [
        "sample_case_wgs_single_tumor",
    ]

    deliverable_data = {
        "files": [
            {
                "path": f"{balsamic_dir}/{case_id}/multiqc_report.html",
                "path_index": "",
                "step": "multiqc",
                "tag": "qc",
                "id": "T_WGS",
                "format": "html",
            },
            {
                "path": f"{balsamic_dir}/{case_id}/concatenated_{samples[0]}_R_1.fp.fastq.gz",
                "path_index": "",
                "step": "fastp",
                "tag": f"concatenated_{samples[0]}_R,qc",
                "id": f"concatenated_{samples[0]}_R",
                "format": "fastq.gz",
            },
            {
                "path": f"{balsamic_dir}/{case_id}/CNV.somatic.{case_id}.cnvkit.pass.vcf.gz.tbi",
                "path_index": "",
                "step": "vep_somatic",
                "format": "vcf.gz.tbi",
                "tag": f"CNV,{case_id},cnvkit,annotation,somatic,index",
                "id": f"{case_id}",
            },
        ]
    }
    Path.mkdir(
        Path(balsamic_dir, case_id, "analysis", "delivery_report"), parents=True, exist_ok=True
    )
    for report_entry in deliverable_data["files"]:
        Path(report_entry["path"]).touch(exist_ok=True)
    hk_report_path = Path(balsamic_dir, case_id, "analysis", "delivery_report", case_id + ".hk")
    json.dump(deliverable_data, open(hk_report_path, "w"))


@pytest.fixture
def mock_analysis_finish(balsamic_dir: Path) -> None:
    """Create analysis_finish file for testing"""
    case_id = "balsamic_case_wgs_single"
    Path.mkdir(Path(balsamic_dir, case_id, "analysis"), parents=True, exist_ok=True)
    Path(balsamic_dir, case_id, "analysis", "analysis_finish").touch(exist_ok=True)<|MERGE_RESOLUTION|>--- conflicted
+++ resolved
@@ -17,56 +17,9 @@
 class MockLimsAPI:
     """Mock LIMS API to simulate LIMS behavior in BALSAMIC"""
 
-<<<<<<< HEAD
     def __init__(self, config: dict = None):
         self.config = config
         self.sample_vars = {}
-=======
-    return {
-        "hk_api": housekeeper_api,
-        "tb_api": MockTB(),
-        "store_api": balsamic_store,
-        "analysis_api": BalsamicAnalysisAPI(
-            hk_api=housekeeper_api,
-            fastq_api=MockFastqAPI,
-            config={
-                "balsamic": {
-                    "conda_env": "conda_env",
-                    "root": "root",
-                    "slurm": {"account": "account", "qos": "low"},
-                    "singularity": "singularity",
-                    "reference_config": "reference_config",
-                }
-            },
-        ),
-        "balsamic_api": BalsamicAPI(
-            config={
-                "bed_path": "bed_path",
-                "balsamic": {
-                    "binary_path": "/home/proj/bin/conda/envs/S_BALSAMIC-base_4.2.2/bin/balsamic",
-                    "conda_env": "conda_env",
-                    "root": tmpdir,
-                    "slurm": {"account": "account", "qos": "low", "mail_user": "mail_user"},
-                    "singularity": "singularity",
-                    "reference_config": "reference_config",
-                },
-            }
-        ),
-        "fastq_handler": MockFastq,
-        "fastq_api": MockFastqAPI,
-        "gzipper": MockGzip(),
-        "lims_api": MockLims(),
-        "bed_path": "bed_path",
-        "balsamic": {
-            "binary_path": "/home/proj/bin/conda/envs/S_BALSAMIC-base_4.2.2/bin/balsamic",
-            "conda_env": "conda_env",
-            "root": tmpdir,
-            "slurm": {"account": "account", "qos": "low", "mail_user": "mail_user"},
-            "singularity": "singularity",
-            "reference_config": "reference_config",
-        },
-    }
->>>>>>> 766cb275
 
     def add_sample(self, internal_id: str):
         self.sample_vars[internal_id] = {}
@@ -291,8 +244,15 @@
                 "qos": "low",
             },
         },
-        "housekeeper": {"database": "database", "root": balsamic_housekeeper_dir,},
-        "lims": {"host": "example.db", "username": "testuser", "password": "testpassword",},
+        "housekeeper": {
+            "database": "database",
+            "root": balsamic_housekeeper_dir,
+        },
+        "lims": {
+            "host": "example.db",
+            "username": "testuser",
+            "password": "testpassword",
+        },
     }
 
 
@@ -302,58 +262,76 @@
 
     balsamic_lims = MockLimsAPI(server_config)
     balsamic_lims.add_capture_kit(
-        internal_id="sample_case_wgs_paired_tumor", capture_kit=None,
-    )
-    balsamic_lims.add_capture_kit(
-        internal_id="sample_case_wgs_paired_normal", capture_kit=None,
-    )
-    balsamic_lims.add_capture_kit(
-        internal_id="sample_case_tgs_paired_tumor", capture_kit="BalsamicBed1",
-    )
-    balsamic_lims.add_capture_kit(
-        internal_id="sample_case_tgs_paired_normal", capture_kit="BalsamicBed1",
-    )
-    balsamic_lims.add_capture_kit(
-        internal_id="sample_case_wgs_single_tumor", capture_kit=None,
-    )
-    balsamic_lims.add_capture_kit(
-        internal_id="sample_case_tgs_single_tumor", capture_kit="BalsamicBed1",
-    )
-    balsamic_lims.add_capture_kit(
-        internal_id="sample_case_tgs_single_normal_error", capture_kit="BalsamicBed1",
-    )
-    balsamic_lims.add_capture_kit(
-        internal_id="sample_case_tgs_paired_tumor_error", capture_kit="BalsamicBed1",
-    )
-    balsamic_lims.add_capture_kit(
-        internal_id="sample_case_tgs_paired_tumor2_error", capture_kit="BalsamicBed1",
-    )
-    balsamic_lims.add_capture_kit(
-        internal_id="sample_case_tgs_paired_normal_error", capture_kit="BalsamicBed1",
-    )
-    balsamic_lims.add_capture_kit(
-        internal_id="mixed_sample_case_wgs_paired_tumor_error", capture_kit=None,
-    )
-    balsamic_lims.add_capture_kit(
-        internal_id="mixed_sample_case_tgs_paired_normal_error", capture_kit="BalsamicBed1",
-    )
-    balsamic_lims.add_capture_kit(
-        internal_id="mixed_sample_case_mixed_bed_paired_tumor_error", capture_kit="BalsamicBed1",
-    )
-    balsamic_lims.add_capture_kit(
-        internal_id="mixed_sample_case_mixed_bed_paired_normal_error", capture_kit="BalsamicBed2",
-    )
-    balsamic_lims.add_capture_kit(
-        internal_id="mip_sample_case_wgs_single_tumor", capture_kit=None,
-    )
-    balsamic_lims.add_capture_kit(
-        internal_id="sample_case_wgs_paired_two_normal_tumor_error", capture_kit=None,
-    )
-    balsamic_lims.add_capture_kit(
-        internal_id="sample_case_wgs_paired_two_normal_normal1_error", capture_kit=None,
-    )
-    balsamic_lims.add_capture_kit(
-        internal_id="sample_case_wgs_paired_two_normal_normal2_error", capture_kit=None,
+        internal_id="sample_case_wgs_paired_tumor",
+        capture_kit=None,
+    )
+    balsamic_lims.add_capture_kit(
+        internal_id="sample_case_wgs_paired_normal",
+        capture_kit=None,
+    )
+    balsamic_lims.add_capture_kit(
+        internal_id="sample_case_tgs_paired_tumor",
+        capture_kit="BalsamicBed1",
+    )
+    balsamic_lims.add_capture_kit(
+        internal_id="sample_case_tgs_paired_normal",
+        capture_kit="BalsamicBed1",
+    )
+    balsamic_lims.add_capture_kit(
+        internal_id="sample_case_wgs_single_tumor",
+        capture_kit=None,
+    )
+    balsamic_lims.add_capture_kit(
+        internal_id="sample_case_tgs_single_tumor",
+        capture_kit="BalsamicBed1",
+    )
+    balsamic_lims.add_capture_kit(
+        internal_id="sample_case_tgs_single_normal_error",
+        capture_kit="BalsamicBed1",
+    )
+    balsamic_lims.add_capture_kit(
+        internal_id="sample_case_tgs_paired_tumor_error",
+        capture_kit="BalsamicBed1",
+    )
+    balsamic_lims.add_capture_kit(
+        internal_id="sample_case_tgs_paired_tumor2_error",
+        capture_kit="BalsamicBed1",
+    )
+    balsamic_lims.add_capture_kit(
+        internal_id="sample_case_tgs_paired_normal_error",
+        capture_kit="BalsamicBed1",
+    )
+    balsamic_lims.add_capture_kit(
+        internal_id="mixed_sample_case_wgs_paired_tumor_error",
+        capture_kit=None,
+    )
+    balsamic_lims.add_capture_kit(
+        internal_id="mixed_sample_case_tgs_paired_normal_error",
+        capture_kit="BalsamicBed1",
+    )
+    balsamic_lims.add_capture_kit(
+        internal_id="mixed_sample_case_mixed_bed_paired_tumor_error",
+        capture_kit="BalsamicBed1",
+    )
+    balsamic_lims.add_capture_kit(
+        internal_id="mixed_sample_case_mixed_bed_paired_normal_error",
+        capture_kit="BalsamicBed2",
+    )
+    balsamic_lims.add_capture_kit(
+        internal_id="mip_sample_case_wgs_single_tumor",
+        capture_kit=None,
+    )
+    balsamic_lims.add_capture_kit(
+        internal_id="sample_case_wgs_paired_two_normal_tumor_error",
+        capture_kit=None,
+    )
+    balsamic_lims.add_capture_kit(
+        internal_id="sample_case_wgs_paired_two_normal_normal1_error",
+        capture_kit=None,
+    )
+    balsamic_lims.add_capture_kit(
+        internal_id="sample_case_wgs_paired_two_normal_normal2_error",
+        capture_kit=None,
     )
 
     return balsamic_lims
