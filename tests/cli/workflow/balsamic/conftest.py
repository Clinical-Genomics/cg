--- conflicted
+++ resolved
@@ -12,33 +12,8 @@
 from cg.apps.hk import HousekeeperAPI
 from cg.meta.workflow.balsamic import BalsamicAnalysisAPI
 from cg.store import Store
-<<<<<<< HEAD
 from cg.apps.hk import HousekeeperAPI
 from tests.mocks.limsmock import MockLimsAPI
-=======
-from cg.utils.fastq import FastqAPI
-
-
-class MockLimsAPI:
-    """Mock LIMS API to simulate LIMS behavior in BALSAMIC"""
-
-    def __init__(self, config: dict = None):
-        self.config = config
-        self.sample_vars = {}
-
-    def add_sample(self, internal_id: str):
-        self.sample_vars[internal_id] = {}
-
-    def add_capture_kit(self, internal_id: str, capture_kit):
-        if not internal_id in self.sample_vars:
-            self.add_sample(internal_id)
-        self.sample_vars[internal_id]["capture_kit"] = capture_kit
-
-    def capture_kit(self, internal_id: str):
-        if internal_id in self.sample_vars:
-            return self.sample_vars[internal_id].get("capture_kit")
-        return None
->>>>>>> c00a293f
 
 
 @pytest.fixture(name="balsamic_dir")
