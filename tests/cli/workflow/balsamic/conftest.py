--- conflicted
+++ resolved
@@ -38,7 +38,6 @@
                 },
             },
         ),
-<<<<<<< HEAD
         "balsamic_api": BalsamicAPI(config={"balsamic": {
                 "binary_path" : "/home/proj/bin/conda/envs/S_BALSAMIC-base_4.2.2/bin/balsamic",
                 "conda_env": "conda_env",
@@ -46,17 +45,6 @@
                 "slurm": {"account": "account", "qos": "qos", "mail_user": "mail_user"},
                 "singularity": "singularity",
                 "reference_config": "reference_config",
-=======
-        "balsamic_api": BalsamicAPI(
-            config={
-                "balsamic": {
-                    "binary_path": "/home/proj/bin/conda/envs/S_BALSAMIC-base_4.2.2/bin/balsamic",
-                    "conda_env": "conda_env",
-                    "root": tmpdir,
-                    "slurm": {"account": "account", "qos": "qos"},
-                    "singularity": "singularity",
-                    "reference_config": "reference_config",
->>>>>>> 3bd458a1
                 },
             },
         ),
