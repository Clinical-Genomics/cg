--- conflicted
+++ resolved
@@ -4,11 +4,7 @@
 from unittest.mock import Mock
 
 import pytest
-<<<<<<< HEAD
-from cg.constants import DataDelivery, FlowCellStatus, Pipeline
-=======
 from cg.constants import DataDelivery, Pipeline
->>>>>>> e7bb7e43
 from cg.models.cg_config import CGConfig
 from cg.store import Store
 from cg.store.api.find_business_data import FindBusinessDataHandler
