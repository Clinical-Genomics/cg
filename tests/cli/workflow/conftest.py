"""Fixtures for cli analysis tests"""
from datetime import datetime

import pytest

from cg.store import Store, models


@pytest.fixture
def base_context(analysis_store) -> dict:
    """context to use in cli"""
    return {"status_db": analysis_store}


@pytest.fixture(name="workflow_case_id")
def fixture_workflow_case_id() -> str:
    """Return a special case id"""
    return "dna_case"


@pytest.fixture(name="dna_sample_id")
def fixture_dna_sample_id() -> str:
    """Return a special sample id"""
    return "dna_sample"


@pytest.fixture(name="rna_sample_id")
def fixture_rna_sample_id() -> str:
    """Return a special sample id"""
    return "rna_sample"


@pytest.fixture(scope="function", name="analysis_store")
def fixture_analysis_store(base_store: Store, workflow_case_id, helpers) -> Store:
    """Store to be used in tests"""
    _store = base_store

    case = helpers.add_family(_store, workflow_case_id, data_analysis="mip_dna")

<<<<<<< HEAD
    dna_sample = helpers.add_sample(_store, "dna_sample", is_rna=False, sequenced_at=datetime.now())
    helpers.add_relationship(_store, sample=dna_sample, family=case)

    case = helpers.add_family(_store, "rna_case", data_analysis="mip_rna")
    rna_sample = helpers.add_sample(_store, "rna_sample", is_rna=True, sequenced_at=datetime.now())
    helpers.add_relationship(_store, sample=rna_sample, family=case)

    case = helpers.add_family(_store, "dna_rna_mix_case", data_analysis="mip_dna")
    helpers.add_relationship(_store, sample=rna_sample, family=case)
    helpers.add_relationship(_store, sample=dna_sample, family=case)
=======
    sample = helpers.add_sample(_store, "dna_sample", is_rna=False, reads=10000000)
    helpers.add_relationship(_store, sample=sample, family=case)

    case = helpers.add_family(_store, "rna_case")
    sample = helpers.add_sample(_store, "rna_sample", is_rna=True, reads=10000000)
    helpers.add_relationship(_store, sample=sample, family=case)
>>>>>>> 7d1793b7

    return _store


@pytest.fixture(scope="function")
def dna_case(analysis_store, helpers) -> models.Family:
    """Case with DNA application"""
    cust = helpers.ensure_customer(analysis_store)
    return analysis_store.find_family(cust, "dna_case")


@pytest.fixture(scope="function")
def rna_case(analysis_store, helpers) -> models.Family:
    """Case with RNA application"""
    cust = helpers.ensure_customer(analysis_store)
    return analysis_store.find_family(cust, "rna_case")


@pytest.fixture(scope="function")
def dna_rna_mix_case(analysis_store, helpers) -> models.Family:
    """Case with MIP analysis type DNA and RNA application"""
    cust = helpers.ensure_customer(analysis_store)
    return analysis_store.find_family(cust, "dna_rna_mix_case")


class MockTB:
    """Trailblazer mock fixture"""

    def __init__(self):
        self._link_was_called = False
        self._mark_analyses_deleted_called = False
        self._add_pending_was_called = False
        self._add_pending_analysis_was_called = False
        self._family = None
        self._temp = None
        self._case_id = None
        self._email = None
        self._status = None

    def analyses(
        self,
        family=None,
        status=None,
        temp=None,
        case_id=None,
        query: str = None,
        deleted: bool = None,
        before=None,
        is_visible: bool = None,
    ):
        """Mock TB analyses models"""

        self._family = family
        self._status = status
        self._temp = temp

        if case_id == "yellowhog":
            return []

        class Row:
            """Mock a record representing an analysis"""

            def __init__(self):
                """We need to initialize _first_was_called
                so that we can set it in `first()` and retrieve
                it in `first_was_called()`. This way we can easily
                run the invoking code and make sure the function was
                called.
                """

                self._first_was_called = False

            def first(self):
                """Mock that the first row doesn't exist"""
                self._first_was_called = True

            def first_was_called(self):
                """Check if first was called"""
                return self._first_was_called

        return Row()

    def mark_analyses_deleted(self, case_id: str):
        """Mock this function"""
        self._case_id = case_id
        self._mark_analyses_deleted_called = True

    def add_pending(self, case_id: str, email: str):
        """Mock this function"""
        self._case_id = case_id
        self._email = email
        self._add_pending_was_called = True

    def add_pending_analysis(self, case_id: str, email: str):
        """Mock adding a pending analyses"""
        self._case_id = case_id
        self._email = email
        self._add_pending_analysis_was_called = True

    def mark_analyses_deleted_called(self):
        """check if mark_analyses_deleted was called"""
        return self._mark_analyses_deleted_called

    def add_pending_was_called(self):
        """check if add_pending was called"""
        return self._add_pending_was_called

    def is_latest_analysis_ongoing(self, case_id: str):
        """Override TrailblazerAPI is_ongoing method to avoid default behaviour"""
        return False

    def is_latest_analysis_failed(self, case_id: str):
        """Override TrailblazerAPI is_failed method to avoid default behaviour"""
        return False

    def is_latest_analysis_completed(self, case_id: str):
        """Override TrailblazerAPI is_completed method to avoid default behaviour"""
        return False

    def get_latest_analysis_status(self, case_id: str):
        """Override TrailblazerAPI get_analysis_status method to avoid default behaviour"""
        return None

    def has_latest_analysis_started(self, case_id: str):
        """Override TrailblazerAPI has_analysis_started method to avoid default behaviour"""
        return False


@pytest.fixture(scope="function")
def tb_api():
    """Trailblazer API fixture"""

    return MockTB()<|MERGE_RESOLUTION|>--- conflicted
+++ resolved
@@ -37,25 +37,19 @@
 
     case = helpers.add_family(_store, workflow_case_id, data_analysis="mip_dna")
 
-<<<<<<< HEAD
-    dna_sample = helpers.add_sample(_store, "dna_sample", is_rna=False, sequenced_at=datetime.now())
+    dna_sample = helpers.add_sample(_store, "dna_sample", is_rna=False,
+                                    sequenced_at=datetime.now(), reads=10000000))
     helpers.add_relationship(_store, sample=dna_sample, family=case)
 
     case = helpers.add_family(_store, "rna_case", data_analysis="mip_rna")
-    rna_sample = helpers.add_sample(_store, "rna_sample", is_rna=True, sequenced_at=datetime.now())
+    rna_sample = helpers.add_sample(_store, "rna_sample", is_rna=True, sequenced_at=datetime.now(
+
+    ),  reads=10000000))
     helpers.add_relationship(_store, sample=rna_sample, family=case)
 
     case = helpers.add_family(_store, "dna_rna_mix_case", data_analysis="mip_dna")
     helpers.add_relationship(_store, sample=rna_sample, family=case)
     helpers.add_relationship(_store, sample=dna_sample, family=case)
-=======
-    sample = helpers.add_sample(_store, "dna_sample", is_rna=False, reads=10000000)
-    helpers.add_relationship(_store, sample=sample, family=case)
-
-    case = helpers.add_family(_store, "rna_case")
-    sample = helpers.add_sample(_store, "rna_sample", is_rna=True, reads=10000000)
-    helpers.add_relationship(_store, sample=sample, family=case)
->>>>>>> 7d1793b7
 
     return _store
 
