--- conflicted
+++ resolved
@@ -148,7 +148,6 @@
     assert result_fail.exit_code != EXIT_SUCCESS
 
 
-<<<<<<< HEAD
 def test_start_available(
     cli_runner: CliRunner,
     rnafusion_context: CGConfig,
@@ -180,8 +179,6 @@
     assert case_id_success in caplog.text
 
 
-=======
->>>>>>> 43efb58d
 def test_store_available(
     cli_runner: CliRunner,
     rnafusion_context: CGConfig,
