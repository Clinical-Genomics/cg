--- conflicted
+++ resolved
@@ -150,11 +150,7 @@
     # GIVEN CASE ID of sample where read counts pass threshold
     case_id_success: str = rnafusion_case_id
 
-<<<<<<< HEAD
-    # Ensure the config is mocked to run compound command
-=======
     # GIVEN a mocked config
->>>>>>> 8e4a7982
 
     # GIVEN decompression is not needed
     mocker.patch.object(RnafusionAnalysisAPI, "resolve_decompression")
