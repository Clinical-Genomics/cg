"""This script tests the run cli command"""
import logging
from pathlib import Path

from _pytest.logging import LogCaptureFixture
from click.testing import CliRunner

from cg.cli.workflow.rnafusion.base import run
from cg.constants import EXIT_SUCCESS
from cg.models.cg_config import CGConfig


def test_without_options(cli_runner: CliRunner, rnafusion_context: CGConfig):
    """Test command without case_id argument."""
    # GIVEN no case_id
    # WHEN dry running without anything specified
    result = cli_runner.invoke(run, obj=rnafusion_context)
    # THEN command should NOT execute successfully
    assert result.exit_code != EXIT_SUCCESS
    # THEN command should mention argument
    assert "Missing argument" in result.output


def test_with_missing_case(
    cli_runner: CliRunner,
    rnafusion_context: CGConfig,
    caplog: LogCaptureFixture,
    not_existing_case_id: str,
):
    """Test command with invalid case to start with."""
    caplog.set_level(logging.ERROR)
    # GIVEN case_id not in database
    assert not rnafusion_context.status_db.family(not_existing_case_id)
    # WHEN running
    result = cli_runner.invoke(run, [not_existing_case_id], obj=rnafusion_context)
    # THEN command should NOT successfully call the command it creates
    assert result.exit_code != EXIT_SUCCESS
    # THEN ERROR log should be printed containing invalid case_id
    assert not_existing_case_id in caplog.text
    assert "could not be found" in caplog.text


def test_without_samples(
    cli_runner: CliRunner,
    rnafusion_context: CGConfig,
    caplog: LogCaptureFixture,
    no_sample_case_id: str,
):
    """Test command with case_id and no samples."""
    caplog.set_level(logging.ERROR)
    # GIVEN case-id
    case_id: str = no_sample_case_id
    # WHEN dry running with dry specified
    result = cli_runner.invoke(run, [case_id, "--dry-run"], obj=rnafusion_context)
    # THEN command should NOT execute successfully
    assert result.exit_code != EXIT_SUCCESS
    # THEN warning should be printed that no config file is found
    assert case_id in caplog.text
    assert "no samples" in caplog.text


def test_without_config(
    cli_runner: CliRunner,
    rnafusion_context: CGConfig,
    caplog: LogCaptureFixture,
    rnafusion_case_id: str,
):
    """Test command with case_id and no config file."""
    caplog.set_level(logging.ERROR)
    # GIVEN case-id
    case_id: str = rnafusion_case_id
    # WHEN dry running with dry specified
    result = cli_runner.invoke(run, [case_id, "--dry-run"], obj=rnafusion_context)
    # THEN command should NOT execute successfully
    assert result.exit_code != EXIT_SUCCESS
    # THEN warning should be printed that no config file is found
    assert "No config file found" in caplog.text


def test_with_config(
    cli_runner: CliRunner,
    rnafusion_context: CGConfig,
    caplog: LogCaptureFixture,
    rnafusion_case_id: str,
    mock_config,
):
    """Test command with case_id and config file."""
    caplog.set_level(logging.INFO)
    # GIVEN case-id
    case_id: str = rnafusion_case_id
<<<<<<< HEAD
    # WHEN ensuring case config exists where it should be stored
=======

    # GIVEN a mocked config
>>>>>>> 8e4a7982

    # WHEN dry running with dry specified
    result = cli_runner.invoke(run, [case_id, "--dry-run"], obj=rnafusion_context)

    # THEN command should execute successfully
    assert result.exit_code == EXIT_SUCCESS

    # THEN command should include resume flag
    assert "-resume" in caplog.text<|MERGE_RESOLUTION|>--- conflicted
+++ resolved
@@ -88,12 +88,8 @@
     caplog.set_level(logging.INFO)
     # GIVEN case-id
     case_id: str = rnafusion_case_id
-<<<<<<< HEAD
-    # WHEN ensuring case config exists where it should be stored
-=======
 
     # GIVEN a mocked config
->>>>>>> 8e4a7982
 
     # WHEN dry running with dry specified
     result = cli_runner.invoke(run, [case_id, "--dry-run"], obj=rnafusion_context)
