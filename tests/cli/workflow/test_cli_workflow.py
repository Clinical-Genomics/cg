"""This script tests the CLI method enable workflows."""

from click.testing import CliRunner

from cg.cli.workflow.base import workflow as workflow_cmd
from cg.constants import EXIT_SUCCESS
from cg.models.cg_config import CGConfig


def test_no_options(cli_runner: CliRunner, base_context: CGConfig):
    """Test command with no options."""
    # GIVEN
    # WHEN dry running
    result = cli_runner.invoke(workflow_cmd, obj=base_context)

    # THEN command should have returned all pipelines that is supported
    assert result.exit_code == EXIT_SUCCESS
    assert "balsamic" in result.output
    assert "balsamic-qc" in result.output
    assert "balsamic-umi" in result.output
    assert "microsalt" in result.output
    assert "mip-dna" in result.output
    assert "mip-rna" in result.output
<<<<<<< HEAD
    assert "rnafusion" in result.output
    assert "taxprofiler" in result.output
=======
    assert "raredisease" in result.output
    assert "rnafusion" in result.output
>>>>>>> a3855b11
<|MERGE_RESOLUTION|>--- conflicted
+++ resolved
@@ -21,10 +21,6 @@
     assert "microsalt" in result.output
     assert "mip-dna" in result.output
     assert "mip-rna" in result.output
-<<<<<<< HEAD
-    assert "rnafusion" in result.output
-    assert "taxprofiler" in result.output
-=======
     assert "raredisease" in result.output
     assert "rnafusion" in result.output
->>>>>>> a3855b11
+    assert "taxprofiler" in result.output