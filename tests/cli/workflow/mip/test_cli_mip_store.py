--- conflicted
+++ resolved
@@ -45,9 +45,8 @@
     mip_qc_sample_info: dict,
     caplog,
 ):
-    """Test if store analysis stores a completed sample"""
+    """Test if store completed stores a completed sample"""
 
-<<<<<<< HEAD
     with caplog.at_level("INFO"):
         # WHEN we run store on a config
         result = cli_runner.invoke(analysis, [str(mip_configs["yellowhog"])], obj=mip_store_context)
@@ -56,21 +55,6 @@
         assert "Included files in Housekeeper" in caplog.text
         # THEN the exit code should be EXIT_SUCCESS
         assert result.exit_code == EXIT_SUCCESS
-=======
-    # GIVEN analysis has not yet been stored
-    assert not mip_store_context["db"].family("yellowhog").analyses
-    caplog.set_level(logging.INFO)
-
-    # WHEN we run store on a config
-    result = cli_runner.invoke(analysis, [str(mip_configs["yellowhog"])], obj=mip_store_context)
-
-    # THEN it should output that it has stored the files in housekeeper
-    assert "new bundle added: yellowhog" in caplog.text
-    assert "included files in Housekeeper" in result.output
-
-    # THEN the exit code should be EXIT_SUCCESS
-    assert result.exit_code == EXIT_SUCCESS
->>>>>>> 69e398f1
 
 
 def test_store_completed_good_cases(
@@ -78,7 +62,7 @@
 ):
     """Test if store completed stores function"""
 
-    with caplog.at_level("ERROR", "INFO"):
+    with caplog.at_level("INFO"):
         trailblazer_api = mip_store_context["trailblazer_api"]
         trailblazer_api.ensure_analyses_response(
             [
@@ -111,6 +95,6 @@
         assert "new bundle added: yellowhog" in caplog.text
         assert "case storage failed: purplesnail" in caplog.text
         assert "new bundle added: bluezebra" in caplog.text
-        assert "included files in Housekeeper" in caplog.text
+        assert "Included files in Housekeeper" in caplog.text
         # THEN the command should have an EXIT_FAIL code
         assert result.exit_code == EXIT_FAIL