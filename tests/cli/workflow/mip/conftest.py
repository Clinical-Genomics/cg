--- conflicted
+++ resolved
@@ -3,12 +3,8 @@
 from pathlib import Path
 
 import pytest
-<<<<<<< HEAD
-from ruamel.yaml import YAML
 
 from cg.apps.crunchy import CrunchyAPI
-=======
->>>>>>> 5b6c82f7
 from cg.apps.housekeeper.hk import HousekeeperAPI
 from cg.apps.tb import TrailblazerAPI
 from cg.apps.tb.models import TrailblazerAnalysis as tb_Analysis
