<<<<<<< HEAD
import datetime as dt

=======
from pathlib import Path
>>>>>>> 43efb58d
from cg.cli.workflow.fluffy.base import create_samplesheet
from cg.constants import EXIT_SUCCESS
from cg.meta.workflow.fluffy import FluffyAnalysisAPI
from cg.models.cg_config import CGConfig
from click.testing import CliRunner

from cg.store.models import Flowcell, Sample


def test_create_samplesheet_dry(
    cli_runner: CliRunner,
    fluffy_case_id_existing,
    fluffy_context: CGConfig,
    caplog,
):
    caplog.set_level("INFO")

    fluffy_analysis_api: FluffyAnalysisAPI = fluffy_context.meta_apis["analysis_api"]
    # GIVEN a case_id that does exist in database

    # WHEN running command to create sample sheet with dry-run flag
    result = cli_runner.invoke(
        create_samplesheet, [fluffy_case_id_existing, "--dry-run"], obj=fluffy_context
    )

    # THEN command terminates successfully
    assert result.exit_code == EXIT_SUCCESS

    # THEN no file is created
    assert not fluffy_analysis_api.get_sample_sheet_path(fluffy_case_id_existing).exists()


def test_create_samplesheet_dry_no_case(
    cli_runner: CliRunner,
    fluffy_case_id_non_existing,
    fluffy_context: CGConfig,
    caplog,
):
    caplog.set_level("ERROR")
    # GIVEN a case_id that does not exist in database

    # WHEN running command in dry-run mode and the case_id as argument
    result = cli_runner.invoke(
        create_samplesheet, [fluffy_case_id_non_existing, "--dry-run"], obj=fluffy_context
    )
    # THEN command does NOT terminate successfully
    assert result.exit_code != EXIT_SUCCESS

    # THEN logging informs about the case_id not existing
    assert fluffy_case_id_non_existing in caplog.text
    assert "could not be found" in caplog.text


def test_create_samplesheet_success(
    cli_runner: CliRunner,
    fluffy_case_id_existing: str,
    fluffy_context: CGConfig,
    samplesheet_path,
    sample: Sample,
    caplog,
    mocker,
):
    caplog.set_level("INFO")
    fluffy_analysis_api: FluffyAnalysisAPI = fluffy_context.meta_apis["analysis_api"]
    # GIVEN a case_id that does exist in database

    # GIVEN an existing samplesheet in Housekeeper
    mocker.patch.object(FluffyAnalysisAPI, "get_sample_sheet_housekeeper_path")
    FluffyAnalysisAPI.get_sample_sheet_housekeeper_path.return_value = samplesheet_path

    # GIVEN Concentrations are set in LIMS on sample level
    mocker.patch.object(FluffyAnalysisAPI, "get_concentrations_from_lims")
    FluffyAnalysisAPI.get_concentrations_from_lims.return_value = "20"

    # GIVEN every sample in SampleSheet has been given a name in StatusDB
    mocker.patch.object(FluffyAnalysisAPI, "get_sample_name_from_lims_id")
    FluffyAnalysisAPI.get_sample_name_from_lims_id.return_value = "CustName"

    # GIVEN every sample in SampleSheet sequenced_at set in StatusDB
    mocker.patch.object(FluffyAnalysisAPI, "get_sample_sequenced_date")
    FluffyAnalysisAPI.get_sample_sequenced_date.return_value = dt.datetime.now().date()

    # GIVEN every sample in SampleSheet has control status ""
    mocker.patch.object(FluffyAnalysisAPI, "get_sample_control_status")
    FluffyAnalysisAPI.get_sample_control_status.return_value = False

    # GIVEN every sample in SampleSheet can be retrieved from status db

    # GIVEN a mocked response from status_db.get_sample_by_internal_id
    mocker.patch.object(fluffy_context.status_db, "get_sample_by_internal_id")
    fluffy_context.status_db.get_sample_by_internal_id.return_value = sample

    # WHEN running command to create samplesheet
    result = cli_runner.invoke(create_samplesheet, [fluffy_case_id_existing], obj=fluffy_context)

    # THEN command terminates successfully
    assert result.exit_code == EXIT_SUCCESS

    # THEN newly generated SampleSheet file can be found on disk
    assert fluffy_analysis_api.get_sample_sheet_path(fluffy_case_id_existing).exists()


def test_create_fluffy_samplesheet_from_bcl_convert_sample_sheet(
    cli_runner: CliRunner,
    fluffy_case_id_existing: str,
    fluffy_context: CGConfig,
    bcl_convert_samplesheet_path: Path,
    sample: Sample,
    caplog,
    mocker,
):
    caplog.set_level("INFO")
    fluffy_analysis_api: FluffyAnalysisAPI = fluffy_context.meta_apis["analysis_api"]
    # GIVEN a case_id that does exist in database

    # GIVEN the flow cell for the case was sequenced on a novaseqx machine
    flow_cell: Flowcell = fluffy_context.status_db.get_latest_flow_cell_on_case(
        fluffy_case_id_existing
    )
    flow_cell.sequencer_type = "novaseqx"

    # GIVEN an existing samplesheet in Housekeeper
    mocker.patch.object(FluffyAnalysisAPI, "get_sample_sheet_housekeeper_path")
    FluffyAnalysisAPI.get_sample_sheet_housekeeper_path.return_value = bcl_convert_samplesheet_path

    # GIVEN Concentrations are set in LIMS on sample level
    mocker.patch.object(FluffyAnalysisAPI, "get_concentrations_from_lims")
    FluffyAnalysisAPI.get_concentrations_from_lims.return_value = "20"

    # GIVEN every sample in SampleSheet has been given a name in StatusDB
    mocker.patch.object(FluffyAnalysisAPI, "get_sample_name_from_lims_id")
    FluffyAnalysisAPI.get_sample_name_from_lims_id.return_value = "CustName"

    # GIVEN every sample in SampleSheet reads_updated_at set in StatusDB
    mocker.patch.object(FluffyAnalysisAPI, "get_sample_sequenced_date")
    FluffyAnalysisAPI.get_sample_sequenced_date.return_value = dt.datetime.now().date()

    # GIVEN every sample in SampleSheet has control status ""
    mocker.patch.object(FluffyAnalysisAPI, "get_sample_control_status")
    FluffyAnalysisAPI.get_sample_control_status.return_value = False

    # GIVEN a mocked response from status_db.get_sample_by_internal_id
    mocker.patch.object(fluffy_context.status_db, "get_sample_by_internal_id")
    fluffy_context.status_db.get_sample_by_internal_id.return_value = sample

    # WHEN running command to create samplesheet
    result = cli_runner.invoke(create_samplesheet, [fluffy_case_id_existing], obj=fluffy_context)

    # THEN command terminates successfully
    assert result.exit_code == EXIT_SUCCESS

    # THEN newly generated SampleSheet file can be found on disk
    assert fluffy_analysis_api.get_sample_sheet_path(fluffy_case_id_existing).exists()<|MERGE_RESOLUTION|>--- conflicted
+++ resolved
@@ -1,9 +1,6 @@
-<<<<<<< HEAD
 import datetime as dt
+from pathlib import Path
 
-=======
-from pathlib import Path
->>>>>>> 43efb58d
 from cg.cli.workflow.fluffy.base import create_samplesheet
 from cg.constants import EXIT_SUCCESS
 from cg.meta.workflow.fluffy import FluffyAnalysisAPI
