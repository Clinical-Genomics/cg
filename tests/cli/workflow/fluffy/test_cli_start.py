import datetime as dt

from cg.cli.workflow.fluffy.base import start_available
from cg.constants import EXIT_SUCCESS
from cg.meta.workflow.fluffy import FluffyAnalysisAPI
from cg.models.cg_config import CGConfig
from click.testing import CliRunner

from cg.store.models import Sample


def test_start_available_dry(
    cli_runner: CliRunner, fluffy_case_id_existing: str, fluffy_context: CGConfig, caplog
):
    caplog.set_level("INFO")

    # GIVEN a case_id that does exist in database

    # WHEN running command with dry-run flag active
    result = cli_runner.invoke(start_available, ["--dry-run"], obj=fluffy_context)

    # THEN log informs about starting full workflow
    assert "Starting full" in caplog.text

    # THEN log informs about process running
    assert "Running command" in caplog.text

    # THEN case_id is mentioned in the log
    assert fluffy_case_id_existing in caplog.text

    # THEN log informs that dry run is active
    assert "Dry run" in caplog.text

    # THEN command terminates successfully
    assert result.exit_code == EXIT_SUCCESS


def test_start_available(
    cli_runner: CliRunner,
    fluffy_case_id_existing: str,
    fluffy_context: CGConfig,
    caplog,
    mocker,
    sample: Sample,
):
    caplog.set_level("INFO")

    # GIVEN a case_id that does exist in database

    # GIVEN successful process execution
    mocker.patch.object(FluffyAnalysisAPI, "run_fluffy")
    FluffyAnalysisAPI.run_fluffy.return_value = None

    # GIVEN Concentrations are set in LIMS on sample level
    mocker.patch.object(FluffyAnalysisAPI, "get_concentrations_from_lims")
    FluffyAnalysisAPI.get_concentrations_from_lims.return_value = "20"

    # GIVEN every sample in SampleSheet has been given a name in StatusDB
    mocker.patch.object(FluffyAnalysisAPI, "get_sample_name_from_lims_id")
    FluffyAnalysisAPI.get_sample_name_from_lims_id.return_value = "CustName"

<<<<<<< HEAD
    # GIVEN every sample in SampleSheet has valid order field in StatusDB
    mocker.patch.object(FluffyAnalysisAPI, "get_sample_starlims_id")
    FluffyAnalysisAPI.get_sample_starlims_id.return_value = 12345678

    # GIVEN every sample in SampleSheet reads_updated_at set in StatusDB
=======
    # GIVEN every sample in SampleSheet sequenced_at set in StatusDB
>>>>>>> 43efb58d
    mocker.patch.object(FluffyAnalysisAPI, "get_sample_sequenced_date")
    FluffyAnalysisAPI.get_sample_sequenced_date.return_value = dt.datetime.now().date()

    # GIVEN every sample in SampleSheet has control status ""
    mocker.patch.object(FluffyAnalysisAPI, "get_sample_control_status")
    FluffyAnalysisAPI.get_sample_control_status.return_value = False

    # GIVEN a mocked response from status_db.get_sample_by_internal_id
    mocker.patch.object(fluffy_context.status_db, "get_sample_by_internal_id")
    fluffy_context.status_db.get_sample_by_internal_id.return_value = sample

    # WHEN running command
    result = cli_runner.invoke(start_available, [], obj=fluffy_context)

    # THEN command terminates successfully
    assert result.exit_code == EXIT_SUCCESS

    # THEN log informs about starting full workflow
    assert "Starting full" in caplog.text

    # THEN case_id eligible to start is mentioned in the log
    assert fluffy_case_id_existing in caplog.text<|MERGE_RESOLUTION|>--- conflicted
+++ resolved
@@ -59,15 +59,12 @@
     mocker.patch.object(FluffyAnalysisAPI, "get_sample_name_from_lims_id")
     FluffyAnalysisAPI.get_sample_name_from_lims_id.return_value = "CustName"
 
-<<<<<<< HEAD
+
     # GIVEN every sample in SampleSheet has valid order field in StatusDB
     mocker.patch.object(FluffyAnalysisAPI, "get_sample_starlims_id")
     FluffyAnalysisAPI.get_sample_starlims_id.return_value = 12345678
 
     # GIVEN every sample in SampleSheet reads_updated_at set in StatusDB
-=======
-    # GIVEN every sample in SampleSheet sequenced_at set in StatusDB
->>>>>>> 43efb58d
     mocker.patch.object(FluffyAnalysisAPI, "get_sample_sequenced_date")
     FluffyAnalysisAPI.get_sample_sequenced_date.return_value = dt.datetime.now().date()
 
