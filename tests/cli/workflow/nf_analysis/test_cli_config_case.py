--- conflicted
+++ resolved
@@ -12,13 +12,8 @@
 
 from cg.apps.lims import LimsAPI
 from cg.cli.workflow.base import workflow as workflow_cli
-<<<<<<< HEAD
-from cg.cli.workflow.nallo.base import dev_config_case as nallo_config_case
+from cg.cli.workflow.nallo.base import config_case as nallo_config_case
 from cg.cli.workflow.raredisease.base import config_case as raredisease_config_case
-=======
-from cg.cli.workflow.nallo.base import config_case as nallo_config_case
-from cg.cli.workflow.raredisease.base import dev_config_case as raredisease_config_case
->>>>>>> e74a4e1d
 from cg.cli.workflow.rnafusion.base import config_case as rnafusion_config_case
 from cg.cli.workflow.taxprofiler.base import config_case as taxprofiler_config_case
 from cg.cli.workflow.tomte.base import dev_config_case as tomte_config_case
@@ -36,11 +31,7 @@
 
 @pytest.mark.parametrize(
     "workflow",
-<<<<<<< HEAD
-    [Workflow.TOMTE, Workflow.NALLO],
-=======
-    [Workflow.RAREDISEASE, Workflow.TAXPROFILER, Workflow.TOMTE],
->>>>>>> e74a4e1d
+    [Workflow.TOMTE],
 )
 def test_config_case_without_options(
     cli_runner: CliRunner, workflow: Workflow, request: FixtureRequest
@@ -60,11 +51,7 @@
 
 @pytest.mark.parametrize(
     "workflow",
-<<<<<<< HEAD
-    [Workflow.TOMTE, Workflow.NALLO],
-=======
-    [Workflow.RAREDISEASE, Workflow.TOMTE],
->>>>>>> e74a4e1d
+    [Workflow.TOMTE],
 )
 def test_config_with_missing_case(
     cli_runner: CliRunner,
@@ -94,11 +81,7 @@
 
 @pytest.mark.parametrize(
     "workflow",
-<<<<<<< HEAD
-    [Workflow.TOMTE, Workflow.NALLO],
-=======
-    [Workflow.RAREDISEASE, Workflow.TOMTE],
->>>>>>> e74a4e1d
+    [Workflow.TOMTE],
 )
 def test_config_case_without_samples(
     cli_runner: CliRunner,
@@ -211,11 +194,7 @@
 
 @pytest.mark.parametrize(
     "workflow",
-<<<<<<< HEAD
-    [Workflow.TOMTE, Workflow.NALLO],
-=======
-    [Workflow.RAREDISEASE, Workflow.TOMTE],
->>>>>>> e74a4e1d
+    [Workflow.TOMTE],
 )
 def test_config_case_dry_run(
     cli_runner: CliRunner,
