--- conflicted
+++ resolved
@@ -302,11 +302,7 @@
 
     # GIVEN that the dev run command is run with flags
     service_call = mocker.patch.object(AnalysisStarter, "run")
-<<<<<<< HEAD
-    cli_runner.invoke(run_command, [case_id], obj=rnafusion_context)
-=======
-    cli_runner.invoke(run_command, [case_id, "--revision", "1.0.0", "--stub-run"], obj=cg_context)
->>>>>>> 0c2c9d73
+    cli_runner.invoke(run_command, [case_id], obj=cg_context)
 
     # THEN the analysis started should have been called with the flags set
     service_call.assert_called_once_with(case_id=case_id)