"""This script tests the run cli command"""

import logging

import pytest
from _pytest.fixtures import FixtureRequest
from _pytest.logging import LogCaptureFixture
from click import BaseCommand
from click.testing import CliRunner
from pytest_mock import MockerFixture

from cg.cli.workflow.base import workflow as workflow_cli
from cg.cli.workflow.nallo.base import dev_run as nallo_run
from cg.cli.workflow.raredisease.base import dev_run as raredisease_run
from cg.cli.workflow.rnafusion.base import run as rnafusion_run
from cg.cli.workflow.taxprofiler.base import run as taxprofiler_run
from cg.constants import EXIT_SUCCESS, Workflow
from cg.models.cg_config import CGConfig
from cg.services.analysis_starter.service import AnalysisStarter


@pytest.mark.parametrize(
    "workflow",
    [Workflow.RAREDISEASE, Workflow.TAXPROFILER, Workflow.TOMTE, Workflow.NALLO],
)
def test_run_without_options(cli_runner: CliRunner, workflow: Workflow, request: FixtureRequest):
    """Test run command for workflow without options."""
    context: CGConfig = request.getfixturevalue(f"{workflow}_context")

    # GIVEN no case id

    # WHEN invoking the command without additional parameters
    result = cli_runner.invoke(workflow_cli, [workflow, "run"], obj=context)

    # THEN command should not exit successfully
    assert result.exit_code != EXIT_SUCCESS

    # THEN command log should inform about missing arguments
    assert "Missing argument" in result.output


@pytest.mark.parametrize(
    "workflow",
    [Workflow.RAREDISEASE, Workflow.TOMTE, Workflow.NALLO],
)
def test_run_with_missing_case(
    cli_runner: CliRunner,
    workflow: Workflow,
    caplog: LogCaptureFixture,
    case_id_does_not_exist: str,
    request: FixtureRequest,
):
    """Test run command for workflow with a missing case."""
    caplog.set_level(logging.ERROR)
    context: CGConfig = request.getfixturevalue(f"{workflow}_context")

    # GIVEN a case not in the StatusDB database
    assert not context.status_db.get_case_by_internal_id(internal_id=case_id_does_not_exist)

    # WHEN running
    result = cli_runner.invoke(workflow_cli, [workflow, "run", case_id_does_not_exist], obj=context)

    # THEN command should not exit successfully
    assert result.exit_code != EXIT_SUCCESS

    # THEN the error log should indicate that the case is invalid
    assert case_id_does_not_exist in caplog.text
    assert "could not be found" in caplog.text


@pytest.mark.parametrize(
    "workflow",
    [Workflow.RAREDISEASE, Workflow.TOMTE, Workflow.NALLO],
)
def test_run_case_without_samples(
    cli_runner: CliRunner,
    workflow: Workflow,
    caplog: LogCaptureFixture,
    no_sample_case_id: str,
    request: FixtureRequest,
):
    """Test command with a case lacking linked samples."""
    caplog.set_level(logging.ERROR)
    context: CGConfig = request.getfixturevalue(f"{workflow}_context")

    # GIVEN a case without linked samples

    # WHEN invoking the command
    result = cli_runner.invoke(
        workflow_cli, [workflow, "run", no_sample_case_id, "--dry-run"], obj=context
    )

    # THEN command should not exit successfully
    assert result.exit_code != EXIT_SUCCESS

    # THEN warning should be printed that no sample is found
    assert no_sample_case_id in caplog.text
    assert "no samples" in caplog.text


@pytest.mark.parametrize(
    "workflow",
    [Workflow.RAREDISEASE, Workflow.TOMTE, Workflow.NALLO],
)
def test_run_case_without_config_files(
    cli_runner: CliRunner,
    workflow: Workflow,
    caplog: LogCaptureFixture,
    request: FixtureRequest,
):
    """Test command with case_id and no config file."""
    caplog.set_level(logging.ERROR)
    context: CGConfig = request.getfixturevalue(f"{workflow}_context")

    # GIVEN a case id
    case_id: str = request.getfixturevalue(f"{workflow}_case_id")

    # WHEN invoking a run command
    result = cli_runner.invoke(workflow_cli, [workflow, "run", case_id], obj=context)

    # THEN command should not exit successfully
    assert result.exit_code != EXIT_SUCCESS

    # THEN the error log should indicate that the config file is missing
    assert "No config file found" in caplog.text


@pytest.mark.parametrize(
    "workflow",
    [Workflow.RAREDISEASE, Workflow.TOMTE, Workflow.NALLO],
)
def test_run_case_from_start_dry_run(
    cli_runner: CliRunner,
    workflow: Workflow,
    caplog: LogCaptureFixture,
    request: FixtureRequest,
):
    """Test dry-run for a case with existing config files."""
    caplog.set_level(logging.INFO)
    context: CGConfig = request.getfixturevalue(f"{workflow}_context")

    # GIVEN a case id
    case_id: str = request.getfixturevalue(f"{workflow}_case_id")

    # GIVEN mocked config files
    request.getfixturevalue(f"{workflow}_config")

    # WHEN invoking a command with dry-run specified
    result = cli_runner.invoke(
        workflow_cli, [workflow, "run", case_id, "--from-start", "--dry-run"], obj=context
    )

    # THEN command should execute successfully
    assert result.exit_code == EXIT_SUCCESS

    # THEN command should use tower
    assert "using Tower" in caplog.text
    assert "path/to/bin/tw launch" in caplog.text
    assert "--work-dir" in caplog.text


@pytest.mark.parametrize(
    "workflow",
    [Workflow.RAREDISEASE, Workflow.TOMTE, Workflow.NALLO],
)
def test_run_case_with_revision_dry_run(
    cli_runner: CliRunner,
    workflow: Workflow,
    caplog: LogCaptureFixture,
    request: FixtureRequest,
):
    """Test dry-run for a case with existing config files with a given revision."""
    caplog.set_level(logging.INFO)
    context: CGConfig = request.getfixturevalue(f"{workflow}_context")

    # GIVEN a case id
    case_id: str = request.getfixturevalue(f"{workflow}_case_id")

    # GIVEN a mocked config
    request.getfixturevalue(f"{workflow}_config")

    # WHEN invoking a command with dry-run and revision specified
    result = cli_runner.invoke(
        workflow_cli,
        [workflow, "run", case_id, "--dry-run", "--from-start", "--revision", "2.1.0"],
        obj=context,
    )

    # THEN command should execute successfully
    assert result.exit_code == EXIT_SUCCESS

    # THEN command should use the specified revision
    assert "--revision 2.1.0" in caplog.text


@pytest.mark.parametrize(
    "workflow",
    [Workflow.RAREDISEASE, Workflow.TOMTE, Workflow.NALLO],
)
def test_resume_case_dry_run(
    cli_runner: CliRunner,
    workflow: Workflow,
    caplog: LogCaptureFixture,
    tower_id,
    request: FixtureRequest,
):
    """Test dry-run to resume a case with existing config fjles."""
    caplog.set_level(logging.INFO)
    context: CGConfig = request.getfixturevalue(f"{workflow}_context")

    # GIVEN a case id
    case_id: str = request.getfixturevalue(f"{workflow}_case_id")

    # WHEN invoking a command with dry-run and nf-tower-id specified
    result = cli_runner.invoke(
        workflow_cli,
        [workflow, "run", case_id, "--nf-tower-id", tower_id, "--dry-run"],
        obj=context,
    )

    # THEN command should execute successfully
    assert result.exit_code == EXIT_SUCCESS

    # THEN command should use tower for relaunch
    assert "Workflow will be resumed from run" in caplog.text
    assert "tw runs relaunch" in caplog.text


@pytest.mark.parametrize(
    "workflow",
    [Workflow.RAREDISEASE, Workflow.TOMTE, Workflow.NALLO],
)
def test_resume_case_with_missing_tower_id(
    cli_runner: CliRunner,
    workflow: Workflow,
    caplog: LogCaptureFixture,
    raredisease_config,
    request: FixtureRequest,
):
    """Test resume command without providing NF-Tower ID and without existing Trailblazer config file."""
    caplog.set_level(logging.INFO)
    context: CGConfig = request.getfixturevalue(f"{workflow}_context")

    # GIVEN a case id
    case_id: str = request.getfixturevalue(f"{workflow}_case_id")

    # GIVEN a mocked config

    # WHEN invoking a command with dry-run specified
    cli_runner.invoke(workflow_cli, [workflow, "run", case_id, "--dry-run"], obj=context)

    # THEN command should raise error
    assert "Could not resume analysis: No NF-Tower ID found for case" in caplog.text
    pytest.raises(FileNotFoundError)


@pytest.mark.parametrize(
    "workflow",
    [Workflow.RAREDISEASE, Workflow.TOMTE, Workflow.NALLO],
)
def test_resume_using_nextflow_dry_run(
    cli_runner: CliRunner,
    workflow: Workflow,
    caplog: LogCaptureFixture,
    raredisease_config,
    request: FixtureRequest,
):
    """Test command with case_id and config file using nextflow."""
    caplog.set_level(logging.INFO)
    context: CGConfig = request.getfixturevalue(f"{workflow}_context")

    # GIVEN a case id
    case_id: str = request.getfixturevalue(f"{workflow}_case_id")

    # GIVEN a mocked config

    # WHEN invoking a command with dry-run specified
    result = cli_runner.invoke(
        workflow_cli, [workflow, "run", case_id, "--dry-run", "--use-nextflow"], obj=context
    )

    # THEN command should execute successfully
    assert result.exit_code == EXIT_SUCCESS

    # THEN command should use nextflow
    assert "using Nextflow" in caplog.text
    assert "path/to/bin/nextflow" in caplog.text
    assert "-work-dir" in caplog.text

    # THEN command should include resume flag
    assert "-resume" in caplog.text


@pytest.mark.parametrize(
    "run_command",
    [nallo_run, raredisease_run, rnafusion_run, taxprofiler_run],
    ids=["Nallo", "raredisease", "RNAFUSION", "Taxprofiler"],
)
def test_run_nextflow_calls_service(
    run_command: BaseCommand,
    cli_runner: CliRunner,
    cg_context: CGConfig,
    mocker: MockerFixture,
):
    # GIVEN a case id
    case_id: str = "case_id"

    # GIVEN that the dev run command is run with flags
    service_call = mocker.patch.object(AnalysisStarter, "run")
    cli_runner.invoke(run_command, [case_id, "--revision", "revision"], obj=cg_context)

    # THEN the analysis started should have been called with the flags set
<<<<<<< HEAD
    service_call.assert_called_once_with(case_id=case_id, resume=True)


@pytest.mark.parametrize(
    "run_command",
    [nallo_run, raredisease_run, rnafusion_run, taxprofiler_run],
    ids=["Nallo", "raredisease", "RNAFUSION", "Taxprofiler"],
)
def test_run_nextflow_calls_service_resume_false(
    run_command: BaseCommand,
    cli_runner: CliRunner,
    cg_context: CGConfig,
    mocker: MockerFixture,
):
    # GIVEN a case id
    case_id: str = "case_id"

    # GIVEN that the dev run command is run with flags
    service_call = mocker.patch.object(AnalysisStarter, "run")
    cli_runner.invoke(run_command, [case_id, "--resume", "false"], obj=cg_context)

    # THEN the analysis started should have been called with the flags set
    service_call.assert_called_once_with(case_id=case_id, resume=False)
=======
    service_call.assert_called_once_with(case_id=case_id, revision="revision")
>>>>>>> c8b244b9
<|MERGE_RESOLUTION|>--- conflicted
+++ resolved
@@ -296,7 +296,7 @@
     [nallo_run, raredisease_run, rnafusion_run, taxprofiler_run],
     ids=["Nallo", "raredisease", "RNAFUSION", "Taxprofiler"],
 )
-def test_run_nextflow_calls_service(
+def test_run_nextflow_calls_service_default_flag_values(
     run_command: BaseCommand,
     cli_runner: CliRunner,
     cg_context: CGConfig,
@@ -305,13 +305,12 @@
     # GIVEN a case id
     case_id: str = "case_id"
 
-    # GIVEN that the dev run command is run with flags
+    # WHEN the dev run command is run without flags
     service_call = mocker.patch.object(AnalysisStarter, "run")
-    cli_runner.invoke(run_command, [case_id, "--revision", "revision"], obj=cg_context)
-
-    # THEN the analysis started should have been called with the flags set
-<<<<<<< HEAD
-    service_call.assert_called_once_with(case_id=case_id, resume=True)
+    cli_runner.invoke(run_command, [case_id], obj=cg_context)
+
+    # THEN the analysis starter should have been called with the default flag values
+    service_call.assert_called_once_with(case_id=case_id, resume=True, revision=None)
 
 
 @pytest.mark.parametrize(
@@ -319,7 +318,7 @@
     [nallo_run, raredisease_run, rnafusion_run, taxprofiler_run],
     ids=["Nallo", "raredisease", "RNAFUSION", "Taxprofiler"],
 )
-def test_run_nextflow_calls_service_resume_false(
+def test_run_nextflow_calls_service_all_flags_set(
     run_command: BaseCommand,
     cli_runner: CliRunner,
     cg_context: CGConfig,
@@ -328,12 +327,11 @@
     # GIVEN a case id
     case_id: str = "case_id"
 
-    # GIVEN that the dev run command is run with flags
+    # WHEN the dev run command is run with all flags set
     service_call = mocker.patch.object(AnalysisStarter, "run")
-    cli_runner.invoke(run_command, [case_id, "--resume", "false"], obj=cg_context)
-
-    # THEN the analysis started should have been called with the flags set
-    service_call.assert_called_once_with(case_id=case_id, resume=False)
-=======
-    service_call.assert_called_once_with(case_id=case_id, revision="revision")
->>>>>>> c8b244b9
+    cli_runner.invoke(
+        run_command, [case_id, "--resume", "false", "--revision", "some_revision"], obj=cg_context
+    )
+
+    # THEN the analysis starter should have been called with the flags set
+    service_call.assert_called_once_with(case_id=case_id, resume=False, revision="some_revision")