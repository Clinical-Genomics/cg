"""Fixtures for cli balsamic tests"""
import json
import logging
from datetime import datetime
from pathlib import Path

import pytest

from cg.apps.gt import GenotypeAPI
from cg.apps.housekeeper.hk import HousekeeperAPI
from cg.apps.scout.scout_load_config import ScoutLoadConfig
from cg.apps.scout.scoutapi import ScoutAPI
from cg.meta.upload.scoutapi import UploadScoutAPI
<<<<<<< HEAD
from cg.meta.workflow.mip import AnalysisAPI
from cg.store import Store
from cg.store import models
from cg.meta.report.api import ReportAPI

=======
from cg.meta.workflow.mip import MipAnalysisAPI
from cg.store import Store, models
>>>>>>> 7e69a0b1
from tests.mocks.madeline import MockMadelineAPI

LOG = logging.getLogger(__name__)


@pytest.fixture(name="scout_load_config")
def fixture_scout_load_config(apps_dir) -> Path:
    """Yaml file with load information from scout"""
    return apps_dir / "scout/643594.config.yaml"


@pytest.fixture(scope="function", name="scout_hk_bundle_data")
def fixture_scout_hk_bundle_data(case_id: str, scout_load_config: Path, timestamp: datetime):
    """Get some bundle data for housekeeper"""
    tag_name = UploadScoutAPI.get_load_config_tag()

    hk_bundle_data = {
        "name": case_id,
        "created": timestamp,
        "expires": timestamp,
        "files": [{"path": str(scout_load_config), "archive": False, "tags": [tag_name]}],
    }
    return hk_bundle_data


@pytest.fixture(name="upload_genotypes_hk_bundle")
def fixture_upload_genotypes_hk_bundle(
    case_id: str, timestamp, case_qc_metrics: Path, bcf_file: Path
) -> dict:
    """ Returns a dictionary in hk format with files used in upload gt process"""
    data = {
        "name": case_id,
        "created": datetime.now(),
        "expires": datetime.now(),
        "files": [
            {"path": str(case_qc_metrics), "archive": False, "tags": ["qcmetrics"]},
            {"path": str(bcf_file), "archive": False, "tags": ["snv-gbcf"]},
        ],
    }
    return data


@pytest.fixture(name="analysis_obj")
def fixture_analysis_obj(
    analysis_store_trio: Store, case_id: str, timestamp: datetime, helpers
) -> models.Analysis:
    """Return a analysis object with a trio"""
    return analysis_store_trio.family(case_id).analyses[0]


@pytest.fixture(name="upload_genotypes_hk_api")
def fixture_upload_genotypes_hk_api(
    real_housekeeper_api: HousekeeperAPI,
    upload_genotypes_hk_bundle: dict,
    analysis_obj: models.Analysis,
    helpers,
) -> HousekeeperAPI:
    """Add and include files from upload genotypes hk bundle"""
    helpers.ensure_hk_bundle(real_housekeeper_api, upload_genotypes_hk_bundle)
    hk_version = real_housekeeper_api.last_version(analysis_obj.family.internal_id)
    real_housekeeper_api.include(hk_version)
    return real_housekeeper_api


@pytest.yield_fixture(name="upload_genotypes_context")
def fixture_upload_genotypes_context(
    upload_genotypes_hk_api: HousekeeperAPI, genotype_api: GenotypeAPI, analysis_store_trio: Store
) -> dict:
    """Create a upload genotypes context"""

    return {
        "genotype_api": genotype_api,
        "housekeeper_api": upload_genotypes_hk_api,
        "status_db": analysis_store_trio,
    }


@pytest.fixture(name="scout_load_object")
def fixture_scout_load_object(case_id: str, timestamp: datetime) -> ScoutLoadConfig:
    """Create a scout load config case object"""
    case_data = {
        "owner": "cust000",
        "family": case_id,
        "human_genome_build": "37",
        "rank_score_threshold": 5,
        "analysis_date": timestamp,
        "samples": [
            {"sample_id": "sample", "sex": "male", "phenotype": "affected", "analysis_type": "wgs"}
        ],
    }
    return ScoutLoadConfig(**case_data)


@pytest.fixture(scope="function", name="base_context")
def fixture_base_cli_context(
    analysis_store: Store, housekeeper_api, upload_scout_api, trailblazer_api
) -> dict:
    """context to use in cli"""
    return {
        "scout_api": MockScoutApi(),
        "scout_upload_api": upload_scout_api,
        "housekeeper_api": housekeeper_api,
        "trailblazer_api": trailblazer_api,
        "status_db": analysis_store,
        "mip-rd-dna": {"root": "hej"},
    }


@pytest.fixture(scope="function", name="vogue_context")
def fixture_vogue_cli_context(vogue_api) -> dict:
    """context to use in cli"""

    return {"vogue_api": vogue_api}


@pytest.fixture(scope="function", name="upload_scout_api")
def fixture_upload_scout_api(housekeeper_api):
    """Return a upload scout api"""
    api = MockScoutUploadApi()
    api.housekeeper = housekeeper_api

    return api


@pytest.fixture(scope="function", name="vogue_api")
def fixture_vogue_api():
    """Return a MockVogueApi"""

    return MockVogueApi()


class MockScoutApi(ScoutAPI):
    def __init__(self):
        """docstring for __init__"""
        pass

    def upload(self, scout_load_config: Path, threshold: int = 5, force: bool = False):
        """docstring for upload"""
        LOG.info("Case loaded successfully to Scout")


class MockReportApi(ReportAPI):
    def __init__(self):
        """docstring for __init__"""
        pass

    def create_delivery_report(self, *args, **kwargs):
        """docstring for create_delivery_report"""

        for arg in args:
            LOG.info("create_delivery_report called with positional %s", arg)

        for key, value in kwargs.items():
            LOG.info("create_delivery_report called with key %s and value %s", key, value)


class MockVogueApi:
    def __init__(self):
        """docstring for __init__"""

    def load_reagent_labels(self, days: int):
        """docstring for upload"""

    def load_samples(self, days: int):
        """docstring for upload"""

    def load_flowcells(self, days: int):
        """docstring for upload"""


class MockAnalysisApi(MipAnalysisAPI):
    def __init__(self):
        """docstring for __init__"""

    def get_latest_metadata(self, internal_id):
        """docstring for upload"""
        return {}


class MockScoutUploadApi(UploadScoutAPI):
    def __init__(self, **kwargs):
        """docstring for __init__"""
        self.mock_generate_config = True
        self.housekeeper = None
        self.madeline_api = MockMadelineAPI()
        self.analysis = MockAnalysisApi()
        self.config = {}
        self.file_exists = False
        self.lims = MockLims()

    @pytest.fixture(autouse=True)
    def _request_analysis(self, analysis_store_single_case):
        self.analysis = analysis_store_single_case

    def generate_config(self, analysis_obj, **kwargs):
        """Mock the generate config"""
        if self.mock_generate_config:
            return self.config

        return super().generate_config(analysis_obj, **kwargs)

    def save_config_file(self, scout_config, file_path):
        """docstring for save_config_file"""
        return

    def add_scout_config_to_hk(self, config_file_path: str, case_id: str, delete: bool = False):
        """docstring for add_scout_config_to_hk"""
        LOG.info("Use mock to upload file")
        if self.file_exists:
            raise FileExistsError("Scout config already exists")


class MockLims:
    """Mock lims fixture"""

    lims = None

    def __init__(self):
        self.lims = self

    @staticmethod
    def lims_samples():
        """ Return LIMS-like family samples """
        lims_family = json.load(open("tests/fixtures/report/lims_family.json"))
        return lims_family["samples"]

    def sample(self, sample_id):
        """ Returns a lims sample matching the provided sample_id """
        for sample in self.lims_samples():
            if sample["id"] == sample_id:
                return sample
        return None<|MERGE_RESOLUTION|>--- conflicted
+++ resolved
@@ -11,17 +11,10 @@
 from cg.apps.scout.scout_load_config import ScoutLoadConfig
 from cg.apps.scout.scoutapi import ScoutAPI
 from cg.meta.upload.scoutapi import UploadScoutAPI
-<<<<<<< HEAD
-from cg.meta.workflow.mip import AnalysisAPI
-from cg.store import Store
-from cg.store import models
-from cg.meta.report.api import ReportAPI
-
-=======
 from cg.meta.workflow.mip import MipAnalysisAPI
 from cg.store import Store, models
->>>>>>> 7e69a0b1
 from tests.mocks.madeline import MockMadelineAPI
+from cg.meta.report.api import ReportAPI
 
 LOG = logging.getLogger(__name__)
 
@@ -180,6 +173,7 @@
 class MockVogueApi:
     def __init__(self):
         """docstring for __init__"""
+        pass
 
     def load_reagent_labels(self, days: int):
         """docstring for upload"""
