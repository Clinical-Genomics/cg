"""Tests the cli for uploading delivery reports"""

import logging

from cg.constants import EXIT_FAIL, EXIT_SUCCESS
from cg.cli.upload.delivery_report import mip_dna
from cg.meta.report.mip_dna import MipDNAReportAPI


<<<<<<< HEAD
def test_delivery_report_to_scout_no_params(upload_context, cli_runner, caplog):
    """Tests the upload to Scout no specifying the case"""

    caplog.set_level(logging.INFO)

=======
def test_delivery_report_to_scout_no_params(upload_context, cli_runner):
    """Tests the upload to Scout without specifying the case"""

>>>>>>> 54caf2e9
    # GIVEN a MIP-DNA report api
    assert isinstance(upload_context.meta_apis.get("report_api"), MipDNAReportAPI)

    # WHEN invoking the delivery report upload without parameters
    result = cli_runner.invoke(
        mip_dna,
        ["delivery-report-to-scout"],
        obj=upload_context,
    )
<<<<<<< HEAD

    # THEN the command should fail due to a missing case ID
    assert result.exit_code == EXIT_FAIL
    assert "Provide a case, suggestions:" in caplog.text
=======

    # THEN the command should fail due to a missing case ID
    assert "There are no reports to upload to Scout" in result.output
    assert result.exit_code == EXIT_FAIL

>>>>>>> 54caf2e9

def test_delivery_report_to_scout(upload_context, cli_runner, upload_report_hk_api, case_id):
    """Tests the upload to Scout of a MIP DNA delivery report"""

<<<<<<< HEAD
def test_delivery_report_to_scout(
    upload_context, cli_runner, upload_report_hk_api, case_id, caplog
):
    """Tests the upload to Scout of a MIP DNA delivery report"""

    caplog.set_level(logging.INFO)

=======
>>>>>>> 54caf2e9
    # GIVEN a Housekeeper context with a delivery report file that is ready for upload
    upload_context.housekeeper_api_ = upload_report_hk_api

    # WHEN uploading the delivery report
    result = cli_runner.invoke(
        mip_dna,
        ["delivery-report-to-scout", case_id],
        obj=upload_context,
    )

    # THEN check that the command exits with success and that the mock file has been uploaded to Scout
<<<<<<< HEAD
    assert result.exit_code == EXIT_SUCCESS
    assert "Uploaded delivery report to Scout successfully" in caplog.text
=======
    assert (
        f"The delivery report for the {case_id} case has been successfully uploaded to Scout"
        in result.output
    )
    assert result.exit_code == EXIT_SUCCESS
>>>>>>> 54caf2e9
<|MERGE_RESOLUTION|>--- conflicted
+++ resolved
@@ -7,17 +7,9 @@
 from cg.meta.report.mip_dna import MipDNAReportAPI
 
 
-<<<<<<< HEAD
-def test_delivery_report_to_scout_no_params(upload_context, cli_runner, caplog):
-    """Tests the upload to Scout no specifying the case"""
-
-    caplog.set_level(logging.INFO)
-
-=======
 def test_delivery_report_to_scout_no_params(upload_context, cli_runner):
     """Tests the upload to Scout without specifying the case"""
 
->>>>>>> 54caf2e9
     # GIVEN a MIP-DNA report api
     assert isinstance(upload_context.meta_apis.get("report_api"), MipDNAReportAPI)
 
@@ -27,32 +19,15 @@
         ["delivery-report-to-scout"],
         obj=upload_context,
     )
-<<<<<<< HEAD
-
-    # THEN the command should fail due to a missing case ID
-    assert result.exit_code == EXIT_FAIL
-    assert "Provide a case, suggestions:" in caplog.text
-=======
 
     # THEN the command should fail due to a missing case ID
     assert "There are no reports to upload to Scout" in result.output
     assert result.exit_code == EXIT_FAIL
 
->>>>>>> 54caf2e9
 
 def test_delivery_report_to_scout(upload_context, cli_runner, upload_report_hk_api, case_id):
     """Tests the upload to Scout of a MIP DNA delivery report"""
 
-<<<<<<< HEAD
-def test_delivery_report_to_scout(
-    upload_context, cli_runner, upload_report_hk_api, case_id, caplog
-):
-    """Tests the upload to Scout of a MIP DNA delivery report"""
-
-    caplog.set_level(logging.INFO)
-
-=======
->>>>>>> 54caf2e9
     # GIVEN a Housekeeper context with a delivery report file that is ready for upload
     upload_context.housekeeper_api_ = upload_report_hk_api
 
@@ -64,13 +39,8 @@
     )
 
     # THEN check that the command exits with success and that the mock file has been uploaded to Scout
-<<<<<<< HEAD
-    assert result.exit_code == EXIT_SUCCESS
-    assert "Uploaded delivery report to Scout successfully" in caplog.text
-=======
     assert (
         f"The delivery report for the {case_id} case has been successfully uploaded to Scout"
         in result.output
     )
-    assert result.exit_code == EXIT_SUCCESS
->>>>>>> 54caf2e9
+    assert result.exit_code == EXIT_SUCCESS