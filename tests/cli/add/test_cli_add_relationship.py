--- conflicted
+++ resolved
@@ -119,11 +119,7 @@
     disk_store: Store = base_context.status_db
     sample = helpers.add_sample(disk_store)
     sample_id = sample.internal_id
-<<<<<<< HEAD
-    mother = helpers.add_sample(disk_store, sample_name="mother")
-=======
     mother = helpers.add_sample(disk_store, name="mother")
->>>>>>> 89e540d9
     mother_id = mother.internal_id
     case = helpers.add_case(disk_store)
     case_id = case.internal_id
@@ -192,11 +188,7 @@
     sample = helpers.add_sample(disk_store)
     sample_id = sample.internal_id
 
-<<<<<<< HEAD
-    father = helpers.add_sample(disk_store, sample_name="father", gender="male")
-=======
     father = helpers.add_sample(disk_store, name="father", gender="male")
->>>>>>> 89e540d9
     father_id = father.internal_id
 
     case = helpers.add_case(disk_store)
