--- conflicted
+++ resolved
@@ -4,15 +4,8 @@
 
 from click import testing
 
-<<<<<<< HEAD
+
 from cg.cli.demultiplex.finish import finish_all_cmd, finish_flow_cell
-=======
-from cg.cli.demultiplex.finish import (
-    finish_all_hiseq_x,
-    finish_all_cmd_old_flow,
-    finish_flow_cell_old_flow,
-)
->>>>>>> c2f3fdb6
 from cg.constants import EXIT_SUCCESS
 from cg.models.cg_config import CGConfig
 
@@ -31,7 +24,7 @@
 
     # WHEN starting post-processing for new demultiplexing from the CLI with dry run flag
     result: testing.Result = cli_runner.invoke(
-        finish_all_cmd_old_flow,
+        finish_all_cmd,
         ["--dry-run"],
         obj=demultiplex_context,
     )
@@ -57,7 +50,7 @@
 
     # WHEN starting post-processing for new demultiplexing from the CLI with dry run flag
     result: testing.Result = cli_runner.invoke(
-        finish_flow_cell_old_flow,
+        finish_flow_cell,
         ["--dry-run", bcl2fastq_flow_cell_id],
         obj=demultiplex_context,
     )
