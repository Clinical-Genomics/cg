--- conflicted
+++ resolved
@@ -1,21 +1,18 @@
 from pathlib import Path
 from typing import List
 
+from click import testing
+
 from cg.apps.demultiplex.demultiplex_api import DemultiplexingAPI
-<<<<<<< HEAD
-from cg.apps.lims.samplesheet import LimsFlowcellSampleBcl2Fastq, LimsFlowcellSampleDragen
-=======
 from cg.apps.demultiplex.sample_sheet.models import (
     FlowCellSampleBcl2Fastq,
     FlowCellSampleDragen,
 )
->>>>>>> caa388e6
 from cg.cli.demultiplex.sample_sheet import create_sheet
 from cg.constants.demultiplexing import BclConverter
 from cg.constants.process import EXIT_SUCCESS
 from cg.models.cg_config import CGConfig
 from cg.models.demultiplex.flow_cell import FlowCell
-from click import testing
 
 FLOW_CELL_FUNCTION_NAME: str = "cg.cli.demultiplex.sample_sheet.flow_cell_samples"
 
@@ -45,9 +42,7 @@
 
     # WHEN running the create sample sheet command
     result: testing.Result = cli_runner.invoke(
-        create_sheet,
-        [flowcell_object.full_name],
-        obj=sample_sheet_context,
+        create_sheet, [flowcell_object.full_name], obj=sample_sheet_context
     )
 
     # THEN the process exits with a non-zero exit code
@@ -80,9 +75,7 @@
 
     # WHEN creating a sample sheet
     result = cli_runner.invoke(
-        create_sheet,
-        [str(flow_cell_working_directory)],
-        obj=sample_sheet_context,
+        create_sheet, [str(flow_cell_working_directory)], obj=sample_sheet_context
     )
 
     # THEN the process finishes successfully
