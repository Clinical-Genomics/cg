from pathlib import Path
from typing import List

from click import testing

from cg.apps.demultiplex.demultiplex_api import DemultiplexingAPI
<<<<<<< HEAD
from cg.apps.lims.sample_sheet import (
    LimsFlowcellSampleBcl2Fastq,
    LimsFlowcellSampleDragen,
=======
from cg.apps.demultiplex.sample_sheet.models import (
    FlowCellSampleBcl2Fastq,
    FlowCellSampleDragen,
>>>>>>> 793f0148
)
from cg.cli.demultiplex.sample_sheet import create_sheet
from cg.constants.demultiplexing import BclConverter
from cg.constants.process import EXIT_SUCCESS
from cg.models.cg_config import CGConfig
from cg.models.demultiplex.flow_cell import FlowCell

FLOW_CELL_FUNCTION_NAME: str = "cg.cli.demultiplex.sample_sheet.flow_cell_samples"


def test_create_sample_sheet_no_run_parameters(
    cli_runner: testing.CliRunner,
    flow_cell_working_directory_no_run_parameters: Path,
    sample_sheet_context: CGConfig,
    lims_novaseq_bcl2fastq_samples: List[FlowCellSampleBcl2Fastq],
    caplog,
    mocker,
):
    # GIVEN a folder with a non-existing sample sheet
    flowcell_object: FlowCell = FlowCell(flow_cell_working_directory_no_run_parameters)
    assert flowcell_object.run_parameters_path.exists() is False

    # GIVEN flow cell samples
    mocker.patch(
        FLOW_CELL_FUNCTION_NAME,
        return_value=lims_novaseq_bcl2fastq_samples,
    )

    # GIVEN a demux API context
    demux_api: DemultiplexingAPI = sample_sheet_context.demultiplex_api
    demux_api.run_dir: Path = flow_cell_working_directory_no_run_parameters.parent
    sample_sheet_context.demultiplex_api_: DemultiplexingAPI = demux_api

    # WHEN running the create sample sheet command
    result: testing.Result = cli_runner.invoke(
        create_sheet, [flowcell_object.full_name], obj=sample_sheet_context
    )

    # THEN the process exits with a non-zero exit code
    assert result.exit_code != EXIT_SUCCESS

    # THEN the correct information is communicated
    assert "Could not find run parameters file" in caplog.text


def test_create_bcl2fastq_sample_sheet(
    cli_runner: testing.CliRunner,
    flow_cell_working_directory: Path,
    sample_sheet_context: CGConfig,
    lims_novaseq_bcl2fastq_samples: List[FlowCellSampleBcl2Fastq],
    mocker,
):
    # GIVEN a flowcell directory with some run parameters
    flowcell: FlowCell = FlowCell(flow_cell_working_directory)
    assert flowcell.run_parameters_path.exists()

    # GIVEN that there is no sample sheet present
    assert not flowcell.sample_sheet_exists()

    # GIVEN flow cell samples
    mocker.patch(
        FLOW_CELL_FUNCTION_NAME,
        return_value=lims_novaseq_bcl2fastq_samples,
    )
    # GIVEN a lims api that returns some samples

    # WHEN creating a sample sheet
    result = cli_runner.invoke(
        create_sheet, [str(flow_cell_working_directory)], obj=sample_sheet_context
    )

    # THEN the process finishes successfully
    assert result.exit_code == EXIT_SUCCESS

    # THEN the sample sheet was created
    assert flowcell.sample_sheet_exists()

    # THEN the sample sheet is on the correct format
    assert flowcell.validate_sample_sheet()


def test_create_dragen_sample_sheet(
    cli_runner: testing.CliRunner,
    flow_cell_working_directory: Path,
    sample_sheet_context: CGConfig,
    lims_novaseq_dragen_samples: List[FlowCellSampleDragen],
    mocker,
):
    # GIVEN a flowcell directory with some run parameters
    flowcell: FlowCell = FlowCell(flow_cell_working_directory, bcl_converter=BclConverter.DRAGEN)
    assert flowcell.run_parameters_path.exists()

    # GIVEN that there is no sample sheet present
    assert not flowcell.sample_sheet_exists()

    # GIVEN flow cell samples
    mocker.patch(
        FLOW_CELL_FUNCTION_NAME,
        return_value=lims_novaseq_dragen_samples,
    )
    # GIVEN a lims api that returns some samples

    # WHEN creating a sample sheet
    result = cli_runner.invoke(
        create_sheet,
        [str(flow_cell_working_directory), "-b", BclConverter.DRAGEN],
        obj=sample_sheet_context,
    )

    # THEN the process finishes successfully
    assert result.exit_code == EXIT_SUCCESS

    # THEN the sample sheet was created
    assert flowcell.sample_sheet_exists()

    # THEN the sample sheet is on the correct format
    assert flowcell.validate_sample_sheet()<|MERGE_RESOLUTION|>--- conflicted
+++ resolved
@@ -4,15 +4,9 @@
 from click import testing
 
 from cg.apps.demultiplex.demultiplex_api import DemultiplexingAPI
-<<<<<<< HEAD
-from cg.apps.lims.sample_sheet import (
-    LimsFlowcellSampleBcl2Fastq,
-    LimsFlowcellSampleDragen,
-=======
 from cg.apps.demultiplex.sample_sheet.models import (
     FlowCellSampleBcl2Fastq,
     FlowCellSampleDragen,
->>>>>>> 793f0148
 )
 from cg.cli.demultiplex.sample_sheet import create_sheet
 from cg.constants.demultiplexing import BclConverter
