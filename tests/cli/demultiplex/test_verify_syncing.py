import shutil
from pathlib import Path

from cg.cli.demultiplex.demux import (
    confirm_transfer_of_illumina_flow_cell,
    confirm_transfer_of_nanopore_flow_cell,
    create_manifest_files,
)
from cg.constants.demultiplexing import DemultiplexingDirsAndFiles
from cg.constants.nanopore_files import NanoporeDirsAndFiles
from cg.io.csv import read_csv
from cg.meta.demultiplex.utils import create_manifest_file
from cg.models.cg_config import CGConfig
from tests.meta.demultiplex.conftest import get_all_files_in_directory_tree

THREE_LEVELS_DOWN = "*/*/*"


def test_create_manifest_files_true(
    cli_runner, tmp_flow_cells_directory_ready_for_demultiplexing_bcl_convert: Path
):
    """Test that manifest files are created for flow cells where the sequencing is complete."""
    # GIVEN two flowcell directories
    first_flowcell_directory: Path = tmp_flow_cells_directory_ready_for_demultiplexing_bcl_convert
    second_flowcell_directory = Path(
        shutil.copytree(
            first_flowcell_directory,
            Path(
                tmp_flow_cells_directory_ready_for_demultiplexing_bcl_convert.parent, "flowcell_2"
            ),
        )
    )

    # WHEN creating manifest files
    cli_runner.invoke(
        cli=create_manifest_files,
        args=["--source-directory", first_flowcell_directory.parent.as_posix()],
    )

    for flow_cell in [first_flowcell_directory, second_flowcell_directory]:
        manifest_file = Path(flow_cell, DemultiplexingDirsAndFiles.CG_FILE_MANIFEST)

        # THEN the manifest file should exist
        assert manifest_file.exists()

        # THEN the manifest file should contain all files in the flowcell directory
        assert_manifest_file_contains_all_files(
            manifest_file=manifest_file, directory_of_interest=flow_cell
        )


def test_create_manifest_files_false(
    cli_runner, tmp_flow_cells_directory_ready_for_demultiplexing_bcl_convert: Path
):
    """Test that manifest files are not created for flow cells where the sequencing is not complete."""
    # GIVEN two flowcell directories with missing CopyComplete.txt
    first_flowcell_directory = tmp_flow_cells_directory_ready_for_demultiplexing_bcl_convert
    Path(first_flowcell_directory, DemultiplexingDirsAndFiles.COPY_COMPLETE).unlink()
    second_flowcell_directory = Path(
        shutil.copytree(
            first_flowcell_directory,
            Path(
                tmp_flow_cells_directory_ready_for_demultiplexing_bcl_convert.parent, "flowcell_2"
            ),
        )
    )

    # WHEN creating manifest files
    cli_runner.invoke(
        cli=create_manifest_files,
        args=["--source-directory", first_flowcell_directory.parent.as_posix()],
    )

    for flow_cell in [first_flowcell_directory, second_flowcell_directory]:
        manifest_file = Path(flow_cell, DemultiplexingDirsAndFiles.CG_FILE_MANIFEST)

        # THEN the manifest file should not exist
        assert not manifest_file.exists()


<<<<<<< HEAD
def test_confirm_transfer_of_illumina_flow_cell_all_files_present(
    cg_config_object: CGConfig,
    cli_runner,
    bcl_convert_flow_cell_dir: Path,
    novaseq_x_flow_cell_directory: Path,
    tmp_path: Path,
):
    # GIVEN source and target directories with two flow cells
    source_directory, target_directory = set_up_source_and_target_directories(
        folders_to_include=[bcl_convert_flow_cell_dir, novaseq_x_flow_cell_directory],
        temporary_path=tmp_path,
    )
    cg_config_object.flow_cells_dir = target_directory.as_posix()
    for flow_cell in [bcl_convert_flow_cell_dir, novaseq_x_flow_cell_directory]:
        # GIVEN that they all files are present except the copy complete file
        Path(target_directory, flow_cell.name, DemultiplexingDirsAndFiles.COPY_COMPLETE).unlink(
            missing_ok=True
        )
        # GIVEN that they each have manifest files
        create_manifest_file(Path(source_directory, flow_cell.name))

    # WHEN checking if all files are present
    result = cli_runner.invoke(
        cli=confirm_transfer_of_illumina_flow_cell,
        args=["--source-directory", source_directory.as_posix()],
        obj=cg_config_object,
    )

    # THEN the command should exit successfully
    assert result.exit_code == 0

    # THEN a copy complete file should be created
    assert all(
        Path(flow_cell, DemultiplexingDirsAndFiles.COPY_COMPLETE).exists()
        for flow_cell in [
            Path(target_directory, bcl_convert_flow_cell_dir.name),
            Path(target_directory, novaseq_x_flow_cell_directory.name),
        ]
    )


def test_confirm_transfer_of_illumina_flow_cell_missing_files(
    cg_config_object: CGConfig,
    cli_runner,
    bcl_convert_flow_cell_dir: Path,
    novaseq_x_flow_cell_directory: Path,
    tmp_path: Path,
):
    # GIVEN source and target directories with two flow cells
    source_directory, target_directory = set_up_source_and_target_directories(
        folders_to_include=[bcl_convert_flow_cell_dir, novaseq_x_flow_cell_directory],
        temporary_path=tmp_path,
    )
    cg_config_object.flow_cells_dir = target_directory.as_posix()
    for flow_cell in [bcl_convert_flow_cell_dir, novaseq_x_flow_cell_directory]:
        Path(target_directory, flow_cell.name, DemultiplexingDirsAndFiles.COPY_COMPLETE).unlink(
            missing_ok=True
        )
        # GIVEN that a file is missing
        Path(
            target_directory, flow_cell.name, DemultiplexingDirsAndFiles.RUN_PARAMETERS_PASCAL_CASE
        ).unlink()
        # GIVEN that they each have manifest files
        create_manifest_file(Path(source_directory, flow_cell.name))

    # WHEN checking if all files are present
    result = cli_runner.invoke(
        cli=confirm_transfer_of_illumina_flow_cell,
        args=["--source-directory", source_directory.as_posix()],
        obj=cg_config_object,
    )

    # THEN the command should exit successfully
    assert result.exit_code == 0

    # THEN a copy complete file should be created
    assert all(
        not Path(flow_cell, DemultiplexingDirsAndFiles.COPY_COMPLETE).exists()
        for flow_cell in [
            Path(target_directory, bcl_convert_flow_cell_dir.name),
            Path(target_directory, novaseq_x_flow_cell_directory.name),
        ]
    )


def test_confirm_transfer_of_nanopore_flow_cell_all_files_present(
    cg_config_object, cli_runner, nanopore_flow_cells_dir: Path, tmp_path: Path
):
    # GIVEN a Nanopore run with two samples
    flow_cell_directories: list[Path] = list(Path(nanopore_flow_cells_dir).glob(THREE_LEVELS_DOWN))
    sample_directories: list[Path] = [
        flowcell_directory.parent for flowcell_directory in flow_cell_directories
    ]
    source_directory, target_directory = set_up_source_and_target_directories(
        folders_to_include=sample_directories,
        temporary_path=tmp_path,
    )
    cg_config_object.nanopore_data_directory = target_directory.as_posix()
    Path(target_directory, NanoporeDirsAndFiles.systemd_trigger_directory).mkdir()
    for flow_cell_directory in source_directory.glob("*/*"):
        # GIVEN that no file is missing
        # GIVEN that they each have manifest files
        create_manifest_file(flow_cell_directory)

    # WHEN checking if all files are present
    result = cli_runner.invoke(
        cli=confirm_transfer_of_nanopore_flow_cell,
        args=["--source-directory", source_directory.as_posix()],
        obj=cg_config_object,
    )
    # THEN the command should exit successfully
    assert result.exit_code == 0

    # THEN a copy complete file should be created
    assert all(
        Path(
            target_directory,
            flow_cell_directory.parent.name,
            flow_cell_directory.name,
            DemultiplexingDirsAndFiles.COPY_COMPLETE,
        ).exists()
        for flow_cell_directory in flow_cell_directories
    )

    # THEN a trigger file should be created
    assert all(
        Path(
            target_directory,
            NanoporeDirsAndFiles.systemd_trigger_directory,
            flow_cell_directory.name,
        ).exists()
        for flow_cell_directory in flow_cell_directories
    )


def test_confirm_transfer_of_nanopore_flow_cell_missing_files(
    cg_config_object, cli_runner, nanopore_flow_cells_dir: Path, tmp_path: Path
):
    # GIVEN a Nanopore run with two samples
    flow_cell_directories: list[Path] = list(Path(nanopore_flow_cells_dir).glob(THREE_LEVELS_DOWN))
    source_directory, target_directory = set_up_source_and_target_directories(
        folders_to_include=[
            flowcell_directory.parent for flowcell_directory in flow_cell_directories
        ],
        temporary_path=tmp_path,
    )
    cg_config_object.nanopore_data_directory = target_directory.as_posix()
    Path(target_directory, NanoporeDirsAndFiles.systemd_trigger_directory).mkdir()
    for flow_cell_directory in source_directory.glob("*/*"):
        # GIVEN that a file is missing
        list(Path(target_directory).glob(f"*/{flow_cell_directory.name}/*txt"))[0].unlink()
        # GIVEN that they each have manifest files
        create_manifest_file(flow_cell_directory)

    # WHEN checking if all files are present
    result = cli_runner.invoke(
        cli=confirm_transfer_of_nanopore_flow_cell,
        args=["--source-directory", source_directory.as_posix()],
        obj=cg_config_object,
    )

    # THEN the command should exit successfully
    assert result.exit_code == 0

    # THEN no copy complete file should be created
    assert all(
        not Path(
            target_directory,
            flow_cell_directory.parent.name,
            flow_cell_directory.name,
            DemultiplexingDirsAndFiles.COPY_COMPLETE,
        ).exists()
        for flow_cell_directory in flow_cell_directories
    )

    # THEN no trigger file should be created
    assert all(
        not Path(
            target_directory,
            NanoporeDirsAndFiles.systemd_trigger_directory,
            flow_cell_directory.name,
        ).exists()
        for flow_cell_directory in flow_cell_directories
    )


def set_up_source_and_target_directories(
    folders_to_include: list[Path], temporary_path: Path
) -> tuple[Path, Path]:
    source_directory = Path(temporary_path, "source")
    target_directory = Path(temporary_path, "target")
    source_directory.mkdir()
    target_directory.mkdir()
    for flow_cell in folders_to_include:
        shutil.copytree(flow_cell, Path(source_directory, flow_cell.name))
        shutil.copytree(flow_cell, Path(target_directory, flow_cell.name))
    return source_directory, target_directory


def test_create_manifest_files_true_nanopore_data(cli_runner, nanopore_flow_cells_dir: Path):
    # GIVEN a Nanopore run with two samples
    sample_directories: list[Path] = list(Path(nanopore_flow_cells_dir).glob(THREE_LEVELS_DOWN))
=======
def test_create_manifest_files_true_nanopore_data(
    cli_runner, nanopore_flow_cells_dir: Path, tmp_path
):
    """Test that manifest files are created for flow cells where the sequencing is complete."""
    # GIVEN a Nanopore run with two samples
    tmp_nanopore_directory = Path(
        shutil.copytree(
            nanopore_flow_cells_dir, Path(tmp_path, nanopore_flow_cells_dir.name).as_posix()
        )
    )
    sample_directories: list[Path] = list(Path(tmp_nanopore_directory).glob("*/*/*"))
>>>>>>> a00f3d8d
    assert len(sample_directories) == 2

    # WHEN creating manifest files
    cli_runner.invoke(
        cli=create_manifest_files,
<<<<<<< HEAD
        args=["--source-directory", f"{nanopore_flow_cells_dir}/*/*"],
=======
        args=["--source-directory", f"{tmp_nanopore_directory}/*/*"],
>>>>>>> a00f3d8d
    )

    for sample_directory in sample_directories:
        manifest_file = Path(sample_directory, DemultiplexingDirsAndFiles.CG_FILE_MANIFEST)

        # THEN the manifest file should exist
        assert manifest_file.exists()

        # THEN the manifest file should contain all files in the flowcell directory
        assert_manifest_file_contains_all_files(
            manifest_file=manifest_file, directory_of_interest=sample_directory
        )


def assert_manifest_file_contains_all_files(
    manifest_file: Path, directory_of_interest: Path
) -> None:
    """Assert that the manifest file contains all files in the directory of interest."""
    all_files_in_directory: list[Path] = get_all_files_in_directory_tree(directory_of_interest)
    all_files_in_directory.remove(Path(manifest_file.name))
    files_in_manifest: list[Path] = [
        Path(file[0].strip()) for file in read_csv(delimiter="\t", file_path=manifest_file)
    ]
    assert all(file in files_in_manifest for file in all_files_in_directory)<|MERGE_RESOLUTION|>--- conflicted
+++ resolved
@@ -9,8 +9,13 @@
 from cg.constants.demultiplexing import DemultiplexingDirsAndFiles
 from cg.constants.nanopore_files import NanoporeDirsAndFiles
 from cg.io.csv import read_csv
-from cg.meta.demultiplex.utils import create_manifest_file
+from cg.meta.demultiplex.utils import (
+    create_manifest_file,
+    get_nanopore_flow_cell_directories,
+    get_nanopore_flow_cell_relative_path,
+)
 from cg.models.cg_config import CGConfig
+from cg.utils.files import get_directories_in_path
 from tests.meta.demultiplex.conftest import get_all_files_in_directory_tree
 
 THREE_LEVELS_DOWN = "*/*/*"
@@ -78,7 +83,49 @@
         assert not manifest_file.exists()
 
 
-<<<<<<< HEAD
+def test_create_manifest_files_true_nanopore_data(
+    cli_runner, nanopore_flow_cells_dir: Path, tmp_path
+):
+    """Test that manifest files are created for flow cells where the sequencing is complete."""
+    # GIVEN a Nanopore run with two samples
+    tmp_nanopore_directory = Path(
+        shutil.copytree(
+            nanopore_flow_cells_dir, Path(tmp_path, nanopore_flow_cells_dir.name).as_posix()
+        )
+    )
+    sample_directories: list[Path] = list(Path(tmp_nanopore_directory).glob("*/*/*"))
+    assert len(sample_directories) == 2
+
+    # WHEN creating manifest files
+    cli_runner.invoke(
+        cli=create_manifest_files,
+        args=["--source-directory", f"{tmp_nanopore_directory}/*/*"],
+    )
+
+    for sample_directory in sample_directories:
+        manifest_file = Path(sample_directory, DemultiplexingDirsAndFiles.CG_FILE_MANIFEST)
+
+        # THEN the manifest file should exist
+        assert manifest_file.exists()
+
+        # THEN the manifest file should contain all files in the flowcell directory
+        assert_manifest_file_contains_all_files(
+            manifest_file=manifest_file, directory_of_interest=sample_directory
+        )
+
+
+def assert_manifest_file_contains_all_files(
+    manifest_file: Path, directory_of_interest: Path
+) -> None:
+    """Assert that the manifest file contains all files in the directory of interest."""
+    all_files_in_directory: list[Path] = get_all_files_in_directory_tree(directory_of_interest)
+    all_files_in_directory.remove(Path(manifest_file.name))
+    files_in_manifest: list[Path] = [
+        Path(file[0].strip()) for file in read_csv(delimiter="\t", file_path=manifest_file)
+    ]
+    assert all(file in files_in_manifest for file in all_files_in_directory)
+
+
 def test_confirm_transfer_of_illumina_flow_cell_all_files_present(
     cg_config_object: CGConfig,
     cli_runner,
@@ -168,17 +215,16 @@
     cg_config_object, cli_runner, nanopore_flow_cells_dir: Path, tmp_path: Path
 ):
     # GIVEN a Nanopore run with two samples
-    flow_cell_directories: list[Path] = list(Path(nanopore_flow_cells_dir).glob(THREE_LEVELS_DOWN))
-    sample_directories: list[Path] = [
-        flowcell_directory.parent for flowcell_directory in flow_cell_directories
-    ]
+    experiment_directories: list[Path] = get_directories_in_path(nanopore_flow_cells_dir)
+    flow_cell_directories: list[Path] = get_nanopore_flow_cell_directories(nanopore_flow_cells_dir)
+
     source_directory, target_directory = set_up_source_and_target_directories(
-        folders_to_include=sample_directories,
+        folders_to_include=experiment_directories,
         temporary_path=tmp_path,
     )
     cg_config_object.nanopore_data_directory = target_directory.as_posix()
-    Path(target_directory, NanoporeDirsAndFiles.systemd_trigger_directory).mkdir()
-    for flow_cell_directory in source_directory.glob("*/*"):
+    Path(target_directory, NanoporeDirsAndFiles.SYSTEMD_TRIGGER_DIRECTORY).mkdir()
+    for flow_cell_directory in get_nanopore_flow_cell_directories(source_directory):
         # GIVEN that no file is missing
         # GIVEN that they each have manifest files
         create_manifest_file(flow_cell_directory)
@@ -196,8 +242,7 @@
     assert all(
         Path(
             target_directory,
-            flow_cell_directory.parent.name,
-            flow_cell_directory.name,
+            get_nanopore_flow_cell_relative_path(flow_cell_directory),
             DemultiplexingDirsAndFiles.COPY_COMPLETE,
         ).exists()
         for flow_cell_directory in flow_cell_directories
@@ -207,7 +252,7 @@
     assert all(
         Path(
             target_directory,
-            NanoporeDirsAndFiles.systemd_trigger_directory,
+            NanoporeDirsAndFiles.SYSTEMD_TRIGGER_DIRECTORY,
             flow_cell_directory.name,
         ).exists()
         for flow_cell_directory in flow_cell_directories
@@ -218,18 +263,21 @@
     cg_config_object, cli_runner, nanopore_flow_cells_dir: Path, tmp_path: Path
 ):
     # GIVEN a Nanopore run with two samples
-    flow_cell_directories: list[Path] = list(Path(nanopore_flow_cells_dir).glob(THREE_LEVELS_DOWN))
+    experiment_directories: list[Path] = get_directories_in_path(nanopore_flow_cells_dir)
+    flow_cell_directories: list[Path] = get_nanopore_flow_cell_directories(nanopore_flow_cells_dir)
     source_directory, target_directory = set_up_source_and_target_directories(
-        folders_to_include=[
-            flowcell_directory.parent for flowcell_directory in flow_cell_directories
-        ],
+        folders_to_include=experiment_directories,
         temporary_path=tmp_path,
     )
     cg_config_object.nanopore_data_directory = target_directory.as_posix()
-    Path(target_directory, NanoporeDirsAndFiles.systemd_trigger_directory).mkdir()
-    for flow_cell_directory in source_directory.glob("*/*"):
+    Path(target_directory, NanoporeDirsAndFiles.SYSTEMD_TRIGGER_DIRECTORY).mkdir()
+    for flow_cell_directory in get_nanopore_flow_cell_directories(source_directory):
         # GIVEN that a file is missing
-        list(Path(target_directory).glob(f"*/{flow_cell_directory.name}/*txt"))[0].unlink()
+        list(
+            Path(target_directory, get_nanopore_flow_cell_relative_path(flow_cell_directory)).glob(
+                "*txt"
+            )
+        )[0].unlink()
         # GIVEN that they each have manifest files
         create_manifest_file(flow_cell_directory)
 
@@ -258,8 +306,8 @@
     assert all(
         not Path(
             target_directory,
-            NanoporeDirsAndFiles.systemd_trigger_directory,
-            flow_cell_directory.name,
+            get_nanopore_flow_cell_relative_path(flow_cell_directory),
+            DemultiplexingDirsAndFiles.COPY_COMPLETE,
         ).exists()
         for flow_cell_directory in flow_cell_directories
     )
@@ -275,56 +323,4 @@
     for flow_cell in folders_to_include:
         shutil.copytree(flow_cell, Path(source_directory, flow_cell.name))
         shutil.copytree(flow_cell, Path(target_directory, flow_cell.name))
-    return source_directory, target_directory
-
-
-def test_create_manifest_files_true_nanopore_data(cli_runner, nanopore_flow_cells_dir: Path):
-    # GIVEN a Nanopore run with two samples
-    sample_directories: list[Path] = list(Path(nanopore_flow_cells_dir).glob(THREE_LEVELS_DOWN))
-=======
-def test_create_manifest_files_true_nanopore_data(
-    cli_runner, nanopore_flow_cells_dir: Path, tmp_path
-):
-    """Test that manifest files are created for flow cells where the sequencing is complete."""
-    # GIVEN a Nanopore run with two samples
-    tmp_nanopore_directory = Path(
-        shutil.copytree(
-            nanopore_flow_cells_dir, Path(tmp_path, nanopore_flow_cells_dir.name).as_posix()
-        )
-    )
-    sample_directories: list[Path] = list(Path(tmp_nanopore_directory).glob("*/*/*"))
->>>>>>> a00f3d8d
-    assert len(sample_directories) == 2
-
-    # WHEN creating manifest files
-    cli_runner.invoke(
-        cli=create_manifest_files,
-<<<<<<< HEAD
-        args=["--source-directory", f"{nanopore_flow_cells_dir}/*/*"],
-=======
-        args=["--source-directory", f"{tmp_nanopore_directory}/*/*"],
->>>>>>> a00f3d8d
-    )
-
-    for sample_directory in sample_directories:
-        manifest_file = Path(sample_directory, DemultiplexingDirsAndFiles.CG_FILE_MANIFEST)
-
-        # THEN the manifest file should exist
-        assert manifest_file.exists()
-
-        # THEN the manifest file should contain all files in the flowcell directory
-        assert_manifest_file_contains_all_files(
-            manifest_file=manifest_file, directory_of_interest=sample_directory
-        )
-
-
-def assert_manifest_file_contains_all_files(
-    manifest_file: Path, directory_of_interest: Path
-) -> None:
-    """Assert that the manifest file contains all files in the directory of interest."""
-    all_files_in_directory: list[Path] = get_all_files_in_directory_tree(directory_of_interest)
-    all_files_in_directory.remove(Path(manifest_file.name))
-    files_in_manifest: list[Path] = [
-        Path(file[0].strip()) for file in read_csv(delimiter="\t", file_path=manifest_file)
-    ]
-    assert all(file in files_in_manifest for file in all_files_in_directory)+    return source_directory, target_directory