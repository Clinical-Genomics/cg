from pathlib import Path

from click.testing import CliRunner, Result

from cg.apps.demultiplex.sample_sheet.validate import get_sample_sheet_from_file
from cg.cli.demultiplex.sample_sheet import validate_sample_sheet

from cg.constants import EXIT_SUCCESS, FileExtensions
from cg.constants.demultiplexing import BclConverter, SampleSheetType


def test_validate_non_existing_sample_sheet(cli_runner: CliRunner, sample_sheet_context: dict):
    """Test validate sample sheet when sample sheet does not exist."""

    # GIVEN a cli runner
    # GIVEN a sample sheet file that does not exist
    sample_sheet: Path = Path("a_sample_sheet_that_does_not_exist.csv")
    assert sample_sheet.exists() is False

    # WHEN validating the sample sheet
    result = cli_runner.invoke(validate_sample_sheet, [str(sample_sheet)], obj=sample_sheet_context)

    # THEN assert that it exits with a non-zero exit code
<<<<<<< HEAD
    assert result.exit_code != EXIT_SUCCESS

=======
    assert result.exit_code != 0
>>>>>>> 2653bfc9
    # THEN assert the correct information was communicated
    assert f'Path "{sample_sheet.name}" does not exist' in result.output


def test_validate_sample_sheet_wrong_file_type(
    cli_runner: CliRunner, sample_sheet_context: dict, novaseq_run_parameters: Path, caplog
):
    """Test validate sample sheet when sample sheet is in wrong format."""
    # GIVEN a existing file in the wrong file format
    sample_sheet: Path = novaseq_run_parameters
    assert sample_sheet.exists()
    assert sample_sheet.suffix != FileExtensions.CSV

    # WHEN validating the sample sheet
    result: Result = cli_runner.invoke(
        validate_sample_sheet, [str(sample_sheet)], obj=sample_sheet_context
    )

    # THEN assert it exits with a non-zero exit code
    assert result.exit_code != EXIT_SUCCESS

    # THEN assert the correct information was communicated
    assert "seems to be in wrong format" in caplog.text


def test_validate_correct_bcl2fastq_sample_sheet(
    cli_runner: CliRunner, sample_sheet_context: dict, novaseq_bcl2fastq_sample_sheet_path: Path
):
    """Test validate sample sheet when using a bcl2fastq sample sheet."""

    # GIVEN the path to a bcl2fastq sample sheet that exists
    sample_sheet: Path = novaseq_bcl2fastq_sample_sheet_path
    assert sample_sheet.exists()

    # GIVEN that the sample sheet is correct
    get_sample_sheet_from_file(
        infile=sample_sheet, sheet_type=SampleSheetType.S2, bcl_converter=BclConverter.BCL2FASTQ
    )

    # WHEN validating the sample sheet
    result: Result = cli_runner.invoke(
        validate_sample_sheet, [str(sample_sheet)], obj=sample_sheet_context
    )

    # THEN assert that it exits successfully
    assert result.exit_code == EXIT_SUCCESS


def test_validate_correct_dragen_sample_sheet(
    cli_runner: CliRunner, sample_sheet_context: dict, novaseq_dragen_sample_sheet_path: Path
):
    """Test validate sample sheet when using a Dragen sample sheet."""

    # GIVEN the path to a bcl2fastq sample sheet that exists
    sample_sheet: Path = novaseq_dragen_sample_sheet_path
    assert sample_sheet.exists()

    # GIVEN that the sample sheet is correct
    get_sample_sheet_from_file(
        infile=sample_sheet, sheet_type=SampleSheetType.S2, bcl_converter=BclConverter.DRAGEN
    )

    # WHEN validating the sample sheet
    result: Result = cli_runner.invoke(
        validate_sample_sheet,
        [str(sample_sheet), "-b", BclConverter.DRAGEN.value],
        obj=sample_sheet_context,
    )

    # THEN assert that it exits successfully
    assert result.exit_code == EXIT_SUCCESS<|MERGE_RESOLUTION|>--- conflicted
+++ resolved
@@ -21,12 +21,7 @@
     result = cli_runner.invoke(validate_sample_sheet, [str(sample_sheet)], obj=sample_sheet_context)
 
     # THEN assert that it exits with a non-zero exit code
-<<<<<<< HEAD
     assert result.exit_code != EXIT_SUCCESS
-
-=======
-    assert result.exit_code != 0
->>>>>>> 2653bfc9
     # THEN assert the correct information was communicated
     assert f'Path "{sample_sheet.name}" does not exist' in result.output
 
