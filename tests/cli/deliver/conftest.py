--- conflicted
+++ resolved
@@ -14,11 +14,7 @@
 
 @pytest.fixture(name="delivery_inbox")
 def fixture_delivery_inbox(project_dir: Path, customer_id: Path, ticket: str) -> Path:
-<<<<<<< HEAD
-    return project_dir / customer_id / "inbox" / ticket
-=======
     return Path(project_dir, customer_id, "inbox", ticket)
->>>>>>> 14940795
 
 
 @pytest.fixture(name="deliver_vcf_path")
