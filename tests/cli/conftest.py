--- conflicted
+++ resolved
@@ -1,9 +1,6 @@
 """Fixtures for CLI tests."""
-<<<<<<< HEAD
-=======
 
 from pathlib import Path
->>>>>>> 95e42cc4
 from typing import Any
 
 import pytest
