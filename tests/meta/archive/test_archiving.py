from datetime import datetime, timedelta
from pathlib import Path
from unittest import mock
from urllib.parse import urljoin

import pytest
from requests import Response

from cg.constants.constants import FileFormat, APIMethods
from cg.exc import DdnDataflowAuthenticationError
from cg.io.controller import WriteStream, APIRequest
from cg.meta.archive.ddn_dataflow import (
    DESTINATION_ATTRIBUTE,
    OSTYPE,
    ROOT_TO_TRIM,
    SOURCE_ATTRIBUTE,
    DataflowEndpoints,
    DDNDataFlowClient,
    MiriaFile,
    TransferPayload,
)
from cg.models.cg_config import DDNDataFlowConfig

FUNCTION_TO_MOCK = "cg.meta.archive.ddn_dataflow.APIRequest.api_request_from_content"


def test_correct_source_root(
<<<<<<< HEAD
    local_directory: Path,
    transfer_data_archive: TransferData,
    trimmed_local_directory: Path,
=======
    local_directory: Path, miria_file: MiriaFile, trimmed_local_directory: Path
>>>>>>> 34a21bcb
):
    """Tests the method for trimming the source directory."""

    # GIVEN a TransferData object with a source path and a destination path

<<<<<<< HEAD
    # WHEN trimming the path of the source attribute
    transfer_data_archive.trim_path(attribute_to_trim=SOURCE_ATTRIBUTE)

    # THEN the source path should be the local directory minus the /home part
    assert transfer_data_archive.source == trimmed_local_directory.as_posix()


def test_correct_destination_root(
    local_directory: Path,
    transfer_data_retrieve: TransferData,
    trimmed_local_directory: Path,
):
    """Tests the method for trimming the destination directory."""

    # GIVEN a TransferData object with a source path and a destination path

    # WHEN trimming the path of the destination attribute
    transfer_data_retrieve.trim_path(attribute_to_trim=DESTINATION_ATTRIBUTE)

    # THEN the destination path should be the local directory minus the /home part
    assert transfer_data_retrieve.destination == trimmed_local_directory.as_posix()


def test_add_repositories(
    ddn_dataflow_config,
    local_directory,
    remote_path,
    transfer_data_archive: TransferData,
):
=======
    # WHEN creating the correctly formatted dictionary
    miria_file.trim_path(attribute_to_trim=SOURCE_ATTRIBUTE)

    # THEN the destination path should be the local directory minus the /home part
    assert miria_file.source == trimmed_local_directory.as_posix()


def test_correct_destination_root(
    local_directory: Path, miria_file: MiriaFile, trimmed_local_directory: Path
):
    """Tests the method for trimming the destination directory."""

    # GIVEN a source path and a destination path
    miria_file.destination = local_directory

    # WHEN creating the correctly formatted dictionary
    miria_file.trim_path(attribute_to_trim=DESTINATION_ATTRIBUTE)

    # THEN the destination path should be the local directory minus the /home part
    assert miria_file.destination == trimmed_local_directory.as_posix()


def test_add_repositories(ddn_dataflow_config, local_directory, remote_path, miria_file: MiriaFile):
>>>>>>> 34a21bcb
    """Tests the method for adding the repositories to the source and destination paths."""

    # GIVEN a MiriaFile object

    # WHEN adding the repositories
<<<<<<< HEAD
    transfer_data_archive.add_repositories(
=======
    miria_file.add_repositories(
>>>>>>> 34a21bcb
        source_prefix=ddn_dataflow_config.local_storage,
        destination_prefix=ddn_dataflow_config.archive_repository,
    )

    # THEN the repositories should be prepended to the paths
<<<<<<< HEAD
    assert transfer_data_archive.source == ddn_dataflow_config.local_storage + str(local_directory)
    assert transfer_data_archive.destination == ddn_dataflow_config.archive_repository + str(
        remote_path
    )
=======
    assert miria_file.source == ddn_dataflow_config.local_storage + str(local_directory)
    assert miria_file.destination == ddn_dataflow_config.archive_repository + str(remote_path)
>>>>>>> 34a21bcb


def test_transfer_payload_dict(transfer_payload: TransferPayload):
    """Tests that the dict structure returned by TransferPayload.dict() is compatible with the
    Dataflow API."""

    # GIVEN a TransferPayload object with two MiriaFile objects

    # WHEN obtaining the dict representation
    dict_representation: dict = transfer_payload.dict()

    # THEN the following fields should exist
    assert dict_representation.get("pathInfo", None)
    assert dict_representation.get("osType", None)
    assert isinstance(dict_representation.get("metadataList", None), list)

    # THEN the pathInfo fields should contain source and destination fields
    assert dict_representation.get("pathInfo")[0].get("source", None)
    assert dict_representation.get("pathInfo")[0].get("destination", None)


def test_ddn_dataflow_client_initialization(
    future_date: datetime,
    local_storage_repository: str,
    remote_storage_repository: str,
    ok_response: Response,
):
    """Tests the initialization of the DDNDataFlowClient object with given an ok-response."""

    # GIVEN a valid DDNConfig object
    valid_config = DDNDataFlowConfig(
        database_name="test_database",
        user="test_user",
        password="test_password",
        url="https://test-url.com",
        archive_repository=remote_storage_repository,
        local_storage=local_storage_repository,
    )

    # GIVEN a mock response with a 200 OK status code and valid JSON content
    ok_response._content = WriteStream.write_stream_from_content(
        content={
            "refresh": "test_refresh_token",
            "access": "test_access_token",
            "expire": future_date.timestamp(),
        },
        file_format=FileFormat.JSON,
    ).encode()

    # WHEN initializing the DDNDataFlowClient class with the valid DDNConfig object
    with mock.patch(
        FUNCTION_TO_MOCK,
        return_value=ok_response,
    ):
        ddn_dataflow_client = DDNDataFlowClient(config=valid_config)

    # THEN the DDNDataFlowClient object should be created successfully
    assert isinstance(ddn_dataflow_client, DDNDataFlowClient)


def test_set_auth_tokens(ddn_dataflow_config: DDNDataFlowConfig, ok_response: Response):
    """Tests the functions setting the auth- and refresh token as well as the expiration date."""

    # GIVEN a valid DDNConfig object
    # GIVEN a mock response with the auth and refresh tokens
    ok_response._content = (
        b'{"access": "test_auth_token", "refresh": "test_refresh_token", "expire": 1677649423}'
    )

    # WHEN initializing the DDNDataFlowClient class with the valid DDNConfig object
    with mock.patch(
        FUNCTION_TO_MOCK,
        return_value=ok_response,
    ):
        ddn_dataflow_client = DDNDataFlowClient(config=ddn_dataflow_config)

    # THEN the auth and refresh tokens should be set correctly
    assert ddn_dataflow_client.auth_token == "test_auth_token"
    assert ddn_dataflow_client.refresh_token == "test_refresh_token"


def test_ddn_dataflow_client_initialization_invalid_credentials(
    ddn_dataflow_config: DDNDataFlowConfig, unauthorized_response: Response
):
    """Tests initialization of a DDNDataFlowClient when an error is returned."""

    # GIVEN a valid DDNConfig object with invalid credentials
    ddn_dataflow_config.password = "Wrong_password"

    # GIVEN a mock response with a 401 Unauthorized status code
    unauthorized_response._content = b'{"detail": "Invalid credentials"}'

    # WHEN initializing the DDNDataFlowClient class with the invalid credentials
    with mock.patch(
        "cg.meta.archive.ddn_dataflow.APIRequest.api_request_from_content",
        return_value=unauthorized_response,
    ):
        # THEN an exception should be raised
        with pytest.raises(DdnDataflowAuthenticationError):
            DDNDataFlowClient(config=ddn_dataflow_config)


def test_transfer_payload_correct_source_root(transfer_payload: TransferPayload):
    """Tests trimming all source paths in the TransferPayload object."""

<<<<<<< HEAD
    # GIVEN a TransferPayload object with two TransferData objects with untrimmed source paths
    for transfer_data_archive in transfer_payload.files_to_transfer:
        assert transfer_data_archive.source.startswith(ROOT_TO_TRIM)
=======
    # GIVEN a TransferPayload object with two MiriaFile objects with untrimmed source paths
    for miria_file in transfer_payload.files_to_transfer:
        assert miria_file.source.startswith(ROOT_TO_TRIM)
>>>>>>> 34a21bcb

    # WHEN trimming the source directory
    transfer_payload.trim_paths(attribute_to_trim=SOURCE_ATTRIBUTE)

    # THEN the source directories should no longer contain /home
<<<<<<< HEAD
    for transfer_data_archive in transfer_payload.files_to_transfer:
        assert not transfer_data_archive.source.startswith(ROOT_TO_TRIM)
=======
    for miria_file in transfer_payload.files_to_transfer:
        assert not miria_file.source.startswith(ROOT_TO_TRIM)
>>>>>>> 34a21bcb


def test_transfer_payload_correct_destination_root(transfer_payload: TransferPayload):
    """Tests trimming all destination paths in the TransferPayload object."""

    # GIVEN a TransferPayload object with two MiriaFile objects with untrimmed destination paths
    for miria_file in transfer_payload.files_to_transfer:
        miria_file.destination = ROOT_TO_TRIM + miria_file.destination
        assert miria_file.destination.startswith(ROOT_TO_TRIM)

    # WHEN trimming the destination directories
    transfer_payload.trim_paths(attribute_to_trim=DESTINATION_ATTRIBUTE)

    # THEN the destination directories should no longer contain /home
<<<<<<< HEAD
    for transfer_data_retrieve in transfer_payload.files_to_transfer:
        assert not transfer_data_retrieve.destination.startswith(ROOT_TO_TRIM)
=======
    for miria_file in transfer_payload.files_to_transfer:
        assert not miria_file.destination.startswith(ROOT_TO_TRIM)
>>>>>>> 34a21bcb


def test_auth_header_old_token(ddn_dataflow_client: DDNDataFlowClient, old_timestamp: datetime):
    """Tests that the refresh method is called if the auth token is too old."""

    # GIVEN a DDNDataFlowClient with an old auth token
    ddn_dataflow_client.token_expiration = old_timestamp

    # WHEN asking for the auth header
    with mock.patch.object(ddn_dataflow_client, "_refresh_auth_token") as mock_refresh_method:
        auth_header: dict = ddn_dataflow_client.auth_header

    # THEN the refresh method should have been called
    mock_refresh_method.assert_called()

    # THEN the returned dict should have the correct format and contain the current auth token
    assert auth_header.get("Authorization") == f"Bearer {ddn_dataflow_client.auth_token}"


def test_auth_header_new_token(ddn_dataflow_client: DDNDataFlowClient):
    """Tests that the refresh method is not called if the auth token is new."""

    # GIVEN a DDNDataFlowClient with a new auth token
    ddn_dataflow_client.token_expiration = datetime.now() + timedelta(minutes=20)

    # WHEN asking for the auth header
    with mock.patch.object(ddn_dataflow_client, "_refresh_auth_token") as mock_refresh_method:
        auth_header: dict = ddn_dataflow_client.auth_header

    # THEN the refresh method should not have been called
    mock_refresh_method.assert_not_called()

    # THEN the returned dict should have the correct format and contain the current auth token
    assert auth_header.get("Authorization") == f"Bearer {ddn_dataflow_client.auth_token}"


def test__refresh_auth_token(ddn_dataflow_client: DDNDataFlowClient, ok_response: Response):
    """Tests if the refresh token is correctly updated when used."""

    # GIVEN a DDNDataFlowClient with new token
    new_token: str = "new_token"
    new_expiration: datetime = datetime.now() + timedelta(minutes=30)
    ok_response._content = WriteStream.write_stream_from_content(
        content={
            "access": new_token,
            "expire": int(new_expiration.timestamp()),
        },
        file_format=FileFormat.JSON,
    ).encode()

    # WHEN refreshing the auth token
    with mock.patch(
        FUNCTION_TO_MOCK,
        return_value=ok_response,
    ):
        ddn_dataflow_client._refresh_auth_token()

    # THEN the api token and the expiration time should be updated
    assert ddn_dataflow_client.auth_token == new_token
    assert ddn_dataflow_client.token_expiration.second == new_expiration.second


def test_archive_folders(
<<<<<<< HEAD
    ddn_dataflow_api: DDNDataFlowApi,
=======
    ddn_dataflow_client: DDNDataFlowClient,
    local_directory: Path,
    remote_path: Path,
>>>>>>> 34a21bcb
    full_remote_path: str,
    full_local_path: str,
    ok_ddn_response: Response,
    transfer_data_archive: TransferData,
):
    """Tests that the archiving function correctly formats the input and sends API request."""

    # GIVEN two paths that should be archived

    # WHEN running the archive method and providing two paths
    with mock.patch.object(
        APIRequest,
        "api_request_from_content",
        return_value=ok_ddn_response,
    ) as mock_request_submitter:
<<<<<<< HEAD
        job_id: int = ddn_dataflow_api.archive_folders([transfer_data_archive])
=======
        response: bool = ddn_dataflow_client.archive_folders(
            {Path(local_directory): Path(remote_path)}
        )
>>>>>>> 34a21bcb

    # THEN an integer should be returned
    assert isinstance(job_id, int)

    # THEN the mocked submit function should have been called exactly once with correct arguments
    mock_request_submitter.assert_called_once_with(
        api_method=APIMethods.POST,
        url=urljoin(base=ddn_dataflow_client.url, url=DataflowEndpoints.ARCHIVE_FILES),
        headers=dict(ddn_dataflow_client.headers, **ddn_dataflow_client.auth_header),
        json={
            "pathInfo": [{"source": full_local_path, "destination": full_remote_path}],
            "osType": OSTYPE,
            "createFolder": False,
            "metadataList": [],
        },
    )


def test_retrieve_folders(
<<<<<<< HEAD
    ddn_dataflow_api: DDNDataFlowApi,
=======
    ddn_dataflow_client: DDNDataFlowClient,
    local_directory: Path,
    remote_path: Path,
>>>>>>> 34a21bcb
    full_remote_path: str,
    full_local_path: str,
    ok_ddn_response: Response,
    transfer_data_retrieve: TransferData,
):
    """Tests that the retrieve function correctly formats the input and sends API request."""

    # GIVEN two paths that should be retrieved

    # WHEN running the retrieve method and providing two paths
    with mock.patch.object(
        APIRequest, "api_request_from_content", return_value=ok_ddn_response
    ) as mock_request_submitter:
<<<<<<< HEAD
        job_id: int = ddn_dataflow_api.retrieve_folders([transfer_data_retrieve])
=======
        response: bool = ddn_dataflow_client.retrieve_folders(
            {Path(remote_path): Path(local_directory)}
        )
>>>>>>> 34a21bcb

        # THEN an integer should be returned
    assert isinstance(job_id, int)

    # THEN the mocked submit function should have been called exactly once with correct arguments
    mock_request_submitter.assert_called_once_with(
        api_method=APIMethods.POST,
        url=urljoin(base=ddn_dataflow_client.url, url=DataflowEndpoints.RETRIEVE_FILES),
        headers=dict(ddn_dataflow_client.headers, **ddn_dataflow_client.auth_header),
        json={
            "pathInfo": [{"source": full_remote_path, "destination": full_local_path}],
            "osType": OSTYPE,
            "createFolder": False,
            "metadataList": [],
        },
    )


def test_create_transfer_request_archiving(ddn_dataflow_api: DDNDataFlowApi, transfer_data_archive):
    """Tests creating a archiving request."""
    # GIVEN a TransferData object with an untrimmed source path, and without the source and
    # destination repositories pre-pended
    assert transfer_data_archive.source.startswith(ROOT_TO_TRIM)

    # WHEN creating the archiving request
    transfer_request: TransferPayload = ddn_dataflow_api.create_transfer_request(
        [transfer_data_archive], is_archiving_request=True
    )

    # THEN the source directories should no longer contain /home
    # THEN the source path should start with the local_storage prefix
    # THEN the destination path should start with the archive prefix
    assert transfer_request.files_to_transfer
    for transfer_data_archive in transfer_request.files_to_transfer:
        assert ROOT_TO_TRIM not in transfer_data_archive.source
        assert transfer_data_archive.source.startswith(ddn_dataflow_api.local_storage)
        assert transfer_data_archive.destination.startswith(ddn_dataflow_api.archive_repository)


def test_create_transfer_request_retrieve(ddn_dataflow_api: DDNDataFlowApi, transfer_data_retrieve):
    """Tests creating a retrieve request."""
    # GIVEN a TransferData object with an untrimmed destination path, and without the source and
    # destination repositories pre-pended
    assert transfer_data_retrieve.destination.startswith(ROOT_TO_TRIM)

    # WHEN creating the retrieve request
    transfer_request: TransferPayload = ddn_dataflow_api.create_transfer_request(
        [transfer_data_retrieve], is_archiving_request=False
    )

    # THEN the destination directories should no longer contain /home
    # THEN the source path should start with the archive prefix
    # THEN the destination path should start with the local_storage prefix
    assert transfer_request.files_to_transfer
    for transfer_data_archive in transfer_request.files_to_transfer:
        assert ROOT_TO_TRIM not in transfer_data_archive.destination
        assert transfer_data_archive.source.startswith(ddn_dataflow_api.archive_repository)
        assert transfer_data_archive.destination.startswith(ddn_dataflow_api.local_storage)<|MERGE_RESOLUTION|>--- conflicted
+++ resolved
@@ -25,53 +25,16 @@
 
 
 def test_correct_source_root(
-<<<<<<< HEAD
-    local_directory: Path,
-    transfer_data_archive: TransferData,
-    trimmed_local_directory: Path,
-=======
     local_directory: Path, miria_file: MiriaFile, trimmed_local_directory: Path
->>>>>>> 34a21bcb
 ):
     """Tests the method for trimming the source directory."""
 
-    # GIVEN a TransferData object with a source path and a destination path
-
-<<<<<<< HEAD
+    # GIVEN a MiriaFile with a source path and a destination path
+
     # WHEN trimming the path of the source attribute
-    transfer_data_archive.trim_path(attribute_to_trim=SOURCE_ATTRIBUTE)
+    miria_file.trim_path(attribute_to_trim=SOURCE_ATTRIBUTE)
 
     # THEN the source path should be the local directory minus the /home part
-    assert transfer_data_archive.source == trimmed_local_directory.as_posix()
-
-
-def test_correct_destination_root(
-    local_directory: Path,
-    transfer_data_retrieve: TransferData,
-    trimmed_local_directory: Path,
-):
-    """Tests the method for trimming the destination directory."""
-
-    # GIVEN a TransferData object with a source path and a destination path
-
-    # WHEN trimming the path of the destination attribute
-    transfer_data_retrieve.trim_path(attribute_to_trim=DESTINATION_ATTRIBUTE)
-
-    # THEN the destination path should be the local directory minus the /home part
-    assert transfer_data_retrieve.destination == trimmed_local_directory.as_posix()
-
-
-def test_add_repositories(
-    ddn_dataflow_config,
-    local_directory,
-    remote_path,
-    transfer_data_archive: TransferData,
-):
-=======
-    # WHEN creating the correctly formatted dictionary
-    miria_file.trim_path(attribute_to_trim=SOURCE_ATTRIBUTE)
-
-    # THEN the destination path should be the local directory minus the /home part
     assert miria_file.source == trimmed_local_directory.as_posix()
 
 
@@ -80,42 +43,34 @@
 ):
     """Tests the method for trimming the destination directory."""
 
-    # GIVEN a source path and a destination path
+    # GIVEN a MiriaFile with a source path and a destination path
     miria_file.destination = local_directory
 
-    # WHEN creating the correctly formatted dictionary
+    # WHEN trimming the path of the destination attribute
     miria_file.trim_path(attribute_to_trim=DESTINATION_ATTRIBUTE)
 
     # THEN the destination path should be the local directory minus the /home part
     assert miria_file.destination == trimmed_local_directory.as_posix()
 
 
-def test_add_repositories(ddn_dataflow_config, local_directory, remote_path, miria_file: MiriaFile):
->>>>>>> 34a21bcb
+def test_add_repositories(
+    ddn_dataflow_config, local_directory, remote_path, miria_file_archive: MiriaFile
+):
     """Tests the method for adding the repositories to the source and destination paths."""
 
     # GIVEN a MiriaFile object
 
     # WHEN adding the repositories
-<<<<<<< HEAD
-    transfer_data_archive.add_repositories(
-=======
-    miria_file.add_repositories(
->>>>>>> 34a21bcb
+    miria_file_archive.add_repositories(
         source_prefix=ddn_dataflow_config.local_storage,
         destination_prefix=ddn_dataflow_config.archive_repository,
     )
 
     # THEN the repositories should be prepended to the paths
-<<<<<<< HEAD
-    assert transfer_data_archive.source == ddn_dataflow_config.local_storage + str(local_directory)
-    assert transfer_data_archive.destination == ddn_dataflow_config.archive_repository + str(
+    assert miria_file_archive.source == ddn_dataflow_config.local_storage + str(local_directory)
+    assert miria_file_archive.destination == ddn_dataflow_config.archive_repository + str(
         remote_path
     )
-=======
-    assert miria_file.source == ddn_dataflow_config.local_storage + str(local_directory)
-    assert miria_file.destination == ddn_dataflow_config.archive_repository + str(remote_path)
->>>>>>> 34a21bcb
 
 
 def test_transfer_payload_dict(transfer_payload: TransferPayload):
@@ -220,28 +175,16 @@
 
 def test_transfer_payload_correct_source_root(transfer_payload: TransferPayload):
     """Tests trimming all source paths in the TransferPayload object."""
-
-<<<<<<< HEAD
-    # GIVEN a TransferPayload object with two TransferData objects with untrimmed source paths
-    for transfer_data_archive in transfer_payload.files_to_transfer:
-        assert transfer_data_archive.source.startswith(ROOT_TO_TRIM)
-=======
     # GIVEN a TransferPayload object with two MiriaFile objects with untrimmed source paths
     for miria_file in transfer_payload.files_to_transfer:
         assert miria_file.source.startswith(ROOT_TO_TRIM)
->>>>>>> 34a21bcb
 
     # WHEN trimming the source directory
     transfer_payload.trim_paths(attribute_to_trim=SOURCE_ATTRIBUTE)
 
     # THEN the source directories should no longer contain /home
-<<<<<<< HEAD
-    for transfer_data_archive in transfer_payload.files_to_transfer:
-        assert not transfer_data_archive.source.startswith(ROOT_TO_TRIM)
-=======
     for miria_file in transfer_payload.files_to_transfer:
         assert not miria_file.source.startswith(ROOT_TO_TRIM)
->>>>>>> 34a21bcb
 
 
 def test_transfer_payload_correct_destination_root(transfer_payload: TransferPayload):
@@ -256,13 +199,8 @@
     transfer_payload.trim_paths(attribute_to_trim=DESTINATION_ATTRIBUTE)
 
     # THEN the destination directories should no longer contain /home
-<<<<<<< HEAD
-    for transfer_data_retrieve in transfer_payload.files_to_transfer:
-        assert not transfer_data_retrieve.destination.startswith(ROOT_TO_TRIM)
-=======
     for miria_file in transfer_payload.files_to_transfer:
         assert not miria_file.destination.startswith(ROOT_TO_TRIM)
->>>>>>> 34a21bcb
 
 
 def test_auth_header_old_token(ddn_dataflow_client: DDNDataFlowClient, old_timestamp: datetime):
@@ -326,17 +264,13 @@
 
 
 def test_archive_folders(
-<<<<<<< HEAD
-    ddn_dataflow_api: DDNDataFlowApi,
-=======
     ddn_dataflow_client: DDNDataFlowClient,
     local_directory: Path,
     remote_path: Path,
->>>>>>> 34a21bcb
     full_remote_path: str,
     full_local_path: str,
     ok_ddn_response: Response,
-    transfer_data_archive: TransferData,
+    transfer_data_archive: MiriaFile,
 ):
     """Tests that the archiving function correctly formats the input and sends API request."""
 
@@ -348,13 +282,7 @@
         "api_request_from_content",
         return_value=ok_ddn_response,
     ) as mock_request_submitter:
-<<<<<<< HEAD
-        job_id: int = ddn_dataflow_api.archive_folders([transfer_data_archive])
-=======
-        response: bool = ddn_dataflow_client.archive_folders(
-            {Path(local_directory): Path(remote_path)}
-        )
->>>>>>> 34a21bcb
+        job_id: int = ddn_dataflow_client.archive_folders([transfer_data_archive])
 
     # THEN an integer should be returned
     assert isinstance(job_id, int)
@@ -374,17 +302,13 @@
 
 
 def test_retrieve_folders(
-<<<<<<< HEAD
-    ddn_dataflow_api: DDNDataFlowApi,
-=======
     ddn_dataflow_client: DDNDataFlowClient,
     local_directory: Path,
     remote_path: Path,
->>>>>>> 34a21bcb
     full_remote_path: str,
     full_local_path: str,
     ok_ddn_response: Response,
-    transfer_data_retrieve: TransferData,
+    transfer_data_retrieve: MiriaFile,
 ):
     """Tests that the retrieve function correctly formats the input and sends API request."""
 
@@ -394,13 +318,7 @@
     with mock.patch.object(
         APIRequest, "api_request_from_content", return_value=ok_ddn_response
     ) as mock_request_submitter:
-<<<<<<< HEAD
-        job_id: int = ddn_dataflow_api.retrieve_folders([transfer_data_retrieve])
-=======
-        response: bool = ddn_dataflow_client.retrieve_folders(
-            {Path(remote_path): Path(local_directory)}
-        )
->>>>>>> 34a21bcb
+        job_id: int = ddn_dataflow_client.retrieve_folders([transfer_data_retrieve])
 
         # THEN an integer should be returned
     assert isinstance(job_id, int)
@@ -419,7 +337,9 @@
     )
 
 
-def test_create_transfer_request_archiving(ddn_dataflow_api: DDNDataFlowApi, transfer_data_archive):
+def test_create_transfer_request_archiving(
+    ddn_dataflow_api: DDNDataFlowClient, transfer_data_archive
+):
     """Tests creating a archiving request."""
     # GIVEN a TransferData object with an untrimmed source path, and without the source and
     # destination repositories pre-pended
@@ -440,7 +360,9 @@
         assert transfer_data_archive.destination.startswith(ddn_dataflow_api.archive_repository)
 
 
-def test_create_transfer_request_retrieve(ddn_dataflow_api: DDNDataFlowApi, transfer_data_retrieve):
+def test_create_transfer_request_retrieve(
+    ddn_dataflow_api: DDNDataFlowClient, transfer_data_retrieve
+):
     """Tests creating a retrieve request."""
     # GIVEN a TransferData object with an untrimmed destination path, and without the source and
     # destination repositories pre-pended
