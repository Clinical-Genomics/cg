from datetime import datetime, timedelta
from pathlib import Path
from typing import List
from unittest import mock

import pytest
<<<<<<< HEAD
from housekeeper.store.models import File

from cg.apps.housekeeper.hk import HousekeeperAPI
from cg.constants import SequencingFileTag
from cg.constants.constants import FileFormat
from cg.constants.subject import Gender
from cg.io.controller import WriteStream
from cg.meta.archive.archive import ArchiveAPI, DDN
=======

from cg.apps.housekeeper.hk import HousekeeperAPI
from cg.constants import SequencingFileTag
from cg.constants.archiving import ArchiveLocationsInUse
from cg.constants.constants import FileFormat
from cg.constants.subject import Gender
from cg.io.controller import WriteStream
from cg.meta.archive.archive import SpringArchiveAPI
>>>>>>> 27875bf1
from cg.meta.archive.ddn_dataflow import ROOT_TO_TRIM, DDNDataFlowApi, TransferData, TransferPayload
from cg.models.cg_config import DDNDataFlowConfig
from cg.store import Store
from cg.store.models import Customer, Sample
from requests import Response
from tests.store_helpers import StoreHelpers


@pytest.fixture(name="ddn_dataflow_config")
def fixture_ddn_dataflow_config(
    local_storage_repository: str, remote_storage_repository: str
) -> DDNDataFlowConfig:
    """Returns a mock DDN Dataflow config."""
    return DDNDataFlowConfig(
        database_name="test_db",
        user="test_user",
        password="DummyPassword",
        url=Path("some", "api", "url.com").as_posix(),
        local_storage=local_storage_repository,
        archive_repository=remote_storage_repository,
    )


@pytest.fixture(name="ok_ddn_response")
def fixture_ok_ddn_response(ok_response: Response):
    ok_response._content = b'{"job_id": "123"}'
    return ok_response


@pytest.fixture(name="ddn_dataflow_api")
def fixture_ddn_dataflow_api(ddn_dataflow_config: DDNDataFlowConfig) -> DDNDataFlowApi:
    """Returns a DDNApi without tokens being set."""
    mock_ddn_auth_success_response = Response()
    mock_ddn_auth_success_response.status_code = 200
    mock_ddn_auth_success_response._content = WriteStream.write_stream_from_content(
        file_format=FileFormat.JSON,
        content={
            "access": "test_auth_token",
            "refresh": "test_refresh_token",
            "expire": (datetime.now() + timedelta(minutes=20)).timestamp(),
        },
    ).encode()
    with mock.patch(
        "cg.meta.archive.ddn_dataflow.APIRequest.api_request_from_content",
        return_value=mock_ddn_auth_success_response,
    ):
        return DDNDataFlowApi(ddn_dataflow_config)


@pytest.fixture(name="transfer_data_archive")
def fixture_transfer_data_archive(local_directory: Path, remote_path: Path) -> TransferData:
    """Return a TransferData object for archiving."""
    return TransferData(source=local_directory.as_posix(), destination=remote_path.as_posix())


@pytest.fixture(name="transfer_data_retrieve")
def fixture_transfer_data_retrieve(local_directory: Path, remote_path: Path) -> TransferData:
    """Return a TransferData object for retrieval."""
    return TransferData(source=remote_path.as_posix(), destination=local_directory.as_posix())


@pytest.fixture(name="transfer_payload")
def fixture_transfer_payload(transfer_data_archive: TransferData) -> TransferPayload:
    """Return a TransferPayload object containing two identical TransferData object.."""
    return TransferPayload(
        files_to_transfer=[transfer_data_archive, transfer_data_archive.copy(deep=True)]
    )


@pytest.fixture(name="remote_path")
def fixture_remote_path() -> Path:
    """Returns a mock path."""
    return Path("/some", "place")


@pytest.fixture(name="local_directory")
def fixture_local_directory() -> Path:
    """Returns a mock path with /home as its root."""
    return Path(ROOT_TO_TRIM, "other", "place")


@pytest.fixture(name="trimmed_local_directory")
def fixture_trimmed_local_directory(local_directory: Path) -> Path:
    """Returns the trimmed local directory."""
    return Path(f"/{local_directory.relative_to(ROOT_TO_TRIM)}")


@pytest.fixture(name="local_storage_repository")
def fixture_local_storage_repository() -> str:
    """Returns a local storage repository."""
    return "local@storage:"


@pytest.fixture(name="remote_storage_repository")
def fixture_remote_storage_repository() -> str:
    """Returns a remote storage repository."""
    return "archive@repisitory:"


@pytest.fixture(name="full_remote_path")
def fixture_full_remote_path(remote_storage_repository: str, remote_path: Path) -> str:
    """Returns the merged remote repository and path."""
    return remote_storage_repository + remote_path.as_posix()


@pytest.fixture(name="full_local_path")
def fixture_full_local_path(local_storage_repository: str, trimmed_local_directory: Path) -> str:
    """Returns the merged local repository and trimmed path."""
    return local_storage_repository + trimmed_local_directory.as_posix()


@pytest.fixture(name="archive_store")
def fixture_archive_store(
<<<<<<< HEAD
    base_store: Store, helpers: StoreHelpers, sample_id, father_sample_id, mother_sample_id
=======
    base_store: Store,
    helpers: StoreHelpers,
    sample_id,
    father_sample_id,
    mother_sample_id,
    sample_name,
>>>>>>> 27875bf1
) -> Store:
    """Returns a store with samples for both a DDN customer as well as a non-DDN customer."""
    customer_ddn: Customer = base_store.add_customer(
        internal_id="CustWithDDN",
        invoice_address="Baker Street 221B",
        invoice_reference="Sherlock Holmes",
        name="Sherlock Holmes",
        is_clinical=True,
<<<<<<< HEAD
        data_archive_location="DDN",
=======
        data_archive_location=ArchiveLocationsInUse.KAROLINSKA_BUCKET,
>>>>>>> 27875bf1
    )
    customer_without_ddn: Customer = base_store.add_customer(
        internal_id="CustWithoutDDN",
        invoice_address="Wallaby Way 42",
        invoice_reference="P Sherman",
        name="P Sherman",
        is_clinical=False,
        data_archive_location="PDC",
    )
<<<<<<< HEAD
    # internal_id for sample 1 matches the bundle in the populated Housekeeper store.
    new_samples: List[Sample] = [
        base_store.add_sample(
            name="sample_1_with_ddn_customer",
=======

    new_samples: List[Sample] = [
        base_store.add_sample(
            name=sample_name,
>>>>>>> 27875bf1
            sex=Gender.MALE,
            internal_id=sample_id,
        ),
        base_store.add_sample(
            name="sample_2_with_ddn_customer",
            sex=Gender.MALE,
            internal_id=mother_sample_id,
        ),
        base_store.add_sample(
            name="sample_without_ddn_customer",
            sex=Gender.MALE,
            internal_id=father_sample_id,
        ),
    ]
    new_samples[0].customer = customer_ddn
    new_samples[1].customer = customer_ddn
    new_samples[2].customer = customer_without_ddn
    external_app = base_store.get_application_by_tag("WGXCUSC000").versions[0]
    wgs_app = base_store.get_application_by_tag("WGSPCFC030").versions[0]
    for sample in new_samples:
        sample.application_version = external_app if "external" in sample.name else wgs_app
    base_store.session.add(customer_ddn)
    base_store.session.add(customer_without_ddn)
    base_store.session.add_all(new_samples)
    base_store.session.commit()
    return base_store


<<<<<<< HEAD
@pytest.fixture(name="archive_api")
def fixture_archive_api(
    populated_housekeeper_api: HousekeeperAPI,
    ddn_dataflow_api: DDNDataFlowApi,
    archive_store: Store,
    spring_file: Path,
    father_sample_id: str,
    helpers,
) -> ArchiveAPI:
    """Returns an ArchiveAPI with a populated housekeeper store and a DDNDataFlowApi"""
    for spring_file in populated_housekeeper_api.files(tags=[SequencingFileTag.SPRING]):
        spring_file.path = f"/home/{spring_file.path}"
    populated_housekeeper_api.commit()
    return ArchiveAPI(
        ddn_dataflow_api=ddn_dataflow_api,
=======
@pytest.fixture(name="spring_archive_api")
def fixture_spring_archive_api(
    populated_housekeeper_api: HousekeeperAPI,
    archive_store: Store,
    father_sample_id: str,
    helpers,
) -> SpringArchiveAPI:
    """Returns an ArchiveAPI with a populated housekeeper store and a DDNDataFlowApi.
    Also adds /home/ as a prefix for each SPRING file for the DDNDataFlowApi to accept them."""
    for spring_file in populated_housekeeper_api.files(tags=[SequencingFileTag.SPRING]):
        spring_file.path = f"/home/{spring_file.path}"
    populated_housekeeper_api.commit()
    return SpringArchiveAPI(
>>>>>>> 27875bf1
        housekeeper_api=populated_housekeeper_api,
        status_db=archive_store,
    )<|MERGE_RESOLUTION|>--- conflicted
+++ resolved
@@ -4,25 +4,14 @@
 from unittest import mock
 
 import pytest
-<<<<<<< HEAD
-from housekeeper.store.models import File
 
+from cg.constants.archiving import ArchiveLocationsInUse
 from cg.apps.housekeeper.hk import HousekeeperAPI
 from cg.constants import SequencingFileTag
 from cg.constants.constants import FileFormat
 from cg.constants.subject import Gender
 from cg.io.controller import WriteStream
-from cg.meta.archive.archive import ArchiveAPI, DDN
-=======
-
-from cg.apps.housekeeper.hk import HousekeeperAPI
-from cg.constants import SequencingFileTag
-from cg.constants.archiving import ArchiveLocationsInUse
-from cg.constants.constants import FileFormat
-from cg.constants.subject import Gender
-from cg.io.controller import WriteStream
 from cg.meta.archive.archive import SpringArchiveAPI
->>>>>>> 27875bf1
 from cg.meta.archive.ddn_dataflow import ROOT_TO_TRIM, DDNDataFlowApi, TransferData, TransferPayload
 from cg.models.cg_config import DDNDataFlowConfig
 from cg.store import Store
@@ -136,16 +125,12 @@
 
 @pytest.fixture(name="archive_store")
 def fixture_archive_store(
-<<<<<<< HEAD
-    base_store: Store, helpers: StoreHelpers, sample_id, father_sample_id, mother_sample_id
-=======
     base_store: Store,
     helpers: StoreHelpers,
     sample_id,
     father_sample_id,
     mother_sample_id,
     sample_name,
->>>>>>> 27875bf1
 ) -> Store:
     """Returns a store with samples for both a DDN customer as well as a non-DDN customer."""
     customer_ddn: Customer = base_store.add_customer(
@@ -154,11 +139,7 @@
         invoice_reference="Sherlock Holmes",
         name="Sherlock Holmes",
         is_clinical=True,
-<<<<<<< HEAD
-        data_archive_location="DDN",
-=======
         data_archive_location=ArchiveLocationsInUse.KAROLINSKA_BUCKET,
->>>>>>> 27875bf1
     )
     customer_without_ddn: Customer = base_store.add_customer(
         internal_id="CustWithoutDDN",
@@ -168,17 +149,10 @@
         is_clinical=False,
         data_archive_location="PDC",
     )
-<<<<<<< HEAD
-    # internal_id for sample 1 matches the bundle in the populated Housekeeper store.
-    new_samples: List[Sample] = [
-        base_store.add_sample(
-            name="sample_1_with_ddn_customer",
-=======
 
     new_samples: List[Sample] = [
         base_store.add_sample(
             name=sample_name,
->>>>>>> 27875bf1
             sex=Gender.MALE,
             internal_id=sample_id,
         ),
@@ -207,23 +181,6 @@
     return base_store
 
 
-<<<<<<< HEAD
-@pytest.fixture(name="archive_api")
-def fixture_archive_api(
-    populated_housekeeper_api: HousekeeperAPI,
-    ddn_dataflow_api: DDNDataFlowApi,
-    archive_store: Store,
-    spring_file: Path,
-    father_sample_id: str,
-    helpers,
-) -> ArchiveAPI:
-    """Returns an ArchiveAPI with a populated housekeeper store and a DDNDataFlowApi"""
-    for spring_file in populated_housekeeper_api.files(tags=[SequencingFileTag.SPRING]):
-        spring_file.path = f"/home/{spring_file.path}"
-    populated_housekeeper_api.commit()
-    return ArchiveAPI(
-        ddn_dataflow_api=ddn_dataflow_api,
-=======
 @pytest.fixture(name="spring_archive_api")
 def fixture_spring_archive_api(
     populated_housekeeper_api: HousekeeperAPI,
@@ -237,7 +194,6 @@
         spring_file.path = f"/home/{spring_file.path}"
     populated_housekeeper_api.commit()
     return SpringArchiveAPI(
->>>>>>> 27875bf1
         housekeeper_api=populated_housekeeper_api,
         status_db=archive_store,
     )