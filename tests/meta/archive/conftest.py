--- conflicted
+++ resolved
@@ -71,14 +71,13 @@
     }
 
 
-<<<<<<< HEAD
 @pytest.fixture(name="get_job_status_request_json")
 def fixture_get_job_status_request_json(
     remote_storage_repository: str, local_storage_repository: str, trimmed_local_path: str
 ) -> Dict:
     return {
         "job_id": 123,
-=======
+
 @pytest.fixture(name="retrieve_request_json")
 def retrieve_request_json(
     remote_storage_repository: str, local_storage_repository: str, trimmed_local_path: str
@@ -95,7 +94,7 @@
             }
         ],
         "metadataList": [],
->>>>>>> 8420e763
+
     }
 
 
