--- conflicted
+++ resolved
@@ -4,27 +4,19 @@
 
 import pytest
 from cgmodels.cg.constants import Pipeline
-
-<<<<<<< HEAD
 from cg.meta.report.balsamic import BalsamicReportAPI
-=======
->>>>>>> 594db33f
 from cg.meta.report.mip_dna import MipDNAReportAPI
 from cg.models.cg_config import CGConfig
 from cg.store import models
 from tests.apps.scout.conftest import MockScoutApi
-<<<<<<< HEAD
 from tests.mocks.balsamic_analysis_mock import MockBalsamicAnalysis
-=======
->>>>>>> 594db33f
 from tests.mocks.limsmock import MockLimsAPI
 from tests.mocks.mip_analysis_mock import MockMipAnalysis
 from tests.mocks.report import MockChanjo, MockDB
 
 
 @pytest.fixture(scope="function", name="report_api_mip_dna")
-<<<<<<< HEAD
-def report_api_mip_dna(cg_context: CGConfig) -> MipDNAReportAPI:
+def report_api_mip_dna(cg_context: CGConfig, lims_samples) -> MipDNAReportAPI:
     """MIP DNA ReportAPI fixture"""
 
     cg_context.meta_apis["analysis_api"] = MockMipAnalysis()
@@ -49,28 +41,9 @@
 @pytest.fixture(scope="function", name="case_mip_dna")
 def case_mip_dna(case_id, report_api_mip_dna) -> models.Family:
     """MIP DNA case instance"""
-=======
-def report_api_mip_dna(cg_context: CGConfig, lims_samples) -> MipDNAReportAPI:
-    """MIP DNA ReportAPI fixture"""
-
-    cg_context.meta_apis["analysis_api"] = MockMipAnalysis()
-    cg_context.status_db_ = MockDB(report_store)
-    cg_context.lims_api_ = MockLimsAPI(cg_context, lims_samples)
-    cg_context.chanjo_api_ = MockChanjo()
-    cg_context.scout_api_ = MockScoutApi(cg_context)
-    return MipDNAReportAPI(cg_context, cg_context.meta_apis["analysis_api"])
-
-
-@pytest.fixture(scope="function", name="case_mip_dna")
-def case_mip_dna(case_id, report_api_mip_dna) -> models.Family:
-    """MIP DNA case instance"""
-
-    return report_api_mip_dna.status_db.family(case_id)
->>>>>>> 594db33f
 
     return report_api_mip_dna.status_db.family(case_id)
 
-<<<<<<< HEAD
 
 @pytest.fixture(scope="function", name="case_balsamic")
 def case_balsamic(case_id, report_api_balsamic) -> models.Family:
@@ -93,22 +66,6 @@
     return MockMipAnalysis()
 
 
-=======
-@pytest.fixture(scope="function", name="case_samples_data")
-def case_samples_data(case_id, report_api_mip_dna):
-    """MIP DNA family sample object"""
-
-    return report_api_mip_dna.status_db.family_samples(case_id)
-
-
-@pytest.fixture(name="mip_analysis_api")
-def mip_analysis_api() -> MockMipAnalysis:
-    """MIP analysis mock data"""
-
-    return MockMipAnalysis()
-
-
->>>>>>> 594db33f
 @pytest.fixture(name="lims_family")
 def lims_family() -> dict:
     """Returns a lims-like case of samples"""
