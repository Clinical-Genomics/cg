import json
from datetime import datetime, timedelta
from typing import List

import pytest

from cg.meta.report.api import ReportAPI
from cg.store import Store
from tests.mocks.limsmock import MockLimsAPI


@pytest.fixture
def lims_family() -> dict:
    return json.load(open("tests/fixtures/report/lims_family.json"))


@pytest.fixture
def lims_samples(lims_family: dict) -> List[dict]:
    return lims_family["samples"]


@pytest.fixture
def report_samples(lims_family: List[dict]):
    for sample in lims_family["samples"]:
        sample["internal_id"] = sample["id"]

    return lims_family["samples"]


class MockFile:
    def __init__(self, path):
        self.path = path


class MockChanjo:
    _sample_coverage_returns_none = False

    def sample_coverage(self, sample_id: str, panel_genes: list) -> dict:
        """Calculate coverage for OMIM panel."""

        if self._sample_coverage_returns_none:
            return None

        if sample_id == "ADM1":
            data = {"mean_coverage": 38.342, "mean_completeness": 99.1}
        elif sample_id == "ADM2":
            data = {"mean_coverage": 37.342, "mean_completeness": 97.1}
        else:
            data = {"mean_coverage": 39.342, "mean_completeness": 98.1}

        return data

    def sample(self, sample_id: str) -> dict:
        """Fetch sample from the database."""
        return {"id": sample_id}


class MockPath:
    _path = None

    def __call__(self, path):
        self._path = path
        return self

    def joinpath(self, another_path):
        return self(self._path + another_path)

    def open(self):
        pass


class MockAnalysis:
    def panel(self, case_obj) -> [str]:
        """Create the aggregated panel file."""
        return [""]

    def get_latest_metadata(self, family_id):
        # Returns: dict: parsed data
        # Define output dict
        out_data = {
            "analysis_sex": {"ADM1": "female", "ADM2": "female", "ADM3": "female"},
            "case": "yellowhog",
            "duplicates": {"ADM1": 13.525, "ADM2": 12.525, "ADM3": 14.525},
            "genome_build": "hg19",
            "mapped_reads": {"ADM1": 98.8, "ADM2": 99.8, "ADM3": 97.8},
            "mip_version": "v4.0.20",
            "sample_ids": ["2018-20203", "2018-20204"],
        }

        return out_data


class MockLogger:
    last_warning = None
    warnings = []

    def warning(self, text, *interpolations):

        self.warnings.append(text % interpolations)
        self.last_warning = text % interpolations

    def get_last_warning(self) -> str:
        return self.last_warning

    def get_warnings(self) -> list:
        return self.warnings


class MockYamlLoader:
    def __init__(self):
        self.open_file = None

    def safe_load(self, open_file: str):
        self.open_file = open_file
        return "safely_loaded_file"

    def get_open_file(self):
        return self.open_file


class MockDB(Store):
    family_samples_returns_no_reads = False
    samples_returns_no_capture_kit = False
    _application_accreditation = None

    def __init__(self, store):
        self.store = store

    def family_samples(self, family_id: str):

        family_samples = self.store.family_samples(family_id)

        if self.family_samples_returns_no_reads:
            for family_sample in family_samples:
                family_sample.sample.reads = None

        if self.samples_returns_no_capture_kit:
            for family_sample in family_samples:
                family_sample.sample.capture_kit = None

        # add some date to calculate processing time on
        yesterday = datetime.now() - timedelta(days=1)
        for family_sample in family_samples:
            family_sample.sample.received_at = yesterday
            family_sample.sample.prepared_at = yesterday
            family_sample.sample.sequenced_at = yesterday
            family_sample.sample.delivered_at = datetime.now()

        return family_samples

    def application(self, tag: str):
        """Fetch an application from the store."""
        application = self.store.application(tag=tag)

        if self._application_accreditation is not None:
            application.is_accredited = self._application_accreditation

        return application


class MockScout:
    def get_genes(self, panel_id: str, version: str = None) -> list:
        return []


@pytest.fixture(scope="function")
<<<<<<< HEAD
=======
def report_store(analysis_store, helpers):
    case = analysis_store.families()[0]
    helpers.add_analysis(analysis_store, case)
    helpers.add_analysis(analysis_store, case)
    return analysis_store


@pytest.fixture(scope="function")
>>>>>>> 3b10dbe4
def report_api(report_store, lims_samples):
    db = MockDB(report_store)
    lims = MockLimsAPI(samples=lims_samples)
    chanjo = MockChanjo()
    analysis = MockAnalysis()
    scout = MockScout()
    logger = MockLogger()
    yaml_loader = MockYamlLoader()
    path_tool = MockPath()
    _report_api = ReportAPI(
        lims_api=lims,
        store=db,
        chanjo_api=chanjo,
        analysis_api=analysis,
        scout_api=scout,
        logger=logger,
        yaml_loader=yaml_loader,
        path_tool=path_tool,
    )
    return _report_api


@pytest.fixture(scope="function")
def report_store(analysis_store, helpers):
    family = analysis_store.families()[0]
    yesterday = datetime.now() - timedelta(days=1)
    helpers.add_analysis(analysis_store, family, started_at=yesterday)
    helpers.add_analysis(analysis_store, family, started_at=datetime.now())
    return analysis_store<|MERGE_RESOLUTION|>--- conflicted
+++ resolved
@@ -79,7 +79,7 @@
         # Define output dict
         out_data = {
             "analysis_sex": {"ADM1": "female", "ADM2": "female", "ADM3": "female"},
-            "case": "yellowhog",
+            "family": "yellowhog",
             "duplicates": {"ADM1": 13.525, "ADM2": 12.525, "ADM3": 14.525},
             "genome_build": "hg19",
             "mapped_reads": {"ADM1": 98.8, "ADM2": 99.8, "ADM3": 97.8},
@@ -164,17 +164,6 @@
 
 
 @pytest.fixture(scope="function")
-<<<<<<< HEAD
-=======
-def report_store(analysis_store, helpers):
-    case = analysis_store.families()[0]
-    helpers.add_analysis(analysis_store, case)
-    helpers.add_analysis(analysis_store, case)
-    return analysis_store
-
-
-@pytest.fixture(scope="function")
->>>>>>> 3b10dbe4
 def report_api(report_store, lims_samples):
     db = MockDB(report_store)
     lims = MockLimsAPI(samples=lims_samples)
