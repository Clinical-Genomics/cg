--- conflicted
+++ resolved
@@ -32,39 +32,4 @@
     )
 
     # THEN the sample metadata should be correctly retrieved and match the expected validated metrics
-<<<<<<< HEAD
-    assert sample_metadata.model_dump() == rnafusion_validated_metrics
-
-
-def test_get_down_sample_metadata(
-    report_api_rnafusion: RnafusionReportAPI,
-    sample_id: str,
-    rnafusion_case_id: str,
-    rnafusion_validated_metrics: dict[str, str],
-    rnafusion_mock_analysis_finish,
-):
-    """Test Rnafusion sample metadata extraction."""
-
-    # GIVEN a Rnafusion case and associated sample that has been down sampled
-    case: Case = report_api_rnafusion.status_db.get_case_by_internal_id(
-        internal_id=rnafusion_case_id
-    )
-    sample: Sample = report_api_rnafusion.status_db.get_sample_by_internal_id(internal_id=sample_id)
-    sample.downsampled_to = 10000
-
-    # GIVEN an analysis metadata object
-    latest_metadata: NextflowAnalysis = report_api_rnafusion.analysis_api.get_latest_metadata(
-        case_id=rnafusion_case_id
-    )
-
-    # WHEN getting the sample metadata
-    sample_metadata: RnafusionSampleMetadataModel = report_api_rnafusion.get_sample_metadata(
-        case=case, sample=sample, analysis_metadata=latest_metadata
-    )
-
-    # THEN the rin and input_amount should be N/A
-    assert sample_metadata.rin == NA_FIELD
-    assert sample_metadata.input_amount == NA_FIELD
-=======
-    assert sample_metadata.model_dump() == rnafusion_validated_metrics
->>>>>>> 7db7b909
+    assert sample_metadata.model_dump() == rnafusion_validated_metrics