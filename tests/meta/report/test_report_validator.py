"""Tests the Validator class"""
import pytest
from cg.constants import Pipeline
from cg.meta.report.report_validator import ReportValidator

NON_REQUIRED_FIELDS_ON_ALL_SAMPLES = ["source", "data_analysis"]

NON_REQUIRED_FIELDS_ON_EXTERNAL_SAMPLES = [
    "million_read_pairs",
    "prepared_at",
    "prep_method",
    "sequencing_method",
    "sequenced_at",
]

REQUIRED_SEQUENCED_SAMPLE_FIELDS = [
    "received_at",
    "prep_method",
    "prepared_at",
    "sequencing_method",
    "sequenced_at",
    "million_read_pairs",
    "mapped_reads",
    "target_coverage",
    "target_completeness",
    "duplicates",
]

REQUIRED_ANALYSIS_SAMPLE_FIELDS = [
    "mapped_reads",
    "duplicates",
    "analysis_sex",
    "target_coverage",
    "target_completeness",
]

REQUIRED_REPORT_FIELDS = [
    "report_version",
    "case",
    "customer_name",
    "today",
    "panels",
    "customer_invoice_address",
    "scout_access",
    "accredited",
    "pipeline",
    "pipeline_version",
    "genome_build",
]

REQUIRED_GENERIC_SAMPLE_FIELDS = [
    "name",
    "internal_id",
    "sex",
    "status",
    "ticket",
    "application",
    "ordered_at",
    "received_at",
    "delivered_at",
    "processing_time",
    "analysis_sex",
]


@pytest.mark.parametrize("required_report_value_key", REQUIRED_REPORT_FIELDS)
def test_has_required_data_w_report_fields(report_api, required_report_value_key, report_store):
<<<<<<< HEAD
    # GIVEN complete delivery data missing only the data we check for value
    case_id = "yellowhog"
    anlysis_started_at = report_store.family(case_id).analyses[0].started_at
    delivery_data = report_api._get_delivery_data(case_id=case_id, analysis_date=anlysis_started_at)
=======
    # GIVEN complete delivery data missing only the data we check for valu
    case_id = "yellowhog"
    delivery_data = report_api._get_delivery_data(case_id=case_id)
>>>>>>> 7e69a0b1
    validator = ReportValidator(report_store)
    validator.has_required_data(delivery_data, case_id)
    assert not validator.get_missing_attributes()

    delivery_data[required_report_value_key] = None

    # WHEN checking that the data set has the required value
    has_required_data = validator.has_required_data(delivery_data, case_id)

    # THEN the indication on completeness should be false
    assert not has_required_data


@pytest.mark.parametrize("required_report_value_key", REQUIRED_REPORT_FIELDS)
def test_get_missing_data_w_report_fields(report_api, required_report_value_key, report_store):
    # GIVEN complete delivery data missing only the data we check for value
    case_id = "yellowhog"
<<<<<<< HEAD
    anlysis_started_at = report_store.family(case_id).analyses[0].started_at
    delivery_data = report_api._get_delivery_data(case_id=case_id, analysis_date=anlysis_started_at)
=======
    delivery_data = report_api._get_delivery_data(case_id=case_id)
>>>>>>> 7e69a0b1
    validator = ReportValidator(report_store)
    assert validator.has_required_data(delivery_data, case_id)
    assert required_report_value_key not in validator.get_missing_attributes()

    delivery_data[required_report_value_key] = None
    validator.has_required_data(delivery_data, case_id)

    # WHEN getting missing attributes
    missing_attributes = validator.get_missing_attributes()

    # THEN the tested attribute should be one of the missing ones
    assert required_report_value_key in missing_attributes


@pytest.mark.parametrize("required_sample_value_key", REQUIRED_GENERIC_SAMPLE_FIELDS)
def test_has_required_data_w_normal_sample_fields(
    report_api, report_store, required_sample_value_key
):
    # GIVEN complete delivery data missing only the data we check for value on each sample
    case_id = "yellowhog"
<<<<<<< HEAD
    anlysis_started_at = report_store.family(case_id).analyses[0].started_at
    delivery_data = report_api._get_delivery_data(case_id=case_id, analysis_date=anlysis_started_at)
=======
    delivery_data = report_api._get_delivery_data(case_id=case_id)
>>>>>>> 7e69a0b1
    validator = ReportValidator(report_store)
    assert validator.has_required_data(delivery_data, case_id)
    assert required_sample_value_key not in validator.get_missing_attributes()

    for sample in delivery_data["samples"]:
        sample[required_sample_value_key] = None

    # WHEN checking that the data set has the required value
    has_required_data = validator.has_required_data(delivery_data, case_id)

    # THEN the indication on completeness should be false
    assert not has_required_data


@pytest.mark.parametrize("required_sample_value_key", REQUIRED_SEQUENCED_SAMPLE_FIELDS)
def test_has_required_data_w_sequence_sample_fields(
    report_api, report_store, required_sample_value_key
):
    # GIVEN complete delivery data missing only the data we check for value on each non external
    # sample
    case_id = "yellowhog"
<<<<<<< HEAD
    anlysis_started_at = report_store.family(case_id).analyses[0].started_at
    delivery_data = report_api._get_delivery_data(case_id=case_id, analysis_date=anlysis_started_at)
=======
    delivery_data = report_api._get_delivery_data(case_id=case_id)
>>>>>>> 7e69a0b1

    for sample in delivery_data["samples"]:
        assert not report_store.sample(
            sample["internal_id"]
        ).application_version.application.is_external

    validator = ReportValidator(report_store)
    assert validator.has_required_data(delivery_data, case_id)
    assert required_sample_value_key not in validator.get_missing_attributes()

    for sample in delivery_data["samples"]:
        sample[required_sample_value_key] = None

    # WHEN checking that the data set has the required value
    has_required_data = validator.has_required_data(delivery_data, case_id)

    # THEN the indication on completeness should be false
    assert not has_required_data


@pytest.mark.parametrize("required_sample_value_key", REQUIRED_ANALYSIS_SAMPLE_FIELDS)
def test_has_required_data_w_analysis_sample_fields(
    report_api, report_store, required_sample_value_key
):
    # GIVEN complete delivery data missing only the data we check for value on each non external
    # sample
    case_id = "yellowhog"
    anlysis_started_at = report_store.family(case_id).analyses[0].started_at
    delivery_data = report_api._get_delivery_data(case_id=case_id, analysis_date=anlysis_started_at)
    for sample in delivery_data["samples"]:
        report_store.sample(sample["internal_id"]).data_analysis = str(Pipeline.MIP_DNA)
    report_store.commit()

    validator = ReportValidator(report_store)
    assert validator.has_required_data(delivery_data, case_id)
    assert required_sample_value_key not in validator.get_missing_attributes()

    for sample in delivery_data["samples"]:
        sample[required_sample_value_key] = None

    # WHEN checking that the data set has the required value
    has_required_data = validator.has_required_data(delivery_data, case_id)

    # THEN the indication on completeness should be false
    assert not has_required_data


@pytest.mark.parametrize("required_sample_value_key", NON_REQUIRED_FIELDS_ON_ALL_SAMPLES)
def test_has_required_data_all_samples_non_required_fields(
    report_api, report_store, required_sample_value_key
):
    # GIVEN complete delivery data missing only the data we check for value on each sample
    case_id = "yellowhog"
<<<<<<< HEAD
    anlysis_started_at = report_store.family(case_id).analyses[0].started_at
    delivery_data = report_api._get_delivery_data(case_id=case_id, analysis_date=anlysis_started_at)
=======
    delivery_data = report_api._get_delivery_data(case_id=case_id)
>>>>>>> 7e69a0b1

    validator = ReportValidator(report_store)
    assert validator.has_required_data(delivery_data, case_id)
    assert required_sample_value_key not in validator.get_missing_attributes()

    for sample in delivery_data["samples"]:
        sample[required_sample_value_key] = None

    # WHEN checking that the data set has the required value
    has_required_data = validator.has_required_data(delivery_data, case_id)

    # THEN the indication on completeness should be true
    assert required_sample_value_key not in validator.get_missing_attributes()
    assert has_required_data


@pytest.mark.parametrize("required_sample_value_key", NON_REQUIRED_FIELDS_ON_EXTERNAL_SAMPLES)
def test_has_required_data_external_samples_non_required_fields(
    report_api, report_store, required_sample_value_key
):
    # GIVEN complete delivery data missing only the data we check for value on each external sample
    case_id = "yellowhog"
    anlysis_started_at = report_store.family(case_id).analyses[0].started_at
    delivery_data = report_api._get_delivery_data(case_id=case_id, analysis_date=anlysis_started_at)
    for sample in delivery_data["samples"]:
        report_store.sample(
            sample["internal_id"]
        ).application_version.application.is_external = True
    report_store.commit()

    for sample in delivery_data["samples"]:
        assert report_store.sample(
            sample["internal_id"]
        ).application_version.application.is_external

    validator = ReportValidator(report_store)
    assert validator.has_required_data(delivery_data, case_id)
    assert required_sample_value_key not in validator.get_missing_attributes()

    for sample in delivery_data["samples"]:
        sample[required_sample_value_key] = None

    # WHEN checking that the data set has the required value
    has_required_data = validator.has_required_data(delivery_data, case_id)

    # THEN the indication on completeness should be true
    assert required_sample_value_key not in validator.get_missing_attributes()
    assert has_required_data<|MERGE_RESOLUTION|>--- conflicted
+++ resolved
@@ -65,16 +65,10 @@
 
 @pytest.mark.parametrize("required_report_value_key", REQUIRED_REPORT_FIELDS)
 def test_has_required_data_w_report_fields(report_api, required_report_value_key, report_store):
-<<<<<<< HEAD
     # GIVEN complete delivery data missing only the data we check for value
     case_id = "yellowhog"
     anlysis_started_at = report_store.family(case_id).analyses[0].started_at
     delivery_data = report_api._get_delivery_data(case_id=case_id, analysis_date=anlysis_started_at)
-=======
-    # GIVEN complete delivery data missing only the data we check for valu
-    case_id = "yellowhog"
-    delivery_data = report_api._get_delivery_data(case_id=case_id)
->>>>>>> 7e69a0b1
     validator = ReportValidator(report_store)
     validator.has_required_data(delivery_data, case_id)
     assert not validator.get_missing_attributes()
@@ -92,12 +86,8 @@
 def test_get_missing_data_w_report_fields(report_api, required_report_value_key, report_store):
     # GIVEN complete delivery data missing only the data we check for value
     case_id = "yellowhog"
-<<<<<<< HEAD
-    anlysis_started_at = report_store.family(case_id).analyses[0].started_at
-    delivery_data = report_api._get_delivery_data(case_id=case_id, analysis_date=anlysis_started_at)
-=======
-    delivery_data = report_api._get_delivery_data(case_id=case_id)
->>>>>>> 7e69a0b1
+    anlysis_started_at = report_store.family(case_id).analyses[0].started_at
+    delivery_data = report_api._get_delivery_data(case_id=case_id, analysis_date=anlysis_started_at)
     validator = ReportValidator(report_store)
     assert validator.has_required_data(delivery_data, case_id)
     assert required_report_value_key not in validator.get_missing_attributes()
@@ -118,12 +108,8 @@
 ):
     # GIVEN complete delivery data missing only the data we check for value on each sample
     case_id = "yellowhog"
-<<<<<<< HEAD
-    anlysis_started_at = report_store.family(case_id).analyses[0].started_at
-    delivery_data = report_api._get_delivery_data(case_id=case_id, analysis_date=anlysis_started_at)
-=======
-    delivery_data = report_api._get_delivery_data(case_id=case_id)
->>>>>>> 7e69a0b1
+    anlysis_started_at = report_store.family(case_id).analyses[0].started_at
+    delivery_data = report_api._get_delivery_data(case_id=case_id, analysis_date=anlysis_started_at)
     validator = ReportValidator(report_store)
     assert validator.has_required_data(delivery_data, case_id)
     assert required_sample_value_key not in validator.get_missing_attributes()
@@ -145,12 +131,8 @@
     # GIVEN complete delivery data missing only the data we check for value on each non external
     # sample
     case_id = "yellowhog"
-<<<<<<< HEAD
-    anlysis_started_at = report_store.family(case_id).analyses[0].started_at
-    delivery_data = report_api._get_delivery_data(case_id=case_id, analysis_date=anlysis_started_at)
-=======
-    delivery_data = report_api._get_delivery_data(case_id=case_id)
->>>>>>> 7e69a0b1
+    anlysis_started_at = report_store.family(case_id).analyses[0].started_at
+    delivery_data = report_api._get_delivery_data(case_id=case_id, analysis_date=anlysis_started_at)
 
     for sample in delivery_data["samples"]:
         assert not report_store.sample(
@@ -204,12 +186,8 @@
 ):
     # GIVEN complete delivery data missing only the data we check for value on each sample
     case_id = "yellowhog"
-<<<<<<< HEAD
-    anlysis_started_at = report_store.family(case_id).analyses[0].started_at
-    delivery_data = report_api._get_delivery_data(case_id=case_id, analysis_date=anlysis_started_at)
-=======
-    delivery_data = report_api._get_delivery_data(case_id=case_id)
->>>>>>> 7e69a0b1
+    anlysis_started_at = report_store.family(case_id).analyses[0].started_at
+    delivery_data = report_api._get_delivery_data(case_id=case_id, analysis_date=anlysis_started_at)
 
     validator = ReportValidator(report_store)
     assert validator.has_required_data(delivery_data, case_id)
