"""Fixtures for the workflow tests."""
import datetime
from pathlib import Path
from typing import List, Dict

import pytest
from cgmodels.cg.constants import Pipeline

from cg.constants.constants import MicrosaltAppTags, MicrosaltQC
from cg.meta.workflow.microsalt import MicrosaltAnalysisAPI

from cg.meta.compress.compress import CompressAPI
from cg.models.compression_data import CompressionData
from cg.models.cg_config import CGConfig
from cg.store.models import Family, Sample
from tests.store_helpers import StoreHelpers
from tests.conftest import fixture_base_store
from tests.meta.compress.conftest import fixture_compress_api, fixture_real_crunchy_api
from tests.meta.upload.scout.conftest import fixture_another_sample_id
from tests.cli.workflow.balsamic.conftest import balsamic_housekeeper_dir


@pytest.fixture(scope="function", name="populated_compress_spring_api")
def fixture_populated_compress_spring_api(
    compress_api: CompressAPI, only_spring_bundle: dict, helpers
) -> CompressAPI:
    """Populated compress api fixture with only spring compressed fastq."""
    helpers.ensure_hk_bundle(compress_api.hk_api, only_spring_bundle)

    return compress_api


@pytest.fixture(scope="function", name="populated_compress_api_fastq_spring")
def fixture_populated_compress_api_fastq_spring(
    compress_api: CompressAPI, spring_fastq_mix: dict, helpers
) -> CompressAPI:
    """Populated compress api fixture with both spring and fastq."""
    helpers.ensure_hk_bundle(compress_api.hk_api, spring_fastq_mix)

    return compress_api


@pytest.fixture(name="only_spring_bundle")
def fixture_only_spring_bundle() -> dict:
    """Return a dictionary with bundle info in the correct format."""
    return {
        "name": "ADM1",
        "created": "2019-12-24",
        "files": [
            {
                "path": "/path/HVCHCCCXY-l4t21_535422_S4_L004.spring",
                "archive": False,
                "tags": ["spring"],
            },
        ],
    }


@pytest.fixture(name="spring_fastq_mix")
def fixture_spring_fastq_mix(compression_object: CompressionData) -> dict:
    """Return a dictionary with bundle info including both fastq and spring files."""

    return {
        "name": "ADM1",
        "created": "2019-12-24",
        "files": [
            {
                "path": str(compression_object.spring_path),
                "archive": False,
                "tags": ["spring"],
            },
            {
                "path": str(compression_object.fastq_first),
                "archive": False,
                "tags": ["fastq"],
            },
            {
                "path": str(compression_object.fastq_second),
                "archive": False,
                "tags": ["fastq"],
            },
        ],
    }


@pytest.fixture(name="microsalt_qc_pass_run_dir_path")
def microsalt_qc_pass_run_dir_path(
    microsalt_qc_pass_lims_project: str, microsalt_analysis_dir: Path
) -> Path:
    """Return a microsalt run dir path fixture that passes QC."""
    return Path(microsalt_analysis_dir, microsalt_qc_pass_lims_project)


@pytest.fixture(name="microsalt_qc_fail_run_dir_path")
def microsalt_qc_fail_run_dir_path(
    microsalt_qc_fail_lims_project: str, microsalt_analysis_dir: Path
) -> Path:
    """Return a microsalt run dir path fixture that fails QC."""
    return Path(microsalt_analysis_dir, microsalt_qc_fail_lims_project)


@pytest.fixture(name="microsalt_qc_pass_lims_project")
def microsalt_qc_pass_lims_project() -> str:
    """Return a microsalt LIMS project id that passes QC."""
    return "ACC22222_qc_pass"


@pytest.fixture(name="microsalt_qc_fail_lims_project")
def microsalt_qc_fail_lims_project() -> str:
    """Return a microsalt LIMS project id that fails QC."""
    return "ACC11111_qc_fail"


@pytest.fixture(name="microsalt_case_qc_pass")
def microsalt_case_qc_pass() -> str:
    """Return a microsalt case to pass QC."""
    return "microsalt_case_qc_pass"


@pytest.fixture(name="microsalt_case_qc_fail")
def microsalt_case_qc_fail() -> str:
    """Return a microsalt case to fail QC."""
    return "microsalt_case_qc_fail"


@pytest.fixture(name="qc_pass_microsalt_samples")
def qc_pass_microsalt_samples() -> List[str]:
    """Return a list of 20 microsalt samples internal_ids."""
    return [f"ACC22222A{i}" for i in range(1, 21)]


@pytest.fixture(name="qc_fail_microsalt_samples")
def qc_fail_microsalt_samples() -> List[str]:
    """Return a list of 20 microsalt samples internal_ids."""
    return [f"ACC11111A{i}" for i in range(1, 21)]


@pytest.fixture(name="qc_microsalt_context")
def qc_microsalt_context(
    cg_context: CGConfig,
    helpers: StoreHelpers,
    microsalt_case_qc_pass: str,
    microsalt_case_qc_fail: str,
    qc_pass_microsalt_samples: List[str],
    qc_fail_microsalt_samples: List[str],
    microsalt_qc_pass_lims_project: str,
    microsalt_qc_fail_lims_project: str,
) -> CGConfig:
    """Return a Microsalt CG context."""
    analysis_api = MicrosaltAnalysisAPI(cg_context)
    store = analysis_api.status_db

    # Create MWR microsalt case that passes QC
    microsalt_case_qc_pass: Family = helpers.add_case(
        store=store,
        internal_id=microsalt_case_qc_pass,
        name=microsalt_case_qc_pass,
        data_analysis=Pipeline.MICROSALT,
    )

    for sample in qc_pass_microsalt_samples:
        sample_to_add: Sample = helpers.add_sample(
            store=store,
            internal_id=sample,
            application_tag=MicrosaltAppTags.MWRNXTR003,
            application_type=MicrosaltAppTags.PREP_CATEGORY,
            reads=MicrosaltQC.TARGET_READS,
            sequenced_at=datetime.datetime.now(),
        )

        helpers.add_relationship(store=store, case=microsalt_case_qc_pass, sample=sample_to_add)

    # Create a microsalt MWX case that fails QC
    microsalt_case_qc_fail: Family = helpers.add_case(
        store=store,
        internal_id=microsalt_case_qc_fail,
        name=microsalt_case_qc_fail,
        data_analysis=Pipeline.MICROSALT,
    )

    for sample in qc_fail_microsalt_samples:
        sample_to_add: Sample = helpers.add_sample(
            store=store,
            internal_id=sample,
            application_tag=MicrosaltAppTags.MWXNXTR003,
            application_type=MicrosaltAppTags.PREP_CATEGORY,
            reads=MicrosaltQC.TARGET_READS,
            sequenced_at=datetime.datetime.now(),
        )

        helpers.add_relationship(store=store, case=microsalt_case_qc_fail, sample=sample_to_add)

    # Setting the target reads to correspond with statusDB
    store.get_application_by_tag(
        tag=MicrosaltAppTags.MWRNXTR003
    ).target_reads = MicrosaltQC.TARGET_READS
    store.get_application_by_tag(
        tag=MicrosaltAppTags.MWXNXTR003
    ).target_reads = MicrosaltQC.TARGET_READS

    cg_context.meta_apis["analysis_api"] = analysis_api

    return cg_context


<<<<<<< HEAD
@pytest.fixture(name="balsamic_sample_data")
def fixture_balsamic_sample_data(
    sample_id: str,
    cust_sample_id: str,
    another_sample_id: str,
    bed_file: str,
) -> Dict[str, dict]:
    """Balsamic sample data dictionary."""
    return {
        sample_id: {
            "gender": Gender.FEMALE,
            "tissue_type": SampleType.TUMOR.value,
            "application_type": SequencingMethod.TGS.value,
            "target_bed": bed_file,
        },
        cust_sample_id: {
            "gender": Gender.FEMALE,
            "tissue_type": SampleType.NORMAL.value,
            "application_type": SequencingMethod.TGS.value,
            "target_bed": bed_file,
        },
        another_sample_id: {
            "gender": Gender.FEMALE,
            "tissue_type": SampleType.NORMAL.value,
            "application_type": SequencingMethod.TGS.value,
            "target_bed": bed_file,
        },
=======
@pytest.fixture(name="rnafusion_metrics")
def fixture_rnafusion_metrics() -> Dict[str, float]:
    """Return Rnafusion raw analysis metrics dictionary."""
    return {
        "after_filtering_gc_content": 0.516984,
        "after_filtering_q20_rate": 0.974834,
        "after_filtering_q30_rate": 0.929476,
        "after_filtering_read1_mean_length": 99.0,
        "before_filtering_total_reads": 149984042.0,
        "bias_5_3": 1.07,
        "pct_adapter": 12.005654574904709,
        "pct_mrna_bases": 85.9731,
        "pct_ribosomal_bases": 0.6581,
        "pct_surviving": 99.42004630065911,
        "pct_duplication": 14.8643,
        "reads_aligned": 72391566.0,
        "uniquely_mapped_percent": 91.02,
>>>>>>> 2006b9a4
    }<|MERGE_RESOLUTION|>--- conflicted
+++ resolved
@@ -6,7 +6,9 @@
 import pytest
 from cgmodels.cg.constants import Pipeline
 
-from cg.constants.constants import MicrosaltAppTags, MicrosaltQC
+from cg.constants.constants import MicrosaltAppTags, MicrosaltQC, SampleType
+from cg.constants.sequencing import SequencingMethod
+from cg.constants.subject import Gender
 from cg.meta.workflow.microsalt import MicrosaltAnalysisAPI
 
 from cg.meta.compress.compress import CompressAPI
@@ -203,7 +205,6 @@
     return cg_context
 
 
-<<<<<<< HEAD
 @pytest.fixture(name="balsamic_sample_data")
 def fixture_balsamic_sample_data(
     sample_id: str,
@@ -231,7 +232,9 @@
             "application_type": SequencingMethod.TGS.value,
             "target_bed": bed_file,
         },
-=======
+    }
+
+
 @pytest.fixture(name="rnafusion_metrics")
 def fixture_rnafusion_metrics() -> Dict[str, float]:
     """Return Rnafusion raw analysis metrics dictionary."""
@@ -249,5 +252,4 @@
         "pct_duplication": 14.8643,
         "reads_aligned": 72391566.0,
         "uniquely_mapped_percent": 91.02,
->>>>>>> 2006b9a4
     }