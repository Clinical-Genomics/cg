"""Tests for BALSAMIC analysis"""
from pathlib import Path

import pytest

from cg.constants.observations import ObservationsFileWildcards
from cg.constants.sequencing import Variants
from cg.constants.subject import Gender
from cg.exc import BalsamicStartError

from cg.meta.workflow.balsamic import BalsamicAnalysisAPI
from cg.models.cg_config import CGConfig


def test_get_verified_gender():
    """Tests gender extraction from a sample dictionary"""

    # GIVEN a sample object
    sample_obj = {
        "ACC0000A0": {"gender": "female"},
        "ACC0000A1": {"gender": "female"},
    }

    # WHEN extracting the gender
    retrieved_gender: Gender = BalsamicAnalysisAPI.get_verified_gender(sample_obj)

    # THEN gender must match the expected one
    assert retrieved_gender == "female"


def test_get_verified_gender_error():
    """Tests gender extraction from a sample dictionary when two different gender has been provided"""

    # GIVEN a sample object with different genders
    sample_obj = {
        "ACC0000A0": {"gender": "male"},
        "ACC0000A1": {"gender": "female"},
    }

    # WHEN extracting the gender
    with pytest.raises(BalsamicStartError):
        BalsamicAnalysisAPI.get_verified_gender(sample_obj)


def test_get_verified_gender_unknown(caplog):
    """Tests gender extraction from a sample dictionary when the gender is unknown"""

    # GIVEN a sample object with different genders
    sample_obj = {
        "ACC0000A0": {"gender": "unknown"},
        "ACC0000A1": {"gender": "unknown"},
    }

    # WHEN extracting the gender
    retrieved_gender: Gender = BalsamicAnalysisAPI.get_verified_gender(sample_obj)

    # THEN gender must match the expected one
    assert retrieved_gender == Gender.FEMALE
    assert f"The provided gender is unknown, setting {Gender.FEMALE} as the default" in caplog.text


def test_get_verified_pon():
    """Tests PON verification"""

    # GIVEN specific panel bed and PON files
    panel_bed = "/path/gmcksolid_4.1_hg19_design.bed"
    pon_cnn = "/path/PON/gmcksolid_4.1_hg19_design_CNVkit_PON_reference_v2.cnn"
    invalid_pon_cnn = "/path/PON/gmssolid_15.2_hg19_design_CNVkit_PON_reference_v2.cnn"

    # WHEN validating the PON
    validated_pon: str = BalsamicAnalysisAPI.get_verified_pon(None, panel_bed, pon_cnn)

    # THEN the PON verification should be performed successfully
    assert pon_cnn == validated_pon
    with pytest.raises(BalsamicStartError):
        BalsamicAnalysisAPI.get_verified_pon(None, panel_bed, invalid_pon_cnn)


def test_get_latest_file_by_pattern(
    cg_context: CGConfig, observations_dir: Path, observations_somatic_snv_file_path: Path
):
    """Test latest observations extraction."""

    # GIVEN a Loqusdb temporary directory and a cancer SNV file wildcard
    balsamic_analysis_api: BalsamicAnalysisAPI = BalsamicAnalysisAPI(cg_context)

    # WHEN getting the latest observations file
    observation: str = balsamic_analysis_api.get_latest_file_by_pattern(
        directory=observations_dir, pattern=ObservationsFileWildcards.CANCER_SOMATIC_SNV
    )

    # THEN the extracted observation should match the latest file
    assert observation == observations_somatic_snv_file_path.as_posix()


def test_get_parsed_observation_file_paths_no_args(
    cg_context: CGConfig,
    observations_dir: Path,
    observations_clinical_sv_file_path: Path,
    observations_somatic_snv_file_path: Path,
    outdated_observations_somatic_snv_file_path: Path,
):
    """Test verified observations extraction with no arguments."""

    # GIVEN a Loqusdb temporary directory
    balsamic_analysis_api: BalsamicAnalysisAPI = BalsamicAnalysisAPI(cg_context)
    balsamic_analysis_api.loqusdb_path = observations_dir

    # WHEN getting the latest observations arguments dictionary
    args: dict = balsamic_analysis_api.get_parsed_observation_file_paths(None)

    # THEN only the created observations files should be returned
    assert args[ObservationsFileWildcards.CLINICAL_SNV] is None
    assert (
        args[ObservationsFileWildcards.CLINICAL_SV] == observations_clinical_sv_file_path.as_posix()
    )
    assert args[ObservationsFileWildcards.CANCER_GERMLINE_SNV] is None
<<<<<<< HEAD
=======
    assert args[ObservationsFileWildcards.CANCER_GERMLINE_SV] is None
>>>>>>> 8882312f
    assert (
        args[ObservationsFileWildcards.CANCER_SOMATIC_SNV]
        == observations_somatic_snv_file_path.as_posix()
    )
    assert (
        outdated_observations_somatic_snv_file_path.as_posix()
        not in args[ObservationsFileWildcards.CANCER_SOMATIC_SNV]
    )
    assert args[ObservationsFileWildcards.CANCER_SOMATIC_SV] is None


def test_get_parsed_observation_file_paths_overwrite_input(
    cg_context: CGConfig,
    observations_dir: Path,
    observations_clinical_snv_file_path: Path,
    custom_observations_clinical_snv_file_path: Path,
):
    """Test verified observations extraction when providing a non default observation file."""

    # GIVEN a Loqusdb temporary directory and a custom Loqusdb file
    balsamic_analysis_api: BalsamicAnalysisAPI = BalsamicAnalysisAPI(cg_context)
    balsamic_analysis_api.loqusdb_path = observations_dir

    # WHEN getting the latest observations dictionary
    args: dict = balsamic_analysis_api.get_parsed_observation_file_paths(
        [custom_observations_clinical_snv_file_path.as_posix()]
    )

    # THEN the default file should be overwritten by the custom file
    assert (
        observations_clinical_snv_file_path.as_posix()
        not in args[ObservationsFileWildcards.CLINICAL_SNV]
    )
    assert (
        args[ObservationsFileWildcards.CLINICAL_SNV]
        == custom_observations_clinical_snv_file_path.as_posix()
    )


def test_get_swegen_verified_path(
    cg_context: CGConfig, swegen_dir: Path, swegen_snv_reference: Path
):
    """Test verified SweGen path return."""

    # GIVEN A SNV variants pattern and a BALSAMIC analysis API
    balsamic_analysis_api: BalsamicAnalysisAPI = BalsamicAnalysisAPI(cg_context)
    balsamic_analysis_api.swegen_path = swegen_dir

    # WHEN obtaining the latest file by pattern
    swegen_file: str = balsamic_analysis_api.get_swegen_verified_path(Variants.SNV)

    # THEN the returned file should match the SweGen SNV reference
    assert swegen_file == swegen_snv_reference.as_posix()<|MERGE_RESOLUTION|>--- conflicted
+++ resolved
@@ -7,7 +7,6 @@
 from cg.constants.sequencing import Variants
 from cg.constants.subject import Gender
 from cg.exc import BalsamicStartError
-
 from cg.meta.workflow.balsamic import BalsamicAnalysisAPI
 from cg.models.cg_config import CGConfig
 
@@ -115,10 +114,7 @@
         args[ObservationsFileWildcards.CLINICAL_SV] == observations_clinical_sv_file_path.as_posix()
     )
     assert args[ObservationsFileWildcards.CANCER_GERMLINE_SNV] is None
-<<<<<<< HEAD
-=======
     assert args[ObservationsFileWildcards.CANCER_GERMLINE_SV] is None
->>>>>>> 8882312f
     assert (
         args[ObservationsFileWildcards.CANCER_SOMATIC_SNV]
         == observations_somatic_snv_file_path.as_posix()
