--- conflicted
+++ resolved
@@ -18,13 +18,8 @@
 from cg.meta.workflow.prepare_fastq import PrepareFastqAPI
 from cg.models.fastq import FastqFileMeta
 from cg.store import Store
-<<<<<<< HEAD
-from cg.store.models import Case
+from cg.store.models import Case, Sample
 from tests.store_helpers import StoreHelpers
-=======
-from cg.store.models import Case, Sample
->>>>>>> 92f2c040
-
 
 @pytest.mark.parametrize(
     "priority,expected_slurm_qos",
@@ -472,8 +467,6 @@
         status=flow_cell_status,
         date=datetime.now(),
     )
-
-<<<<<<< HEAD
     # WHEN checking if any files need to be retrieved
 
     # THEN the outcome should be False if the flow cell status is on disk but not otherwise
@@ -506,20 +499,6 @@
     files need to be retrieved via Miria."""
 
     assert mip_analysis_api.does_any_file_need_to_be_retrieved(case_id)
-=======
-    # GIVEN that decompression of spring files is running.
-    with mock.patch.object(
-        PrepareFastqAPI, "is_spring_decompression_needed", return_value=False
-    ), mock.patch.object(
-        PrepareFastqAPI, "is_spring_decompression_running", return_value=True
-    ), mock.patch.object(
-        PrepareFastqAPI, "add_decompressed_fastq_files_to_housekeeper", return_value=None
-    ):
-        with pytest.raises(AnalysisNotReadyError):
-            # WHEN running prepare_fastq_files
-            # THEN an AnalysisNotReadyError should be thrown
-            mip_analysis_api.prepare_fastq_files(case_id=case.internal_id, dry_run=False)
-
 
 def test_link_fastq_files_for_sample(
     analysis_store: Store,
@@ -544,5 +523,4 @@
         mip_analysis_api.link_fastq_files_for_sample(case=case, sample=sample)
 
         # THEN broadcast linking of files
-        assert "Linking: " in caplog.text
->>>>>>> 92f2c040
+        assert "Linking: " in caplog.text