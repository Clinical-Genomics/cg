--- conflicted
+++ resolved
@@ -16,13 +16,8 @@
     # ... and information about the pool(s)
     assert len(data["pools"]) == 2
     assert data["pools"][0]["name"] == "pool-1"
-<<<<<<< HEAD
     assert data["pools"][0]["application"] == "RMLP10R150"
-    assert data["pools"][0]["data_analysis"] == "fluffy"
-=======
-    assert data["pools"][0]["application"] == "RMLS05R150"
-    assert data["pools"][0]["data_analysis"] == str(Pipeline.FASTQ)
->>>>>>> 80f7358f
+    assert data["pools"][0]["data_analysis"] == str(Pipeline.FLUFFY)
     assert data["pools"][0]["capture_kit"] == "Agilent Sureselect CRE"
 
 
