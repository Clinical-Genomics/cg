import datetime as dt

import pytest

from cg.constants import DataDelivery, Pipeline
from cg.exc import OrderError
from cg.meta.orders.status import StatusHandler


def test_pools_to_status(rml_order_to_submit):
    # GIVEN a rml order with three samples in one pool
    # WHEN parsing for status
    data = StatusHandler.pools_to_status(rml_order_to_submit)
    # THEN it should pick out the general information
    assert data["customer"] == "cust000"
    assert data["order"] == "ctDNA sequencing - order 9"
    assert data["comment"] == "order comment"

    # ... and information about the pool(s)
    assert len(data["pools"]) == 2
    pool = data["pools"][0]
    assert pool["name"] == "pool-1"
    assert pool["application"] == "RMLS05R150"
    assert pool["data_analysis"] == str(Pipeline.FLUFFY)
    assert pool["data_delivery"] == str(DataDelivery.NIPT_VIEWER)
    assert len(pool["samples"]) == 2
    sample = pool["samples"][0]
    assert sample["name"] == "sample1"
    assert sample["comment"] == "test comment"
    assert sample["priority"] == "research"


def test_samples_to_status(fastq_order_to_submit):
    # GIVEN fastq order with two samples
    # WHEN parsing for status
    data = StatusHandler.samples_to_status(fastq_order_to_submit)
    # THEN it should pick out samples and relevant information
    assert len(data["samples"]) == 2
    first_sample = data["samples"][0]
    assert first_sample["name"] == "prov1"
    assert first_sample["application"] == "WGSPCFC060"
    assert first_sample["priority"] == "priority"
    assert first_sample["tumour"] is False
    assert first_sample["volume"] == "1"

    # ... and the other sample is a tumour
    assert data["samples"][1]["tumour"] is True


def test_metagenome_to_status(metagenome_order_to_submit):

    # GIVEN metagenome order with two samples
    # WHEN parsing for status
    data = StatusHandler.samples_to_status(metagenome_order_to_submit)
    # THEN it should pick out samples and relevant information
    assert len(data["samples"]) == 2
    first_sample = data["samples"][0]
    assert first_sample["name"] == "Bristol"
    assert first_sample["application"] == "METLIFR020"
    assert first_sample["priority"] == "standard"
    assert first_sample["volume"] == "1"


def test_microbial_samples_to_status(microbial_order_to_submit):
    # GIVEN microbial order with three samples

    # WHEN parsing for status
    data = StatusHandler.microbial_samples_to_status(microbial_order_to_submit)

    # THEN it should pick out samples and relevant information
    assert len(data["samples"]) == 5
    assert data["customer"] == "cust002"
    assert data["order"] == "Microbial samples"
    assert data["comment"] == "Order comment"
    assert data["data_analysis"] == str(Pipeline.MICROSALT)
    assert data["data_delivery"] == str(DataDelivery.FASTQ)

    # THEN first sample should contain all the relevant data from the microbial order
    sample_data = data["samples"][0]
    assert sample_data.get("priority") in "research"
    assert sample_data["name"] == "all-fields"
    assert sample_data.get("internal_id") is None
    assert sample_data["organism_id"] == "M.upium"
    assert sample_data["reference_genome"] == "NC_111"
    assert sample_data["application"] == "MWRNXTR003"
    assert sample_data["comment"] == "plate comment"
    assert sample_data["volume"] == "1"
<<<<<<< HEAD
=======


def test_sarscov2_samples_to_status(sarscov2_order_to_submit):
    # GIVEN sarscov2 order with three samples

    # WHEN parsing for status
    data = StatusHandler.microbial_samples_to_status(sarscov2_order_to_submit)

    # THEN it should pick out samples and relevant information
    assert len(data["samples"]) == 5
    assert data["customer"] == "cust002"
    assert data["order"] == "Sars-CoV-2 samples"
    assert data["comment"] == "Order comment"
    assert data["data_analysis"] == str(Pipeline.MICROSALT)
    assert data["data_delivery"] == str(DataDelivery.FASTQ)

    # THEN first sample should contain all the relevant data from the microbial order
    sample_data = data["samples"][0]
    assert sample_data.get("priority") in "research"
    assert sample_data["name"] == "all-fields"
    assert sample_data.get("internal_id") is None
    assert sample_data["organism_id"] == "SARS CoV-2"
    assert sample_data["reference_genome"] == "NC_111"
    assert sample_data["application"] == "VWGDPTR001"
    assert sample_data["comment"] == "plate comment"
    assert sample_data["volume"] == "1"
    assert sample_data["pre_processing_method"] == "COVIDSeq"
    assert sample_data["region_code"] == "01 Region Stockholm"
    assert sample_data["lab_code"] == "SE110 Växjö"
    assert sample_data["selection_criteria"] == "1. Allmän övervakning"
>>>>>>> f64b4761


def test_families_to_status(mip_order_to_submit):
    # GIVEN a scout order with a trio case
    # WHEN parsing for status
    data = StatusHandler.cases_to_status(mip_order_to_submit)
    # THEN it should pick out the case
    assert len(data["families"]) == 2
    family = data["families"][0]
    assert family["name"] == "family1"
    assert family["data_analysis"] == str(Pipeline.MIP_DNA)
    assert family["data_delivery"] == str(DataDelivery.SCOUT)
    assert family["priority"] == "standard"
    assert set(family["panels"]) == {"IEM"}
    assert len(family["samples"]) == 3

    first_sample = family["samples"][0]
    assert first_sample["name"] == "sample1"
    assert first_sample["application"] == "WGTPCFC030"
    assert first_sample["sex"] == "female"
    assert first_sample["status"] == "affected"
    assert first_sample["mother"] == "sample2"
    assert first_sample["father"] == "sample3"

    # ... second sample has a comment
    assert isinstance(family["samples"][1]["comment"], str)


def test_store_rml(orders_api, base_store, rml_status_data):
    # GIVEN a basic store with no samples and a rml order
    assert base_store.pools(customer=None).count() == 0
    assert base_store.families(customer=None).count() == 0
    assert base_store.samples(customer=None).count() == 0

    # WHEN storing the order
    new_pools = orders_api.store_rml(
        customer=rml_status_data["customer"],
        order=rml_status_data["order"],
        ordered=dt.datetime.now(),
        ticket=1234348,
        pools=rml_status_data["pools"],
    )
    # THEN it should update the database with new pools
    assert len(new_pools) == 2

    assert base_store.pools(customer=None).count() == base_store.families(customer=None).count()
    assert base_store.samples(customer=None).count() == 4
    new_pool = base_store.pools(customer=None).first()

    assert new_pool == new_pools[1]

    assert new_pool.name == "pool-2"
    assert new_pool.application_version.application.tag == "RMLS05R150"
    assert not hasattr(new_pool, "data_analysis")

    # ... and add a delivery
    assert len(new_pool.deliveries) == 1
    assert new_pool.deliveries[0].destination == "caesar"

    new_case = base_store.families(customer=None).first()
    assert new_case.data_analysis == str(Pipeline.FLUFFY)
    assert new_case.data_delivery == str(DataDelivery.NIPT_VIEWER)

    # and that the pool is set for invoicing but not the samples of the pool
    assert not new_pool.no_invoice
    for link in new_case.links:
        assert link.sample.no_invoice


def test_store_rml_bad_apptag(orders_api, base_store, rml_status_data):
    # GIVEN a basic store with no samples and a rml order
    assert base_store.pools(customer=None).count() == 0

    for pool in rml_status_data["pools"]:
        pool["application"] = "nonexistingtag"

    # THEN it should raise OrderError
    with pytest.raises(OrderError):
        # WHEN storing the order
        orders_api.store_rml(
            customer=rml_status_data["customer"],
            order=rml_status_data["order"],
            ordered=dt.datetime.now(),
            ticket=1234348,
            pools=rml_status_data["pools"],
        )


def test_store_samples(orders_api, base_store, fastq_status_data):
    # GIVEN a basic store with no samples and a fastq order
    assert base_store.samples().count() == 0
    assert base_store.families().count() == 0

    # WHEN storing the order
    new_samples = orders_api.store_fastq_samples(
        customer=fastq_status_data["customer"],
        order=fastq_status_data["order"],
        ordered=dt.datetime.now(),
        ticket=1234348,
        samples=fastq_status_data["samples"],
    )

    # THEN it should store the samples and create a case for each sample
    assert len(new_samples) == 2
    assert base_store.samples().count() == 2
    assert base_store.families().count() == 2
    first_sample = new_samples[0]
    assert len(first_sample.links) == 1
    family_link = first_sample.links[0]
    assert family_link.family in base_store.families()
    for sample in new_samples:
        assert len(sample.deliveries) == 1
    assert family_link.family.data_analysis == Pipeline.FASTQ
    assert family_link.family.data_delivery == DataDelivery.FASTQ


def test_store_samples_sex_stored(orders_api, base_store, fastq_status_data):
    # GIVEN a basic store with no samples and a fastq order
    assert base_store.samples().count() == 0
    assert base_store.families().count() == 0

    # WHEN storing the order
    new_samples = orders_api.store_fastq_samples(
        customer=fastq_status_data["customer"],
        order=fastq_status_data["order"],
        ordered=dt.datetime.now(),
        ticket=1234348,
        samples=fastq_status_data["samples"],
    )

    # THEN the sample sex should be stored
    assert new_samples[0].sex == "male"


def test_store_samples_bad_apptag(orders_api, base_store, fastq_status_data):
    # GIVEN a basic store with no samples and a fastq order
    assert base_store.samples().count() == 0
    assert base_store.families().count() == 0

    for sample in fastq_status_data["samples"]:
        sample["application"] = "nonexistingtag"

    # THEN it should raise OrderError
    with pytest.raises(OrderError):
        # WHEN storing the order
        orders_api.store_fastq_samples(
            customer=fastq_status_data["customer"],
            order=fastq_status_data["order"],
            ordered=dt.datetime.now(),
            ticket=1234348,
            samples=fastq_status_data["samples"],
        )


def test_store_microbial_samples(orders_api, base_store, microbial_status_data):
    # GIVEN a basic store with no samples and a microbial order and one Organism
    assert base_store.samples().count() == 0
    assert base_store.families().count() == 0
    assert base_store.organisms().count() == 1

    # WHEN storing the order
    new_samples = orders_api.store_microbial_samples(
        customer=microbial_status_data["customer"],
        order=microbial_status_data["order"],
        ordered=dt.datetime.now(),
        ticket=1234348,
        samples=microbial_status_data["samples"],
        comment="",
        data_analysis=Pipeline.MICROSALT,
        data_delivery=DataDelivery.FASTQ_QC,
    )

    # THEN it should store the samples under a case (case) and the used previously unknown
    # organisms
    assert new_samples
    assert base_store.families().count() == 1
    assert len(new_samples) == 5
    assert base_store.samples().count() == 5
    assert base_store.organisms().count() == 3


def test_store_microbial_case_data_analysis_stored(orders_api, base_store, microbial_status_data):
    # GIVEN a basic store with no samples and a microbial order and one Organism
    assert base_store.samples().count() == 0
    assert base_store.families().count() == 0

    # WHEN storing the order
    new_samples = orders_api.store_microbial_samples(
        customer=microbial_status_data["customer"],
        order=microbial_status_data["order"],
        ordered=dt.datetime.now(),
        ticket=1234348,
        samples=microbial_status_data["samples"],
        comment="",
        data_analysis=Pipeline.MICROSALT,
        data_delivery=DataDelivery.FASTQ_QC,
    )

    # THEN store the samples under a case with the microbial data_analysis type on case level
    assert base_store.samples().count() > 0
    assert base_store.families().count() == 1

    microbial_case = base_store.families().first()
    assert microbial_case.data_analysis == str(Pipeline.MICROSALT)
    assert microbial_case.data_delivery == str(DataDelivery.FASTQ_QC)


def test_store_microbial_samples_bad_apptag(orders_api, microbial_status_data):
    # GIVEN a basic store missing the application on the samples

    for sample in microbial_status_data["samples"]:
        sample["application"] = "nonexistingtag"

    # THEN it should raise OrderError
    with pytest.raises(OrderError):
        # WHEN storing the order
        orders_api.store_microbial_samples(
            customer=microbial_status_data["customer"],
            order=microbial_status_data["order"],
            ordered=dt.datetime.now(),
            ticket=1234348,
            samples=microbial_status_data["samples"],
            comment="",
            data_analysis=Pipeline.MICROSALT,
            data_delivery=DataDelivery.FASTQ_QC,
        )


def test_store_microbial_sample_priority(orders_api, base_store, microbial_status_data):
    # GIVEN a basic store with no samples
    assert base_store.samples().count() == 0

    # WHEN storing the order
    orders_api.store_microbial_samples(
        customer=microbial_status_data["customer"],
        order=microbial_status_data["order"],
        ordered=dt.datetime.now(),
        ticket=1234348,
        samples=microbial_status_data["samples"],
        comment="",
        data_analysis=Pipeline.MICROSALT,
        data_delivery=DataDelivery.FASTQ_QC,
    )

    # THEN it should store the sample priority
    assert base_store.samples().count() > 0
    microbial_sample = base_store.samples().first()

    assert microbial_sample.priority_human == "research"


def test_store_mip(orders_api, base_store, mip_status_data):
    # GIVEN a basic store with no samples or nothing in it + scout order
    assert base_store.samples().first() is None
    assert base_store.families().first() is None

    # WHEN storing the order
    new_families = orders_api.store_cases(
        customer=mip_status_data["customer"],
        order=mip_status_data["order"],
        ordered=dt.datetime.now(),
        ticket=123456,
        cases=mip_status_data["families"],
    )

    # THEN it should create and link samples and the case
    assert len(new_families) == 2
    new_case = new_families[0]
    assert new_case.name == "family1"
    assert set(new_case.panels) == {"IEM"}
    assert new_case.priority_human == "standard"

    assert len(new_case.links) == 3
    new_link = new_case.links[0]
    assert new_case.data_analysis == str(Pipeline.MIP_DNA)
    assert new_case.data_delivery == str(DataDelivery.SCOUT)
    assert new_link.status == "affected"
    assert new_link.mother.name == "sample2"
    assert new_link.father.name == "sample3"
    assert new_link.sample.name == "sample1"
    assert new_link.sample.sex == "female"
    assert new_link.sample.application_version.application.tag == "WGTPCFC030"
    assert new_link.sample.is_tumour
    assert isinstance(new_case.links[1].sample.comment, str)

    assert set(new_link.sample.cohorts) == {"Other"}
    assert set(new_link.sample.synopsis) == {
        "H\u00e4r kommer det att komma en v\u00e4ldigt l\u00e5ng text med f\u00f6r synopsis."
    }
    assert set(new_link.sample.phenotype_terms) == {"HP:0012747", "HP:0025049"}

    assert new_link.sample.age_at_sampling == 17.18192

    assert base_store.deliveries().count() == base_store.samples().count()
    for link in new_case.links:
        assert len(link.sample.deliveries) == 1


def test_store_mip_rna(orders_api, base_store, mip_rna_status_data):
    # GIVEN a basic store with no samples or nothing in it + rna order
    rna_application = "RNAPOAR025"
    assert base_store.samples().first() is None
    assert base_store.families().first() is None
    assert base_store.application(rna_application)

    # WHEN storing the order
    new_cases = orders_api.store_cases(
        customer=mip_rna_status_data["customer"],
        order=mip_rna_status_data["order"],
        ordered=dt.datetime.now(),
        ticket=123456,
        cases=mip_rna_status_data["families"],
    )

    # THEN it should create and link samples and the casing
    assert len(new_cases) == 1
    new_casing = new_cases[0]

    assert len(new_casing.links) == 2
    new_link = new_casing.links[0]
    assert new_casing.data_analysis == str(Pipeline.MIP_RNA)
    assert new_casing.data_delivery == str(DataDelivery.SCOUT)
    assert new_link.sample.name == "sample1-rna-t1"
    assert new_link.sample.application_version.application.tag == rna_application
    assert new_link.sample.time_point == 1
    assert new_link.sample.from_sample == "sample1"


def test_store_families_bad_apptag(orders_api, base_store, mip_status_data):
    # GIVEN a basic store with no samples or nothing in it + scout order
    assert base_store.samples().first() is None
    assert base_store.families().first() is None

    for family in mip_status_data["families"]:
        for sample in family["samples"]:
            sample["application"] = "nonexistingtag"

    # THEN it should raise OrderError
    with pytest.raises(OrderError):
        # WHEN storing the order
        orders_api.store_cases(
            customer=mip_status_data["customer"],
            order=mip_status_data["order"],
            ordered=dt.datetime.now(),
            ticket=123456,
            cases=mip_status_data["families"],
        )


def test_store_external(orders_api, base_store, external_status_data):
    # GIVEN a basic store with no samples or nothing in it + external order
    assert base_store.samples().first() is None
    assert base_store.families().first() is None

    # WHEN storing the order
    new_families = orders_api.store_cases(
        customer=external_status_data["customer"],
        order=external_status_data["order"],
        ordered=dt.datetime.now(),
        ticket=123456,
        cases=external_status_data["families"],
    )

    # THEN it should create and link samples and the case
    case_obj = base_store.families().first()
    assert len(new_families) == 1
    new_case = new_families[0]
    assert new_case == case_obj
    assert new_case.name == "fam2"
    assert new_case.data_analysis == str(Pipeline.MIP_DNA)
    assert new_case.data_delivery == str(DataDelivery.SCOUT)
    assert set(new_case.panels) == {"CTD", "CILM"}
    assert new_case.priority_human == "priority"

    assert len(new_case.links) == 2
    new_link = new_case.links[0]
    assert new_link.status == "affected"
    assert new_link.sample.name == "sample1"
    assert new_link.sample.sex == "male"
    assert new_link.sample.capture_kit == "Agilent Sureselect V5"
    assert new_link.sample.application_version.application.tag == "EXXCUSR000"
    assert isinstance(new_case.links[0].sample.comment, str)

    assert base_store.deliveries().count() == base_store.samples().count()
    for link in new_case.links:
        assert len(link.sample.deliveries) == 1


def test_store_external_bad_apptag(orders_api, base_store, external_status_data):
    # GIVEN a basic store with no samples or nothing in it + external order
    assert base_store.samples().first() is None
    assert base_store.families().first() is None

    for family in external_status_data["families"]:
        for sample in family["samples"]:
            sample["application"] = "nonexistingtag"

    # THEN it should raise OrderError
    with pytest.raises(OrderError):
        # WHEN storing the order
        orders_api.store_cases(
            customer=external_status_data["customer"],
            order=external_status_data["order"],
            ordered=dt.datetime.now(),
            ticket=123456,
            cases=external_status_data["families"],
        )


def test_store_metagenome_samples(orders_api, base_store, metagenome_status_data):
    # GIVEN a basic store with no samples and a metagenome order
    assert base_store.samples().count() == 0

    # WHEN storing the order
    new_samples = orders_api.store_samples(
        customer=metagenome_status_data["customer"],
        order=metagenome_status_data["order"],
        ordered=dt.datetime.now(),
        ticket=1234348,
        samples=metagenome_status_data["samples"],
    )

    # THEN it should store the samples
    assert len(new_samples) == 2
    assert base_store.samples().count() == 2


def test_store_metagenome_samples_bad_apptag(orders_api, base_store, metagenome_status_data):
    # GIVEN a basic store with no samples and a metagenome order
    assert base_store.samples().count() == 0

    for sample in metagenome_status_data["samples"]:
        sample["application"] = "nonexistingtag"

    # THEN it should raise OrderError
    with pytest.raises(OrderError):
        # WHEN storing the order
        orders_api.store_samples(
            customer=metagenome_status_data["customer"],
            order=metagenome_status_data["order"],
            ordered=dt.datetime.now(),
            ticket=1234348,
            samples=metagenome_status_data["samples"],
        )


def test_store_cancer_samples(orders_api, base_store, balsamic_status_data):
    # GIVEN a basic store with no samples and a cancer order
    assert base_store.samples().first() is None
    assert base_store.families().first() is None

    # WHEN storing the order
    new_families = orders_api.store_cases(
        customer=balsamic_status_data["customer"],
        order=balsamic_status_data["order"],
        ordered=dt.datetime.now(),
        ticket=123456,
        cases=balsamic_status_data["families"],
    )

    # THEN it should create and link samples and the case
    assert len(new_families) == 1
    new_case = new_families[0]
    assert new_case.name == "family1"
    assert new_case.data_analysis == str(Pipeline.BALSAMIC)
    assert new_case.data_delivery == str(DataDelivery.SCOUT)
    assert set(new_case.panels) == set()
    assert new_case.priority_human == "standard"

    assert len(new_case.links) == 1
    new_link = new_case.links[0]
    assert new_link.sample.name == "s1"
    assert new_link.sample.sex == "male"
    assert new_link.sample.application_version.application.tag == "WGTPCFC030"
    assert new_link.sample.comment == "other Elution buffer"
    assert new_link.sample.is_tumour

    assert base_store.deliveries().count() == base_store.samples().count()
    for link in new_case.links:
        assert len(link.sample.deliveries) == 1<|MERGE_RESOLUTION|>--- conflicted
+++ resolved
@@ -85,8 +85,6 @@
     assert sample_data["application"] == "MWRNXTR003"
     assert sample_data["comment"] == "plate comment"
     assert sample_data["volume"] == "1"
-<<<<<<< HEAD
-=======
 
 
 def test_sarscov2_samples_to_status(sarscov2_order_to_submit):
@@ -117,7 +115,6 @@
     assert sample_data["region_code"] == "01 Region Stockholm"
     assert sample_data["lab_code"] == "SE110 Växjö"
     assert sample_data["selection_criteria"] == "1. Allmän övervakning"
->>>>>>> f64b4761
 
 
 def test_families_to_status(mip_order_to_submit):
