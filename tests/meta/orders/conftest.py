--- conflicted
+++ resolved
@@ -2,6 +2,7 @@
 
 import pytest
 
+from cg.clients.freshdesk.freshdesk_client import FreshdeskClient
 from cg.meta.orders import OrdersAPI
 from cg.meta.orders.ticket_handler import TicketHandler
 from cg.services.orders.submitters.order_submitter_registry import (
@@ -10,7 +11,11 @@
 )
 from cg.store.store import Store
 from tests.mocks.limsmock import MockLimsAPI
-from cg.clients.freshdesk.freshdesk_client import FreshdeskClient
+
+
+@pytest.fixture
+def freshdesk_client():
+    return FreshdeskClient(base_url="https://example.com", api_key="dummy_api_key")
 
 
 @pytest.fixture(scope="function")
@@ -26,31 +31,11 @@
         osticket=osticket,
         submitter_registry=order_submitter_registry,
     )
-
-
-@pytest.fixture
-<<<<<<< HEAD
-def tomte_status_data(tomte_order_to_submit: dict):
-    """Parse TOMTE order example."""
-    project: OrderType = OrderType.TOMTE
-    order: OrderIn = OrderIn.parse_obj(obj=tomte_order_to_submit, project=project)
-    return TomteSubmitter.order_to_status(order=order)
-
-
-@pytest.fixture
-def freshdesk_client():
-    return FreshdeskClient(base_url="https://example.com", api_key="dummy_api_key")
-
-
-@pytest.fixture(scope="function")
 def orders_api(base_store: Store, lims_api: MockLimsAPI, ticket_handler: TicketHandler):
     return OrdersAPI(lims=lims_api, status=base_store, ticket_handler=ticket_handler)
 
 
 @pytest.fixture
-def ticket_handler(store: Store, freshdesk_client: FreshdeskClient):
-    return TicketHandler(status_db=store, client=freshdesk_client, system_email_id=1, env="test")
-=======
 def ticket_handler(store: Store, osticket: MockOsTicket) -> TicketHandler:
     return TicketHandler(status_db=store, osticket_api=osticket)
 
@@ -58,4 +43,5 @@
 @pytest.fixture
 def order_submitter_registry(base_store: Store, lims_api: MockLimsAPI) -> OrderSubmitterRegistry:
     return setup_order_submitter_registry(lims=lims_api, status_db=base_store)
->>>>>>> e663e09e
+def ticket_handler(store: Store, freshdesk_client: FreshdeskClient):
+    return TicketHandler(status_db=store, client=freshdesk_client, system_email_id=1, env="test")