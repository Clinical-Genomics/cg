--- conflicted
+++ resolved
@@ -1,11 +1,6 @@
 import json
 
 import pytest
-<<<<<<< HEAD
-from cg.apps.lims import LimsAPI
-from cg.apps.osticket import OsTicket
-=======
->>>>>>> a0a7565f
 from cg.meta.orders import OrdersAPI, OrderType
 from cg.meta.orders.status import StatusHandler
 from cg.meta.orders.ticket_handler import TicketHandler
