import datetime as dt

import pytest

from cg.store import models
from cg.meta.orders import OrdersAPI, OrderType


@pytest.mark.parametrize('order_type', [
    OrderType.RML,
    OrderType.FASTQ,
    OrderType.SCOUT,
    OrderType.EXTERNAL,
<<<<<<< HEAD
    OrderType.METAGENOME,
=======
    OrderType.MICROBIAL,
>>>>>>> e4474516
])
def test_submit(base_store, orders_api: OrdersAPI, all_orders, monkeypatch, order_type):
    ticket_number = 1234567
    monkeypatch.setattr(orders_api.osticket, 'open_ticket', lambda *args, **kwargs: ticket_number)

    order_data = all_orders[order_type]
    lims_project_data = {'id': 'ADM1234', 'date': dt.datetime.now()}
    lims_map = {sample['name']: f"ELH123A{index}" for index, sample in
                enumerate(order_data['samples'])}
    monkeypatch.setattr(orders_api, 'process_lims', lambda *args: (lims_project_data, lims_map))

    # GIVEN an order and an empty store
    assert base_store.samples().first() is None

    # WHEN submitting the order
    order_ticket = {'name': 'Paul Anderson', 'email': 'paul@magnolia.com'}
    result = orders_api.submit(order_type, data=order_data, ticket=order_ticket)

    # THEN it should work...
    for record in result['records']:
        if isinstance(record, models.Pool) or isinstance(record, models.Sample):
            assert record.ticket_number == ticket_number
        elif isinstance(record, models.Family):
            for link_obj in record.links:
                assert link_obj.sample.ticket_number == ticket_number<|MERGE_RESOLUTION|>--- conflicted
+++ resolved
@@ -11,11 +11,8 @@
     OrderType.FASTQ,
     OrderType.SCOUT,
     OrderType.EXTERNAL,
-<<<<<<< HEAD
+    OrderType.MICROBIAL,
     OrderType.METAGENOME,
-=======
-    OrderType.MICROBIAL,
->>>>>>> e4474516
 ])
 def test_submit(base_store, orders_api: OrdersAPI, all_orders, monkeypatch, order_type):
     ticket_number = 1234567
