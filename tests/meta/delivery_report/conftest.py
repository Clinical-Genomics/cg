--- conflicted
+++ resolved
@@ -70,7 +70,6 @@
 
 
 @pytest.fixture
-<<<<<<< HEAD
 def balsamic_wgs_analysis_without_predicted_sex() -> BalsamicAnalysis:
     return BalsamicAnalysis(
         balsamic_config=create_autospec(
@@ -94,8 +93,6 @@
 
 
 @pytest.fixture
-=======
->>>>>>> eb6f2638
 def rnafusion_analysis() -> NextflowAnalysis:
     return NextflowAnalysis(
         sample_metrics={
