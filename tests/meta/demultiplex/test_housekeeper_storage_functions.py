--- conflicted
+++ resolved
@@ -128,24 +128,15 @@
 
 def test_add_existing_sample_sheet(
     demultiplex_context: CGConfig,
-<<<<<<< HEAD
-    bcl_convert_flow_cell: FlowCellDirectoryData,
-    tmp_illumina_novaseq_flow_cells_directory,
-=======
     novaseq_6000_post_1_5_kits_flow_cell: FlowCellDirectoryData,
-    tmp_flow_cells_directory: Path,
->>>>>>> 95e42cc4
+    tmp_illumina_flow_cells_directory: Path,
 ):
     # GIVEN a DemuxPostProcessing API
     demux_post_processing_api = DemuxPostProcessingAPI(demultiplex_context)
 
     # GIVEN a flow cell directory and name
     flow_cell_directory = Path(
-<<<<<<< HEAD
-        tmp_illumina_novaseq_flow_cells_directory, bcl_convert_flow_cell.full_name
-=======
-        tmp_flow_cells_directory, novaseq_6000_post_1_5_kits_flow_cell.full_name
->>>>>>> 95e42cc4
+        tmp_illumina_flow_cells_directory, novaseq_6000_post_1_5_kits_flow_cell.full_name
     )
 
     # GIVEN that a flow cell bundle exists in Housekeeper
