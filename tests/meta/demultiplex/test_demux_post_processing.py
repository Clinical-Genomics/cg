import logging
from pathlib import Path
from typing import Generator, List
from mock import MagicMock, call, patch

import cg.apps.demultiplex.sample_sheet.models
from cg.constants.demultiplexing import BclConverter, DemultiplexingDirsAndFiles
from cg.constants.housekeeper_tags import SequencingFileTag
from cg.meta.demultiplex.demux_post_processing import (
    DemuxPostProcessingAPI,
    DemuxPostProcessingHiseqXAPI,
)
from cg.meta.transfer import TransferFlowCell
from cg.models.cg_config import CGConfig
from cg.models.demultiplex.demux_results import DemuxResults
from cg.models.demultiplex.flow_cell import FlowCellDirectoryData
from cg.store import Store
from cg.store.models import SampleLaneSequencingMetrics
from cg.apps.demultiplex.sample_sheet.read_sample_sheet import (
    get_sample_internal_ids_from_sample_sheet,
)


def test_set_dry_run(
    demultiplex_context: CGConfig,
):
    # GIVEN a demultiplex context

    # GIVEN a Demultiplexing post process API
    post_demux_api: DemuxPostProcessingAPI = DemuxPostProcessingAPI(config=demultiplex_context)

    # THEN dry run should be False
    assert post_demux_api.dry_run is False

    # WHEN dry run set to True
    post_demux_api.set_dry_run(dry_run=True)

    # THEN dry run should be True
    assert post_demux_api.dry_run is True


def test_add_to_cgstats_dry_run(
    caplog,
    demultiplex_context: CGConfig,
    bcl2fastq_flow_cell: FlowCellDirectoryData,
):
    caplog.set_level(logging.INFO)

    # GIVEN a demultiplex context

    # GIVEN a Demultiplexing post process API
    post_demux_api: DemuxPostProcessingHiseqXAPI = DemuxPostProcessingHiseqXAPI(
        config=demultiplex_context
    )

    # GIVEN dry run set to True
    post_demux_api.set_dry_run(dry_run=True)

    # When adding to cgstats
    post_demux_api.add_to_cgstats(flow_cell_path=bcl2fastq_flow_cell.path)

    # THEN we should just log and exit
    assert "Dry run will not add flow cell stats" in caplog.text


def test_add_to_cgstats(
    caplog,
    demultiplex_context: CGConfig,
    bcl2fastq_flow_cell: FlowCellDirectoryData,
):
    caplog.set_level(logging.INFO)

    # GIVEN a demultiplex context

    # GIVEN a Demultiplexing post process API
    post_demux_api: DemuxPostProcessingHiseqXAPI = DemuxPostProcessingHiseqXAPI(
        config=demultiplex_context
    )

    # When adding to cgstats
    post_demux_api.add_to_cgstats(flow_cell_path=bcl2fastq_flow_cell.path)

    # THEN we should run the command
    assert f"add --machine X -u Unaligned {bcl2fastq_flow_cell.path}" in caplog.text


def test_cgstats_select_project_dry_run(
    caplog,
    demultiplex_context: CGConfig,
    bcl2fastq_flow_cell: FlowCellDirectoryData,
    flow_cell_project_id: int,
    cgstats_select_project_log_file: Path,
):
    caplog.set_level(logging.INFO)

    # GIVEN a demultiplex context

    # GIVEN a Demultiplexing post process API
    post_demux_api: DemuxPostProcessingHiseqXAPI = DemuxPostProcessingHiseqXAPI(
        config=demultiplex_context
    )

    # GIVEN an unaligned project directory
    Path(bcl2fastq_flow_cell.path, "Unaligned", f"Project_{flow_cell_project_id}").mkdir(
        parents=True, exist_ok=True
    )

    # GIVEN dry run set to True
    post_demux_api.set_dry_run(dry_run=True)

    # When processing project with cgstats
    post_demux_api.cgstats_select_project(
        flow_cell_id=bcl2fastq_flow_cell.id, flow_cell_path=bcl2fastq_flow_cell.path
    )

    # THEN we should just log and exit
    assert "Dry run will not process selected project" in caplog.text


def test_cgstats_select_project(
    caplog,
    demultiplex_context: CGConfig,
    bcl2fastq_flow_cell: FlowCellDirectoryData,
    flow_cell_project_id: int,
    cgstats_select_project_log_file: Path,
):
    caplog.set_level(logging.INFO)

    # GIVEN a demultiplex context

    # GIVEN a Demultiplexing post process API
    post_demux_api: DemuxPostProcessingHiseqXAPI = DemuxPostProcessingHiseqXAPI(
        config=demultiplex_context
    )

    # GIVEN an unaligned project directory
    Path(bcl2fastq_flow_cell.path, "Unaligned", f"Project_{flow_cell_project_id}").mkdir(
        parents=True, exist_ok=True
    )

    # When processing project with cgstats
    post_demux_api.cgstats_select_project(
        flow_cell_id=bcl2fastq_flow_cell.id, flow_cell_path=bcl2fastq_flow_cell.path
    )

    # THEN we should have created a stats outfile
    assert cgstats_select_project_log_file.exists()

    # Clean up from calling cgstats_select_project
    cgstats_select_project_log_file.unlink()

    # THEN we should run the command
    assert f"select --project {flow_cell_project_id} {bcl2fastq_flow_cell.id}" in caplog.text


def test_cgstats_lanestats_dry_run(
    caplog,
    demultiplex_context: CGConfig,
    bcl2fastq_flow_cell: FlowCellDirectoryData,
):
    caplog.set_level(logging.INFO)

    # GIVEN a demultiplex context

    # GIVEN a Demultiplexing post process API
    post_demux_api: DemuxPostProcessingHiseqXAPI = DemuxPostProcessingHiseqXAPI(
        config=demultiplex_context
    )

    # GIVEN dry run set to True
    post_demux_api.set_dry_run(dry_run=True)

    # When processing lane stats with cgstats
    post_demux_api.cgstats_lanestats(flow_cell_path=bcl2fastq_flow_cell.path)

    # THEN we should run the command
    assert "Dry run will not add lane stats" in caplog.text


def test_cgstats_lanestats(
    caplog,
    demultiplex_context: CGConfig,
    bcl2fastq_flow_cell: FlowCellDirectoryData,
):
    caplog.set_level(logging.INFO)

    # GIVEN a demultiplex context

    # GIVEN a Demultiplexing post process API
    post_demux_api: DemuxPostProcessingHiseqXAPI = DemuxPostProcessingHiseqXAPI(
        config=demultiplex_context
    )

    # When processing lane stats with cgstats
    post_demux_api.cgstats_lanestats(flow_cell_path=bcl2fastq_flow_cell.path)

    # THEN we should run the command
    assert f"lanestats {bcl2fastq_flow_cell.path}" in caplog.text


def test_finish_flow_cell_copy_not_completed(
    caplog,
    demultiplex_context: CGConfig,
    bcl2fastq_flow_cell: FlowCellDirectoryData,
    hiseq_x_copy_complete_file: Path,
):
    caplog.set_level(logging.DEBUG)

    # GIVEN a demultiplex context

    # GIVEN a Demultiplexing post process API
    post_demux_api: DemuxPostProcessingHiseqXAPI = DemuxPostProcessingHiseqXAPI(
        config=demultiplex_context
    )

    # GIVEN a not completely copied flow cell
    if hiseq_x_copy_complete_file.exists():
        hiseq_x_copy_complete_file.unlink()

    # WHEN finishing flow cell
    post_demux_api.finish_flow_cell(
        bcl_converter=BclConverter.BCL2FASTQ,
        flow_cell_name=bcl2fastq_flow_cell.full_name,
        flow_cell_path=bcl2fastq_flow_cell.path,
    )

    # Reinstate
    hiseq_x_copy_complete_file.touch()

    # THEN we should log that copy is not complete
    assert f"{bcl2fastq_flow_cell.full_name} is not yet completely copied" in caplog.text


def test_finish_flow_cell_delivery_started(
    caplog,
    demultiplexing_delivery_file: Path,
    demultiplex_context: CGConfig,
    bcl2fastq_flow_cell: FlowCellDirectoryData,
):
    caplog.set_level(logging.DEBUG)

    # GIVEN a demultiplex context

    # GIVEN a Demultiplexing post process API
    post_demux_api: DemuxPostProcessingHiseqXAPI = DemuxPostProcessingHiseqXAPI(
        config=demultiplex_context
    )

    # GIVEN an already started flag file
    demultiplexing_delivery_file.touch()

    # WHEN finishing flow cell
    post_demux_api.finish_flow_cell(
        bcl_converter=BclConverter.BCL2FASTQ,
        flow_cell_name=bcl2fastq_flow_cell.full_name,
        flow_cell_path=bcl2fastq_flow_cell.path,
    )

    # Clean up
    demultiplexing_delivery_file.unlink()

    # THEN we should log that the delivery has already started
    assert (
        f"{bcl2fastq_flow_cell.full_name} copy is complete and delivery has already started"
        in caplog.text
    )


def test_finish_flow_cell_delivery_not_hiseq_x(
    caplog,
    demultiplex_context: CGConfig,
    bcl2fastq_flow_cell: FlowCellDirectoryData,
    hiseq_x_tile_dir: Path,
):
    caplog.set_level(logging.DEBUG)

    # GIVEN a demultiplex context

    # GIVEN a Demultiplexing post process API
    post_demux_api: DemuxPostProcessingHiseqXAPI = DemuxPostProcessingHiseqXAPI(
        config=demultiplex_context
    )

    # GIVEN no hiseq X flow cell
    if hiseq_x_tile_dir.exists():
        hiseq_x_tile_dir.rmdir()

    # WHEN finishing flow cell
    post_demux_api.finish_flow_cell(
        bcl_converter=BclConverter.BCL2FASTQ,
        flow_cell_name=bcl2fastq_flow_cell.full_name,
        flow_cell_path=bcl2fastq_flow_cell.path,
    )

    # THEN we should log that this is not an Hiseq X flow cell
    assert f"{bcl2fastq_flow_cell.full_name} is not an Hiseq X flow cell" in caplog.text


def test_finish_flow_cell_ready(
    caplog,
    demultiplex_context: CGConfig,
    bcl2fastq_flow_cell: FlowCellDirectoryData,
    flow_cell_project_id: int,
    demultiplexing_delivery_file: Path,
    hiseq_x_tile_dir: Path,
    transfer_flow_cell_api: Generator[TransferFlowCell, None, None],
):
    caplog.set_level(logging.INFO)

    # GIVEN a demultiplex context

    # GIVEN a Demultiplexing post process API
    post_demux_api: DemuxPostProcessingHiseqXAPI = DemuxPostProcessingHiseqXAPI(
        config=demultiplex_context
    )

    # GIVEN dry run set to True
    post_demux_api.set_dry_run(dry_run=True)

    # GIVEN a Hiseq X tile directory
    hiseq_x_tile_dir.mkdir(parents=True, exist_ok=True)

    # GIVEN an unaligned project directory
    Path(
        bcl2fastq_flow_cell.path,
        DemultiplexingDirsAndFiles.UNALIGNED_DIR_NAME,
        f"Project_{flow_cell_project_id}",
    ).mkdir(parents=True, exist_ok=True)

    # WHEN finishing flow cell
    post_demux_api.finish_flow_cell(
        bcl_converter=BclConverter.BCL2FASTQ,
        flow_cell_name=bcl2fastq_flow_cell.full_name,
        flow_cell_path=bcl2fastq_flow_cell.path,
    )

    # THEN we should log that post-processing will begin
    assert (
        f"{bcl2fastq_flow_cell.full_name} copy is complete and delivery will start" in caplog.text
    )


def test_post_process_flow_cell_dry_run(
    bcl2fastq_demux_results: DemuxResults,
    caplog,
    demultiplexing_delivery_file: Path,
    demultiplex_context: CGConfig,
    bcl2fastq_flow_cell: FlowCellDirectoryData,
    flow_cell_project_id: int,
    flowcell_store: Store,
    hiseq_x_tile_dir: Path,
    transfer_flow_cell_api: Generator[TransferFlowCell, None, None],
):
    caplog.set_level(logging.DEBUG)

    # GIVEN a demultiplex context

    # GIVEN a Demultiplexing post process API
    post_demux_api: DemuxPostProcessingHiseqXAPI = DemuxPostProcessingHiseqXAPI(
        config=demultiplex_context
    )

    # GIVEN a Hiseq X tile directory
    hiseq_x_tile_dir.mkdir(parents=True, exist_ok=True)

    # GIVEN an unaligned project directory
    Path(
        bcl2fastq_flow_cell.path,
        DemultiplexingDirsAndFiles.UNALIGNED_DIR_NAME,
        f"Project_{flow_cell_project_id}",
    ).mkdir(parents=True, exist_ok=True)

    # GIVEN dry run set to True
    post_demux_api.set_dry_run(dry_run=True)

    # WHEN post-processing flow cell
    post_demux_api.post_process_flow_cell(demux_results=bcl2fastq_demux_results)

    # THEN a delivery file should not have been created
    assert not demultiplexing_delivery_file.exists()

    # THEN we should log that we will not commit
    assert "Dry run will not commit flow cell to database" in caplog.text


def test_post_process_flow_cell(
    bcl2fastq_demux_results: DemuxResults,
    caplog,
    cgstats_select_project_log_file: Path,
    demultiplexing_delivery_file: Path,
    demultiplex_context: CGConfig,
    bcl2fastq_flow_cell: FlowCellDirectoryData,
    flow_cell_project_id: int,
    hiseq_x_tile_dir: Path,
    transfer_flow_cell_api: Generator[TransferFlowCell, None, None],
):
    caplog.set_level(logging.DEBUG)

    # GIVEN a demultiplex context

    # GIVEN a Demultiplexing post process API
    post_demux_api: DemuxPostProcessingHiseqXAPI = DemuxPostProcessingHiseqXAPI(
        config=demultiplex_context
    )

    # GIVEN a Hiseq X tile directory
    hiseq_x_tile_dir.mkdir(parents=True, exist_ok=True)

    # GIVEN an unaligned project directory
    Path(
        bcl2fastq_flow_cell.path,
        DemultiplexingDirsAndFiles.UNALIGNED_DIR_NAME,
        f"Project_{flow_cell_project_id}",
    ).mkdir(parents=True, exist_ok=True)

    # WHEN post-processing flow cell
    post_demux_api.post_process_flow_cell(demux_results=bcl2fastq_demux_results)

    # THEN a delivery file should have been created
    assert demultiplexing_delivery_file.exists()

    # Clean up
    cgstats_select_project_log_file.unlink()
    demultiplexing_delivery_file.unlink()

    # THEN we should also transfer the flow cell
    assert f"Flow cell added: {bcl2fastq_flow_cell.id}" in caplog.text


def test_finish_flow_cell(
    caplog,
    demultiplex_context: CGConfig,
    bcl2fastq_flow_cell: FlowCellDirectoryData,
    hiseq_x_copy_complete_file: Path,
):
    caplog.set_level(logging.DEBUG)

    # GIVEN a demultiplex context

    # GIVEN a Demultiplexing post process API
    post_demux_api: DemuxPostProcessingHiseqXAPI = DemuxPostProcessingHiseqXAPI(
        config=demultiplex_context
    )

    # GIVEN a not completely copied flow cell
    hiseq_x_copy_complete_file.unlink()

    # When post-processing flow cell
    post_demux_api.finish_flow_cell(
        bcl_converter=BclConverter.BCL2FASTQ,
        flow_cell_name=bcl2fastq_flow_cell.full_name,
        flow_cell_path=bcl2fastq_flow_cell.path,
    )

    # Reinstate
    hiseq_x_copy_complete_file.touch()

    # THEN we should log that we are checking flow cell
    assert f"Check demultiplexed flow cell {bcl2fastq_flow_cell.full_name}" in caplog.text


def test_finish_all_flowcells(
    caplog,
    demultiplexed_flow_cell_working_directory: Path,
    demultiplex_context: CGConfig,
    bcl2fastq_flow_cell: FlowCellDirectoryData,
    hiseq_x_copy_complete_file: Path,
):
    caplog.set_level(logging.DEBUG)

    # GIVEN a demultiplex context

    # GIVEN a Demultiplexing post process API
    post_demux_api: DemuxPostProcessingHiseqXAPI = DemuxPostProcessingHiseqXAPI(
        config=demultiplex_context
    )

    # GIVEN a not completely copied flow cell
    hiseq_x_copy_complete_file.unlink()

    # When post-processing flow cell
    post_demux_api.finish_all_flow_cells(
        bcl_converter=BclConverter.BCL2FASTQ,
    )

    # Reinstate
    hiseq_x_copy_complete_file.touch()

    # THEN we should log that we are checking flow cell
    assert f"Check demultiplexed flow cell {bcl2fastq_flow_cell.full_name}" in caplog.text


def test_add_flow_cell_data_to_housekeeper(demultiplex_context: CGConfig):
    # GIVEN a DemuxPostProcessing API
    demux_post_processing_api = DemuxPostProcessingAPI(demultiplex_context)

    demux_post_processing_api.add_bundle_and_version_if_non_existent = MagicMock()
    demux_post_processing_api.add_tags_if_non_existent = MagicMock()
    demux_post_processing_api.add_sample_sheet_path_to_housekeeper = MagicMock()
    demux_post_processing_api.add_sample_fastq_files_to_housekeeper = MagicMock()

    flow_cell_name: str = "flow_cell_name"
    flow_cell_directory: Path = Path("some/path/to/flow/cell/directory")

    flow_cell = MagicMock()
    flow_cell.path = flow_cell_directory
    flow_cell.id = flow_cell_name

    # WHEN the flow cell data is added to housekeeper
    demux_post_processing_api.store_flow_cell_data_in_housekeeper(flow_cell)

    # THEN the bundle and version is added
    demux_post_processing_api.add_bundle_and_version_if_non_existent.assert_called_once_with(
        bundle_name=flow_cell_name
    )

    # THEN the correct tags are added
    demux_post_processing_api.add_tags_if_non_existent.assert_called_once_with(
        tag_names=[SequencingFileTag.FASTQ, SequencingFileTag.SAMPLE_SHEET, flow_cell_name]
    )

    # THEN the sample sheet is added
    demux_post_processing_api.add_sample_sheet_path_to_housekeeper.assert_called_once_with(
        flow_cell_directory=flow_cell_directory, flow_cell_name=flow_cell_name
    )

    # THEN the fastq files are added
    demux_post_processing_api.add_sample_fastq_files_to_housekeeper.assert_called_once_with(
        flow_cell
    )


def test_add_bundle_and_version_if_non_existent(demultiplex_context: CGConfig):
    # GIVEN a DemuxPostProcessing API
    demux_post_processing_api = DemuxPostProcessingAPI(demultiplex_context)

    demux_post_processing_api.hk_api.bundle = MagicMock(return_value=None)
    demux_post_processing_api.hk_api.create_new_bundle_and_version = MagicMock()

    # WHEN adding a bundle and version which does not exist
    flow_cell_name: str = "flow_cell_name"
    demux_post_processing_api.add_bundle_and_version_if_non_existent(bundle_name=flow_cell_name)

    # THEN that the expected methods were called with the expected arguments
    demux_post_processing_api.hk_api.bundle.assert_called_once_with(name=flow_cell_name)
    demux_post_processing_api.hk_api.create_new_bundle_and_version.assert_called_once_with(
        name=flow_cell_name
    )


def test_add_bundle_and_version_if_already_exists(demultiplex_context: CGConfig):
    # GIVEN a DemuxPostProcessing API
    demux_post_processing_api = DemuxPostProcessingAPI(demultiplex_context)

    mock_bundle = MagicMock()
    demux_post_processing_api.hk_api.bundle = MagicMock(return_value=mock_bundle)
    demux_post_processing_api.hk_api.create_new_bundle_and_version = MagicMock()

    # WHEN adding a bundle and version which already exists
    flow_cell_name: str = "flow_cell_name"
    demux_post_processing_api.add_bundle_and_version_if_non_existent(bundle_name=flow_cell_name)

    # THEN the bundle was retrieved
    demux_post_processing_api.hk_api.bundle.assert_called_once_with(name=flow_cell_name)

    # THEN a new bundle and version was not created
    demux_post_processing_api.hk_api.create_new_bundle_and_version.assert_not_called()


def test_add_tags_if_non_existent(demultiplex_context: CGConfig):
    # GIVEN a DemuxPostProcessing API
    demux_post_processing_api = DemuxPostProcessingAPI(demultiplex_context)

    # GIVEN that the tags do not exist
    demux_post_processing_api.hk_api.get_tag = MagicMock(return_value=None)
    demux_post_processing_api.hk_api.add_tag = MagicMock()

    # WHEN adding new tags
    tag_names = ["tag1", "tag2"]
    demux_post_processing_api.add_tags_if_non_existent(tag_names=tag_names)

    # THEN the expected housekeeper API methods were called to create the tags
    demux_post_processing_api.hk_api.get_tag.assert_has_calls(
        [call(name="tag1"), call(name="tag2")]
    )
    demux_post_processing_api.hk_api.add_tag.assert_has_calls(
        [call(name="tag1"), call(name="tag2")]
    )


def test_add_tags_if_all_exist(demultiplex_context: CGConfig):
    # Given a DemuxPostProcessing API
    demux_post_processing_api = DemuxPostProcessingAPI(demultiplex_context)

    # Mock the methods in the housekeeper API
    demux_post_processing_api.hk_api.get_tag = MagicMock(return_value=MagicMock())
    demux_post_processing_api.hk_api.add_tag = MagicMock()

    # Call the add_tags_if_non_existent method with two tag names
    tag_names = ["tag1", "tag2"]
    demux_post_processing_api.add_tags_if_non_existent(tag_names=tag_names)

    # Assert that the expected methods were called with the expected arguments
    demux_post_processing_api.hk_api.get_tag.assert_has_calls(
        [call(name="tag1"), call(name="tag2")]
    )
    demux_post_processing_api.hk_api.add_tag.assert_not_called()


def test_add_fastq_files_without_sample_id(
    demultiplex_context: CGConfig, dragen_flow_cell: FlowCellDirectoryData
):
    # GIVEN a DemuxPostProcessing API
    demux_post_processing_api = DemuxPostProcessingAPI(demultiplex_context)

    demux_post_processing_api.add_file_to_bundle_if_non_existent = MagicMock()

    # WHEN add_fastq_files is called

    demux_post_processing_api.add_sample_fastq_files_to_housekeeper(flow_cell=dragen_flow_cell)

    # THEN add_file_if_non_existent was not called
    demux_post_processing_api.add_file_to_bundle_if_non_existent.assert_not_called()


def test_add_existing_sample_sheet(demultiplex_context: CGConfig, tmpdir_factory):
    # GIVEN a DemuxPostProcessing API
    demux_post_processing_api = DemuxPostProcessingAPI(demultiplex_context)
    demux_post_processing_api.add_file_to_bundle_if_non_existent = MagicMock()

    # GIVEN a flow cell directory and name
    flow_cell_directory: Path = Path(tmpdir_factory.mktemp("flow_cell_directory"))
    sample_sheet_file = Path(flow_cell_directory, DemultiplexingDirsAndFiles.SAMPLE_SHEET_FILE_NAME)
    sample_sheet_file.touch()
    flow_cell_name = "flow_cell_name"

    # WHEN a sample sheet is added
    demux_post_processing_api.add_sample_sheet_path_to_housekeeper(
        flow_cell_directory=flow_cell_directory, flow_cell_name=flow_cell_name
    )

    # THEN add_file_if_non_existent was called with expected arguments
    expected_file_path = Path(
        flow_cell_directory, DemultiplexingDirsAndFiles.SAMPLE_SHEET_FILE_NAME
    )
    expected_tag_names = [SequencingFileTag.SAMPLE_SHEET, flow_cell_name]

    demux_post_processing_api.add_file_to_bundle_if_non_existent.assert_called_once_with(
        file_path=expected_file_path,
        bundle_name=flow_cell_name,
        tag_names=expected_tag_names,
    )


def test_add_fastq_files_without_sample_id(demultiplex_context: CGConfig):
    # GIVEN a DemuxPostProcessing API
    demux_post_processing_api = DemuxPostProcessingAPI(demultiplex_context)

    get_sample_id_from_sample_fastq_path = MagicMock()
    get_sample_id_from_sample_fastq_path.return_value = None

    demux_post_processing_api.add_file_to_bundle_if_non_existent = MagicMock()

    # WHEN add_fastq_files is called
    demux_post_processing_api.add_sample_fastq_files_to_housekeeper(MagicMock())

    # THEN add_file_if_non_existent was not called
    demux_post_processing_api.add_file_to_bundle_if_non_existent.assert_not_called()


def test_add_single_sequencing_metrics_entry_to_statusdb(
    store_with_sequencing_metrics: Store,
    demultiplex_context: CGConfig,
    flow_cell_name: str,
    sample_id: str,
    lane: int = 1,
):
    # GIVEN a DemuxPostProcessing API
    demux_post_processing_api = DemuxPostProcessingAPI(demultiplex_context)

    # GIVEN a sequencing metrics entry
    sequencing_metrics_entry = store_with_sequencing_metrics.get_metrics_entry_by_flow_cell_name_sample_internal_id_and_lane(
        flow_cell_name=flow_cell_name, sample_internal_id=sample_id, lane=lane
    )

    # WHEN adding the sequencing metrics entry to the statusdb
    demux_post_processing_api.add_sequencing_metrics_to_statusdb(
        sample_lane_sequencing_metrics=[sequencing_metrics_entry]
    )

    # THEN the sequencing metrics entry was added to the statusdb
    assert demux_post_processing_api.status_db.get_metrics_entry_by_flow_cell_name_sample_internal_id_and_lane(
        flow_cell_name=flow_cell_name, sample_internal_id=sample_id, lane=lane
    )


def test_update_sample_read_count(demultiplex_context: CGConfig):
    # GIVEN a DemuxPostProcessing API
    demux_post_processing_api = DemuxPostProcessingAPI(demultiplex_context)

    # GIVEN a sample id and a q30 threshold
    sample_id = "sample_1"
    q30_threshold = 0

    # GIVEN a sample and a read count
    sample = MagicMock()
    read_count = 100

    # GIVEN a mocked status_db
    status_db = MagicMock()
    status_db.get_sample_by_internal_id.return_value = sample
    status_db.get_number_of_reads_for_sample_passing_q30_threshold.return_value = read_count
    demux_post_processing_api.status_db = status_db

    # WHEN calling update_sample_read_count
    demux_post_processing_api.update_sample_read_count(sample_id, q30_threshold)

    # THEN get_sample_by_internal_id is called with the correct argument
    status_db.get_sample_by_internal_id.assert_called_with(sample_id)

    # THEN get_number_of_reads_for_sample_passing_q30_threshold is called with the correct arguments
    status_db.get_number_of_reads_for_sample_passing_q30_threshold.assert_called_with(
        sample_internal_id=sample_id,
        q30_threshold=q30_threshold,
    )

    # THEN the calculated_read_count has been updated with the read count for the sample
    assert sample.calculated_read_count == read_count


def test_post_processing_of_flow_cell_demultiplexed_with_bclconvert(
    demultiplex_context: CGConfig,
    flow_cell_directory_name_demultiplexed_with_bcl_convert: str,
    flow_cell_name_demultiplexed_with_bcl_convert: str,
    demultiplexed_flow_cells_directory: Path,
    bcl_convert_demultiplexed_flow_cell_sample_internal_ids,
):
    # GIVEN a DemuxPostProcessing API
    demux_post_processing_api = DemuxPostProcessingAPI(demultiplex_context)

    # GIVEN a directory with a flow cell demultiplexed with BCL Convert
    demux_post_processing_api.demux_api.out_dir = demultiplexed_flow_cells_directory

    # GIVEN a sample sheet exisits in the flow cell run directory
    Path(
        demux_post_processing_api.demux_api.run_dir,
        DemultiplexingDirsAndFiles.SAMPLE_SHEET_FILE_NAME,
    ).touch()

    # WHEN post processing the demultiplexed flow cell
    demux_post_processing_api.finish_flow_cell_temp(
        flow_cell_directory_name_demultiplexed_with_bcl_convert
    )

    # THEN a flow cell was created in statusdb
    assert demux_post_processing_api.status_db.get_flow_cell_by_name(
        flow_cell_name_demultiplexed_with_bcl_convert
    )

    # THEN sequencing metrics were created for the flow cell
    assert demux_post_processing_api.status_db.get_sample_lane_sequencing_metrics_by_flow_cell_name(
        flow_cell_name=flow_cell_name_demultiplexed_with_bcl_convert
    )
    # THEN the read count was calculated for all samples in the flow cell directory
    for sample_id in bcl_convert_demultiplexed_flow_cell_sample_internal_ids:
        sample = demux_post_processing_api.status_db.get_sample_by_internal_id(sample_id)
        assert sample is not None
        assert sample.calculated_read_count

    # THEN a bundle was added to Housekeeper for the flow cell
    assert demux_post_processing_api.hk_api.bundle(flow_cell_name_demultiplexed_with_bcl_convert)

    # THEN a bundle was added to Housekeeper for each sample
    for sample_id in bcl_convert_demultiplexed_flow_cell_sample_internal_ids:
        assert demux_post_processing_api.hk_api.bundle(sample_id)

    # THEN a sample sheet was added to Housekeeper
    assert demux_post_processing_api.hk_api.get_files(
        tags=[SequencingFileTag.SAMPLE_SHEET],
        bundle=flow_cell_name_demultiplexed_with_bcl_convert,
    ).all()

    # THEN sample fastq files were added to Housekeeper tagged with FASTQ and the flow cell name
    for sample_id in bcl_convert_demultiplexed_flow_cell_sample_internal_ids:
        assert demux_post_processing_api.hk_api.get_files(
            tags=[SequencingFileTag.FASTQ, flow_cell_name_demultiplexed_with_bcl_convert],
            bundle=sample_id,
        ).all()

    # THEN a delivery file was created in the flow cell directory
    delivery_path = Path(
        demux_post_processing_api.demux_api.out_dir,
        flow_cell_directory_name_demultiplexed_with_bcl_convert,
        DemultiplexingDirsAndFiles.DELIVERY,
    )

    assert delivery_path.exists()


def test_post_processing_of_flow_cell_demultiplexed_with_bcl2fastq(
    demultiplex_context: CGConfig,
    flow_cell_directory_name_demultiplexed_with_bcl2fastq: str,
    flow_cell_name_demultiplexed_with_bcl2fastq: str,
    demultiplexed_flow_cells_directory: Path,
    bcl2fastq_demultiplexed_flow_cell_sample_internal_ids: List[str],
):
    # GIVEN a DemuxPostProcessing API
    demux_post_processing_api = DemuxPostProcessingAPI(demultiplex_context)

    # GIVEN a directory with a flow cell demultiplexed with bcl2fastq
    demux_post_processing_api.demux_api.out_dir = demultiplexed_flow_cells_directory

    # GIVEN a sample sheet exisits in the flow cell run directory
    Path(
        demux_post_processing_api.demux_api.run_dir,
        DemultiplexingDirsAndFiles.SAMPLE_SHEET_FILE_NAME,
    ).touch()

    # WHEN post processing the demultiplexed flow cell
    demux_post_processing_api.finish_flow_cell_temp(
        flow_cell_directory_name_demultiplexed_with_bcl2fastq
    )

    # THEN a flow cell was created in statusdb
    assert demux_post_processing_api.status_db.get_flow_cell_by_name(
        flow_cell_name_demultiplexed_with_bcl2fastq
    )

    # THEN sequencing metrics were created for the flow cell
    assert demux_post_processing_api.status_db.get_sample_lane_sequencing_metrics_by_flow_cell_name(
        flow_cell_name=flow_cell_name_demultiplexed_with_bcl2fastq
    )

    # THEN the read count was calculated for all samples in the flow cell directory
    for sample_internal_id in bcl2fastq_demultiplexed_flow_cell_sample_internal_ids:
        sample = demux_post_processing_api.status_db.get_sample_by_internal_id(sample_internal_id)
        assert sample is not None
        assert sample.calculated_read_count

    # THEN a bundle was added to Housekeeper for the flow cell
    assert demux_post_processing_api.hk_api.bundle(flow_cell_name_demultiplexed_with_bcl2fastq)

    # THEN a bundle was added to Housekeeper for each sample
    for sample_internal_id in bcl2fastq_demultiplexed_flow_cell_sample_internal_ids:
        assert demux_post_processing_api.hk_api.bundle(sample_internal_id)

    # THEN a sample sheet was added to Housekeeper
    assert demux_post_processing_api.hk_api.get_files(
        tags=[SequencingFileTag.SAMPLE_SHEET],
        bundle=flow_cell_name_demultiplexed_with_bcl2fastq,
    ).all()

    # THEN sample fastq files were added to Housekeeper tagged with FASTQ and the flow cell name
    for sample_internal_id in bcl2fastq_demultiplexed_flow_cell_sample_internal_ids:
        assert demux_post_processing_api.hk_api.get_files(
            tags=[SequencingFileTag.FASTQ, flow_cell_name_demultiplexed_with_bcl2fastq],
            bundle=sample_internal_id,
        ).all()

    # THEN a delivery file was created in the flow cell directory
    delivery_path = Path(
        demux_post_processing_api.demux_api.out_dir,
        flow_cell_directory_name_demultiplexed_with_bcl2fastq,
        DemultiplexingDirsAndFiles.DELIVERY,
    )
    assert delivery_path.exists()


def test_post_processing_of_flow_cell_demultiplexed_with_bclconvert_flat_output_structure(
    demultiplex_context: CGConfig,
    flow_cell_directory_name_demultiplexed_with_bcl_convert_flat: str,
    flow_cell_name_demultiplexed_with_bcl_convert: str,
    demultiplexed_flow_cells_directory: Path,
    bcl_convert_demultiplexed_flow_cell_sample_ids: List[str],
):
    # GIVEN a DemuxPostProcessing API
    demux_post_processing_api = DemuxPostProcessingAPI(demultiplex_context)

    # GIVEN a directory with a flow cell demultiplexed with BCL Convert
    demux_post_processing_api.demux_api.out_dir = demultiplexed_flow_cells_directory

    # WHEN post processing the demultiplexed flow cell
    demux_post_processing_api.finish_flow_cell_temp(
        flow_cell_directory_name_demultiplexed_with_bcl_convert_flat
    )

    # THEN a flow cell was created in statusdb
    assert demux_post_processing_api.status_db.get_flow_cell_by_name(
        flow_cell_name_demultiplexed_with_bcl_convert
    )

    # THEN sequencing metrics were created for the flow cell
    assert (
        demux_post_processing_api.status_db._get_query(table=SampleLaneSequencingMetrics)
        .filter(
            SampleLaneSequencingMetrics.flow_cell_name
            == flow_cell_name_demultiplexed_with_bcl_convert
        )
        .all()
    )

    # THEN the read count was calculated for all samples in the flow cell directory
    for sample_id in bcl_convert_demultiplexed_flow_cell_sample_ids:
        sample = demux_post_processing_api.status_db.get_sample_by_internal_id(sample_id)
        assert sample is not None
        assert sample.calculated_read_count

    # THEN a flow cell bundle was added to Housekeeper
    assert demux_post_processing_api.hk_api.bundle(flow_cell_name_demultiplexed_with_bcl_convert)

    # THEN a sample sheet was added to Housekeeper
    assert demux_post_processing_api.hk_api.get_files(
        tags=[SequencingFileTag.SAMPLE_SHEET],
        bundle=flow_cell_name_demultiplexed_with_bcl_convert,
    ).all()

    # THEN sample fastq files were added to Housekeeper tagged with FASTQ and the flow cell name
    for sample_id in bcl_convert_demultiplexed_flow_cell_sample_ids:
        assert demux_post_processing_api.hk_api.get_files(
            tags=[SequencingFileTag.FASTQ, flow_cell_name_demultiplexed_with_bcl_convert],
            bundle=sample_id,
        ).all()

    # THEN a delivery file was created in the flow cell directory
    delivery_path = Path(
        demux_post_processing_api.demux_api.out_dir,
        flow_cell_name_demultiplexed_with_bcl_convert,
        DemultiplexingDirsAndFiles.DELIVERY,
    )
    assert delivery_path.exists()


def test_copy_sample_sheet(demultiplex_context: CGConfig):
    # GIVEN a DemuxPostProcessing API
    demux_post_processing_api = DemuxPostProcessingAPI(demultiplex_context)

    # GIVEN a sample sheet in the run directory
    sample_sheet_path = Path(
        demux_post_processing_api.demux_api.run_dir,
        DemultiplexingDirsAndFiles.SAMPLE_SHEET_FILE_NAME,
    )
    sample_sheet_path.touch()

    # WHEN copying the sample sheet
    demux_post_processing_api.copy_sample_sheet()

    # THEN the sample sheet was copied to the out directory
    assert Path(
        demux_post_processing_api.demux_api.out_dir,
        DemultiplexingDirsAndFiles.SAMPLE_SHEET_FILE_NAME,
    ).exists()
<<<<<<< HEAD


def test_post_processing_of_flow_cell_demultiplexed_with_bclconvert_flat_output_structure(
    demultiplex_context: CGConfig,
    flow_cell_directory_name_demultiplexed_with_bcl_convert_flat: str,
    flow_cell_name_demultiplexed_with_bcl_convert: str,
    demultiplexed_flow_cells_directory: Path,
    bcl_convert_demultiplexed_flow_cell_sample_ids: List[str],
):
    # GIVEN a DemuxPostProcessing API
    demux_post_processing_api = DemuxPostProcessingAPI(demultiplex_context)

    # GIVEN a directory with a flow cell demultiplexed with BCL Convert
    demux_post_processing_api.demux_api.out_dir = demultiplexed_flow_cells_directory

    # WHEN post processing the demultiplexed flow cell
    demux_post_processing_api.finish_flow_cell_temp(
        flow_cell_directory_name_demultiplexed_with_bcl_convert_flat
    )

    # THEN a flow cell was created in statusdb
    assert demux_post_processing_api.status_db.get_flow_cell_by_name(
        flow_cell_name_demultiplexed_with_bcl_convert
    )

    # THEN sequencing metrics were created for the flow cell
    assert (
        demux_post_processing_api.status_db._get_query(table=SampleLaneSequencingMetrics)
        .filter(
            SampleLaneSequencingMetrics.flow_cell_name
            == flow_cell_name_demultiplexed_with_bcl_convert
        )
        .all()
    )

    # THEN the read count was calculated for all samples in the flow cell directory
    for sample_id in bcl_convert_demultiplexed_flow_cell_sample_ids:
        sample = demux_post_processing_api.status_db.get_sample_by_internal_id(sample_id)
        assert sample is not None
        assert sample.calculated_read_count

    # THEN a flow cell bundle was added to Housekeeper
    assert demux_post_processing_api.hk_api.bundle(flow_cell_name_demultiplexed_with_bcl_convert)

    # THEN a sample sheet was added to Housekeeper
    assert demux_post_processing_api.hk_api.get_files(
        tags=[SequencingFileTag.SAMPLE_SHEET],
        bundle=flow_cell_name_demultiplexed_with_bcl_convert,
    ).all()

    # THEN sample fastq files were added to Housekeeper tagged with FASTQ and the flow cell name
    for sample_id in bcl_convert_demultiplexed_flow_cell_sample_ids:
        assert demux_post_processing_api.hk_api.get_files(
            tags=[SequencingFileTag.FASTQ, flow_cell_name_demultiplexed_with_bcl_convert],
            bundle=sample_id,
        ).all()

    # THEN a delivery file was created in the flow cell directory
    delivery_path = Path(
        demux_post_processing_api.demux_api.out_dir,
        flow_cell_name_demultiplexed_with_bcl_convert,
        DemultiplexingDirsAndFiles.DELIVERY,
    )

    delivery_path.exists()
=======
>>>>>>> 1c7ce4d6
<|MERGE_RESOLUTION|>--- conflicted
+++ resolved
@@ -863,7 +863,29 @@
         flow_cell_directory_name_demultiplexed_with_bcl2fastq,
         DemultiplexingDirsAndFiles.DELIVERY,
     )
+
     assert delivery_path.exists()
+
+
+def test_copy_sample_sheet(demultiplex_context: CGConfig):
+    # GIVEN a DemuxPostProcessing API
+    demux_post_processing_api = DemuxPostProcessingAPI(demultiplex_context)
+
+    # GIVEN a sample sheet in the run directory
+    sample_sheet_path = Path(
+        demux_post_processing_api.demux_api.run_dir,
+        DemultiplexingDirsAndFiles.SAMPLE_SHEET_FILE_NAME,
+    )
+    sample_sheet_path.touch()
+
+    # WHEN copying the sample sheet
+    demux_post_processing_api.copy_sample_sheet()
+
+    # THEN the sample sheet was copied to the out directory
+    assert Path(
+        demux_post_processing_api.demux_api.out_dir,
+        DemultiplexingDirsAndFiles.SAMPLE_SHEET_FILE_NAME,
+    ).exists()
 
 
 def test_post_processing_of_flow_cell_demultiplexed_with_bclconvert_flat_output_structure(
@@ -949,71 +971,3 @@
         demux_post_processing_api.demux_api.out_dir,
         DemultiplexingDirsAndFiles.SAMPLE_SHEET_FILE_NAME,
     ).exists()
-<<<<<<< HEAD
-
-
-def test_post_processing_of_flow_cell_demultiplexed_with_bclconvert_flat_output_structure(
-    demultiplex_context: CGConfig,
-    flow_cell_directory_name_demultiplexed_with_bcl_convert_flat: str,
-    flow_cell_name_demultiplexed_with_bcl_convert: str,
-    demultiplexed_flow_cells_directory: Path,
-    bcl_convert_demultiplexed_flow_cell_sample_ids: List[str],
-):
-    # GIVEN a DemuxPostProcessing API
-    demux_post_processing_api = DemuxPostProcessingAPI(demultiplex_context)
-
-    # GIVEN a directory with a flow cell demultiplexed with BCL Convert
-    demux_post_processing_api.demux_api.out_dir = demultiplexed_flow_cells_directory
-
-    # WHEN post processing the demultiplexed flow cell
-    demux_post_processing_api.finish_flow_cell_temp(
-        flow_cell_directory_name_demultiplexed_with_bcl_convert_flat
-    )
-
-    # THEN a flow cell was created in statusdb
-    assert demux_post_processing_api.status_db.get_flow_cell_by_name(
-        flow_cell_name_demultiplexed_with_bcl_convert
-    )
-
-    # THEN sequencing metrics were created for the flow cell
-    assert (
-        demux_post_processing_api.status_db._get_query(table=SampleLaneSequencingMetrics)
-        .filter(
-            SampleLaneSequencingMetrics.flow_cell_name
-            == flow_cell_name_demultiplexed_with_bcl_convert
-        )
-        .all()
-    )
-
-    # THEN the read count was calculated for all samples in the flow cell directory
-    for sample_id in bcl_convert_demultiplexed_flow_cell_sample_ids:
-        sample = demux_post_processing_api.status_db.get_sample_by_internal_id(sample_id)
-        assert sample is not None
-        assert sample.calculated_read_count
-
-    # THEN a flow cell bundle was added to Housekeeper
-    assert demux_post_processing_api.hk_api.bundle(flow_cell_name_demultiplexed_with_bcl_convert)
-
-    # THEN a sample sheet was added to Housekeeper
-    assert demux_post_processing_api.hk_api.get_files(
-        tags=[SequencingFileTag.SAMPLE_SHEET],
-        bundle=flow_cell_name_demultiplexed_with_bcl_convert,
-    ).all()
-
-    # THEN sample fastq files were added to Housekeeper tagged with FASTQ and the flow cell name
-    for sample_id in bcl_convert_demultiplexed_flow_cell_sample_ids:
-        assert demux_post_processing_api.hk_api.get_files(
-            tags=[SequencingFileTag.FASTQ, flow_cell_name_demultiplexed_with_bcl_convert],
-            bundle=sample_id,
-        ).all()
-
-    # THEN a delivery file was created in the flow cell directory
-    delivery_path = Path(
-        demux_post_processing_api.demux_api.out_dir,
-        flow_cell_name_demultiplexed_with_bcl_convert,
-        DemultiplexingDirsAndFiles.DELIVERY,
-    )
-
-    delivery_path.exists()
-=======
->>>>>>> 1c7ce4d6
