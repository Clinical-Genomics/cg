--- conflicted
+++ resolved
@@ -1,12 +1,8 @@
 import logging
 from pathlib import Path
-<<<<<<< HEAD
 from typing import Generator, List, Dict
 
 import pytest
-=======
-from typing import Generator, List
->>>>>>> c22cf904
 from mock import MagicMock, call
 
 from cg.constants.demultiplexing import BclConverter, DemultiplexingDirsAndFiles
@@ -20,11 +16,8 @@
 from cg.models.demultiplex.demux_results import DemuxResults
 from cg.models.demultiplex.flow_cell import FlowCellDirectoryData
 from cg.store import Store
-<<<<<<< HEAD
 
 from tests.meta.demultiplex.conftest import FlowCellInfo
-=======
->>>>>>> c22cf904
 
 
 def test_set_dry_run(
@@ -725,16 +718,8 @@
 def test_post_processing_of_flow_cell_demultiplexed_with_bclconvert(
     demux_type: str,
     demultiplex_context: CGConfig,
-<<<<<<< HEAD
     flow_cell_info_map: Dict[str, FlowCellInfo],
     demultiplexed_flow_cells_directory: Path,
-=======
-    flow_cell_directory_name_demultiplexed_with_bcl_convert: str,
-    flow_cell_name_demultiplexed_with_bcl_convert: str,
-    demultiplexed_flow_cells_tmp_directory: Path,
-    bcl_convert_demultiplexed_flow_cell_sample_internal_ids: List[str],
-    novaseq_6000_dir: Path,
->>>>>>> c22cf904
 ):
     """Test adding a demultiplexed flow cell to the databases with. Runs on each type of
     demultiplexing software and setting used."""
@@ -746,7 +731,6 @@
     demux_post_processing_api = DemuxPostProcessingAPI(demultiplex_context)
 
     # GIVEN a directory with a flow cell demultiplexed with BCL Convert
-<<<<<<< HEAD
     demux_post_processing_api.demux_api.out_dir = demultiplexed_flow_cells_directory
 
     # GIVEN a sample sheet exists in the flow cell run directory
@@ -754,10 +738,6 @@
         demux_post_processing_api.demux_api.run_dir,
         DemultiplexingDirsAndFiles.SAMPLE_SHEET_FILE_NAME,
     ).touch()
-=======
-    demux_post_processing_api.demux_api.out_dir = demultiplexed_flow_cells_tmp_directory
-    demux_post_processing_api.demux_api.run_dir = novaseq_6000_dir
->>>>>>> c22cf904
 
     # WHEN post processing the demultiplexed flow cell
     demux_post_processing_api.finish_flow_cell_temp(flow_cell_demultplexing_directory)
@@ -798,77 +778,7 @@
     # THEN a delivery file was created in the flow cell directory
     delivery_path = Path(
         demux_post_processing_api.demux_api.out_dir,
-<<<<<<< HEAD
         flow_cell_demultplexing_directory,
-=======
-        flow_cell_directory_name_demultiplexed_with_bcl_convert,
-        DemultiplexingDirsAndFiles.DELIVERY,
-    )
-
-    assert delivery_path.exists()
-
-
-def test_post_processing_of_flow_cell_demultiplexed_with_bcl2fastq(
-    demultiplex_context: CGConfig,
-    flow_cell_directory_name_demultiplexed_with_bcl2fastq: str,
-    flow_cell_name_demultiplexed_with_bcl2fastq: str,
-    demultiplexed_flow_cells_tmp_directory: Path,
-    hiseq_dir: Path,
-    bcl2fastq_demultiplexed_flow_cell_sample_internal_ids: List[str],
-):
-    # GIVEN a DemuxPostProcessing API
-    demux_post_processing_api = DemuxPostProcessingAPI(demultiplex_context)
-
-    # GIVEN a directory with a flow cell demultiplexed with bcl2fastq
-    demux_post_processing_api.demux_api.out_dir = demultiplexed_flow_cells_tmp_directory
-    demux_post_processing_api.demux_api.run_dir = hiseq_dir
-
-    # WHEN post processing the demultiplexed flow cell
-    demux_post_processing_api.finish_flow_cell_temp(
-        flow_cell_directory_name_demultiplexed_with_bcl2fastq
-    )
-
-    # THEN a flow cell was created in statusdb
-    assert demux_post_processing_api.status_db.get_flow_cell_by_name(
-        flow_cell_name_demultiplexed_with_bcl2fastq
-    )
-
-    # THEN sequencing metrics were created for the flow cell
-    assert demux_post_processing_api.status_db.get_sample_lane_sequencing_metrics_by_flow_cell_name(
-        flow_cell_name=flow_cell_name_demultiplexed_with_bcl2fastq
-    )
-
-    # THEN the read count was calculated for all samples in the flow cell directory
-    for sample_internal_id in bcl2fastq_demultiplexed_flow_cell_sample_internal_ids:
-        sample = demux_post_processing_api.status_db.get_sample_by_internal_id(sample_internal_id)
-        assert sample is not None
-        assert sample.calculated_read_count
-
-    # THEN a bundle was added to Housekeeper for the flow cell
-    assert demux_post_processing_api.hk_api.bundle(flow_cell_name_demultiplexed_with_bcl2fastq)
-
-    # THEN a bundle was added to Housekeeper for each sample
-    for sample_internal_id in bcl2fastq_demultiplexed_flow_cell_sample_internal_ids:
-        assert demux_post_processing_api.hk_api.bundle(sample_internal_id)
-
-    # THEN a sample sheet was added to Housekeeper
-    assert demux_post_processing_api.hk_api.get_files(
-        tags=[SequencingFileTag.SAMPLE_SHEET],
-        bundle=flow_cell_name_demultiplexed_with_bcl2fastq,
-    ).all()
-
-    # THEN sample fastq files were added to Housekeeper tagged with FASTQ and the flow cell name
-    for sample_internal_id in bcl2fastq_demultiplexed_flow_cell_sample_internal_ids:
-        assert demux_post_processing_api.hk_api.get_files(
-            tags=[SequencingFileTag.FASTQ, flow_cell_name_demultiplexed_with_bcl2fastq],
-            bundle=sample_internal_id,
-        ).all()
-
-    # THEN a delivery file was created in the flow cell directory
-    delivery_path = Path(
-        demux_post_processing_api.demux_api.out_dir,
-        flow_cell_directory_name_demultiplexed_with_bcl2fastq,
->>>>>>> c22cf904
         DemultiplexingDirsAndFiles.DELIVERY,
     )
 
