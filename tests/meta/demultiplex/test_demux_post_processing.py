import logging
from pathlib import Path
from typing import Generator, List
from mock import MagicMock, call, patch

import cg.apps.demultiplex.sample_sheet.models
from cg.constants.demultiplexing import BclConverter, DemultiplexingDirsAndFiles
from cg.constants.housekeeper_tags import SequencingFileTag
from cg.meta.demultiplex.demux_post_processing import (
    DemuxPostProcessingAPI,
    DemuxPostProcessingHiseqXAPI,
)
from cg.meta.transfer import TransferFlowCell
from cg.models.cg_config import CGConfig
from cg.models.demultiplex.demux_results import DemuxResults
from cg.models.demultiplex.flow_cell import FlowCellDirectoryData
from cg.store import Store
from cg.store.models import SampleLaneSequencingMetrics
from cg.apps.demultiplex.sample_sheet.read_sample_sheet import (
    get_sample_internal_ids_from_sample_sheet,
)


def test_set_dry_run(
    demultiplex_context: CGConfig,
):
    # GIVEN a demultiplex context

    # GIVEN a Demultiplexing post process API
    post_demux_api: DemuxPostProcessingAPI = DemuxPostProcessingAPI(config=demultiplex_context)

    # THEN dry run should be False
    assert post_demux_api.dry_run is False

    # WHEN dry run set to True
    post_demux_api.set_dry_run(dry_run=True)

    # THEN dry run should be True
    assert post_demux_api.dry_run is True


def test_add_to_cgstats_dry_run(
    caplog,
    demultiplex_context: CGConfig,
    bcl2fastq_flow_cell: FlowCellDirectoryData,
):
    caplog.set_level(logging.INFO)

    # GIVEN a demultiplex context

    # GIVEN a Demultiplexing post process API
    post_demux_api: DemuxPostProcessingHiseqXAPI = DemuxPostProcessingHiseqXAPI(
        config=demultiplex_context
    )

    # GIVEN dry run set to True
    post_demux_api.set_dry_run(dry_run=True)

    # When adding to cgstats
    post_demux_api.add_to_cgstats(flow_cell_path=bcl2fastq_flow_cell.path)

    # THEN we should just log and exit
    assert "Dry run will not add flow cell stats" in caplog.text


def test_add_to_cgstats(
    caplog,
    demultiplex_context: CGConfig,
    bcl2fastq_flow_cell: FlowCellDirectoryData,
):
    caplog.set_level(logging.INFO)

    # GIVEN a demultiplex context

    # GIVEN a Demultiplexing post process API
    post_demux_api: DemuxPostProcessingHiseqXAPI = DemuxPostProcessingHiseqXAPI(
        config=demultiplex_context
    )

    # When adding to cgstats
    post_demux_api.add_to_cgstats(flow_cell_path=bcl2fastq_flow_cell.path)

    # THEN we should run the command
    assert f"add --machine X -u Unaligned {bcl2fastq_flow_cell.path}" in caplog.text


def test_cgstats_select_project_dry_run(
    caplog,
    demultiplex_context: CGConfig,
    bcl2fastq_flow_cell: FlowCellDirectoryData,
    flow_cell_project_id: int,
    cgstats_select_project_log_file: Path,
):
    caplog.set_level(logging.INFO)

    # GIVEN a demultiplex context

    # GIVEN a Demultiplexing post process API
    post_demux_api: DemuxPostProcessingHiseqXAPI = DemuxPostProcessingHiseqXAPI(
        config=demultiplex_context
    )

    # GIVEN an unaligned project directory
    Path(bcl2fastq_flow_cell.path, "Unaligned", f"Project_{flow_cell_project_id}").mkdir(
        parents=True, exist_ok=True
    )

    # GIVEN dry run set to True
    post_demux_api.set_dry_run(dry_run=True)

    # When processing project with cgstats
    post_demux_api.cgstats_select_project(
        flow_cell_id=bcl2fastq_flow_cell.id, flow_cell_path=bcl2fastq_flow_cell.path
    )

    # THEN we should just log and exit
    assert "Dry run will not process selected project" in caplog.text


def test_cgstats_select_project(
    caplog,
    demultiplex_context: CGConfig,
    bcl2fastq_flow_cell: FlowCellDirectoryData,
    flow_cell_project_id: int,
    cgstats_select_project_log_file: Path,
):
    caplog.set_level(logging.INFO)

    # GIVEN a demultiplex context

    # GIVEN a Demultiplexing post process API
    post_demux_api: DemuxPostProcessingHiseqXAPI = DemuxPostProcessingHiseqXAPI(
        config=demultiplex_context
    )

    # GIVEN an unaligned project directory
    Path(bcl2fastq_flow_cell.path, "Unaligned", f"Project_{flow_cell_project_id}").mkdir(
        parents=True, exist_ok=True
    )

    # When processing project with cgstats
    post_demux_api.cgstats_select_project(
        flow_cell_id=bcl2fastq_flow_cell.id, flow_cell_path=bcl2fastq_flow_cell.path
    )

    # THEN we should have created a stats outfile
    assert cgstats_select_project_log_file.exists()

    # Clean up from calling cgstats_select_project
    cgstats_select_project_log_file.unlink()

    # THEN we should run the command
    assert f"select --project {flow_cell_project_id} {bcl2fastq_flow_cell.id}" in caplog.text


def test_cgstats_lanestats_dry_run(
    caplog,
    demultiplex_context: CGConfig,
    bcl2fastq_flow_cell: FlowCellDirectoryData,
):
    caplog.set_level(logging.INFO)

    # GIVEN a demultiplex context

    # GIVEN a Demultiplexing post process API
    post_demux_api: DemuxPostProcessingHiseqXAPI = DemuxPostProcessingHiseqXAPI(
        config=demultiplex_context
    )

    # GIVEN dry run set to True
    post_demux_api.set_dry_run(dry_run=True)

    # When processing lane stats with cgstats
    post_demux_api.cgstats_lanestats(flow_cell_path=bcl2fastq_flow_cell.path)

    # THEN we should run the command
    assert "Dry run will not add lane stats" in caplog.text


def test_cgstats_lanestats(
    caplog,
    demultiplex_context: CGConfig,
    bcl2fastq_flow_cell: FlowCellDirectoryData,
):
    caplog.set_level(logging.INFO)

    # GIVEN a demultiplex context

    # GIVEN a Demultiplexing post process API
    post_demux_api: DemuxPostProcessingHiseqXAPI = DemuxPostProcessingHiseqXAPI(
        config=demultiplex_context
    )

    # When processing lane stats with cgstats
    post_demux_api.cgstats_lanestats(flow_cell_path=bcl2fastq_flow_cell.path)

    # THEN we should run the command
    assert f"lanestats {bcl2fastq_flow_cell.path}" in caplog.text


def test_finish_flow_cell_copy_not_completed(
    caplog,
    demultiplex_context: CGConfig,
    bcl2fastq_flow_cell: FlowCellDirectoryData,
    hiseq_x_copy_complete_file: Path,
):
    caplog.set_level(logging.DEBUG)

    # GIVEN a demultiplex context

    # GIVEN a Demultiplexing post process API
    post_demux_api: DemuxPostProcessingHiseqXAPI = DemuxPostProcessingHiseqXAPI(
        config=demultiplex_context
    )

    # GIVEN a not completely copied flow cell
    if hiseq_x_copy_complete_file.exists():
        hiseq_x_copy_complete_file.unlink()

    # WHEN finishing flow cell
    post_demux_api.finish_flow_cell(
        bcl_converter=BclConverter.BCL2FASTQ,
        flow_cell_name=bcl2fastq_flow_cell.full_name,
        flow_cell_path=bcl2fastq_flow_cell.path,
    )

    # Reinstate
    hiseq_x_copy_complete_file.touch()

    # THEN we should log that copy is not complete
    assert f"{bcl2fastq_flow_cell.full_name} is not yet completely copied" in caplog.text


def test_finish_flow_cell_delivery_started(
    caplog,
    demultiplexing_delivery_file: Path,
    demultiplex_context: CGConfig,
    bcl2fastq_flow_cell: FlowCellDirectoryData,
):
    caplog.set_level(logging.DEBUG)

    # GIVEN a demultiplex context

    # GIVEN a Demultiplexing post process API
    post_demux_api: DemuxPostProcessingHiseqXAPI = DemuxPostProcessingHiseqXAPI(
        config=demultiplex_context
    )

    # GIVEN an already started flag file
    demultiplexing_delivery_file.touch()

    # WHEN finishing flow cell
    post_demux_api.finish_flow_cell(
        bcl_converter=BclConverter.BCL2FASTQ,
        flow_cell_name=bcl2fastq_flow_cell.full_name,
        flow_cell_path=bcl2fastq_flow_cell.path,
    )

    # Clean up
    demultiplexing_delivery_file.unlink()

    # THEN we should log that the delivery has already started
    assert (
        f"{bcl2fastq_flow_cell.full_name} copy is complete and delivery has already started"
        in caplog.text
    )


def test_finish_flow_cell_delivery_not_hiseq_x(
    caplog,
    demultiplex_context: CGConfig,
    bcl2fastq_flow_cell: FlowCellDirectoryData,
    hiseq_x_tile_dir: Path,
):
    caplog.set_level(logging.DEBUG)

    # GIVEN a demultiplex context

    # GIVEN a Demultiplexing post process API
    post_demux_api: DemuxPostProcessingHiseqXAPI = DemuxPostProcessingHiseqXAPI(
        config=demultiplex_context
    )

    # GIVEN no hiseq X flow cell
    if hiseq_x_tile_dir.exists():
        hiseq_x_tile_dir.rmdir()

    # WHEN finishing flow cell
    post_demux_api.finish_flow_cell(
        bcl_converter=BclConverter.BCL2FASTQ,
        flow_cell_name=bcl2fastq_flow_cell.full_name,
        flow_cell_path=bcl2fastq_flow_cell.path,
    )

    # THEN we should log that this is not an Hiseq X flow cell
    assert f"{bcl2fastq_flow_cell.full_name} is not an Hiseq X flow cell" in caplog.text


def test_finish_flow_cell_ready(
    caplog,
    demultiplex_context: CGConfig,
    bcl2fastq_flow_cell: FlowCellDirectoryData,
    flow_cell_project_id: int,
    demultiplexing_delivery_file: Path,
    hiseq_x_tile_dir: Path,
    transfer_flow_cell_api: Generator[TransferFlowCell, None, None],
):
    caplog.set_level(logging.INFO)

    # GIVEN a demultiplex context

    # GIVEN a Demultiplexing post process API
    post_demux_api: DemuxPostProcessingHiseqXAPI = DemuxPostProcessingHiseqXAPI(
        config=demultiplex_context
    )

    # GIVEN dry run set to True
    post_demux_api.set_dry_run(dry_run=True)

    # GIVEN a Hiseq X tile directory
    hiseq_x_tile_dir.mkdir(parents=True, exist_ok=True)

    # GIVEN an unaligned project directory
    Path(
        bcl2fastq_flow_cell.path,
        DemultiplexingDirsAndFiles.UNALIGNED_DIR_NAME,
        f"Project_{flow_cell_project_id}",
    ).mkdir(parents=True, exist_ok=True)

    # WHEN finishing flow cell
    post_demux_api.finish_flow_cell(
        bcl_converter=BclConverter.BCL2FASTQ,
        flow_cell_name=bcl2fastq_flow_cell.full_name,
        flow_cell_path=bcl2fastq_flow_cell.path,
    )

    # THEN we should log that post-processing will begin
    assert (
        f"{bcl2fastq_flow_cell.full_name} copy is complete and delivery will start" in caplog.text
    )


def test_post_process_flow_cell_dry_run(
    bcl2fastq_demux_results: DemuxResults,
    caplog,
    demultiplexing_delivery_file: Path,
    demultiplex_context: CGConfig,
    bcl2fastq_flow_cell: FlowCellDirectoryData,
    flow_cell_project_id: int,
    flowcell_store: Store,
    hiseq_x_tile_dir: Path,
    transfer_flow_cell_api: Generator[TransferFlowCell, None, None],
):
    caplog.set_level(logging.DEBUG)

    # GIVEN a demultiplex context

    # GIVEN a Demultiplexing post process API
    post_demux_api: DemuxPostProcessingHiseqXAPI = DemuxPostProcessingHiseqXAPI(
        config=demultiplex_context
    )

    # GIVEN a Hiseq X tile directory
    hiseq_x_tile_dir.mkdir(parents=True, exist_ok=True)

    # GIVEN an unaligned project directory
    Path(
        bcl2fastq_flow_cell.path,
        DemultiplexingDirsAndFiles.UNALIGNED_DIR_NAME,
        f"Project_{flow_cell_project_id}",
    ).mkdir(parents=True, exist_ok=True)

    # GIVEN dry run set to True
    post_demux_api.set_dry_run(dry_run=True)

    # WHEN post-processing flow cell
    post_demux_api.post_process_flow_cell(demux_results=bcl2fastq_demux_results)

    # THEN a delivery file should not have been created
    assert not demultiplexing_delivery_file.exists()

    # THEN we should log that we will not commit
    assert "Dry run will not commit flow cell to database" in caplog.text


def test_post_process_flow_cell(
    bcl2fastq_demux_results: DemuxResults,
    caplog,
    cgstats_select_project_log_file: Path,
    demultiplexing_delivery_file: Path,
    demultiplex_context: CGConfig,
    bcl2fastq_flow_cell: FlowCellDirectoryData,
    flow_cell_project_id: int,
    hiseq_x_tile_dir: Path,
    transfer_flow_cell_api: Generator[TransferFlowCell, None, None],
):
    caplog.set_level(logging.DEBUG)

    # GIVEN a demultiplex context

    # GIVEN a Demultiplexing post process API
    post_demux_api: DemuxPostProcessingHiseqXAPI = DemuxPostProcessingHiseqXAPI(
        config=demultiplex_context
    )

    # GIVEN a Hiseq X tile directory
    hiseq_x_tile_dir.mkdir(parents=True, exist_ok=True)

    # GIVEN an unaligned project directory
    Path(
        bcl2fastq_flow_cell.path,
        DemultiplexingDirsAndFiles.UNALIGNED_DIR_NAME,
        f"Project_{flow_cell_project_id}",
    ).mkdir(parents=True, exist_ok=True)

    # WHEN post-processing flow cell
    post_demux_api.post_process_flow_cell(demux_results=bcl2fastq_demux_results)

    # THEN a delivery file should have been created
    assert demultiplexing_delivery_file.exists()

    # Clean up
    cgstats_select_project_log_file.unlink()
    demultiplexing_delivery_file.unlink()

    # THEN we should also transfer the flow cell
    assert f"Flow cell added: {bcl2fastq_flow_cell.id}" in caplog.text


def test_finish_flow_cell(
    caplog,
    demultiplex_context: CGConfig,
    bcl2fastq_flow_cell: FlowCellDirectoryData,
    hiseq_x_copy_complete_file: Path,
):
    caplog.set_level(logging.DEBUG)

    # GIVEN a demultiplex context

    # GIVEN a Demultiplexing post process API
    post_demux_api: DemuxPostProcessingHiseqXAPI = DemuxPostProcessingHiseqXAPI(
        config=demultiplex_context
    )

    # GIVEN a not completely copied flow cell
    hiseq_x_copy_complete_file.unlink()

    # When post-processing flow cell
    post_demux_api.finish_flow_cell(
        bcl_converter=BclConverter.BCL2FASTQ,
        flow_cell_name=bcl2fastq_flow_cell.full_name,
        flow_cell_path=bcl2fastq_flow_cell.path,
    )

    # Reinstate
    hiseq_x_copy_complete_file.touch()

    # THEN we should log that we are checking flow cell
    assert f"Check demultiplexed flow cell {bcl2fastq_flow_cell.full_name}" in caplog.text


def test_finish_all_flowcells(
    caplog,
    demultiplexed_flow_cell_working_directory: Path,
    demultiplex_context: CGConfig,
    bcl2fastq_flow_cell: FlowCellDirectoryData,
    hiseq_x_copy_complete_file: Path,
):
    caplog.set_level(logging.DEBUG)

    # GIVEN a demultiplex context

    # GIVEN a Demultiplexing post process API
    post_demux_api: DemuxPostProcessingHiseqXAPI = DemuxPostProcessingHiseqXAPI(
        config=demultiplex_context
    )

    # GIVEN a not completely copied flow cell
    hiseq_x_copy_complete_file.unlink()

    # When post-processing flow cell
    post_demux_api.finish_all_flow_cells(
        bcl_converter=BclConverter.BCL2FASTQ,
    )

    # Reinstate
    hiseq_x_copy_complete_file.touch()

    # THEN we should log that we are checking flow cell
    assert f"Check demultiplexed flow cell {bcl2fastq_flow_cell.full_name}" in caplog.text


def test_add_flow_cell_data_to_housekeeper(demultiplex_context: CGConfig):
    # GIVEN a DemuxPostProcessing API
    demux_post_processing_api = DemuxPostProcessingAPI(demultiplex_context)

    demux_post_processing_api.add_bundle_and_version_if_non_existent = MagicMock()
    demux_post_processing_api.add_tags_if_non_existent = MagicMock()
    demux_post_processing_api.add_sample_sheet_path_to_housekeeper = MagicMock()
    demux_post_processing_api.add_sample_fastq_files_to_housekeeper = MagicMock()

    flow_cell_name: str = "flow_cell_name"
    flow_cell_directory: Path = Path("some/path/to/flow/cell/directory")

    flow_cell = MagicMock()
    flow_cell.path = flow_cell_directory
    flow_cell.id = flow_cell_name

    # WHEN the flow cell data is added to housekeeper
    demux_post_processing_api.store_flow_cell_data_in_housekeeper(flow_cell)

    # THEN the bundle and version is added
    demux_post_processing_api.add_bundle_and_version_if_non_existent.assert_called_once_with(
        bundle_name=flow_cell_name
    )

    # THEN the correct tags are added
    demux_post_processing_api.add_tags_if_non_existent.assert_called_once_with(
        tag_names=[SequencingFileTag.FASTQ, SequencingFileTag.SAMPLE_SHEET, flow_cell_name]
    )

    # THEN the sample sheet is added
    demux_post_processing_api.add_sample_sheet_path_to_housekeeper.assert_called_once_with(
        flow_cell_directory=flow_cell_directory, flow_cell_name=flow_cell_name
    )

    # THEN the fastq files are added
    demux_post_processing_api.add_sample_fastq_files_to_housekeeper.assert_called_once_with(
        flow_cell
    )


def test_add_bundle_and_version_if_non_existent(demultiplex_context: CGConfig):
    # GIVEN a DemuxPostProcessing API
    demux_post_processing_api = DemuxPostProcessingAPI(demultiplex_context)

    demux_post_processing_api.hk_api.bundle = MagicMock(return_value=None)
    demux_post_processing_api.hk_api.create_new_bundle_and_version = MagicMock()

    # WHEN adding a bundle and version which does not exist
    flow_cell_name: str = "flow_cell_name"
    demux_post_processing_api.add_bundle_and_version_if_non_existent(bundle_name=flow_cell_name)

    # THEN that the expected methods were called with the expected arguments
    demux_post_processing_api.hk_api.bundle.assert_called_once_with(name=flow_cell_name)
    demux_post_processing_api.hk_api.create_new_bundle_and_version.assert_called_once_with(
        name=flow_cell_name
    )


def test_add_bundle_and_version_if_already_exists(demultiplex_context: CGConfig):
    # GIVEN a DemuxPostProcessing API
    demux_post_processing_api = DemuxPostProcessingAPI(demultiplex_context)

    mock_bundle = MagicMock()
    demux_post_processing_api.hk_api.bundle = MagicMock(return_value=mock_bundle)
    demux_post_processing_api.hk_api.create_new_bundle_and_version = MagicMock()

    # WHEN adding a bundle and version which already exists
    flow_cell_name: str = "flow_cell_name"
    demux_post_processing_api.add_bundle_and_version_if_non_existent(bundle_name=flow_cell_name)

    # THEN the bundle was retrieved
    demux_post_processing_api.hk_api.bundle.assert_called_once_with(name=flow_cell_name)

    # THEN a new bundle and version was not created
    demux_post_processing_api.hk_api.create_new_bundle_and_version.assert_not_called()


def test_add_tags_if_non_existent(demultiplex_context: CGConfig):
    # GIVEN a DemuxPostProcessing API
    demux_post_processing_api = DemuxPostProcessingAPI(demultiplex_context)

    # GIVEN that the tags do not exist
    demux_post_processing_api.hk_api.get_tag = MagicMock(return_value=None)
    demux_post_processing_api.hk_api.add_tag = MagicMock()

    # WHEN adding new tags
    tag_names = ["tag1", "tag2"]
    demux_post_processing_api.add_tags_if_non_existent(tag_names=tag_names)

    # THEN the expected housekeeper API methods were called to create the tags
    demux_post_processing_api.hk_api.get_tag.assert_has_calls(
        [call(name="tag1"), call(name="tag2")]
    )
    demux_post_processing_api.hk_api.add_tag.assert_has_calls(
        [call(name="tag1"), call(name="tag2")]
    )


def test_add_tags_if_all_exist(demultiplex_context: CGConfig):
    # Given a DemuxPostProcessing API
    demux_post_processing_api = DemuxPostProcessingAPI(demultiplex_context)

    # Mock the methods in the housekeeper API
    demux_post_processing_api.hk_api.get_tag = MagicMock(return_value=MagicMock())
    demux_post_processing_api.hk_api.add_tag = MagicMock()

    # Call the add_tags_if_non_existent method with two tag names
    tag_names = ["tag1", "tag2"]
    demux_post_processing_api.add_tags_if_non_existent(tag_names=tag_names)

    # Assert that the expected methods were called with the expected arguments
    demux_post_processing_api.hk_api.get_tag.assert_has_calls(
        [call(name="tag1"), call(name="tag2")]
    )
    demux_post_processing_api.hk_api.add_tag.assert_not_called()


def test_add_fastq_files_without_sample_id(
    demultiplex_context: CGConfig, dragen_flow_cell: FlowCellDirectoryData
):
    # GIVEN a DemuxPostProcessing API
    demux_post_processing_api = DemuxPostProcessingAPI(demultiplex_context)

    demux_post_processing_api.add_file_to_bundle_if_non_existent = MagicMock()

    # WHEN add_fastq_files is called

    demux_post_processing_api.add_sample_fastq_files_to_housekeeper(flow_cell=dragen_flow_cell)

    # THEN add_file_if_non_existent was not called
    demux_post_processing_api.add_file_to_bundle_if_non_existent.assert_not_called()


def test_add_existing_sample_sheet(demultiplex_context: CGConfig, tmpdir_factory):
    # GIVEN a DemuxPostProcessing API
    demux_post_processing_api = DemuxPostProcessingAPI(demultiplex_context)
    demux_post_processing_api.add_file_to_bundle_if_non_existent = MagicMock()

    # GIVEN a flow cell directory and name
    flow_cell_directory: Path = Path(tmpdir_factory.mktemp("flow_cell_directory"))
    sample_sheet_file = Path(flow_cell_directory, DemultiplexingDirsAndFiles.SAMPLE_SHEET_FILE_NAME)
    sample_sheet_file.touch()
    flow_cell_name = "flow_cell_name"

    # WHEN a sample sheet is added
    demux_post_processing_api.add_sample_sheet_path_to_housekeeper(
        flow_cell_directory=flow_cell_directory, flow_cell_name=flow_cell_name
    )

    # THEN add_file_if_non_existent was called with expected arguments
    expected_file_path = Path(
        flow_cell_directory, DemultiplexingDirsAndFiles.SAMPLE_SHEET_FILE_NAME
    )
    expected_tag_names = [SequencingFileTag.SAMPLE_SHEET, flow_cell_name]

    demux_post_processing_api.add_file_to_bundle_if_non_existent.assert_called_once_with(
        file_path=expected_file_path,
        bundle_name=flow_cell_name,
        tag_names=expected_tag_names,
    )


def test_add_single_sequencing_metrics_entry_to_statusdb(
    store_with_sequencing_metrics: Store,
    demultiplex_context: CGConfig,
    flow_cell_name: str,
    sample_id: str,
    lane: int = 1,
):
    # GIVEN a DemuxPostProcessing API
    demux_post_processing_api = DemuxPostProcessingAPI(demultiplex_context)

    # GIVEN a sequencing metrics entry
    sequencing_metrics_entry = store_with_sequencing_metrics.get_metrics_entry_by_flow_cell_name_sample_internal_id_and_lane(
        flow_cell_name=flow_cell_name, sample_internal_id=sample_id, lane=lane
    )

    # WHEN adding the sequencing metrics entry to the statusdb
    demux_post_processing_api.add_sequencing_metrics_to_statusdb(
        sample_lane_sequencing_metrics=[sequencing_metrics_entry]
    )

    # THEN the sequencing metrics entry was added to the statusdb
    assert demux_post_processing_api.status_db.get_metrics_entry_by_flow_cell_name_sample_internal_id_and_lane(
        flow_cell_name=flow_cell_name, sample_internal_id=sample_id, lane=lane
    )


def test_update_sample_read_count(demultiplex_context: CGConfig):
    # GIVEN a DemuxPostProcessing API
    demux_post_processing_api = DemuxPostProcessingAPI(demultiplex_context)

    # GIVEN a sample id and a q30 threshold
    sample_id = "sample_1"
    q30_threshold = 0

    # GIVEN a sample and a read count
    sample = MagicMock()
    read_count = 100

    # GIVEN a mocked status_db
    status_db = MagicMock()
    status_db.get_sample_by_internal_id.return_value = sample
    status_db.get_number_of_reads_for_sample_passing_q30_threshold.return_value = read_count
    demux_post_processing_api.status_db = status_db

    # WHEN calling update_sample_read_count
    demux_post_processing_api.update_sample_read_count(sample_id, q30_threshold)

    # THEN get_sample_by_internal_id is called with the correct argument
    status_db.get_sample_by_internal_id.assert_called_with(sample_id)

    # THEN get_number_of_reads_for_sample_passing_q30_threshold is called with the correct arguments
    status_db.get_number_of_reads_for_sample_passing_q30_threshold.assert_called_with(
        sample_internal_id=sample_id,
        q30_threshold=q30_threshold,
    )

    # THEN the calculated_read_count has been updated with the read count for the sample
    assert sample.calculated_read_count == read_count


def test_post_processing_of_flow_cell_demultiplexed_with_bclconvert(
    demultiplex_context: CGConfig,
    flow_cell_directory_name_demultiplexed_with_bcl_convert: str,
    flow_cell_name_demultiplexed_with_bcl_convert: str,
    demultiplexed_flow_cells_directory: Path,
    bcl_convert_demultiplexed_flow_cell_sample_internal_ids,
):
    # GIVEN a DemuxPostProcessing API
    demux_post_processing_api = DemuxPostProcessingAPI(demultiplex_context)

    # GIVEN a directory with a flow cell demultiplexed with BCL Convert
    demux_post_processing_api.demux_api.out_dir = demultiplexed_flow_cells_directory

    # GIVEN a sample sheet exisits in the flow cell run directory
    Path(
        demux_post_processing_api.demux_api.run_dir,
        DemultiplexingDirsAndFiles.SAMPLE_SHEET_FILE_NAME,
    ).touch()

    # WHEN post processing the demultiplexed flow cell
    demux_post_processing_api.finish_flow_cell_temp(
        flow_cell_directory_name_demultiplexed_with_bcl_convert
    )

    # THEN a flow cell was created in statusdb
    assert demux_post_processing_api.status_db.get_flow_cell_by_name(
        flow_cell_name_demultiplexed_with_bcl_convert
    )

    # THEN sequencing metrics were created for the flow cell
    assert demux_post_processing_api.status_db.get_sample_lane_sequencing_metrics_by_flow_cell_name(
        flow_cell_name=flow_cell_name_demultiplexed_with_bcl_convert
    )
    # THEN the read count was calculated for all samples in the flow cell directory
    for sample_id in bcl_convert_demultiplexed_flow_cell_sample_internal_ids:
        sample = demux_post_processing_api.status_db.get_sample_by_internal_id(sample_id)
        assert sample is not None
        assert sample.calculated_read_count

    # THEN a bundle was added to Housekeeper for the flow cell
    assert demux_post_processing_api.hk_api.bundle(flow_cell_name_demultiplexed_with_bcl_convert)

    # THEN a bundle was added to Housekeeper for each sample
    for sample_id in bcl_convert_demultiplexed_flow_cell_sample_internal_ids:
        assert demux_post_processing_api.hk_api.bundle(sample_id)

    # THEN a sample sheet was added to Housekeeper
    assert demux_post_processing_api.hk_api.get_files(
        tags=[SequencingFileTag.SAMPLE_SHEET],
        bundle=flow_cell_name_demultiplexed_with_bcl_convert,
    ).all()

    # THEN sample fastq files were added to Housekeeper tagged with FASTQ and the flow cell name
    for sample_id in bcl_convert_demultiplexed_flow_cell_sample_internal_ids:
        assert demux_post_processing_api.hk_api.get_files(
            tags=[SequencingFileTag.FASTQ, flow_cell_name_demultiplexed_with_bcl_convert],
            bundle=sample_id,
        ).all()

    # THEN a delivery file was created in the flow cell directory
    delivery_path = Path(
        demux_post_processing_api.demux_api.out_dir,
        flow_cell_directory_name_demultiplexed_with_bcl_convert,
        DemultiplexingDirsAndFiles.DELIVERY,
    )

    assert delivery_path.exists()


def test_post_processing_of_flow_cell_demultiplexed_with_bcl2fastq(
    demultiplex_context: CGConfig,
    flow_cell_directory_name_demultiplexed_with_bcl2fastq: str,
    flow_cell_name_demultiplexed_with_bcl2fastq: str,
    demultiplexed_flow_cells_directory: Path,
    bcl2fastq_demultiplexed_flow_cell_sample_internal_ids: List[str],
):
    # GIVEN a DemuxPostProcessing API
    demux_post_processing_api = DemuxPostProcessingAPI(demultiplex_context)

    # GIVEN a directory with a flow cell demultiplexed with bcl2fastq
    demux_post_processing_api.demux_api.out_dir = demultiplexed_flow_cells_directory

    # GIVEN a sample sheet exisits in the flow cell run directory
    Path(
        demux_post_processing_api.demux_api.run_dir,
        DemultiplexingDirsAndFiles.SAMPLE_SHEET_FILE_NAME,
    ).touch()

    # WHEN post processing the demultiplexed flow cell
    demux_post_processing_api.finish_flow_cell_temp(
        flow_cell_directory_name_demultiplexed_with_bcl2fastq
    )

    # THEN a flow cell was created in statusdb
    assert demux_post_processing_api.status_db.get_flow_cell_by_name(
        flow_cell_name_demultiplexed_with_bcl2fastq
    )

    # THEN sequencing metrics were created for the flow cell
    assert demux_post_processing_api.status_db.get_sample_lane_sequencing_metrics_by_flow_cell_name(
        flow_cell_name=flow_cell_name_demultiplexed_with_bcl2fastq
    )

    # THEN the read count was calculated for all samples in the flow cell directory
    for sample_internal_id in bcl2fastq_demultiplexed_flow_cell_sample_internal_ids:
        sample = demux_post_processing_api.status_db.get_sample_by_internal_id(sample_internal_id)
        assert sample is not None
        assert sample.calculated_read_count

    # THEN a bundle was added to Housekeeper for the flow cell
    assert demux_post_processing_api.hk_api.bundle(flow_cell_name_demultiplexed_with_bcl2fastq)

    # THEN a bundle was added to Housekeeper for each sample
    for sample_internal_id in bcl2fastq_demultiplexed_flow_cell_sample_internal_ids:
        assert demux_post_processing_api.hk_api.bundle(sample_internal_id)

    # THEN a sample sheet was added to Housekeeper
    assert demux_post_processing_api.hk_api.get_files(
        tags=[SequencingFileTag.SAMPLE_SHEET],
        bundle=flow_cell_name_demultiplexed_with_bcl2fastq,
    ).all()

    # THEN sample fastq files were added to Housekeeper tagged with FASTQ and the flow cell name
    for sample_internal_id in bcl2fastq_demultiplexed_flow_cell_sample_internal_ids:
        assert demux_post_processing_api.hk_api.get_files(
            tags=[SequencingFileTag.FASTQ, flow_cell_name_demultiplexed_with_bcl2fastq],
            bundle=sample_internal_id,
        ).all()

    # THEN a delivery file was created in the flow cell directory
    delivery_path = Path(
        demux_post_processing_api.demux_api.out_dir,
        flow_cell_directory_name_demultiplexed_with_bcl2fastq,
        DemultiplexingDirsAndFiles.DELIVERY,
    )

<<<<<<< HEAD
    delivery_path.exists()


def test_post_processing_of_flow_cell_demultiplexed_with_bclconvert_flat_output_structure(
    demultiplex_context: CGConfig,
    flow_cell_directory_name_demultiplexed_with_bcl_convert_flat: str,
    flow_cell_name_demultiplexed_with_bcl_convert: str,
    demultiplexed_flow_cells_directory: Path,
    bcl_convert_demultiplexed_flow_cell_sample_ids: List[str],
):
    # GIVEN a DemuxPostProcessing API
    demux_post_processing_api = DemuxPostProcessingAPI(demultiplex_context)

    # GIVEN a directory with a flow cell demultiplexed with BCL Convert
    demux_post_processing_api.demux_api.out_dir = demultiplexed_flow_cells_directory

    # WHEN post processing the demultiplexed flow cell
    demux_post_processing_api.finish_flow_cell_temp(
        flow_cell_directory_name_demultiplexed_with_bcl_convert_flat
    )

    # THEN a flow cell was created in statusdb
    assert demux_post_processing_api.status_db.get_flow_cell_by_name(
        flow_cell_name_demultiplexed_with_bcl_convert
    )

    # THEN sequencing metrics were created for the flow cell
    assert (
        demux_post_processing_api.status_db._get_query(table=SampleLaneSequencingMetrics)
        .filter(
            SampleLaneSequencingMetrics.flow_cell_name
            == flow_cell_name_demultiplexed_with_bcl_convert
        )
        .all()
    )

    # THEN the read count was calculated for all samples in the flow cell directory
    for sample_id in bcl_convert_demultiplexed_flow_cell_sample_ids:
        sample = demux_post_processing_api.status_db.get_sample_by_internal_id(sample_id)
        assert sample is not None
        assert sample.calculated_read_count

    # THEN a flow cell bundle was added to Housekeeper
    assert demux_post_processing_api.hk_api.bundle(flow_cell_name_demultiplexed_with_bcl_convert)

    # THEN a sample sheet was added to Housekeeper
    assert demux_post_processing_api.hk_api.get_files(
        tags=[SequencingFileTag.SAMPLE_SHEET],
        bundle=flow_cell_name_demultiplexed_with_bcl_convert,
    ).all()

    # THEN sample fastq files were added to Housekeeper tagged with FASTQ and the flow cell name
    for sample_id in bcl_convert_demultiplexed_flow_cell_sample_ids:
        assert demux_post_processing_api.hk_api.get_files(
            tags=[SequencingFileTag.FASTQ, flow_cell_name_demultiplexed_with_bcl_convert],
            bundle=sample_id,
        ).all()

    # THEN a delivery file was created in the flow cell directory
    delivery_path = Path(
        demux_post_processing_api.demux_api.out_dir,
        flow_cell_name_demultiplexed_with_bcl_convert,
        DemultiplexingDirsAndFiles.DELIVERY,
    )

    delivery_path.exists()
=======
    assert delivery_path.exists()


def test_copy_sample_sheet(demultiplex_context: CGConfig):
    # GIVEN a DemuxPostProcessing API
    demux_post_processing_api = DemuxPostProcessingAPI(demultiplex_context)

    # GIVEN a sample sheet in the run directory
    sample_sheet_path = Path(
        demux_post_processing_api.demux_api.run_dir,
        DemultiplexingDirsAndFiles.SAMPLE_SHEET_FILE_NAME,
    )
    sample_sheet_path.touch()

    # WHEN copying the sample sheet
    demux_post_processing_api.copy_sample_sheet()

    # THEN the sample sheet was copied to the out directory
    assert Path(
        demux_post_processing_api.demux_api.out_dir,
        DemultiplexingDirsAndFiles.SAMPLE_SHEET_FILE_NAME,
    ).exists()
>>>>>>> c179cb48
<|MERGE_RESOLUTION|>--- conflicted
+++ resolved
@@ -847,9 +847,7 @@
         flow_cell_directory_name_demultiplexed_with_bcl2fastq,
         DemultiplexingDirsAndFiles.DELIVERY,
     )
-
-<<<<<<< HEAD
-    delivery_path.exists()
+    assert delivery_path.exists()
 
 
 def test_post_processing_of_flow_cell_demultiplexed_with_bclconvert_flat_output_structure(
@@ -913,9 +911,6 @@
         flow_cell_name_demultiplexed_with_bcl_convert,
         DemultiplexingDirsAndFiles.DELIVERY,
     )
-
-    delivery_path.exists()
-=======
     assert delivery_path.exists()
 
 
@@ -938,4 +933,3 @@
         demux_post_processing_api.demux_api.out_dir,
         DemultiplexingDirsAndFiles.SAMPLE_SHEET_FILE_NAME,
     ).exists()
->>>>>>> c179cb48
