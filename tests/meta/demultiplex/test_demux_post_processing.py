import logging
from pathlib import Path
from typing import Generator, List
from mock import MagicMock, call, patch

import cg.apps.demultiplex.sample_sheet.models
from cg.constants.demultiplexing import BclConverter, DemultiplexingDirsAndFiles
from cg.constants.housekeeper_tags import SequencingFileTag
from cg.meta.demultiplex.demux_post_processing import (
    DemuxPostProcessingAPI,
    DemuxPostProcessingHiseqXAPI,
)
from cg.meta.transfer import TransferFlowCell
from cg.models.cg_config import CGConfig
from cg.models.demultiplex.demux_results import DemuxResults
from cg.models.demultiplex.flow_cell import FlowCellDirectoryData
from cg.store import Store
from cg.store.models import SampleLaneSequencingMetrics
from cg.apps.demultiplex.sample_sheet.read_sample_sheet import (
    get_sample_internal_ids_from_sample_sheet,
)


def test_set_dry_run(
    demultiplex_context: CGConfig,
):
    # GIVEN a demultiplex context

    # GIVEN a Demultiplexing post process API
    post_demux_api: DemuxPostProcessingAPI = DemuxPostProcessingAPI(config=demultiplex_context)

    # THEN dry run should be False
    assert post_demux_api.dry_run is False

    # WHEN dry run set to True
    post_demux_api.set_dry_run(dry_run=True)

    # THEN dry run should be True
    assert post_demux_api.dry_run is True


def test_add_to_cgstats_dry_run(
    caplog,
    demultiplex_context: CGConfig,
    bcl2fastq_flow_cell: FlowCellDirectoryData,
):
    caplog.set_level(logging.INFO)

    # GIVEN a demultiplex context

    # GIVEN a Demultiplexing post process API
    post_demux_api: DemuxPostProcessingHiseqXAPI = DemuxPostProcessingHiseqXAPI(
        config=demultiplex_context
    )

    # GIVEN dry run set to True
    post_demux_api.set_dry_run(dry_run=True)

    # When adding to cgstats
    post_demux_api.add_to_cgstats(flow_cell_path=bcl2fastq_flow_cell.path)

    # THEN we should just log and exit
    assert "Dry run will not add flow cell stats" in caplog.text


def test_add_to_cgstats(
    caplog,
    demultiplex_context: CGConfig,
    bcl2fastq_flow_cell: FlowCellDirectoryData,
):
    caplog.set_level(logging.INFO)

    # GIVEN a demultiplex context

    # GIVEN a Demultiplexing post process API
    post_demux_api: DemuxPostProcessingHiseqXAPI = DemuxPostProcessingHiseqXAPI(
        config=demultiplex_context
    )

    # When adding to cgstats
    post_demux_api.add_to_cgstats(flow_cell_path=bcl2fastq_flow_cell.path)

    # THEN we should run the command
    assert f"add --machine X -u Unaligned {bcl2fastq_flow_cell.path}" in caplog.text


def test_cgstats_select_project_dry_run(
    caplog,
    demultiplex_context: CGConfig,
    bcl2fastq_flow_cell: FlowCellDirectoryData,
    flow_cell_project_id: int,
    cgstats_select_project_log_file: Path,
):
    caplog.set_level(logging.INFO)

    # GIVEN a demultiplex context

    # GIVEN a Demultiplexing post process API
    post_demux_api: DemuxPostProcessingHiseqXAPI = DemuxPostProcessingHiseqXAPI(
        config=demultiplex_context
    )

    # GIVEN an unaligned project directory
    Path(bcl2fastq_flow_cell.path, "Unaligned", f"Project_{flow_cell_project_id}").mkdir(
        parents=True, exist_ok=True
    )

    # GIVEN dry run set to True
    post_demux_api.set_dry_run(dry_run=True)

    # When processing project with cgstats
    post_demux_api.cgstats_select_project(
        flow_cell_id=bcl2fastq_flow_cell.id, flow_cell_path=bcl2fastq_flow_cell.path
    )

    # THEN we should just log and exit
    assert "Dry run will not process selected project" in caplog.text


def test_cgstats_select_project(
    caplog,
    demultiplex_context: CGConfig,
    bcl2fastq_flow_cell: FlowCellDirectoryData,
    flow_cell_project_id: int,
    cgstats_select_project_log_file: Path,
):
    caplog.set_level(logging.INFO)

    # GIVEN a demultiplex context

    # GIVEN a Demultiplexing post process API
    post_demux_api: DemuxPostProcessingHiseqXAPI = DemuxPostProcessingHiseqXAPI(
        config=demultiplex_context
    )

    # GIVEN an unaligned project directory
    Path(bcl2fastq_flow_cell.path, "Unaligned", f"Project_{flow_cell_project_id}").mkdir(
        parents=True, exist_ok=True
    )

    # When processing project with cgstats
    post_demux_api.cgstats_select_project(
        flow_cell_id=bcl2fastq_flow_cell.id, flow_cell_path=bcl2fastq_flow_cell.path
    )

    # THEN we should have created a stats outfile
    assert cgstats_select_project_log_file.exists()

    # Clean up from calling cgstats_select_project
    cgstats_select_project_log_file.unlink()

    # THEN we should run the command
    assert f"select --project {flow_cell_project_id} {bcl2fastq_flow_cell.id}" in caplog.text


def test_cgstats_lanestats_dry_run(
    caplog,
    demultiplex_context: CGConfig,
    bcl2fastq_flow_cell: FlowCellDirectoryData,
):
    caplog.set_level(logging.INFO)

    # GIVEN a demultiplex context

    # GIVEN a Demultiplexing post process API
    post_demux_api: DemuxPostProcessingHiseqXAPI = DemuxPostProcessingHiseqXAPI(
        config=demultiplex_context
    )

    # GIVEN dry run set to True
    post_demux_api.set_dry_run(dry_run=True)

    # When processing lane stats with cgstats
    post_demux_api.cgstats_lanestats(flow_cell_path=bcl2fastq_flow_cell.path)

    # THEN we should run the command
    assert "Dry run will not add lane stats" in caplog.text


def test_cgstats_lanestats(
    caplog,
    demultiplex_context: CGConfig,
    bcl2fastq_flow_cell: FlowCellDirectoryData,
):
    caplog.set_level(logging.INFO)

    # GIVEN a demultiplex context

    # GIVEN a Demultiplexing post process API
    post_demux_api: DemuxPostProcessingHiseqXAPI = DemuxPostProcessingHiseqXAPI(
        config=demultiplex_context
    )

    # When processing lane stats with cgstats
    post_demux_api.cgstats_lanestats(flow_cell_path=bcl2fastq_flow_cell.path)

    # THEN we should run the command
    assert f"lanestats {bcl2fastq_flow_cell.path}" in caplog.text


def test_finish_flow_cell_copy_not_completed(
    caplog,
    demultiplex_context: CGConfig,
    bcl2fastq_flow_cell: FlowCellDirectoryData,
    hiseq_x_copy_complete_file: Path,
):
    caplog.set_level(logging.DEBUG)

    # GIVEN a demultiplex context

    # GIVEN a Demultiplexing post process API
    post_demux_api: DemuxPostProcessingHiseqXAPI = DemuxPostProcessingHiseqXAPI(
        config=demultiplex_context
    )

    # GIVEN a not completely copied flow cell
    if hiseq_x_copy_complete_file.exists():
        hiseq_x_copy_complete_file.unlink()

    # WHEN finishing flow cell
    post_demux_api.finish_flow_cell(
        bcl_converter=BclConverter.BCL2FASTQ,
        flow_cell_name=bcl2fastq_flow_cell.full_name,
        flow_cell_path=bcl2fastq_flow_cell.path,
    )

    # Reinstate
    hiseq_x_copy_complete_file.touch()

    # THEN we should log that copy is not complete
    assert f"{bcl2fastq_flow_cell.full_name} is not yet completely copied" in caplog.text


def test_finish_flow_cell_delivery_started(
    caplog,
    demultiplexing_delivery_file: Path,
    demultiplex_context: CGConfig,
    bcl2fastq_flow_cell: FlowCellDirectoryData,
):
    caplog.set_level(logging.DEBUG)

    # GIVEN a demultiplex context

    # GIVEN a Demultiplexing post process API
    post_demux_api: DemuxPostProcessingHiseqXAPI = DemuxPostProcessingHiseqXAPI(
        config=demultiplex_context
    )

    # GIVEN an already started flag file
    demultiplexing_delivery_file.touch()

    # WHEN finishing flow cell
    post_demux_api.finish_flow_cell(
        bcl_converter=BclConverter.BCL2FASTQ,
        flow_cell_name=bcl2fastq_flow_cell.full_name,
        flow_cell_path=bcl2fastq_flow_cell.path,
    )

    # Clean up
    demultiplexing_delivery_file.unlink()

    # THEN we should log that the delivery has already started
    assert (
        f"{bcl2fastq_flow_cell.full_name} copy is complete and delivery has already started"
        in caplog.text
    )


def test_finish_flow_cell_delivery_not_hiseq_x(
    caplog,
    demultiplex_context: CGConfig,
    bcl2fastq_flow_cell: FlowCellDirectoryData,
    hiseq_x_tile_dir: Path,
):
    caplog.set_level(logging.DEBUG)

    # GIVEN a demultiplex context

    # GIVEN a Demultiplexing post process API
    post_demux_api: DemuxPostProcessingHiseqXAPI = DemuxPostProcessingHiseqXAPI(
        config=demultiplex_context
    )

    # GIVEN no hiseq X flow cell
    if hiseq_x_tile_dir.exists():
        hiseq_x_tile_dir.rmdir()

    # WHEN finishing flow cell
    post_demux_api.finish_flow_cell(
        bcl_converter=BclConverter.BCL2FASTQ,
        flow_cell_name=bcl2fastq_flow_cell.full_name,
        flow_cell_path=bcl2fastq_flow_cell.path,
    )

    # THEN we should log that this is not an Hiseq X flow cell
    assert f"{bcl2fastq_flow_cell.full_name} is not an Hiseq X flow cell" in caplog.text


def test_finish_flow_cell_ready(
    caplog,
    demultiplex_context: CGConfig,
    bcl2fastq_flow_cell: FlowCellDirectoryData,
    flow_cell_project_id: int,
    demultiplexing_delivery_file: Path,
    hiseq_x_tile_dir: Path,
    transfer_flow_cell_api: Generator[TransferFlowCell, None, None],
):
    caplog.set_level(logging.INFO)

    # GIVEN a demultiplex context

    # GIVEN a Demultiplexing post process API
    post_demux_api: DemuxPostProcessingHiseqXAPI = DemuxPostProcessingHiseqXAPI(
        config=demultiplex_context
    )

    # GIVEN dry run set to True
    post_demux_api.set_dry_run(dry_run=True)

    # GIVEN a Hiseq X tile directory
    hiseq_x_tile_dir.mkdir(parents=True, exist_ok=True)

    # GIVEN an unaligned project directory
    Path(
        bcl2fastq_flow_cell.path,
        DemultiplexingDirsAndFiles.UNALIGNED_DIR_NAME,
        f"Project_{flow_cell_project_id}",
    ).mkdir(parents=True, exist_ok=True)

    # WHEN finishing flow cell
    post_demux_api.finish_flow_cell(
        bcl_converter=BclConverter.BCL2FASTQ,
        flow_cell_name=bcl2fastq_flow_cell.full_name,
        flow_cell_path=bcl2fastq_flow_cell.path,
    )

    # THEN we should log that post-processing will begin
    assert (
        f"{bcl2fastq_flow_cell.full_name} copy is complete and delivery will start" in caplog.text
    )


def test_post_process_flow_cell_dry_run(
    bcl2fastq_demux_results: DemuxResults,
    caplog,
    demultiplexing_delivery_file: Path,
    demultiplex_context: CGConfig,
    bcl2fastq_flow_cell: FlowCellDirectoryData,
    flow_cell_project_id: int,
    flowcell_store: Store,
    hiseq_x_tile_dir: Path,
    transfer_flow_cell_api: Generator[TransferFlowCell, None, None],
):
    caplog.set_level(logging.DEBUG)

    # GIVEN a demultiplex context

    # GIVEN a Demultiplexing post process API
    post_demux_api: DemuxPostProcessingHiseqXAPI = DemuxPostProcessingHiseqXAPI(
        config=demultiplex_context
    )

    # GIVEN a Hiseq X tile directory
    hiseq_x_tile_dir.mkdir(parents=True, exist_ok=True)

    # GIVEN an unaligned project directory
    Path(
        bcl2fastq_flow_cell.path,
        DemultiplexingDirsAndFiles.UNALIGNED_DIR_NAME,
        f"Project_{flow_cell_project_id}",
    ).mkdir(parents=True, exist_ok=True)

    # GIVEN dry run set to True
    post_demux_api.set_dry_run(dry_run=True)

    # WHEN post-processing flow cell
    post_demux_api.post_process_flow_cell(demux_results=bcl2fastq_demux_results)

    # THEN a delivery file should not have been created
    assert not demultiplexing_delivery_file.exists()

    # THEN we should log that we will not commit
    assert "Dry run will not commit flow cell to database" in caplog.text


def test_post_process_flow_cell(
    bcl2fastq_demux_results: DemuxResults,
    caplog,
    cgstats_select_project_log_file: Path,
    demultiplexing_delivery_file: Path,
    demultiplex_context: CGConfig,
    bcl2fastq_flow_cell: FlowCellDirectoryData,
    flow_cell_project_id: int,
    hiseq_x_tile_dir: Path,
    transfer_flow_cell_api: Generator[TransferFlowCell, None, None],
):
    caplog.set_level(logging.DEBUG)

    # GIVEN a demultiplex context

    # GIVEN a Demultiplexing post process API
    post_demux_api: DemuxPostProcessingHiseqXAPI = DemuxPostProcessingHiseqXAPI(
        config=demultiplex_context
    )

    # GIVEN a Hiseq X tile directory
    hiseq_x_tile_dir.mkdir(parents=True, exist_ok=True)

    # GIVEN an unaligned project directory
    Path(
        bcl2fastq_flow_cell.path,
        DemultiplexingDirsAndFiles.UNALIGNED_DIR_NAME,
        f"Project_{flow_cell_project_id}",
    ).mkdir(parents=True, exist_ok=True)

    # WHEN post-processing flow cell
    post_demux_api.post_process_flow_cell(demux_results=bcl2fastq_demux_results)

    # THEN a delivery file should have been created
    assert demultiplexing_delivery_file.exists()

    # Clean up
    cgstats_select_project_log_file.unlink()
    demultiplexing_delivery_file.unlink()

    # THEN we should also transfer the flow cell
    assert f"Flow cell added: {bcl2fastq_flow_cell.id}" in caplog.text


def test_finish_flow_cell(
    caplog,
    demultiplex_context: CGConfig,
    bcl2fastq_flow_cell: FlowCellDirectoryData,
    hiseq_x_copy_complete_file: Path,
):
    caplog.set_level(logging.DEBUG)

    # GIVEN a demultiplex context

    # GIVEN a Demultiplexing post process API
    post_demux_api: DemuxPostProcessingHiseqXAPI = DemuxPostProcessingHiseqXAPI(
        config=demultiplex_context
    )

    # GIVEN a not completely copied flow cell
    hiseq_x_copy_complete_file.unlink()

    # When post-processing flow cell
    post_demux_api.finish_flow_cell(
        bcl_converter=BclConverter.BCL2FASTQ,
        flow_cell_name=bcl2fastq_flow_cell.full_name,
        flow_cell_path=bcl2fastq_flow_cell.path,
    )

    # Reinstate
    hiseq_x_copy_complete_file.touch()

    # THEN we should log that we are checking flow cell
    assert f"Check demultiplexed flow cell {bcl2fastq_flow_cell.full_name}" in caplog.text


def test_finish_all_flowcells(
    caplog,
    demultiplexed_flow_cell_working_directory: Path,
    demultiplex_context: CGConfig,
    bcl2fastq_flow_cell: FlowCellDirectoryData,
    hiseq_x_copy_complete_file: Path,
):
    caplog.set_level(logging.DEBUG)

    # GIVEN a demultiplex context

    # GIVEN a Demultiplexing post process API
    post_demux_api: DemuxPostProcessingHiseqXAPI = DemuxPostProcessingHiseqXAPI(
        config=demultiplex_context
    )

    # GIVEN a not completely copied flow cell
    hiseq_x_copy_complete_file.unlink()

    # When post-processing flow cell
    post_demux_api.finish_all_flow_cells(
        bcl_converter=BclConverter.BCL2FASTQ,
    )

    # Reinstate
    hiseq_x_copy_complete_file.touch()

    # THEN we should log that we are checking flow cell
    assert f"Check demultiplexed flow cell {bcl2fastq_flow_cell.full_name}" in caplog.text


def test_add_flow_cell_data_to_housekeeper(demultiplex_context: CGConfig):
    # GIVEN a DemuxPostProcessing API
    demux_post_processing_api = DemuxPostProcessingAPI(demultiplex_context)

    demux_post_processing_api.add_bundle_and_version_if_non_existent = MagicMock()
    demux_post_processing_api.add_tags_if_non_existent = MagicMock()
    demux_post_processing_api.add_sample_sheet_path_to_housekeeper = MagicMock()
    demux_post_processing_api.add_sample_fastq_files_to_housekeeper = MagicMock()

    flow_cell_name: str = "flow_cell_name"
    flow_cell_directory: Path = Path("some/path/to/flow/cell/directory")

    flow_cell = MagicMock()
    flow_cell.path = flow_cell_directory
    flow_cell.id = flow_cell_name

    # WHEN the flow cell data is added to housekeeper
    demux_post_processing_api.store_flow_cell_data_in_housekeeper(flow_cell)

    # THEN the bundle and version is added
    demux_post_processing_api.add_bundle_and_version_if_non_existent.assert_called_once_with(
        bundle_name=flow_cell_name
    )

    # THEN the correct tags are added
    demux_post_processing_api.add_tags_if_non_existent.assert_called_once_with(
        tag_names=[SequencingFileTag.FASTQ, SequencingFileTag.SAMPLE_SHEET, flow_cell_name]
    )

    # THEN the sample sheet is added
    demux_post_processing_api.add_sample_sheet_path_to_housekeeper.assert_called_once_with(
        flow_cell_directory=flow_cell_directory, flow_cell_name=flow_cell_name
    )

    # THEN the fastq files are added
    demux_post_processing_api.add_sample_fastq_files_to_housekeeper.assert_called_once_with(
        flow_cell
    )


def test_add_bundle_and_version_if_non_existent(demultiplex_context: CGConfig):
    # GIVEN a DemuxPostProcessing API
    demux_post_processing_api = DemuxPostProcessingAPI(demultiplex_context)

    demux_post_processing_api.hk_api.bundle = MagicMock(return_value=None)
    demux_post_processing_api.hk_api.create_new_bundle_and_version = MagicMock()

    # WHEN adding a bundle and version which does not exist
    flow_cell_name: str = "flow_cell_name"
    demux_post_processing_api.add_bundle_and_version_if_non_existent(bundle_name=flow_cell_name)

    # THEN that the expected methods were called with the expected arguments
    demux_post_processing_api.hk_api.bundle.assert_called_once_with(name=flow_cell_name)
    demux_post_processing_api.hk_api.create_new_bundle_and_version.assert_called_once_with(
        name=flow_cell_name
    )


def test_add_bundle_and_version_if_already_exists(demultiplex_context: CGConfig):
    # GIVEN a DemuxPostProcessing API
    demux_post_processing_api = DemuxPostProcessingAPI(demultiplex_context)

    mock_bundle = MagicMock()
    demux_post_processing_api.hk_api.bundle = MagicMock(return_value=mock_bundle)
    demux_post_processing_api.hk_api.create_new_bundle_and_version = MagicMock()

    # WHEN adding a bundle and version which already exists
    flow_cell_name: str = "flow_cell_name"
    demux_post_processing_api.add_bundle_and_version_if_non_existent(bundle_name=flow_cell_name)

    # THEN the bundle was retrieved
    demux_post_processing_api.hk_api.bundle.assert_called_once_with(name=flow_cell_name)

    # THEN a new bundle and version was not created
    demux_post_processing_api.hk_api.create_new_bundle_and_version.assert_not_called()


def test_add_tags_if_non_existent(demultiplex_context: CGConfig):
    # GIVEN a DemuxPostProcessing API
    demux_post_processing_api = DemuxPostProcessingAPI(demultiplex_context)

    # GIVEN that the tags do not exist
    demux_post_processing_api.hk_api.get_tag = MagicMock(return_value=None)
    demux_post_processing_api.hk_api.add_tag = MagicMock()

    # WHEN adding new tags
    tag_names = ["tag1", "tag2"]
    demux_post_processing_api.add_tags_if_non_existent(tag_names=tag_names)

    # THEN the expected housekeeper API methods were called to create the tags
    demux_post_processing_api.hk_api.get_tag.assert_has_calls(
        [call(name="tag1"), call(name="tag2")]
    )
    demux_post_processing_api.hk_api.add_tag.assert_has_calls(
        [call(name="tag1"), call(name="tag2")]
    )


def test_add_tags_if_all_exist(demultiplex_context: CGConfig):
    # Given a DemuxPostProcessing API
    demux_post_processing_api = DemuxPostProcessingAPI(demultiplex_context)

    # Mock the methods in the housekeeper API
    demux_post_processing_api.hk_api.get_tag = MagicMock(return_value=MagicMock())
    demux_post_processing_api.hk_api.add_tag = MagicMock()

    # Call the add_tags_if_non_existent method with two tag names
    tag_names = ["tag1", "tag2"]
    demux_post_processing_api.add_tags_if_non_existent(tag_names=tag_names)

    # Assert that the expected methods were called with the expected arguments
    demux_post_processing_api.hk_api.get_tag.assert_has_calls(
        [call(name="tag1"), call(name="tag2")]
    )
    demux_post_processing_api.hk_api.add_tag.assert_not_called()


def test_add_fastq_files_without_sample_id(
    demultiplex_context: CGConfig, dragen_flow_cell: FlowCellDirectoryData
):
    # GIVEN a DemuxPostProcessing API
    demux_post_processing_api = DemuxPostProcessingAPI(demultiplex_context)

    demux_post_processing_api.add_file_to_bundle_if_non_existent = MagicMock()

    # WHEN add_fastq_files is called

    demux_post_processing_api.add_sample_fastq_files_to_housekeeper(flow_cell=dragen_flow_cell)

    # THEN add_file_if_non_existent was not called
    demux_post_processing_api.add_file_to_bundle_if_non_existent.assert_not_called()


def test_add_existing_sample_sheet(demultiplex_context: CGConfig, tmpdir_factory):
    # GIVEN a DemuxPostProcessing API
    demux_post_processing_api = DemuxPostProcessingAPI(demultiplex_context)
    demux_post_processing_api.add_file_to_bundle_if_non_existent = MagicMock()

    # GIVEN a flow cell directory and name
    flow_cell_directory: Path = Path(tmpdir_factory.mktemp("flow_cell_directory"))
    sample_sheet_file = Path(flow_cell_directory, DemultiplexingDirsAndFiles.SAMPLE_SHEET_FILE_NAME)
    sample_sheet_file.touch()
    flow_cell_name = "flow_cell_name"

    # WHEN a sample sheet is added
    demux_post_processing_api.add_sample_sheet_path_to_housekeeper(
        flow_cell_directory=flow_cell_directory, flow_cell_name=flow_cell_name
    )

    # THEN add_file_if_non_existent was called with expected arguments
    expected_file_path = Path(
        flow_cell_directory, DemultiplexingDirsAndFiles.SAMPLE_SHEET_FILE_NAME
    )
    expected_tag_names = [SequencingFileTag.SAMPLE_SHEET, flow_cell_name]

    demux_post_processing_api.add_file_to_bundle_if_non_existent.assert_called_once_with(
        file_path=expected_file_path,
        bundle_name=flow_cell_name,
        tag_names=expected_tag_names,
    )


def test_add_single_sequencing_metrics_entry_to_statusdb(
    store_with_sequencing_metrics: Store,
    demultiplex_context: CGConfig,
    flow_cell_name: str,
    sample_id: str,
    lane: int = 1,
):
    # GIVEN a DemuxPostProcessing API
    demux_post_processing_api = DemuxPostProcessingAPI(demultiplex_context)

    # GIVEN a sequencing metrics entry
    sequencing_metrics_entry = store_with_sequencing_metrics.get_metrics_entry_by_flow_cell_name_sample_internal_id_and_lane(
        flow_cell_name=flow_cell_name, sample_internal_id=sample_id, lane=lane
    )

    # WHEN adding the sequencing metrics entry to the statusdb
    demux_post_processing_api.add_sequencing_metrics_to_statusdb(
        sample_lane_sequencing_metrics=[sequencing_metrics_entry]
    )

    # THEN the sequencing metrics entry was added to the statusdb
    assert demux_post_processing_api.status_db.get_metrics_entry_by_flow_cell_name_sample_internal_id_and_lane(
        flow_cell_name=flow_cell_name, sample_internal_id=sample_id, lane=lane
    )


def test_update_sample_read_count(demultiplex_context: CGConfig):
    # GIVEN a DemuxPostProcessing API
    demux_post_processing_api = DemuxPostProcessingAPI(demultiplex_context)

    # GIVEN a sample id and a q30 threshold
    sample_id = "sample_1"
    q30_threshold = 0

    # GIVEN a sample and a read count
    sample = MagicMock()
    read_count = 100

    # GIVEN a mocked status_db
    status_db = MagicMock()
    status_db.get_sample_by_internal_id.return_value = sample
    status_db.get_number_of_reads_for_sample_passing_q30_threshold.return_value = read_count
    demux_post_processing_api.status_db = status_db

    # WHEN calling update_sample_read_count
    demux_post_processing_api.update_sample_read_count(sample_id, q30_threshold)

    # THEN get_sample_by_internal_id is called with the correct argument
    status_db.get_sample_by_internal_id.assert_called_with(sample_id)

    # THEN get_number_of_reads_for_sample_passing_q30_threshold is called with the correct arguments
    status_db.get_number_of_reads_for_sample_passing_q30_threshold.assert_called_with(
        sample_internal_id=sample_id,
        q30_threshold=q30_threshold,
    )

    # THEN the calculated_read_count has been updated with the read count for the sample
    assert sample.calculated_read_count == read_count


def test_post_processing_of_flow_cell_demultiplexed_with_bclconvert(
    demultiplex_context: CGConfig,
    flow_cell_directory_name_demultiplexed_with_bcl_convert: str,
    flow_cell_name_demultiplexed_with_bcl_convert: str,
    demultiplexed_flow_cells_directory: Path,
    bcl_convert_demultiplexed_flow_cell_sample_internal_ids,
):
    # GIVEN a DemuxPostProcessing API
    demux_post_processing_api = DemuxPostProcessingAPI(demultiplex_context)

    # GIVEN a directory with a flow cell demultiplexed with BCL Convert
    demux_post_processing_api.demux_api.out_dir = demultiplexed_flow_cells_directory

    # GIVEN a sample sheet exisits in the flow cell run directory
    Path(
        demux_post_processing_api.demux_api.run_dir,
        DemultiplexingDirsAndFiles.SAMPLE_SHEET_FILE_NAME,
    ).touch()

    # WHEN post processing the demultiplexed flow cell
    demux_post_processing_api.finish_flow_cell_temp(
        flow_cell_directory_name_demultiplexed_with_bcl_convert
    )

    # THEN a flow cell was created in statusdb
    assert demux_post_processing_api.status_db.get_flow_cell_by_name(
        flow_cell_name_demultiplexed_with_bcl_convert
    )

    # THEN sequencing metrics were created for the flow cell
    assert demux_post_processing_api.status_db.get_sample_lane_sequencing_metrics_by_flow_cell_name(
        flow_cell_name=flow_cell_name_demultiplexed_with_bcl_convert
    )
    # THEN the read count was calculated for all samples in the flow cell directory
    for sample_id in bcl_convert_demultiplexed_flow_cell_sample_internal_ids:
        sample = demux_post_processing_api.status_db.get_sample_by_internal_id(sample_id)
        assert sample is not None
        assert sample.calculated_read_count

    # THEN a bundle was added to Housekeeper for the flow cell
    assert demux_post_processing_api.hk_api.bundle(flow_cell_name_demultiplexed_with_bcl_convert)

    # THEN a bundle was added to Housekeeper for each sample
    for sample_id in bcl_convert_demultiplexed_flow_cell_sample_internal_ids:
        assert demux_post_processing_api.hk_api.bundle(sample_id)

    # THEN a sample sheet was added to Housekeeper
    assert demux_post_processing_api.hk_api.get_files(
        tags=[SequencingFileTag.SAMPLE_SHEET],
        bundle=flow_cell_name_demultiplexed_with_bcl_convert,
    ).all()

    # THEN sample fastq files were added to Housekeeper tagged with FASTQ and the flow cell name
    for sample_id in bcl_convert_demultiplexed_flow_cell_sample_internal_ids:
        assert demux_post_processing_api.hk_api.get_files(
            tags=[SequencingFileTag.FASTQ, flow_cell_name_demultiplexed_with_bcl_convert],
            bundle=sample_id,
        ).all()

    # THEN a delivery file was created in the flow cell directory
    delivery_path = Path(
        demux_post_processing_api.demux_api.out_dir,
        flow_cell_directory_name_demultiplexed_with_bcl_convert,
        DemultiplexingDirsAndFiles.DELIVERY,
    )

    assert delivery_path.exists()


def test_post_processing_of_flow_cell_demultiplexed_with_bcl2fastq(
    demultiplex_context: CGConfig,
    flow_cell_directory_name_demultiplexed_with_bcl2fastq: str,
    flow_cell_name_demultiplexed_with_bcl2fastq: str,
    demultiplexed_flow_cells_directory: Path,
    bcl2fastq_demultiplexed_flow_cell_sample_internal_ids: List[str],
):
    # GIVEN a DemuxPostProcessing API
    demux_post_processing_api = DemuxPostProcessingAPI(demultiplex_context)

    # GIVEN a directory with a flow cell demultiplexed with bcl2fastq
    demux_post_processing_api.demux_api.out_dir = demultiplexed_flow_cells_directory

    # GIVEN a sample sheet exisits in the flow cell run directory
    Path(
        demux_post_processing_api.demux_api.run_dir,
        DemultiplexingDirsAndFiles.SAMPLE_SHEET_FILE_NAME,
    ).touch()

    # WHEN post processing the demultiplexed flow cell
    demux_post_processing_api.finish_flow_cell_temp(
        flow_cell_directory_name_demultiplexed_with_bcl2fastq
    )

    # THEN a flow cell was created in statusdb
    assert demux_post_processing_api.status_db.get_flow_cell_by_name(
        flow_cell_name_demultiplexed_with_bcl2fastq
    )

    # THEN sequencing metrics were created for the flow cell
    assert demux_post_processing_api.status_db.get_sample_lane_sequencing_metrics_by_flow_cell_name(
        flow_cell_name=flow_cell_name_demultiplexed_with_bcl2fastq
    )

    # THEN the read count was calculated for all samples in the flow cell directory
    for sample_internal_id in bcl2fastq_demultiplexed_flow_cell_sample_internal_ids:
        sample = demux_post_processing_api.status_db.get_sample_by_internal_id(sample_internal_id)
        assert sample is not None
        assert sample.calculated_read_count

    # THEN a bundle was added to Housekeeper for the flow cell
    assert demux_post_processing_api.hk_api.bundle(flow_cell_name_demultiplexed_with_bcl2fastq)

    # THEN a bundle was added to Housekeeper for each sample
    for sample_internal_id in bcl2fastq_demultiplexed_flow_cell_sample_internal_ids:
        assert demux_post_processing_api.hk_api.bundle(sample_internal_id)

    # THEN a sample sheet was added to Housekeeper
    assert demux_post_processing_api.hk_api.get_files(
        tags=[SequencingFileTag.SAMPLE_SHEET],
        bundle=flow_cell_name_demultiplexed_with_bcl2fastq,
    ).all()

    # THEN sample fastq files were added to Housekeeper tagged with FASTQ and the flow cell name
    for sample_internal_id in bcl2fastq_demultiplexed_flow_cell_sample_internal_ids:
        assert demux_post_processing_api.hk_api.get_files(
            tags=[SequencingFileTag.FASTQ, flow_cell_name_demultiplexed_with_bcl2fastq],
            bundle=sample_internal_id,
        ).all()

    # THEN a delivery file was created in the flow cell directory
    delivery_path = Path(
        demux_post_processing_api.demux_api.out_dir,
        flow_cell_directory_name_demultiplexed_with_bcl2fastq,
        DemultiplexingDirsAndFiles.DELIVERY,
    )

<<<<<<< HEAD
    delivery_path.exists()


def test_post_processing_of_flow_cell_demultiplexed_with_bclconvert_flat_output_structure(
    demultiplex_context: CGConfig,
    flow_cell_directory_name_demultiplexed_with_bcl_convert_flat: str,
    flow_cell_name_demultiplexed_with_bcl_convert: str,
    demultiplexed_flow_cells_directory: Path,
    bcl_convert_demultiplexed_flow_cell_sample_ids: List[str],
):
    # GIVEN a DemuxPostProcessing API
    demux_post_processing_api = DemuxPostProcessingAPI(demultiplex_context)

    # GIVEN a directory with a flow cell demultiplexed with BCL Convert
    demux_post_processing_api.demux_api.out_dir = demultiplexed_flow_cells_directory

    # WHEN post processing the demultiplexed flow cell
    demux_post_processing_api.finish_flow_cell_temp(
        flow_cell_directory_name_demultiplexed_with_bcl_convert_flat
    )

    # THEN a flow cell was created in statusdb
    assert demux_post_processing_api.status_db.get_flow_cell_by_name(
        flow_cell_name_demultiplexed_with_bcl_convert
    )

    # THEN sequencing metrics were created for the flow cell
    assert (
        demux_post_processing_api.status_db._get_query(table=SampleLaneSequencingMetrics)
        .filter(
            SampleLaneSequencingMetrics.flow_cell_name
            == flow_cell_name_demultiplexed_with_bcl_convert
        )
        .all()
    )

    # THEN the read count was calculated for all samples in the flow cell directory
    for sample_id in bcl_convert_demultiplexed_flow_cell_sample_ids:
        sample = demux_post_processing_api.status_db.get_sample_by_internal_id(sample_id)
        assert sample is not None
        assert sample.calculated_read_count

    # THEN a flow cell bundle was added to Housekeeper
    assert demux_post_processing_api.hk_api.bundle(flow_cell_name_demultiplexed_with_bcl_convert)

    # THEN a sample sheet was added to Housekeeper
    assert demux_post_processing_api.hk_api.get_files(
        tags=[SequencingFileTag.SAMPLE_SHEET],
        bundle=flow_cell_name_demultiplexed_with_bcl_convert,
    ).all()

    # THEN sample fastq files were added to Housekeeper tagged with FASTQ and the flow cell name
    for sample_id in bcl_convert_demultiplexed_flow_cell_sample_ids:
        assert demux_post_processing_api.hk_api.get_files(
            tags=[SequencingFileTag.FASTQ, flow_cell_name_demultiplexed_with_bcl_convert],
            bundle=sample_id,
        ).all()

    # THEN a delivery file was created in the flow cell directory
    delivery_path = Path(
        demux_post_processing_api.demux_api.out_dir,
        flow_cell_name_demultiplexed_with_bcl_convert,
        DemultiplexingDirsAndFiles.DELIVERY,
    )

    delivery_path.exists()
=======
    assert delivery_path.exists()


def test_copy_sample_sheet(demultiplex_context: CGConfig):
    # GIVEN a DemuxPostProcessing API
    demux_post_processing_api = DemuxPostProcessingAPI(demultiplex_context)

    # GIVEN a sample sheet in the run directory
    sample_sheet_path = Path(
        demux_post_processing_api.demux_api.run_dir,
        DemultiplexingDirsAndFiles.SAMPLE_SHEET_FILE_NAME,
    )
    sample_sheet_path.touch()

    # WHEN copying the sample sheet
    demux_post_processing_api.copy_sample_sheet()

    # THEN the sample sheet was copied to the out directory
    assert Path(
        demux_post_processing_api.demux_api.out_dir,
        DemultiplexingDirsAndFiles.SAMPLE_SHEET_FILE_NAME,
    ).exists()
>>>>>>> b567bfcf
<|MERGE_RESOLUTION|>--- conflicted
+++ resolved
@@ -652,6 +652,22 @@
     )
 
 
+def test_add_fastq_files_without_sample_id(demultiplex_context: CGConfig):
+    # GIVEN a DemuxPostProcessing API
+    demux_post_processing_api = DemuxPostProcessingAPI(demultiplex_context)
+
+    get_sample_id_from_sample_fastq_path = MagicMock()
+    get_sample_id_from_sample_fastq_path.return_value = None
+
+    demux_post_processing_api.add_file_to_bundle_if_non_existent = MagicMock()
+
+    # WHEN add_fastq_files is called
+    demux_post_processing_api.add_sample_fastq_files_to_housekeeper(MagicMock())
+
+    # THEN add_file_if_non_existent was not called
+    demux_post_processing_api.add_file_to_bundle_if_non_existent.assert_not_called()
+
+
 def test_add_single_sequencing_metrics_entry_to_statusdb(
     store_with_sequencing_metrics: Store,
     demultiplex_context: CGConfig,
@@ -848,8 +864,28 @@
         DemultiplexingDirsAndFiles.DELIVERY,
     )
 
-<<<<<<< HEAD
-    delivery_path.exists()
+    assert delivery_path.exists()
+
+
+def test_copy_sample_sheet(demultiplex_context: CGConfig):
+    # GIVEN a DemuxPostProcessing API
+    demux_post_processing_api = DemuxPostProcessingAPI(demultiplex_context)
+
+    # GIVEN a sample sheet in the run directory
+    sample_sheet_path = Path(
+        demux_post_processing_api.demux_api.run_dir,
+        DemultiplexingDirsAndFiles.SAMPLE_SHEET_FILE_NAME,
+    )
+    sample_sheet_path.touch()
+
+    # WHEN copying the sample sheet
+    demux_post_processing_api.copy_sample_sheet()
+
+    # THEN the sample sheet was copied to the out directory
+    assert Path(
+        demux_post_processing_api.demux_api.out_dir,
+        DemultiplexingDirsAndFiles.SAMPLE_SHEET_FILE_NAME,
+    ).exists()
 
 
 def test_post_processing_of_flow_cell_demultiplexed_with_bclconvert_flat_output_structure(
@@ -914,28 +950,4 @@
         DemultiplexingDirsAndFiles.DELIVERY,
     )
 
-    delivery_path.exists()
-=======
-    assert delivery_path.exists()
-
-
-def test_copy_sample_sheet(demultiplex_context: CGConfig):
-    # GIVEN a DemuxPostProcessing API
-    demux_post_processing_api = DemuxPostProcessingAPI(demultiplex_context)
-
-    # GIVEN a sample sheet in the run directory
-    sample_sheet_path = Path(
-        demux_post_processing_api.demux_api.run_dir,
-        DemultiplexingDirsAndFiles.SAMPLE_SHEET_FILE_NAME,
-    )
-    sample_sheet_path.touch()
-
-    # WHEN copying the sample sheet
-    demux_post_processing_api.copy_sample_sheet()
-
-    # THEN the sample sheet was copied to the out directory
-    assert Path(
-        demux_post_processing_api.demux_api.out_dir,
-        DemultiplexingDirsAndFiles.SAMPLE_SHEET_FILE_NAME,
-    ).exists()
->>>>>>> b567bfcf
+    delivery_path.exists()