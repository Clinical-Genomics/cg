import logging
from pathlib import Path
<<<<<<< HEAD
from typing import Generator, List, Dict

import pytest
from mock import MagicMock, call
=======
from typing import Generator, List

>>>>>>> 83f69c46

from cg.constants.demultiplexing import BclConverter, DemultiplexingDirsAndFiles
from cg.constants.housekeeper_tags import SequencingFileTag
from cg.meta.demultiplex.demux_post_processing import (
    DemuxPostProcessingAPI,
    DemuxPostProcessingHiseqXAPI,
)
from cg.meta.transfer import TransferFlowCell
from cg.models.cg_config import CGConfig
from cg.models.demultiplex.demux_results import DemuxResults
from cg.models.demultiplex.flow_cell import FlowCellDirectoryData
from cg.store import Store

from tests.meta.demultiplex.conftest import FlowCellInfo


def test_set_dry_run(
    demultiplex_context: CGConfig,
):
    # GIVEN a demultiplex context

    # GIVEN a Demultiplexing post process API
    post_demux_api: DemuxPostProcessingAPI = DemuxPostProcessingAPI(config=demultiplex_context)

    # THEN dry run should be False
    assert post_demux_api.dry_run is False

    # WHEN dry run set to True
    post_demux_api.set_dry_run(dry_run=True)

    # THEN dry run should be True
    assert post_demux_api.dry_run is True


def test_add_to_cgstats_dry_run(
    caplog,
    demultiplex_context: CGConfig,
    bcl2fastq_flow_cell: FlowCellDirectoryData,
):
    caplog.set_level(logging.INFO)

    # GIVEN a demultiplex context

    # GIVEN a Demultiplexing post process API
    post_demux_api: DemuxPostProcessingHiseqXAPI = DemuxPostProcessingHiseqXAPI(
        config=demultiplex_context
    )

    # GIVEN dry run set to True
    post_demux_api.set_dry_run(dry_run=True)

    # When adding to cgstats
    post_demux_api.add_to_cgstats(flow_cell_path=bcl2fastq_flow_cell.path)

    # THEN we should just log and exit
    assert "Dry run will not add flow cell stats" in caplog.text


def test_add_to_cgstats(
    caplog,
    demultiplex_context: CGConfig,
    bcl2fastq_flow_cell: FlowCellDirectoryData,
):
    caplog.set_level(logging.INFO)

    # GIVEN a demultiplex context

    # GIVEN a Demultiplexing post process API
    post_demux_api: DemuxPostProcessingHiseqXAPI = DemuxPostProcessingHiseqXAPI(
        config=demultiplex_context
    )

    # When adding to cgstats
    post_demux_api.add_to_cgstats(flow_cell_path=bcl2fastq_flow_cell.path)

    # THEN we should run the command
    assert f"add --machine X -u Unaligned {bcl2fastq_flow_cell.path}" in caplog.text


def test_cgstats_select_project_dry_run(
    caplog,
    demultiplex_context: CGConfig,
    bcl2fastq_flow_cell: FlowCellDirectoryData,
    flow_cell_project_id: int,
    cgstats_select_project_log_file: Path,
):
    caplog.set_level(logging.INFO)

    # GIVEN a demultiplex context

    # GIVEN a Demultiplexing post process API
    post_demux_api: DemuxPostProcessingHiseqXAPI = DemuxPostProcessingHiseqXAPI(
        config=demultiplex_context
    )

    # GIVEN an unaligned project directory
    Path(bcl2fastq_flow_cell.path, "Unaligned", f"Project_{flow_cell_project_id}").mkdir(
        parents=True, exist_ok=True
    )

    # GIVEN dry run set to True
    post_demux_api.set_dry_run(dry_run=True)

    # When processing project with cgstats
    post_demux_api.cgstats_select_project(
        flow_cell_id=bcl2fastq_flow_cell.id, flow_cell_path=bcl2fastq_flow_cell.path
    )

    # THEN we should just log and exit
    assert "Dry run will not process selected project" in caplog.text


def test_cgstats_select_project(
    caplog,
    demultiplex_context: CGConfig,
    bcl2fastq_flow_cell: FlowCellDirectoryData,
    flow_cell_project_id: int,
    cgstats_select_project_log_file: Path,
):
    caplog.set_level(logging.INFO)

    # GIVEN a demultiplex context

    # GIVEN a Demultiplexing post process API
    post_demux_api: DemuxPostProcessingHiseqXAPI = DemuxPostProcessingHiseqXAPI(
        config=demultiplex_context
    )

    # GIVEN an unaligned project directory
    Path(bcl2fastq_flow_cell.path, "Unaligned", f"Project_{flow_cell_project_id}").mkdir(
        parents=True, exist_ok=True
    )

    # When processing project with cgstats
    post_demux_api.cgstats_select_project(
        flow_cell_id=bcl2fastq_flow_cell.id, flow_cell_path=bcl2fastq_flow_cell.path
    )

    # THEN we should have created a stats outfile
    assert cgstats_select_project_log_file.exists()

    # Clean up from calling cgstats_select_project
    cgstats_select_project_log_file.unlink()

    # THEN we should run the command
    assert f"select --project {flow_cell_project_id} {bcl2fastq_flow_cell.id}" in caplog.text


def test_cgstats_lanestats_dry_run(
    caplog,
    demultiplex_context: CGConfig,
    bcl2fastq_flow_cell: FlowCellDirectoryData,
):
    caplog.set_level(logging.INFO)

    # GIVEN a demultiplex context

    # GIVEN a Demultiplexing post process API
    post_demux_api: DemuxPostProcessingHiseqXAPI = DemuxPostProcessingHiseqXAPI(
        config=demultiplex_context
    )

    # GIVEN dry run set to True
    post_demux_api.set_dry_run(dry_run=True)

    # When processing lane stats with cgstats
    post_demux_api.cgstats_lanestats(flow_cell_path=bcl2fastq_flow_cell.path)

    # THEN we should run the command
    assert "Dry run will not add lane stats" in caplog.text


def test_cgstats_lanestats(
    caplog,
    demultiplex_context: CGConfig,
    bcl2fastq_flow_cell: FlowCellDirectoryData,
):
    caplog.set_level(logging.INFO)

    # GIVEN a demultiplex context

    # GIVEN a Demultiplexing post process API
    post_demux_api: DemuxPostProcessingHiseqXAPI = DemuxPostProcessingHiseqXAPI(
        config=demultiplex_context
    )

    # When processing lane stats with cgstats
    post_demux_api.cgstats_lanestats(flow_cell_path=bcl2fastq_flow_cell.path)

    # THEN we should run the command
    assert f"lanestats {bcl2fastq_flow_cell.path}" in caplog.text


def test_finish_flow_cell_copy_not_completed(
    caplog,
    demultiplex_context: CGConfig,
    bcl2fastq_flow_cell: FlowCellDirectoryData,
    hiseq_x_copy_complete_file: Path,
):
    caplog.set_level(logging.DEBUG)

    # GIVEN a demultiplex context

    # GIVEN a Demultiplexing post process API
    post_demux_api: DemuxPostProcessingHiseqXAPI = DemuxPostProcessingHiseqXAPI(
        config=demultiplex_context
    )

    # GIVEN a not completely copied flow cell
    if hiseq_x_copy_complete_file.exists():
        hiseq_x_copy_complete_file.unlink()

    # WHEN finishing flow cell
    post_demux_api.finish_flow_cell(
        bcl_converter=BclConverter.BCL2FASTQ,
        flow_cell_name=bcl2fastq_flow_cell.full_name,
        flow_cell_path=bcl2fastq_flow_cell.path,
    )

    # Reinstate
    hiseq_x_copy_complete_file.touch()

    # THEN we should log that copy is not complete
    assert f"{bcl2fastq_flow_cell.full_name} is not yet completely copied" in caplog.text


def test_finish_flow_cell_delivery_started(
    caplog,
    demultiplexing_delivery_file: Path,
    demultiplex_context: CGConfig,
    bcl2fastq_flow_cell: FlowCellDirectoryData,
):
    caplog.set_level(logging.DEBUG)

    # GIVEN a demultiplex context

    # GIVEN a Demultiplexing post process API
    post_demux_api: DemuxPostProcessingHiseqXAPI = DemuxPostProcessingHiseqXAPI(
        config=demultiplex_context
    )

    # GIVEN an already started flag file
    demultiplexing_delivery_file.touch()

    # WHEN finishing flow cell
    post_demux_api.finish_flow_cell(
        bcl_converter=BclConverter.BCL2FASTQ,
        flow_cell_name=bcl2fastq_flow_cell.full_name,
        flow_cell_path=bcl2fastq_flow_cell.path,
    )

    # Clean up
    demultiplexing_delivery_file.unlink()

    # THEN we should log that the delivery has already started
    assert (
        f"{bcl2fastq_flow_cell.full_name} copy is complete and delivery has already started"
        in caplog.text
    )


def test_finish_flow_cell_delivery_not_hiseq_x(
    caplog,
    demultiplex_context: CGConfig,
    bcl2fastq_flow_cell: FlowCellDirectoryData,
    hiseq_x_tile_dir: Path,
):
    caplog.set_level(logging.DEBUG)

    # GIVEN a demultiplex context

    # GIVEN a Demultiplexing post process API
    post_demux_api: DemuxPostProcessingHiseqXAPI = DemuxPostProcessingHiseqXAPI(
        config=demultiplex_context
    )

    # GIVEN no hiseq X flow cell
    if hiseq_x_tile_dir.exists():
        hiseq_x_tile_dir.rmdir()

    # WHEN finishing flow cell
    post_demux_api.finish_flow_cell(
        bcl_converter=BclConverter.BCL2FASTQ,
        flow_cell_name=bcl2fastq_flow_cell.full_name,
        flow_cell_path=bcl2fastq_flow_cell.path,
    )

    # THEN we should log that this is not an Hiseq X flow cell
    assert f"{bcl2fastq_flow_cell.full_name} is not an Hiseq X flow cell" in caplog.text


def test_finish_flow_cell_ready(
    caplog,
    demultiplex_context: CGConfig,
    bcl2fastq_flow_cell: FlowCellDirectoryData,
    flow_cell_project_id: int,
    demultiplexing_delivery_file: Path,
    hiseq_x_tile_dir: Path,
    transfer_flow_cell_api: Generator[TransferFlowCell, None, None],
):
    caplog.set_level(logging.INFO)

    # GIVEN a demultiplex context

    # GIVEN a Demultiplexing post process API
    post_demux_api: DemuxPostProcessingHiseqXAPI = DemuxPostProcessingHiseqXAPI(
        config=demultiplex_context
    )

    # GIVEN dry run set to True
    post_demux_api.set_dry_run(dry_run=True)

    # GIVEN a Hiseq X tile directory
    hiseq_x_tile_dir.mkdir(parents=True, exist_ok=True)

    # GIVEN an unaligned project directory
    Path(
        bcl2fastq_flow_cell.path,
        DemultiplexingDirsAndFiles.UNALIGNED_DIR_NAME,
        f"Project_{flow_cell_project_id}",
    ).mkdir(parents=True, exist_ok=True)

    # WHEN finishing flow cell
    post_demux_api.finish_flow_cell(
        bcl_converter=BclConverter.BCL2FASTQ,
        flow_cell_name=bcl2fastq_flow_cell.full_name,
        flow_cell_path=bcl2fastq_flow_cell.path,
    )

    # THEN we should log that post-processing will begin
    assert (
        f"{bcl2fastq_flow_cell.full_name} copy is complete and delivery will start" in caplog.text
    )


def test_post_process_flow_cell_dry_run(
    bcl2fastq_demux_results: DemuxResults,
    caplog,
    demultiplexing_delivery_file: Path,
    demultiplex_context: CGConfig,
    bcl2fastq_flow_cell: FlowCellDirectoryData,
    flow_cell_project_id: int,
    flowcell_store: Store,
    hiseq_x_tile_dir: Path,
    transfer_flow_cell_api: Generator[TransferFlowCell, None, None],
):
    caplog.set_level(logging.DEBUG)

    # GIVEN a demultiplex context

    # GIVEN a Demultiplexing post process API
    post_demux_api: DemuxPostProcessingHiseqXAPI = DemuxPostProcessingHiseqXAPI(
        config=demultiplex_context
    )

    # GIVEN a Hiseq X tile directory
    hiseq_x_tile_dir.mkdir(parents=True, exist_ok=True)

    # GIVEN an unaligned project directory
    Path(
        bcl2fastq_flow_cell.path,
        DemultiplexingDirsAndFiles.UNALIGNED_DIR_NAME,
        f"Project_{flow_cell_project_id}",
    ).mkdir(parents=True, exist_ok=True)

    # GIVEN dry run set to True
    post_demux_api.set_dry_run(dry_run=True)

    # WHEN post-processing flow cell
    post_demux_api.post_process_flow_cell(demux_results=bcl2fastq_demux_results)

    # THEN a delivery file should not have been created
    assert not demultiplexing_delivery_file.exists()

    # THEN we should log that we will not commit
    assert "Dry run will not commit flow cell to database" in caplog.text


def test_post_process_flow_cell(
    bcl2fastq_demux_results: DemuxResults,
    caplog,
    cgstats_select_project_log_file: Path,
    demultiplexing_delivery_file: Path,
    demultiplex_context: CGConfig,
    bcl2fastq_flow_cell: FlowCellDirectoryData,
    flow_cell_project_id: int,
    hiseq_x_tile_dir: Path,
    transfer_flow_cell_api: Generator[TransferFlowCell, None, None],
):
    caplog.set_level(logging.DEBUG)

    # GIVEN a demultiplex context

    # GIVEN a Demultiplexing post process API
    post_demux_api: DemuxPostProcessingHiseqXAPI = DemuxPostProcessingHiseqXAPI(
        config=demultiplex_context
    )

    # GIVEN a Hiseq X tile directory
    hiseq_x_tile_dir.mkdir(parents=True, exist_ok=True)

    # GIVEN an unaligned project directory
    Path(
        bcl2fastq_flow_cell.path,
        DemultiplexingDirsAndFiles.UNALIGNED_DIR_NAME,
        f"Project_{flow_cell_project_id}",
    ).mkdir(parents=True, exist_ok=True)

    # WHEN post-processing flow cell
    post_demux_api.post_process_flow_cell(demux_results=bcl2fastq_demux_results)

    # THEN a delivery file should have been created
    assert demultiplexing_delivery_file.exists()

    # Clean up
    cgstats_select_project_log_file.unlink()
    demultiplexing_delivery_file.unlink()

    # THEN we should also transfer the flow cell
    assert f"Flow cell added: {bcl2fastq_flow_cell.id}" in caplog.text


def test_finish_flow_cell(
    caplog,
    demultiplex_context: CGConfig,
    bcl2fastq_flow_cell: FlowCellDirectoryData,
    hiseq_x_copy_complete_file: Path,
):
    caplog.set_level(logging.DEBUG)

    # GIVEN a demultiplex context

    # GIVEN a Demultiplexing post process API
    post_demux_api: DemuxPostProcessingHiseqXAPI = DemuxPostProcessingHiseqXAPI(
        config=demultiplex_context
    )

    # GIVEN a not completely copied flow cell
    hiseq_x_copy_complete_file.unlink()

    # When post-processing flow cell
    post_demux_api.finish_flow_cell(
        bcl_converter=BclConverter.BCL2FASTQ,
        flow_cell_name=bcl2fastq_flow_cell.full_name,
        flow_cell_path=bcl2fastq_flow_cell.path,
    )

    # Reinstate
    hiseq_x_copy_complete_file.touch()

    # THEN we should log that we are checking flow cell
    assert f"Check demultiplexed flow cell {bcl2fastq_flow_cell.full_name}" in caplog.text


def test_finish_all_flowcells(
    caplog,
    demultiplexed_flow_cell_working_directory: Path,
    demultiplex_context: CGConfig,
    bcl2fastq_flow_cell: FlowCellDirectoryData,
    hiseq_x_copy_complete_file: Path,
):
    caplog.set_level(logging.DEBUG)

    # GIVEN a demultiplex context

    # GIVEN a Demultiplexing post process API
    post_demux_api: DemuxPostProcessingHiseqXAPI = DemuxPostProcessingHiseqXAPI(
        config=demultiplex_context
    )

    # GIVEN a not completely copied flow cell
    hiseq_x_copy_complete_file.unlink()

    # When post-processing flow cell
    post_demux_api.finish_all_flow_cells(
        bcl_converter=BclConverter.BCL2FASTQ,
    )

    # Reinstate
    hiseq_x_copy_complete_file.touch()

    # THEN we should log that we are checking flow cell
    assert f"Check demultiplexed flow cell {bcl2fastq_flow_cell.full_name}" in caplog.text


<<<<<<< HEAD
def test_add_flow_cell_data_to_housekeeper(demultiplex_context: CGConfig):
    # GIVEN a DemuxPostProcessing API
    demux_post_processing_api = DemuxPostProcessingAPI(demultiplex_context)

    demux_post_processing_api.add_bundle_and_version_if_non_existent = MagicMock()
    demux_post_processing_api.add_tags_if_non_existent = MagicMock()
    demux_post_processing_api.add_sample_sheet_path_to_housekeeper = MagicMock()
    demux_post_processing_api.add_sample_fastq_files_to_housekeeper = MagicMock()

    flow_cell_name: str = "flow_cell_name"
    flow_cell_directory: Path = Path("some/path/to/flow/cell/directory")

    flow_cell = MagicMock()
    flow_cell.path = flow_cell_directory
    flow_cell.id = flow_cell_name

    # WHEN the flow cell data is added to housekeeper
    demux_post_processing_api.store_flow_cell_data_in_housekeeper(flow_cell)

    # THEN the bundle and version is added
    demux_post_processing_api.add_bundle_and_version_if_non_existent.assert_called_once_with(
        bundle_name=flow_cell_name
    )

    # THEN the correct tags are added
    demux_post_processing_api.add_tags_if_non_existent.assert_called_once_with(
        tag_names=[SequencingFileTag.FASTQ, SequencingFileTag.SAMPLE_SHEET, flow_cell_name]
    )

    # THEN the sample sheet is added
    demux_post_processing_api.add_sample_sheet_path_to_housekeeper.assert_called_once_with(
        flow_cell_directory=flow_cell_directory, flow_cell_name=flow_cell_name
    )

    # THEN the fastq files are added
    demux_post_processing_api.add_sample_fastq_files_to_housekeeper.assert_called_once_with(
        flow_cell
    )


def test_add_bundle_and_version_if_non_existent(demultiplex_context: CGConfig):
    # GIVEN a DemuxPostProcessing API
    demux_post_processing_api = DemuxPostProcessingAPI(demultiplex_context)

    demux_post_processing_api.hk_api.bundle = MagicMock(return_value=None)
    demux_post_processing_api.hk_api.create_new_bundle_and_version = MagicMock()

    # WHEN adding a bundle and version which does not exist
    flow_cell_name: str = "flow_cell_name"
    demux_post_processing_api.add_bundle_and_version_if_non_existent(bundle_name=flow_cell_name)

    # THEN that the expected methods were called with the expected arguments
    demux_post_processing_api.hk_api.bundle.assert_called_once_with(name=flow_cell_name)
    demux_post_processing_api.hk_api.create_new_bundle_and_version.assert_called_once_with(
        name=flow_cell_name
    )


def test_add_bundle_and_version_if_already_exists(demultiplex_context: CGConfig):
    # GIVEN a DemuxPostProcessing API
    demux_post_processing_api = DemuxPostProcessingAPI(demultiplex_context)

    mock_bundle = MagicMock()
    demux_post_processing_api.hk_api.bundle = MagicMock(return_value=mock_bundle)
    demux_post_processing_api.hk_api.create_new_bundle_and_version = MagicMock()

    # WHEN adding a bundle and version which already exists
    flow_cell_name: str = "flow_cell_name"
    demux_post_processing_api.add_bundle_and_version_if_non_existent(bundle_name=flow_cell_name)

    # THEN the bundle was retrieved
    demux_post_processing_api.hk_api.bundle.assert_called_once_with(name=flow_cell_name)

    # THEN a new bundle and version was not created
    demux_post_processing_api.hk_api.create_new_bundle_and_version.assert_not_called()


def test_add_tags_if_non_existent(demultiplex_context: CGConfig):
    # GIVEN a DemuxPostProcessing API
    demux_post_processing_api = DemuxPostProcessingAPI(demultiplex_context)

    # GIVEN that the tags do not exist
    demux_post_processing_api.hk_api.get_tag = MagicMock(return_value=None)
    demux_post_processing_api.hk_api.add_tag = MagicMock()

    # WHEN adding new tags
    tag_names = ["tag1", "tag2"]
    demux_post_processing_api.add_tags_if_non_existent(tag_names=tag_names)

    # THEN the expected housekeeper API methods were called to create the tags
    demux_post_processing_api.hk_api.get_tag.assert_has_calls(
        [call(name="tag1"), call(name="tag2")]
    )
    demux_post_processing_api.hk_api.add_tag.assert_has_calls(
        [call(name="tag1"), call(name="tag2")]
    )


def test_add_tags_if_all_exist(demultiplex_context: CGConfig):
    # Given a DemuxPostProcessing API
    demux_post_processing_api = DemuxPostProcessingAPI(demultiplex_context)

    # Mock the methods in the housekeeper API
    demux_post_processing_api.hk_api.get_tag = MagicMock(return_value=MagicMock())
    demux_post_processing_api.hk_api.add_tag = MagicMock()

    # Call the add_tags_if_non_existent method with two tag names
    tag_names = ["tag1", "tag2"]
    demux_post_processing_api.add_tags_if_non_existent(tag_names=tag_names)

    # Assert that the expected methods were called with the expected arguments
    demux_post_processing_api.hk_api.get_tag.assert_has_calls(
        [call(name="tag1"), call(name="tag2")]
    )
    demux_post_processing_api.hk_api.add_tag.assert_not_called()


def test_add_fastq_files_without_sample_id(
    demultiplex_context: CGConfig, dragen_flow_cell: FlowCellDirectoryData
):
    # GIVEN a DemuxPostProcessing API
    demux_post_processing_api = DemuxPostProcessingAPI(demultiplex_context)

    demux_post_processing_api.add_file_to_bundle_if_non_existent = MagicMock()

    # WHEN add_fastq_files is called

    demux_post_processing_api.add_sample_fastq_files_to_housekeeper(flow_cell=dragen_flow_cell)

    # THEN add_file_if_non_existent was not called
    demux_post_processing_api.add_file_to_bundle_if_non_existent.assert_not_called()


def test_add_existing_sample_sheet(demultiplex_context: CGConfig, tmpdir_factory):
    # GIVEN a DemuxPostProcessing API
    demux_post_processing_api = DemuxPostProcessingAPI(demultiplex_context)
    demux_post_processing_api.add_file_to_bundle_if_non_existent = MagicMock()

    # GIVEN a flow cell directory and name
    flow_cell_directory: Path = Path(tmpdir_factory.mktemp("flow_cell_directory"))
    sample_sheet_file = Path(flow_cell_directory, DemultiplexingDirsAndFiles.SAMPLE_SHEET_FILE_NAME)
    sample_sheet_file.touch()
    flow_cell_name = "flow_cell_name"

    # WHEN a sample sheet is added
    demux_post_processing_api.add_sample_sheet_path_to_housekeeper(
        flow_cell_directory=flow_cell_directory, flow_cell_name=flow_cell_name
    )

    # THEN add_file_if_non_existent was called with expected arguments
    expected_file_path = Path(
        flow_cell_directory, DemultiplexingDirsAndFiles.SAMPLE_SHEET_FILE_NAME
    )
    expected_tag_names = [SequencingFileTag.SAMPLE_SHEET, flow_cell_name]

    demux_post_processing_api.add_file_to_bundle_if_non_existent.assert_called_once_with(
        file_path=expected_file_path,
        bundle_name=flow_cell_name,
        tag_names=expected_tag_names,
    )


def test_add_single_sequencing_metrics_entry_to_statusdb(
    store_with_sequencing_metrics: Store,
    demultiplex_context: CGConfig,
    flow_cell_name: str,
    sample_id: str,
    lane: int = 1,
):
    # GIVEN a DemuxPostProcessing API
    demux_post_processing_api = DemuxPostProcessingAPI(demultiplex_context)

    # GIVEN a sequencing metrics entry
    sequencing_metrics_entry = store_with_sequencing_metrics.get_metrics_entry_by_flow_cell_name_sample_internal_id_and_lane(
        flow_cell_name=flow_cell_name, sample_internal_id=sample_id, lane=lane
    )

    # WHEN adding the sequencing metrics entry to the statusdb
    demux_post_processing_api.add_sequencing_metrics_to_statusdb(
        sample_lane_sequencing_metrics=[sequencing_metrics_entry]
    )

    # THEN the sequencing metrics entry was added to the statusdb
    assert demux_post_processing_api.status_db.get_metrics_entry_by_flow_cell_name_sample_internal_id_and_lane(
        flow_cell_name=flow_cell_name, sample_internal_id=sample_id, lane=lane
    )


def test_update_sample_read_count(demultiplex_context: CGConfig):
    # GIVEN a DemuxPostProcessing API
    demux_post_processing_api = DemuxPostProcessingAPI(demultiplex_context)

    # GIVEN a sample id and a q30 threshold
    sample_id = "sample_1"
    q30_threshold = 0

    # GIVEN a sample and a read count
    sample = MagicMock()
    read_count = 100

    # GIVEN a mocked status_db
    status_db = MagicMock()
    status_db.get_sample_by_internal_id.return_value = sample
    status_db.get_number_of_reads_for_sample_passing_q30_threshold.return_value = read_count
    demux_post_processing_api.status_db = status_db

    # WHEN calling update_sample_read_count
    demux_post_processing_api.update_sample_read_count(sample_id, q30_threshold)

    # THEN get_sample_by_internal_id is called with the correct argument
    status_db.get_sample_by_internal_id.assert_called_with(sample_id)

    # THEN get_number_of_reads_for_sample_passing_q30_threshold is called with the correct arguments
    status_db.get_number_of_reads_for_sample_passing_q30_threshold.assert_called_with(
        sample_internal_id=sample_id,
        q30_threshold=q30_threshold,
    )

    # THEN the calculated_read_count has been updated with the read count for the sample
    assert sample.calculated_read_count == read_count


@pytest.mark.parametrize(
    "demux_type",
    ["BCL2FASTQ_TREE", "BCLCONVERT_TREE", "BCLCONVERT_FLAT"],
)
def test_post_processing_of_flow_cell(
    demux_type: str,
=======
def test_post_processing_of_flow_cell_demultiplexed_with_bclconvert(
>>>>>>> 83f69c46
    demultiplex_context: CGConfig,
    flow_cell_info_map: Dict[str, FlowCellInfo],
    demultiplexed_flow_cells_tmp_directory: Path,
):
    """Test adding a demultiplexed flow cell to the databases with. Runs on each type of
    demultiplexing software and setting used."""

    # GIVEN a demultiplexed flow cell
    flow_cell_demultplexing_directory: str = flow_cell_info_map.get(demux_type).directory
    flow_cell_name: str = flow_cell_info_map.get(demux_type).name
    sample_internal_ids: List[str] = flow_cell_info_map.get(demux_type).sample_internal_ids

    # GIVEN a DemuxPostProcessing API
    demux_post_processing_api = DemuxPostProcessingAPI(demultiplex_context)

    # GIVEN a directory with a flow cell demultiplexed with BCL Convert
    demux_post_processing_api.demux_api.out_dir = demultiplexed_flow_cells_tmp_directory

    # GIVEN a sample sheet exists in the flow cell run directory
    Path(
        demux_post_processing_api.demux_api.run_dir,
        DemultiplexingDirsAndFiles.SAMPLE_SHEET_FILE_NAME,
    ).touch()

    # WHEN post processing the demultiplexed flow cell
    demux_post_processing_api.finish_flow_cell_temp(flow_cell_demultplexing_directory)

    # THEN a flow cell was created in statusdb
    assert demux_post_processing_api.status_db.get_flow_cell_by_name(flow_cell_name)

    # THEN sequencing metrics were created for the flow cell
    assert demux_post_processing_api.status_db.get_sample_lane_sequencing_metrics_by_flow_cell_name(
        flow_cell_name=flow_cell_name
    )
    # THEN the read count was calculated for all samples in the flow cell directory
    for sample_internal_id in sample_internal_ids:
        sample = demux_post_processing_api.status_db.get_sample_by_internal_id(sample_internal_id)
        assert sample is not None
        assert sample.calculated_read_count

    # THEN a bundle was added to Housekeeper for the flow cell
    assert demux_post_processing_api.hk_api.bundle(flow_cell_name)

    # THEN a bundle was added to Housekeeper for each sample
    for sample_internal_id in sample_internal_ids:
        assert demux_post_processing_api.hk_api.bundle(sample_internal_id)

    # THEN a sample sheet was added to Housekeeper
    assert demux_post_processing_api.hk_api.get_files(
        tags=[SequencingFileTag.SAMPLE_SHEET],
        bundle=flow_cell_name,
    ).all()

    # THEN sample fastq files were added to Housekeeper tagged with FASTQ and the flow cell name
    for sample_internal_id in sample_internal_ids:
        assert demux_post_processing_api.hk_api.get_files(
            tags=[SequencingFileTag.FASTQ, flow_cell_name],
            bundle=sample_internal_id,
        ).all()

    # THEN a delivery file was created in the flow cell directory
    delivery_path = Path(
        demux_post_processing_api.demux_api.out_dir,
        flow_cell_demultplexing_directory,
        DemultiplexingDirsAndFiles.DELIVERY,
    )

    assert delivery_path.exists()<|MERGE_RESOLUTION|>--- conflicted
+++ resolved
@@ -1,14 +1,9 @@
 import logging
 from pathlib import Path
-<<<<<<< HEAD
-from typing import Generator, List, Dict
+from typing import Dict, Generator, List
 
 import pytest
-from mock import MagicMock, call
-=======
-from typing import Generator, List
-
->>>>>>> 83f69c46
+
 
 from cg.constants.demultiplexing import BclConverter, DemultiplexingDirsAndFiles
 from cg.constants.housekeeper_tags import SequencingFileTag
@@ -494,238 +489,12 @@
     assert f"Check demultiplexed flow cell {bcl2fastq_flow_cell.full_name}" in caplog.text
 
 
-<<<<<<< HEAD
-def test_add_flow_cell_data_to_housekeeper(demultiplex_context: CGConfig):
-    # GIVEN a DemuxPostProcessing API
-    demux_post_processing_api = DemuxPostProcessingAPI(demultiplex_context)
-
-    demux_post_processing_api.add_bundle_and_version_if_non_existent = MagicMock()
-    demux_post_processing_api.add_tags_if_non_existent = MagicMock()
-    demux_post_processing_api.add_sample_sheet_path_to_housekeeper = MagicMock()
-    demux_post_processing_api.add_sample_fastq_files_to_housekeeper = MagicMock()
-
-    flow_cell_name: str = "flow_cell_name"
-    flow_cell_directory: Path = Path("some/path/to/flow/cell/directory")
-
-    flow_cell = MagicMock()
-    flow_cell.path = flow_cell_directory
-    flow_cell.id = flow_cell_name
-
-    # WHEN the flow cell data is added to housekeeper
-    demux_post_processing_api.store_flow_cell_data_in_housekeeper(flow_cell)
-
-    # THEN the bundle and version is added
-    demux_post_processing_api.add_bundle_and_version_if_non_existent.assert_called_once_with(
-        bundle_name=flow_cell_name
-    )
-
-    # THEN the correct tags are added
-    demux_post_processing_api.add_tags_if_non_existent.assert_called_once_with(
-        tag_names=[SequencingFileTag.FASTQ, SequencingFileTag.SAMPLE_SHEET, flow_cell_name]
-    )
-
-    # THEN the sample sheet is added
-    demux_post_processing_api.add_sample_sheet_path_to_housekeeper.assert_called_once_with(
-        flow_cell_directory=flow_cell_directory, flow_cell_name=flow_cell_name
-    )
-
-    # THEN the fastq files are added
-    demux_post_processing_api.add_sample_fastq_files_to_housekeeper.assert_called_once_with(
-        flow_cell
-    )
-
-
-def test_add_bundle_and_version_if_non_existent(demultiplex_context: CGConfig):
-    # GIVEN a DemuxPostProcessing API
-    demux_post_processing_api = DemuxPostProcessingAPI(demultiplex_context)
-
-    demux_post_processing_api.hk_api.bundle = MagicMock(return_value=None)
-    demux_post_processing_api.hk_api.create_new_bundle_and_version = MagicMock()
-
-    # WHEN adding a bundle and version which does not exist
-    flow_cell_name: str = "flow_cell_name"
-    demux_post_processing_api.add_bundle_and_version_if_non_existent(bundle_name=flow_cell_name)
-
-    # THEN that the expected methods were called with the expected arguments
-    demux_post_processing_api.hk_api.bundle.assert_called_once_with(name=flow_cell_name)
-    demux_post_processing_api.hk_api.create_new_bundle_and_version.assert_called_once_with(
-        name=flow_cell_name
-    )
-
-
-def test_add_bundle_and_version_if_already_exists(demultiplex_context: CGConfig):
-    # GIVEN a DemuxPostProcessing API
-    demux_post_processing_api = DemuxPostProcessingAPI(demultiplex_context)
-
-    mock_bundle = MagicMock()
-    demux_post_processing_api.hk_api.bundle = MagicMock(return_value=mock_bundle)
-    demux_post_processing_api.hk_api.create_new_bundle_and_version = MagicMock()
-
-    # WHEN adding a bundle and version which already exists
-    flow_cell_name: str = "flow_cell_name"
-    demux_post_processing_api.add_bundle_and_version_if_non_existent(bundle_name=flow_cell_name)
-
-    # THEN the bundle was retrieved
-    demux_post_processing_api.hk_api.bundle.assert_called_once_with(name=flow_cell_name)
-
-    # THEN a new bundle and version was not created
-    demux_post_processing_api.hk_api.create_new_bundle_and_version.assert_not_called()
-
-
-def test_add_tags_if_non_existent(demultiplex_context: CGConfig):
-    # GIVEN a DemuxPostProcessing API
-    demux_post_processing_api = DemuxPostProcessingAPI(demultiplex_context)
-
-    # GIVEN that the tags do not exist
-    demux_post_processing_api.hk_api.get_tag = MagicMock(return_value=None)
-    demux_post_processing_api.hk_api.add_tag = MagicMock()
-
-    # WHEN adding new tags
-    tag_names = ["tag1", "tag2"]
-    demux_post_processing_api.add_tags_if_non_existent(tag_names=tag_names)
-
-    # THEN the expected housekeeper API methods were called to create the tags
-    demux_post_processing_api.hk_api.get_tag.assert_has_calls(
-        [call(name="tag1"), call(name="tag2")]
-    )
-    demux_post_processing_api.hk_api.add_tag.assert_has_calls(
-        [call(name="tag1"), call(name="tag2")]
-    )
-
-
-def test_add_tags_if_all_exist(demultiplex_context: CGConfig):
-    # Given a DemuxPostProcessing API
-    demux_post_processing_api = DemuxPostProcessingAPI(demultiplex_context)
-
-    # Mock the methods in the housekeeper API
-    demux_post_processing_api.hk_api.get_tag = MagicMock(return_value=MagicMock())
-    demux_post_processing_api.hk_api.add_tag = MagicMock()
-
-    # Call the add_tags_if_non_existent method with two tag names
-    tag_names = ["tag1", "tag2"]
-    demux_post_processing_api.add_tags_if_non_existent(tag_names=tag_names)
-
-    # Assert that the expected methods were called with the expected arguments
-    demux_post_processing_api.hk_api.get_tag.assert_has_calls(
-        [call(name="tag1"), call(name="tag2")]
-    )
-    demux_post_processing_api.hk_api.add_tag.assert_not_called()
-
-
-def test_add_fastq_files_without_sample_id(
-    demultiplex_context: CGConfig, dragen_flow_cell: FlowCellDirectoryData
-):
-    # GIVEN a DemuxPostProcessing API
-    demux_post_processing_api = DemuxPostProcessingAPI(demultiplex_context)
-
-    demux_post_processing_api.add_file_to_bundle_if_non_existent = MagicMock()
-
-    # WHEN add_fastq_files is called
-
-    demux_post_processing_api.add_sample_fastq_files_to_housekeeper(flow_cell=dragen_flow_cell)
-
-    # THEN add_file_if_non_existent was not called
-    demux_post_processing_api.add_file_to_bundle_if_non_existent.assert_not_called()
-
-
-def test_add_existing_sample_sheet(demultiplex_context: CGConfig, tmpdir_factory):
-    # GIVEN a DemuxPostProcessing API
-    demux_post_processing_api = DemuxPostProcessingAPI(demultiplex_context)
-    demux_post_processing_api.add_file_to_bundle_if_non_existent = MagicMock()
-
-    # GIVEN a flow cell directory and name
-    flow_cell_directory: Path = Path(tmpdir_factory.mktemp("flow_cell_directory"))
-    sample_sheet_file = Path(flow_cell_directory, DemultiplexingDirsAndFiles.SAMPLE_SHEET_FILE_NAME)
-    sample_sheet_file.touch()
-    flow_cell_name = "flow_cell_name"
-
-    # WHEN a sample sheet is added
-    demux_post_processing_api.add_sample_sheet_path_to_housekeeper(
-        flow_cell_directory=flow_cell_directory, flow_cell_name=flow_cell_name
-    )
-
-    # THEN add_file_if_non_existent was called with expected arguments
-    expected_file_path = Path(
-        flow_cell_directory, DemultiplexingDirsAndFiles.SAMPLE_SHEET_FILE_NAME
-    )
-    expected_tag_names = [SequencingFileTag.SAMPLE_SHEET, flow_cell_name]
-
-    demux_post_processing_api.add_file_to_bundle_if_non_existent.assert_called_once_with(
-        file_path=expected_file_path,
-        bundle_name=flow_cell_name,
-        tag_names=expected_tag_names,
-    )
-
-
-def test_add_single_sequencing_metrics_entry_to_statusdb(
-    store_with_sequencing_metrics: Store,
-    demultiplex_context: CGConfig,
-    flow_cell_name: str,
-    sample_id: str,
-    lane: int = 1,
-):
-    # GIVEN a DemuxPostProcessing API
-    demux_post_processing_api = DemuxPostProcessingAPI(demultiplex_context)
-
-    # GIVEN a sequencing metrics entry
-    sequencing_metrics_entry = store_with_sequencing_metrics.get_metrics_entry_by_flow_cell_name_sample_internal_id_and_lane(
-        flow_cell_name=flow_cell_name, sample_internal_id=sample_id, lane=lane
-    )
-
-    # WHEN adding the sequencing metrics entry to the statusdb
-    demux_post_processing_api.add_sequencing_metrics_to_statusdb(
-        sample_lane_sequencing_metrics=[sequencing_metrics_entry]
-    )
-
-    # THEN the sequencing metrics entry was added to the statusdb
-    assert demux_post_processing_api.status_db.get_metrics_entry_by_flow_cell_name_sample_internal_id_and_lane(
-        flow_cell_name=flow_cell_name, sample_internal_id=sample_id, lane=lane
-    )
-
-
-def test_update_sample_read_count(demultiplex_context: CGConfig):
-    # GIVEN a DemuxPostProcessing API
-    demux_post_processing_api = DemuxPostProcessingAPI(demultiplex_context)
-
-    # GIVEN a sample id and a q30 threshold
-    sample_id = "sample_1"
-    q30_threshold = 0
-
-    # GIVEN a sample and a read count
-    sample = MagicMock()
-    read_count = 100
-
-    # GIVEN a mocked status_db
-    status_db = MagicMock()
-    status_db.get_sample_by_internal_id.return_value = sample
-    status_db.get_number_of_reads_for_sample_passing_q30_threshold.return_value = read_count
-    demux_post_processing_api.status_db = status_db
-
-    # WHEN calling update_sample_read_count
-    demux_post_processing_api.update_sample_read_count(sample_id, q30_threshold)
-
-    # THEN get_sample_by_internal_id is called with the correct argument
-    status_db.get_sample_by_internal_id.assert_called_with(sample_id)
-
-    # THEN get_number_of_reads_for_sample_passing_q30_threshold is called with the correct arguments
-    status_db.get_number_of_reads_for_sample_passing_q30_threshold.assert_called_with(
-        sample_internal_id=sample_id,
-        q30_threshold=q30_threshold,
-    )
-
-    # THEN the calculated_read_count has been updated with the read count for the sample
-    assert sample.calculated_read_count == read_count
-
-
 @pytest.mark.parametrize(
     "demux_type",
     ["BCL2FASTQ_TREE", "BCLCONVERT_TREE", "BCLCONVERT_FLAT"],
 )
 def test_post_processing_of_flow_cell(
     demux_type: str,
-=======
-def test_post_processing_of_flow_cell_demultiplexed_with_bclconvert(
->>>>>>> 83f69c46
     demultiplex_context: CGConfig,
     flow_cell_info_map: Dict[str, FlowCellInfo],
     demultiplexed_flow_cells_tmp_directory: Path,
