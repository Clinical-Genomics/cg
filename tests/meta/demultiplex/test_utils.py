from pathlib import Path
from typing import List
import pytest
from cg.constants.constants import FileExtensions
from cg.constants.demultiplexing import DemultiplexingDirsAndFiles
from cg.constants.sequencing import FLOWCELL_Q30_THRESHOLD, Sequencers
from cg.exc import FlowCellError
from cg.meta.demultiplex.utils import (
    add_flow_cell_name_to_fastq_file_path,
    create_delivery_file_in_flow_cell_directory,
    get_lane_from_sample_fastq,
    get_q30_threshold,
    get_sample_sheet_path,
    is_file_path_compressed_fastq,
    is_lane_in_fastq_file_name,
    is_sample_id_in_directory_name,
    is_valid_sample_fastq_file,
    parse_flow_cell_directory_data,
<<<<<<< HEAD
    add_flow_cell_name_to_fastq_file_path,
    is_file_relevant_for_demultiplexing,
    parse_manifest_file,
    is_syncing_complete,
=======
>>>>>>> 06b241cd
)
from cg.models.demultiplex.flow_cell import FlowCellDirectoryData


def test_validate_sample_fastq_with_valid_file():
    # GIVEN a sample fastq file with a lane number and sample id in the parent directory name
    sample_fastq = Path("Sample_123/sample_L0002.fastq.gz")

    # WHEN validating the sample fastq file
    is_valid_fastq: bool = is_valid_sample_fastq_file(
        sample_fastq=sample_fastq, sample_internal_id="sample"
    )

    # THEN it should be valid
    assert is_valid_fastq


def test_validate_sample_fastq_without_sample_id_in_parent_directory_name():
    # GIVEN a sample fastq file without a sample id in the parent directory name or file name
    sample_fastq = Path("L0002.fastq.gz")

    # WHEN validating the sample fastq file
    is_valid_fastq: bool = is_valid_sample_fastq_file(
        sample_fastq=sample_fastq, sample_internal_id="sample_id"
    )

    # THEN it should not be valid
    assert not is_valid_fastq


def test_validate_sample_fastq_without_lane_number_in_path():
    # GIVEN a sample fastq file without a lane number
    sample_fastq = Path("Sample_123/sample_id.fastq.gz")

    # WHEN validating the sample fastq file
    is_valid_fastq: bool = is_valid_sample_fastq_file(sample_fastq, sample_internal_id="sample_id")

    # THEN it should not be valid
    assert not is_valid_fastq


def test_validate_sample_fastq_with_invalid_file_extension():
    # GIVEN a sample fastq file without a valid file extension
    sample_fastq = Path("Sample_123/123_L0002.fastq")

    # WHEN validating the sample fastq file
    is_valid_fastq: bool = is_valid_sample_fastq_file(sample_fastq, sample_internal_id="123")

    # THEN it should not be valid
    assert not is_valid_fastq


def test_is_file_path_compressed_fastq_with_valid_file():
    # GIVEN a valid .fastq.gz file
    file_path = Path("sample_L0002.fastq.gz")

    # WHEN checking if the file path is a compressed fastq file
    is_file_compressed: bool = is_file_path_compressed_fastq(file_path)

    # THEN the result should be True
    assert is_file_compressed


def test_is_file_path_compressed_fastq_with_invalid_file():
    # GIVEN a file with invalid extension
    file_path = Path("sample_L0002.fastq")

    # WHEN checking if the file path is a compressed fastq file
    is_file_compressed: bool = is_file_path_compressed_fastq(file_path)

    # THEN the result should be False
    assert not is_file_compressed


def test_is_lane_in_fastq_file_name_with_valid_file():
    # GIVEN a valid file containing lane number
    file_path = Path("sample_L0002.fastq.gz")

    # WHEN checking if the lane number is in the fastq file name
    is_lane_in_name: bool = is_lane_in_fastq_file_name(file_path)

    # THEN the result should be True
    assert is_lane_in_name


def test_is_lane_in_fastq_file_name_with_invalid_file():
    # GIVEN a file without lane number
    file_path = Path("sample.fastq.gz")

    # WHEN checking if the lane number is in the fastq file name
    is_lane_in_name: bool = is_lane_in_fastq_file_name(file_path)

    # THEN the result should be False
    assert not is_lane_in_name


def test_is_sample_id_in_directory_name_with_valid_directory():
    # GIVEN a directory containing sample id
    directory = Path("Sample_123")

    # WHEN checking if the sample id is in the directory name
    is_sample_id_in_dir: bool = is_sample_id_in_directory_name(
        directory=directory, sample_internal_id="123"
    )

    # THEN the result should be True
    assert is_sample_id_in_dir


def test_is_sample_id_in_directory_name_with_invalid_directory():
    # GIVEN a directory without sample id
    directory = Path("sample/123_L0002.fastq.gz")

    # WHEN checking if the sample id is in the directory name
    is_sample_id_in_dir: bool = is_sample_id_in_directory_name(
        directory=directory, sample_internal_id="sample_id"
    )

    # THEN the result should be False
    assert is_sample_id_in_dir is False


def test_get_lane_from_sample_fastq_file_path():
    # GIVEN a sample fastq path
    initial_lane: int = 4
    sample_fastq_path = Path(
        f"H5CYFDSX7_ACC12164A17_S367_L00{initial_lane}"
        f"_R1_001{FileExtensions.FASTQ}{FileExtensions.GZIP}"
    )

    # WHEN we get lane from the sample fastq file path
    result_lane: int = get_lane_from_sample_fastq(sample_fastq_path)

    # THEN we should get the correct lane
    assert result_lane == initial_lane


def test_get_lane_from_sample_fastq_file_path_no_flowcell():
    # GIVEN a sample fastq path without a flow cell id
    initial_lane: int = 4
    sample_fastq_path = Path(
        f"ACC12164A17_S367_L00{initial_lane}_R1_001{FileExtensions.FASTQ}{FileExtensions.GZIP}",
    )

    # WHEN we get lane from the sample fastq file path
    result_lane: int = get_lane_from_sample_fastq(sample_fastq_path)

    # THEN we should get the correct lane
    assert result_lane == initial_lane


def test_validate_demux_complete_flow_cell_directory_when_it_exists(tmp_path: Path):
    # GIVEN a temporary directory as the flow cell directory with a demux complete file
    flow_cell_directory: Path = tmp_path
    Path(flow_cell_directory, DemultiplexingDirsAndFiles.DEMUX_COMPLETE).touch()

    # WHEN the create_delivery_file_in_flow_cell_directory function is called
    create_delivery_file_in_flow_cell_directory(flow_cell_directory)

    # THEN a delivery file should exist in the flow cell directory
    assert (flow_cell_directory / DemultiplexingDirsAndFiles.DEMUX_COMPLETE).exists()


def test_validate_demux_complete_flow_cell_directory_when_it_does_not_exist(tmp_path: Path):
    # GIVEN a temporary directory as the flow cell directory without a demux complete file
    flow_cell_directory: Path = tmp_path

    # WHEN the create_delivery_file_in_flow_cell_directory function is called
    create_delivery_file_in_flow_cell_directory(flow_cell_directory)

    # THEN a delivery file should not exist in the flow cell directory
    assert not (flow_cell_directory / DemultiplexingDirsAndFiles.DEMUX_COMPLETE).exists()


def test_get_q30_threshold():
    # GIVEN a specific sequencer type
    sequencer_type: Sequencers = Sequencers.HISEQGA

    # WHEN getting the Q30 threshold for the sequencer type
    q30_threshold: int = get_q30_threshold(sequencer_type)

    # THEN the correct Q30 threshold should be returned
    assert q30_threshold == FLOWCELL_Q30_THRESHOLD[sequencer_type]


def test_get_sample_sheet_path_found(tmp_path: Path):
    # GIVEN a temporary directory as the flow cell directory
    flow_cell_directory: Path = tmp_path

    # GIVEN a sample sheet file in the flow cell directory
    sample_sheet_path = Path(flow_cell_directory, DemultiplexingDirsAndFiles.SAMPLE_SHEET_FILE_NAME)
    sample_sheet_path.touch()

    # WHEN the sample sheet is retrieved
    found_sample_sheet_path: Path = get_sample_sheet_path(flow_cell_directory)

    # THEN the path to the sample sheet file should be returned
    assert found_sample_sheet_path == sample_sheet_path


def test_get_sample_sheet_path_found_in_nested_directory(tmp_path: Path):
    # GIVEN a temporary directory as the flow cell directory
    flow_cell_directory: Path = tmp_path

    # GIVEN a nested directory within the flow cell directory
    nested_directory = Path(flow_cell_directory, "nested")
    nested_directory.mkdir()

    # GIVEN a sample sheet file in the nested directory
    sample_sheet_path = Path(nested_directory, DemultiplexingDirsAndFiles.SAMPLE_SHEET_FILE_NAME)
    sample_sheet_path.touch()

    # WHEN the sample sheet is retrieved
    found_sample_sheet_path: Path = get_sample_sheet_path(flow_cell_directory)

    # THEN the path to the sample sheet file should be returned
    assert found_sample_sheet_path == sample_sheet_path


def test_get_sample_sheet_path_not_found(tmp_path: Path):
    # GIVEN a temporary directory as the flow cell directory without a sample sheet file
    flow_cell_directory: Path = tmp_path

    # WHEN the sample sheet is retrieved
    # THEN a FileNotFoundError should be raised
    with pytest.raises(FileNotFoundError):
        get_sample_sheet_path(flow_cell_directory)


def test_parse_flow_cell_directory_data_invalid():
    with pytest.raises(FlowCellError):
        parse_flow_cell_directory_data(Path("dummy_path"), "dummy_bcl_converter")


def test_parse_flow_cell_directory_data_valid():
    # GIVEN a flow cell directory which is valid
    # WHEN parsing the flow cell directory data
    flow_cell_run_directory = "20230508_LH00188_0003_A22522YLT3"
    result = parse_flow_cell_directory_data(Path(flow_cell_run_directory), "dummy_bcl_converter")

    # THEN a FlowCellDirectoryData object should be returned
    assert isinstance(result, FlowCellDirectoryData)

    # THEN the flow cell path and bcl converter should be set
    assert result.path == Path(flow_cell_run_directory)
    assert result.bcl_converter == "dummy_bcl_converter"


def test_parse_manifest_file(novaseq_x_manifest_file: Path):
    # GIVEN a manifest file

    # WHEN parsing the manifest file
    files_at_source: List[Path] = parse_manifest_file(novaseq_x_manifest_file)

    # THEN paths should be returned
    # THEN the paths should be Path objects
    assert files_at_source
    assert isinstance(files_at_source, list)
    assert all(isinstance(file, Path) for file in files_at_source)


@pytest.mark.parametrize(
    "file, expected_result",
    [
        (Path("flow_cell_dir", DemultiplexingDirsAndFiles.DATA, "some_file.txt"), True),
        (Path("flow_cell_dir", DemultiplexingDirsAndFiles.INTER_OP, "some_file.txt"), True),
        (Path("flow_cell_dir", "Thumbnail_Images", "some_file.txt"), False),
    ],
)
def test_is_file_relevant_for_demultiplexing(file: Path, expected_result: bool):
    # GIVEN a file path

    # WHEN checking if the file is relevant
    result = is_file_relevant_for_demultiplexing(file)

    # THEN the correct result should be returned
    assert result == expected_result


def test_is_syncing_complete_true(lsyncd_source_directory: Path, lsyncd_target_directory: Path):
    # GIVEN a source directory with a manifest file

    # GIVEN a target directory with all relevant files

    # WHEN checking if the syncing is complete
    is_directory_synced: bool = is_syncing_complete(
        source_directory=lsyncd_source_directory, target_directory=lsyncd_target_directory
    )

    # THEN the syncing should be deemed complete
    assert is_directory_synced


def test_is_syncing_complete_false(
    lsyncd_source_directory: Path, lsyncd_target_directory: Path, base_call_file: Path
):
    """Tests if the syncing is not complete when a file is missing."""
    # GIVEN a source directory with a manifest file

    # GIVEN a target directory without all relevant files
    Path(lsyncd_target_directory, base_call_file).unlink()

    # WHEN checking if the syncing is complete
    is_directory_synced: bool = is_syncing_complete(
        source_directory=lsyncd_source_directory, target_directory=lsyncd_target_directory
    )

    # THEN the syncing should not be deemed complete
    assert not is_directory_synced


def test_add_flow_cell_name_to_fastq_file_path(bcl2fastq_flow_cell_id: str, fastq_file_path: Path):
    # GIVEN a fastq file path and a flow cell name

    # WHEN adding the flow cell name to the fastq file path
    rename_fastq_file_path: Path = add_flow_cell_name_to_fastq_file_path(
        fastq_file_path=fastq_file_path, flow_cell_name=bcl2fastq_flow_cell_id
    )

    # THEN the fastq file path should be returned with the flow cell name added
    assert rename_fastq_file_path == Path(
        fastq_file_path.parent, f"{bcl2fastq_flow_cell_id}_{fastq_file_path.name}"
    )


def test_add_flow_cell_name_to_fastq_file_path_when_flow_cell_name_already_in_name(
    bcl2fastq_flow_cell_id: str, fastq_file_path: Path
):
    # GIVEN a fastq file path and a flow cell name

    # GIVEN that the flow cell name is already in the fastq file path
    fastq_file_path = Path(f"{bcl2fastq_flow_cell_id}_{fastq_file_path.name}")

    # WHEN adding the flow cell name to the fastq file path
    renamed_fastq_file_path: Path = add_flow_cell_name_to_fastq_file_path(
        fastq_file_path=fastq_file_path, flow_cell_name=bcl2fastq_flow_cell_id
    )

    # THEN the fastq file path should be returned equal to the original fastq file path
    assert renamed_fastq_file_path == fastq_file_path<|MERGE_RESOLUTION|>--- conflicted
+++ resolved
@@ -16,13 +16,9 @@
     is_sample_id_in_directory_name,
     is_valid_sample_fastq_file,
     parse_flow_cell_directory_data,
-<<<<<<< HEAD
-    add_flow_cell_name_to_fastq_file_path,
     is_file_relevant_for_demultiplexing,
     parse_manifest_file,
     is_syncing_complete,
-=======
->>>>>>> 06b241cd
 )
 from cg.models.demultiplex.flow_cell import FlowCellDirectoryData
 
