from pathlib import Path

import pytest

from cg.constants.constants import FileExtensions
from cg.constants.demultiplexing import DemultiplexingDirsAndFiles
from cg.constants.nanopore_files import NanoporeDirsAndFiles
from cg.constants.sequencing import FLOWCELL_Q30_THRESHOLD, Sequencers
from cg.exc import FlowCellError
from cg.io.csv import read_csv
from cg.meta.demultiplex.utils import (
    NANOPORE_SEQUENCING_SUMMARY_PATTERN,
    add_flow_cell_name_to_fastq_file_path,
    are_all_files_synced,
    create_delivery_file_in_flow_cell_directory,
    create_manifest_file,
    get_existing_manifest_file,
    get_lane_from_sample_fastq,
    get_nanopore_summary_file,
    get_q30_threshold,
    get_sample_sheet_path_from_flow_cell_dir,
    get_undetermined_fastqs,
    is_file_path_compressed_fastq,
    is_file_relevant_for_demultiplexing,
    is_flow_cell_sync_confirmed,
    is_lane_in_fastq_file_name,
    is_manifest_file_required,
    is_nanopore_sequencing_complete,
    is_sample_id_in_directory_name,
    is_syncing_complete,
    is_valid_sample_fastq_file,
    parse_manifest_file,
)
from cg.models.flow_cell.flow_cell import FlowCellDirectoryData
from tests.meta.demultiplex.conftest import get_all_files_in_directory_tree


def test_validate_sample_fastq_with_valid_file():
    # GIVEN a sample fastq file with a lane number and sample id in the parent directory name
    sample_fastq = Path("Sample_123/sample_L0002.fastq.gz")

    # WHEN validating the sample fastq file
    is_valid_fastq: bool = is_valid_sample_fastq_file(
        sample_fastq=sample_fastq, sample_internal_id="sample"
    )

    # THEN it should be valid
    assert is_valid_fastq


def test_validate_sample_fastq_without_sample_id_in_parent_directory_name():
    # GIVEN a sample fastq file without a sample id in the parent directory name or file name
    sample_fastq = Path("L0002.fastq.gz")

    # WHEN validating the sample fastq file
    is_valid_fastq: bool = is_valid_sample_fastq_file(
        sample_fastq=sample_fastq, sample_internal_id="sample_id"
    )

    # THEN it should not be valid
    assert not is_valid_fastq


def test_validate_sample_fastq_without_lane_number_in_path():
    # GIVEN a sample fastq file without a lane number
    sample_fastq = Path("Sample_123/sample_id.fastq.gz")

    # WHEN validating the sample fastq file
    is_valid_fastq: bool = is_valid_sample_fastq_file(sample_fastq, sample_internal_id="sample_id")

    # THEN it should not be valid
    assert not is_valid_fastq


def test_validate_sample_fastq_with_invalid_file_extension():
    # GIVEN a sample fastq file without a valid file extension
    sample_fastq = Path("Sample_123/123_L0002.fastq")

    # WHEN validating the sample fastq file
    is_valid_fastq: bool = is_valid_sample_fastq_file(sample_fastq, sample_internal_id="123")

    # THEN it should not be valid
    assert not is_valid_fastq


def test_is_file_path_compressed_fastq_with_valid_file():
    # GIVEN a valid .fastq.gz file
    file_path = Path("sample_L0002.fastq.gz")

    # WHEN checking if the file path is a compressed fastq file
    is_file_compressed: bool = is_file_path_compressed_fastq(file_path)

    # THEN the result should be True
    assert is_file_compressed


def test_is_file_path_compressed_fastq_with_invalid_file():
    # GIVEN a file with invalid extension
    file_path = Path("sample_L0002.fastq")

    # WHEN checking if the file path is a compressed fastq file
    is_file_compressed: bool = is_file_path_compressed_fastq(file_path)

    # THEN the result should be False
    assert not is_file_compressed


def test_is_lane_in_fastq_file_name_with_valid_file():
    # GIVEN a valid file containing lane number
    file_path = Path("sample_L0002.fastq.gz")

    # WHEN checking if the lane number is in the fastq file name
    is_lane_in_name: bool = is_lane_in_fastq_file_name(file_path)

    # THEN the result should be True
    assert is_lane_in_name


def test_is_lane_in_fastq_file_name_with_invalid_file():
    # GIVEN a file without lane number
    file_path = Path("sample.fastq.gz")

    # WHEN checking if the lane number is in the fastq file name
    is_lane_in_name: bool = is_lane_in_fastq_file_name(file_path)

    # THEN the result should be False
    assert not is_lane_in_name


def test_is_sample_id_in_directory_name_with_valid_directory():
    # GIVEN a directory containing sample id
    directory = Path("Sample_123")

    # WHEN checking if the sample id is in the directory name
    is_sample_id_in_dir: bool = is_sample_id_in_directory_name(
        directory=directory, sample_internal_id="123"
    )

    # THEN the result should be True
    assert is_sample_id_in_dir


def test_is_sample_id_in_directory_name_with_invalid_directory():
    # GIVEN a directory without sample id
    directory = Path("sample/123_L0002.fastq.gz")

    # WHEN checking if the sample id is in the directory name
    is_sample_id_in_dir: bool = is_sample_id_in_directory_name(
        directory=directory, sample_internal_id="sample_id"
    )

    # THEN the result should be False
    assert is_sample_id_in_dir is False


def test_get_lane_from_sample_fastq_file_path():
    # GIVEN a sample fastq path
    initial_lane: int = 4
    sample_fastq_path = Path(
        f"H5CYFDSX7_ACC12164A17_S367_L00{initial_lane}"
        f"_R1_001{FileExtensions.FASTQ}{FileExtensions.GZIP}"
    )

    # WHEN we get lane from the sample fastq file path
    result_lane: int = get_lane_from_sample_fastq(sample_fastq_path)

    # THEN we should get the correct lane
    assert result_lane == initial_lane


def test_get_lane_from_sample_fastq_file_path_no_flowcell():
    # GIVEN a sample fastq path without a flow cell id
    initial_lane: int = 4
    sample_fastq_path = Path(
        f"ACC12164A17_S367_L00{initial_lane}_R1_001{FileExtensions.FASTQ}{FileExtensions.GZIP}",
    )

    # WHEN we get lane from the sample fastq file path
    result_lane: int = get_lane_from_sample_fastq(sample_fastq_path)

    # THEN we should get the correct lane
    assert result_lane == initial_lane


def test_validate_demux_complete_flow_cell_directory_when_it_exists(tmp_path: Path):
    # GIVEN a temporary directory as the flow cell directory with a demux complete file
    flow_cell_directory: Path = tmp_path
    Path(flow_cell_directory, DemultiplexingDirsAndFiles.DEMUX_COMPLETE).touch()

    # WHEN the create_delivery_file_in_flow_cell_directory function is called
    create_delivery_file_in_flow_cell_directory(flow_cell_directory)

    # THEN a delivery file should exist in the flow cell directory
    assert (flow_cell_directory / DemultiplexingDirsAndFiles.DEMUX_COMPLETE).exists()


def test_validate_demux_complete_flow_cell_directory_when_it_does_not_exist(tmp_path: Path):
    # GIVEN a temporary directory as the flow cell directory without a demux complete file
    flow_cell_directory: Path = tmp_path

    # WHEN the create_delivery_file_in_flow_cell_directory function is called
    create_delivery_file_in_flow_cell_directory(flow_cell_directory)

    # THEN a delivery file should not exist in the flow cell directory
    assert not (flow_cell_directory / DemultiplexingDirsAndFiles.DEMUX_COMPLETE).exists()


def test_get_q30_threshold():
    # GIVEN a specific sequencer type
    sequencer_type: Sequencers = Sequencers.HISEQGA

    # WHEN getting the Q30 threshold for the sequencer type
    q30_threshold: int = get_q30_threshold(sequencer_type)

    # THEN the correct Q30 threshold should be returned
    assert q30_threshold == FLOWCELL_Q30_THRESHOLD[sequencer_type]


def test_get_sample_sheet_path_found(tmp_path: Path):
    # GIVEN a temporary directory as the flow cell directory
    flow_cell_directory: Path = tmp_path

    # GIVEN a sample sheet file in the flow cell directory
    sample_sheet_path = Path(flow_cell_directory, DemultiplexingDirsAndFiles.SAMPLE_SHEET_FILE_NAME)
    sample_sheet_path.touch()

    # WHEN the sample sheet is retrieved
    found_sample_sheet_path: Path = get_sample_sheet_path_from_flow_cell_dir(flow_cell_directory)

    # THEN the path to the sample sheet file should be returned
    assert found_sample_sheet_path == sample_sheet_path


def test_get_sample_sheet_path_found_in_nested_directory(tmp_path: Path):
    # GIVEN a temporary directory as the flow cell directory
    flow_cell_directory: Path = tmp_path

    # GIVEN a nested directory within the flow cell directory
    nested_directory = Path(flow_cell_directory, "nested")
    nested_directory.mkdir()

    # GIVEN a sample sheet file in the nested directory
    sample_sheet_path = Path(nested_directory, DemultiplexingDirsAndFiles.SAMPLE_SHEET_FILE_NAME)
    sample_sheet_path.touch()

    # WHEN the sample sheet is retrieved
    found_sample_sheet_path: Path = get_sample_sheet_path_from_flow_cell_dir(flow_cell_directory)

    # THEN the path to the sample sheet file should be returned
    assert found_sample_sheet_path == sample_sheet_path


def test_get_sample_sheet_path_not_found(tmp_path: Path):
    # GIVEN a temporary directory as the flow cell directory without a sample sheet file
    flow_cell_directory: Path = tmp_path

    # WHEN the sample sheet is retrieved
    # THEN a FileNotFoundError should be raised
    with pytest.raises(FileNotFoundError):
        get_sample_sheet_path_from_flow_cell_dir(flow_cell_directory)


def test_parse_flow_cell_directory_data_invalid():
    with pytest.raises(FlowCellError):
        FlowCellDirectoryData(Path("dummy_path"), "dummy_bcl_converter")


def test_parse_flow_cell_directory_data_valid():
    # GIVEN a flow cell directory which is valid
    # WHEN parsing the flow cell directory data
    flow_cell_run_directory = "20230508_LH00188_0003_A22522YLT3"
    result = FlowCellDirectoryData(Path(flow_cell_run_directory), "dummy_bcl_converter")

    # THEN a FlowCellDirectoryData object should be returned
    assert isinstance(result, FlowCellDirectoryData)

    # THEN the flow cell path and bcl converter should be set
    assert result.path == Path(flow_cell_run_directory)
    assert result.bcl_converter == "dummy_bcl_converter"


def test_parse_manifest_file(novaseq_x_manifest_file: Path):
    # GIVEN a manifest file

    # WHEN parsing the manifest file
    files_at_source: list[Path] = parse_manifest_file(novaseq_x_manifest_file)

    # THEN paths should be returned
    # THEN the paths should be Path objects
    assert files_at_source
    assert isinstance(files_at_source, list)
    assert all(isinstance(file, Path) for file in files_at_source)


@pytest.mark.parametrize(
    "file, expected_result",
    [
        (Path("flow_cell_dir", DemultiplexingDirsAndFiles.DATA, "some_file.txt"), True),
        (Path("flow_cell_dir", DemultiplexingDirsAndFiles.INTER_OP, "some_file.txt"), True),
        (Path("flow_cell_dir", "Thumbnail_Images", "some_file.txt"), False),
    ],
)
def test_is_file_relevant_for_demultiplexing(file: Path, expected_result: bool):
    # GIVEN a file path

    # WHEN checking if the file is relevant
    result = is_file_relevant_for_demultiplexing(file)

    # THEN the correct result should be returned
    assert result == expected_result


def test_get_existing_manifest_file_illumina(lsyncd_source_directory: Path):
    # GIVEN a directory with an Illumina manifest file

    # WHEN getting the manifest file
    manifest_file: Path = get_existing_manifest_file(lsyncd_source_directory)

    # THEN the manifest file should be returned
    assert manifest_file == Path(
        lsyncd_source_directory, DemultiplexingDirsAndFiles.ILLUMINA_FILE_MANIFEST
    )


def test_get_existing_manifest_file(lsyncd_source_directory: Path):
    # GIVEN a directory with a custom manifest file
    Path(lsyncd_source_directory, DemultiplexingDirsAndFiles.ILLUMINA_FILE_MANIFEST).rename(
        Path(lsyncd_source_directory, DemultiplexingDirsAndFiles.CG_FILE_MANIFEST)
    )

    # WHEN getting the manifest file
    manifest_file: Path = get_existing_manifest_file(lsyncd_source_directory)

    # THEN the manifest file should be returned
    assert manifest_file == Path(
        lsyncd_source_directory, DemultiplexingDirsAndFiles.CG_FILE_MANIFEST
    )


def test_get_existing_manifest_file_missing(lsyncd_source_directory: Path):
    # GIVEN a directory with a missing manifest file
    Path(lsyncd_source_directory, DemultiplexingDirsAndFiles.ILLUMINA_FILE_MANIFEST).unlink()

    # WHEN getting the manifest file
    manifest_file: Path = get_existing_manifest_file(lsyncd_source_directory)

    # THEN the manifest file should be returned
    assert manifest_file is None


def test_is_syncing_complete_true(lsyncd_source_directory: Path, lsyncd_target_directory: Path):
    # GIVEN a source directory with a manifest file

    # GIVEN a target directory with all relevant files

    # WHEN checking if the syncing is complete
    is_directory_synced: bool = is_syncing_complete(
        source_directory=lsyncd_source_directory, target_directory=lsyncd_target_directory
    )

    # THEN the syncing should be deemed complete
    assert is_directory_synced


def test_are_all_files_synced_false(
    novaseq_x_manifest_file: Path, lsyncd_source_directory: Path, lsyncd_target_directory: Path
):
    # GIVEN a source directory with a manifest file
    files_at_source: list[Path] = parse_manifest_file(novaseq_x_manifest_file)

    # GIVEN a target directory with one file missing
    Path(lsyncd_target_directory, files_at_source[0]).unlink()

    # WHEN checking if the syncing is complete
    is_directory_synced: bool = are_all_files_synced(
        files_at_source=files_at_source, target_directory=lsyncd_target_directory
    )

    # THEN the syncing should not be deemed complete
    assert not is_directory_synced


def test_are_all_files_synced(
    novaseq_x_manifest_file: Path, lsyncd_source_directory: Path, lsyncd_target_directory: Path
):
    # GIVEN a source directory with a manifest file
    files_at_source: list[Path] = parse_manifest_file(novaseq_x_manifest_file)

    # GIVEN a target directory with all relevant files

    # WHEN checking if the syncing is complete
    is_directory_synced: bool = are_all_files_synced(
        files_at_source=files_at_source, target_directory=lsyncd_target_directory
    )

    # THEN the syncing should be deemed complete
    assert is_directory_synced


def test_is_syncing_complete_false(
    lsyncd_source_directory: Path, lsyncd_target_directory: Path, base_call_file: Path
):
    """Tests if the syncing is not complete when a file is missing."""
    # GIVEN a source directory with a manifest file

    # GIVEN a target directory without all relevant files
    Path(lsyncd_target_directory, base_call_file).unlink()

    # WHEN checking if the syncing is complete
    is_directory_synced: bool = is_syncing_complete(
        source_directory=lsyncd_source_directory, target_directory=lsyncd_target_directory
    )

    # THEN the syncing should not be deemed complete
    assert not is_directory_synced


@pytest.mark.parametrize(
    "source_files, expected_result",
    [
        ([DemultiplexingDirsAndFiles.COPY_COMPLETE], True),
        ([DemultiplexingDirsAndFiles.ILLUMINA_FILE_MANIFEST], False),
        (
            [
                DemultiplexingDirsAndFiles.ILLUMINA_FILE_MANIFEST,
                DemultiplexingDirsAndFiles.COPY_COMPLETE,
            ],
            False,
        ),
        ([DemultiplexingDirsAndFiles.CG_FILE_MANIFEST], False),
        (
            [
                DemultiplexingDirsAndFiles.CG_FILE_MANIFEST,
                DemultiplexingDirsAndFiles.COPY_COMPLETE,
            ],
            False,
        ),
<<<<<<< HEAD
        ([NanoporeDirsAndFiles.sequencing_summary_pattern.replace("*", "FlowCell_ID1_ID2")], True),
=======
        ([NANOPORE_SEQUENCING_SUMMARY_PATTERN.replace("*", "FlowCell_ID1_ID2")], True),
>>>>>>> a00f3d8d
    ],
)
def test_is_manifest_file_required(source_files: list[str], expected_result: bool, tmp_path: Path):
    """Tests if a manifest file is needed given the files present."""
    # GIVEN a source directory
    source_directory = Path(tmp_path, "source")
    Path(tmp_path, "source").mkdir()

    # GIVEN the files present
    for file in source_files:
        Path(source_directory, file).touch()

    # WHEN checking if a manifest file is needed
    is_required = is_manifest_file_required(source_directory)

    # THEN the result should as expected
    assert is_required == expected_result


def test_is_manifest_file_required_nanopore_data(tmp_path: Path):
    """Tests if a manifest file is needed given the files present."""
    # GIVEN a source directory
    source_directory = Path(tmp_path, "source")
    Path(tmp_path, "source").mkdir()

    # WHEN checking if a manifest file is needed
    is_required = is_manifest_file_required(source_directory)

    # THEN the result should as expected
    assert is_required is False


@pytest.mark.parametrize(
    "source_files, expected_result",
    [([DemultiplexingDirsAndFiles.COPY_COMPLETE], True), ([], False)],
)
def test_is_flow_cell_sync_confirmed(
    source_files: list[str], expected_result: bool, tmp_path: Path
):
    """Tests that a flow cell sync has been confirmed."""
    # GIVEN a flow cell directory with the given file present
    for file in source_files:
        Path(tmp_path, file).touch()

    # WHEN checking if the flow cell sync has been confirmed
    is_synced = is_flow_cell_sync_confirmed(tmp_path)

    # THEN the result should match what we expect
    assert is_synced == expected_result


def test_create_manifest_file(tmp_flow_cells_directory_ready_for_demultiplexing_bcl_convert: Path):
    # GIVEN a flow cell directory with files
    all_files: list[Path] = get_all_files_in_directory_tree(
        tmp_flow_cells_directory_ready_for_demultiplexing_bcl_convert
    )
    # WHEN creating a manifest file
    manifest_file: Path = create_manifest_file(
        tmp_flow_cells_directory_ready_for_demultiplexing_bcl_convert
    )

    # THEN a manifest file should be created
    assert manifest_file.exists()

    # Then all files should be included in the manifest_file
    assert_file_contains_all_file_paths(manifest_file=manifest_file, files_in_file=all_files)


def assert_file_contains_all_file_paths(manifest_file: Path, files_in_file: list[Path]):
    """Asserts that all files in files_in_file are present in the manifest_file."""
    files_in_manifest: list[Path] = [
        Path(file[0].strip()) for file in read_csv(delimiter="\t", file_path=manifest_file)
    ]
    for manifest_file in files_in_file:
        assert manifest_file in files_in_manifest


def test_add_flow_cell_name_to_fastq_file_path(
    bcl2fastq_flow_cell_id: str, demultiplex_fastq_file_path
):
    # GIVEN a fastq file path and a flow cell name

    # WHEN adding the flow cell name to the fastq file path
    rename_fastq_file_path: Path = add_flow_cell_name_to_fastq_file_path(
        fastq_file_path=demultiplex_fastq_file_path, flow_cell_name=bcl2fastq_flow_cell_id
    )

    # THEN the fastq file path should be returned with the flow cell name added
    assert rename_fastq_file_path == Path(
        demultiplex_fastq_file_path.parent,
        f"{bcl2fastq_flow_cell_id}_{demultiplex_fastq_file_path.name}",
    )


def test_add_flow_cell_name_to_fastq_file_path_when_flow_cell_name_already_in_name(
    bcl2fastq_flow_cell_id: str, demultiplex_fastq_file_path
):
    # GIVEN a fastq file path and a flow cell name

    # GIVEN that the flow cell name is already in the fastq file path
    demultiplex_fastq_file_path = Path(
        f"{bcl2fastq_flow_cell_id}_{demultiplex_fastq_file_path.name}"
    )

    # WHEN adding the flow cell name to the fastq file path
    renamed_fastq_file_path: Path = add_flow_cell_name_to_fastq_file_path(
        fastq_file_path=demultiplex_fastq_file_path, flow_cell_name=bcl2fastq_flow_cell_id
    )

    # THEN the fastq file path should be returned equal to the original fastq file path
    assert renamed_fastq_file_path == demultiplex_fastq_file_path


def test_get_undetermined_fastqs_no_matching_files(tmp_path):
    # GIVEN a lane and a flow cell with no undetermined fastq files

    # WHEN reetrieving undetermined fastqs for the lane
    result = get_undetermined_fastqs(lane=1, flow_cell_path=tmp_path)

    # THEN no undetermined fastq files should be returned
    assert not result


def test_get_undetermined_fastqs_single_matching_file(tmp_path):
    # GIVEN a flow cell with one undetermined fastq file
    expected_file: Path = Path(tmp_path, "Undetermined_L001_R1.fastq.gz")
    expected_file.touch()

    # WHEN retrieving undetermined fastqs for the lane
    result = get_undetermined_fastqs(lane=1, flow_cell_path=tmp_path)

    # THEN the undetermined fastq file for the lane should be returned
    assert result == [expected_file]


def test_get_undetermined_fastqs_multiple_matching_files(tmp_path):
    # GIVEN a flow cell with multiple undetermined fastq files for a lane
    expected_files = [
        Path(tmp_path, "Undetermined_L001_R1.fastq.gz"),
        Path(tmp_path, "Undetermined_L001_R2.fastq.gz"),
    ]
    for file in expected_files:
        file.touch()

    # WHEN retrieving the undetermined fastqs for the lane
    result = get_undetermined_fastqs(lane=1, flow_cell_path=tmp_path)

    # THEN the undetermined fastq files for the lane should be returned
    assert set(result) == set(expected_files)


def test_get_nanopore_summary_file_exists(tmp_path: Path):
    # GIVEN a directory with a correct file in it
    file_in_directory = Path(tmp_path, "final_summary_some_flow_cell.txt")
    file_in_directory.touch()

    # WHEN getting the nanopore summary file
    file: Path | None = get_nanopore_summary_file(tmp_path)

    # THEN the final summary file should be returned
    assert file == file_in_directory


def test_get_nanopore_summary_file(tmp_path: Path):
    # GIVEN a directory without a summary file in it
    file_in_directory = Path(tmp_path, "not_a_summary_file.txt")
    file_in_directory.touch()

    # WHEN getting the nanopore summary file
    file: Path | None = get_nanopore_summary_file(tmp_path)

    # THEN None should be returned
    assert file is None


def test_is_nanopore_sequencing_complete(tmp_path: Path):
    # GIVEN a directory with a correct file in it
    file_in_directory = Path(tmp_path, "final_summary_some_flow_cell.txt")
    file_in_directory.touch()

    # WHEN checking if the sequencing is complete
    is_complete: bool = is_nanopore_sequencing_complete(tmp_path)

    # THEN the sequencing should be complete
    assert is_complete


def test_is_nanopore_sequencing_incomplete(tmp_path: Path):
    # GIVEN a directory with no file in it

    # WHEN checking if the sequencing is complete
    is_complete: bool = is_nanopore_sequencing_complete(tmp_path)

    # THEN the sequencing should be complete
    assert not is_complete<|MERGE_RESOLUTION|>--- conflicted
+++ resolved
@@ -4,7 +4,6 @@
 
 from cg.constants.constants import FileExtensions
 from cg.constants.demultiplexing import DemultiplexingDirsAndFiles
-from cg.constants.nanopore_files import NanoporeDirsAndFiles
 from cg.constants.sequencing import FLOWCELL_Q30_THRESHOLD, Sequencers
 from cg.exc import FlowCellError
 from cg.io.csv import read_csv
@@ -435,11 +434,7 @@
             ],
             False,
         ),
-<<<<<<< HEAD
-        ([NanoporeDirsAndFiles.sequencing_summary_pattern.replace("*", "FlowCell_ID1_ID2")], True),
-=======
         ([NANOPORE_SEQUENCING_SUMMARY_PATTERN.replace("*", "FlowCell_ID1_ID2")], True),
->>>>>>> a00f3d8d
     ],
 )
 def test_is_manifest_file_required(source_files: list[str], expected_result: bool, tmp_path: Path):
