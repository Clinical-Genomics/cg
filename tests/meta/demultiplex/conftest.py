import os
import shutil
from collections import namedtuple
from datetime import datetime
from pathlib import Path

import pytest

from cg.apps.housekeeper.hk import HousekeeperAPI
from cg.constants.demultiplexing import DemultiplexingDirsAndFiles
from cg.meta.demultiplex.demux_post_processing import DemuxPostProcessingAPI
from cg.meta.demultiplex.housekeeper_storage_functions import (
    add_and_include_sample_sheet_path_to_housekeeper,
)
from cg.models.cg_config import CGConfig
from cg.store.models import Case, Sample
from cg.store.store import Store
from tests.store_helpers import StoreHelpers

FlowCellInfo = namedtuple("FlowCellInfo", "directory name sample_internal_ids")


@pytest.fixture(name="tmp_demulitplexing_dir")
def tmp_illumina_novaseq_demulitplexing_dir(
    illumina_demultiplexed_runs_directory: Path, bcl2fastq_flow_cell_full_name: str
) -> Path:
    """Return a tmp directory in demultiplexed-runs."""
    tmp_demulitplexing_dir: Path = Path(
        illumina_demultiplexed_runs_directory, bcl2fastq_flow_cell_full_name
    )
    tmp_demulitplexing_dir.mkdir(exist_ok=True, parents=True)
    return tmp_demulitplexing_dir


@pytest.fixture(name="tmp_fastq_paths")
def temp_fastq_paths(tmp_demulitplexing_dir: Path) -> list[Path]:
    """Return a list of temporary dummy fastq paths."""
    fastqs = [
        Path(tmp_demulitplexing_dir, "fastq_1.fastq.gz"),
        Path(tmp_demulitplexing_dir, "fastq_2.fastq.gz"),
    ]
    for fastq in fastqs:
        with fastq.open("w+") as fh:
            fh.write("content")
    return fastqs


@pytest.fixture
def demultiplex_fastq_file_path() -> Path:
    """Return a path to non-existent a fastq file."""
    return Path("path/to/sample_internal_id_S1_L001_R1_001.fastq.gz")


@pytest.fixture(name="tmp_sample_sheet_path")
def tmp_samplesheet_path(tmp_demulitplexing_dir: Path) -> Path:
    """Return SampleSheet in temporary demuliplexing folder."""
    tmp_sample_sheet_path = Path(tmp_demulitplexing_dir, "SampleSheet.csv")
    with tmp_sample_sheet_path.open("w+") as fh:
        fh.write("content")
    return tmp_sample_sheet_path


@pytest.fixture(name="tmp_flow_cell_run_base_path")
def tmp_flow_cell_run_base_path(project_dir: Path, bcl2fastq_flow_cell_full_name: str) -> Path:
    """Flow cell run directory in temporary folder."""

    tmp_flow_cell_run_path: Path = Path(project_dir, "flow_cells")
    tmp_flow_cell_run_path.mkdir(exist_ok=True, parents=True)

    return tmp_flow_cell_run_path


@pytest.fixture(name="tmp_flow_cell_demux_base_path")
def tmp_flow_cell_demux_base_path(project_dir: Path, bcl2fastq_flow_cell_full_name: str) -> Path:
    """Flow cell demux directory in temporary folder."""

    tmp_flow_cell_demux_path: Path = Path(project_dir, "demultiplexed-runs")
    tmp_flow_cell_demux_path.mkdir(exist_ok=True, parents=True)

    return tmp_flow_cell_demux_path


@pytest.fixture(name="flow_cell_project_id")
def flow_cell_project_id() -> int:
    """Return flow cell run project id."""
    return 174578


@pytest.fixture(name="populated_flow_cell_store")
def populated_flow_cell_store(
    family_name: str,
    bcl2fastq_flow_cell_id: str,
    sample_id: str,
    store: Store,
    helpers: StoreHelpers,
) -> Store:
    """Populate a store with a NovaSeq flow cell."""

    populated_flow_cell_store: Store = store
    sample: Sample = helpers.add_sample(store=populated_flow_cell_store, internal_id=sample_id)
    family: Case = helpers.add_case(store=populated_flow_cell_store, internal_id=family_name)
    helpers.add_relationship(
        store=populated_flow_cell_store,
        sample=sample,
        case=family,
    )
    helpers.add_flow_cell(
        store=populated_flow_cell_store,
        flow_cell_name=bcl2fastq_flow_cell_id,
        sequencer_type="novaseq",
        samples=[sample],
    )
    return populated_flow_cell_store


@pytest.fixture(name="active_flow_cell_store")
def active_flow_cell_store(
    family_name: str,
    bcl2fastq_flow_cell_id: str,
    sample_id: str,
    base_store: Store,
    helpers: StoreHelpers,
) -> Store:
    """Populate a store with a Novaseq flow cell, with active samples on it."""
    active_flow_cell_store: Store = base_store
    sample: Sample = helpers.add_sample(store=active_flow_cell_store, internal_id=sample_id)
    family: Case = helpers.add_case(
        store=active_flow_cell_store, internal_id=family_name, action="running"
    )
    helpers.add_relationship(
        store=active_flow_cell_store,
        sample=sample,
        case=family,
    )
    helpers.add_flow_cell(
        store=active_flow_cell_store,
        flow_cell_name=bcl2fastq_flow_cell_id,
        sequencer_type="novaseq",
        samples=[sample],
    )
    return active_flow_cell_store


@pytest.fixture(name="sample_level_housekeeper_api")
def sample_level_housekeeper_api(
    bcl2fastq_flow_cell_id: str,
    real_housekeeper_api: HousekeeperAPI,
    sample_id: str,
    tmp_fastq_paths: list[Path],
    helpers,
) -> HousekeeperAPI:
    """Return a mocked Housekeeper API, containing a sample bundle with related FASTQ files."""
    sample_level_housekeeper_api = real_housekeeper_api
    bundle_data = {
        "name": sample_id,
        "created": datetime.now(),
        "version": "1.0",
        "files": [
            {"path": path.as_posix(), "tags": ["fastq", bcl2fastq_flow_cell_id], "archive": False}
            for path in tmp_fastq_paths
        ],
    }
    helpers.ensure_hk_bundle(store=sample_level_housekeeper_api, bundle_data=bundle_data)
    return sample_level_housekeeper_api


@pytest.fixture(name="flow_cell_name_housekeeper_api")
def flow_cell_name_housekeeper_api(
    bcl2fastq_flow_cell_id: str,
    real_housekeeper_api: HousekeeperAPI,
    sample_id: str,
    tmp_fastq_paths: list[Path],
    tmp_sample_sheet_path: Path,
    helpers,
) -> HousekeeperAPI:
    """Return a mocked Housekeeper API, containing a sample bundle with related FASTQ files."""
    flow_cell_housekeeper_api = real_housekeeper_api
    bundle_data = {
        "name": sample_id,
        "created": datetime.now(),
        "version": "1.0",
        "files": [
            {"path": path.as_posix(), "tags": ["fastq", bcl2fastq_flow_cell_id], "archive": False}
            for path in tmp_fastq_paths
        ],
    }
    flow_cell_bundle_data = {
        "name": bcl2fastq_flow_cell_id,
        "created": datetime.now(),
        "version": "1.0",
        "files": [
            {
                "path": tmp_sample_sheet_path.as_posix(),
                "tags": ["samplesheet", bcl2fastq_flow_cell_id],
                "archive": False,
            }
        ],
    }

    helpers.ensure_hk_bundle(store=flow_cell_housekeeper_api, bundle_data=bundle_data)
    helpers.ensure_hk_bundle(store=flow_cell_housekeeper_api, bundle_data=flow_cell_bundle_data)
    return flow_cell_housekeeper_api


@pytest.fixture(scope="session")
def flow_cell_name_demultiplexed_with_bcl_convert() -> str:
    return "HY7FFDRX2"


@pytest.fixture(scope="session")
def flow_cell_directory_name_demultiplexed_with_bcl_convert(
    flow_cell_name_demultiplexed_with_bcl_convert: str,
):
    return f"230504_A00689_0804_B{flow_cell_name_demultiplexed_with_bcl_convert}"


@pytest.fixture(scope="session")
def flow_cell_directory_name_demultiplexed_with_bcl_convert_flat(
    flow_cell_name_demultiplexed_with_bcl_convert: str,
):
    """Return the name of a flow cell directory that has been demultiplexed with Bcl Convert using a flat output directory structure."""
    return f"230505_A00689_0804_B{flow_cell_name_demultiplexed_with_bcl_convert}"


@pytest.fixture(scope="session")
def flow_cell_directory_name_demultiplexed_with_bcl_convert_on_sequencer(
    flow_cell_name_demultiplexed_with_bcl_convert_on_sequencer: str,
):
    """Return the name of a flow cell directory that has been demultiplexed with Bcl Convert on the NovaseqX sequencer."""
    return f"20230508_LH00188_0003_A{flow_cell_name_demultiplexed_with_bcl_convert_on_sequencer}"


@pytest.fixture(scope="session")
def flow_cell_name_demultiplexed_with_bcl_convert_on_sequencer() -> str:
    """Return the name of a flow cell directory that has been demultiplexed with Bcl Convert on the NovaseqX sequencer."""
    return "22522YLT3"


@pytest.fixture(scope="session")
def base_call_file() -> Path:
    return Path("Data", "Intensities", "BaseCalls", "L001", "C1.1", "L001_1.cbcl")


@pytest.fixture(scope="session")
def inter_op_file() -> Path:
    return Path(DemultiplexingDirsAndFiles.INTER_OP, "AlignmentMetricsOut.bin")


@pytest.fixture(scope="session")
def thumbnail_file() -> Path:
    return Path("Thumbnail_Images", "L001", "C1.1", "s_1_1105_green.png")


@pytest.fixture
def lsyncd_source_directory(
    tmp_path_factory,
    novaseq_x_manifest_file: Path,
    base_call_file: Path,
    inter_op_file: Path,
    thumbnail_file: Path,
) -> Path:
    """Return a temporary directory with a manifest file and three dummy files."""
    source_directory = Path(tmp_path_factory.mktemp("source"))
    shutil.copy(novaseq_x_manifest_file, source_directory)
    for file in [base_call_file, inter_op_file, thumbnail_file]:
        full_path = Path(source_directory, file)
        full_path.parent.mkdir(parents=True)
        full_path.touch()
    return source_directory


@pytest.fixture
def lsyncd_target_directory(lsyncd_source_directory: Path, tmp_path_factory) -> Path:
    """Return a copy of the temporary source directory."""
    temp_target_directory = Path(tmp_path_factory.mktemp("tmp_target"))
    target_directory = Path(lsyncd_source_directory.parent, Path(temp_target_directory, "target"))
    shutil.copytree(lsyncd_source_directory, target_directory)
    return target_directory


@pytest.fixture
<<<<<<< HEAD
=======
def bcl2fastq_flow_cell_dir_name(demux_post_processing_api) -> str:
    """Return a flow cell name that has been demultiplexed with bcl2fastq."""
    flow_cell_dir_name = "170407_ST-E00198_0209_BHHKVCALXX"
    flow_cell_path = Path(demux_post_processing_api.demultiplexed_runs_dir, flow_cell_dir_name)

    add_and_include_sample_sheet_path_to_housekeeper(
        flow_cell_directory=flow_cell_path,
        flow_cell_name="HHKVCALXX",
        hk_api=demux_post_processing_api.hk_api,
    )
    return flow_cell_dir_name


@pytest.fixture
def bcl2fastq_non_pooled_sample_read_count() -> int:
    """Based on the data in 170407_ST-E00198_0209_BHHKVCALXX, the sum of all reads - mapped and undetermined."""
    return 8000000


@pytest.fixture
>>>>>>> affba3b6
def bcl_convert_sample_id_with_non_pooled_undetermined_reads() -> str:
    return "ACC11927A2"


@pytest.fixture
def bcl_convert_non_pooled_sample_read_count() -> int:
    """Based on the data in 230504_A00689_0804_BHY7FFDRX2, the sum of all reads - mapped and undetermined."""
    return 4000000


def get_all_files_in_directory_tree(directory: Path) -> list[Path]:
    """Get the relative paths of all files in a directory and its subdirectories."""
    files_in_directory: list[Path] = []
    for subdir, _, files in os.walk(directory):
        subdir = Path(subdir).relative_to(directory)
        files_in_directory.extend([Path(subdir, file) for file in files])
    return files_in_directory
<|MERGE_RESOLUTION|>--- conflicted
+++ resolved
@@ -1,321 +1,293 @@
-import os
-import shutil
-from collections import namedtuple
-from datetime import datetime
-from pathlib import Path
-
-import pytest
-
-from cg.apps.housekeeper.hk import HousekeeperAPI
-from cg.constants.demultiplexing import DemultiplexingDirsAndFiles
-from cg.meta.demultiplex.demux_post_processing import DemuxPostProcessingAPI
-from cg.meta.demultiplex.housekeeper_storage_functions import (
-    add_and_include_sample_sheet_path_to_housekeeper,
-)
-from cg.models.cg_config import CGConfig
-from cg.store.models import Case, Sample
-from cg.store.store import Store
-from tests.store_helpers import StoreHelpers
-
-FlowCellInfo = namedtuple("FlowCellInfo", "directory name sample_internal_ids")
-
-
-@pytest.fixture(name="tmp_demulitplexing_dir")
-def tmp_illumina_novaseq_demulitplexing_dir(
-    illumina_demultiplexed_runs_directory: Path, bcl2fastq_flow_cell_full_name: str
-) -> Path:
-    """Return a tmp directory in demultiplexed-runs."""
-    tmp_demulitplexing_dir: Path = Path(
-        illumina_demultiplexed_runs_directory, bcl2fastq_flow_cell_full_name
-    )
-    tmp_demulitplexing_dir.mkdir(exist_ok=True, parents=True)
-    return tmp_demulitplexing_dir
-
-
-@pytest.fixture(name="tmp_fastq_paths")
-def temp_fastq_paths(tmp_demulitplexing_dir: Path) -> list[Path]:
-    """Return a list of temporary dummy fastq paths."""
-    fastqs = [
-        Path(tmp_demulitplexing_dir, "fastq_1.fastq.gz"),
-        Path(tmp_demulitplexing_dir, "fastq_2.fastq.gz"),
-    ]
-    for fastq in fastqs:
-        with fastq.open("w+") as fh:
-            fh.write("content")
-    return fastqs
-
-
-@pytest.fixture
-def demultiplex_fastq_file_path() -> Path:
-    """Return a path to non-existent a fastq file."""
-    return Path("path/to/sample_internal_id_S1_L001_R1_001.fastq.gz")
-
-
-@pytest.fixture(name="tmp_sample_sheet_path")
-def tmp_samplesheet_path(tmp_demulitplexing_dir: Path) -> Path:
-    """Return SampleSheet in temporary demuliplexing folder."""
-    tmp_sample_sheet_path = Path(tmp_demulitplexing_dir, "SampleSheet.csv")
-    with tmp_sample_sheet_path.open("w+") as fh:
-        fh.write("content")
-    return tmp_sample_sheet_path
-
-
-@pytest.fixture(name="tmp_flow_cell_run_base_path")
-def tmp_flow_cell_run_base_path(project_dir: Path, bcl2fastq_flow_cell_full_name: str) -> Path:
-    """Flow cell run directory in temporary folder."""
-
-    tmp_flow_cell_run_path: Path = Path(project_dir, "flow_cells")
-    tmp_flow_cell_run_path.mkdir(exist_ok=True, parents=True)
-
-    return tmp_flow_cell_run_path
-
-
-@pytest.fixture(name="tmp_flow_cell_demux_base_path")
-def tmp_flow_cell_demux_base_path(project_dir: Path, bcl2fastq_flow_cell_full_name: str) -> Path:
-    """Flow cell demux directory in temporary folder."""
-
-    tmp_flow_cell_demux_path: Path = Path(project_dir, "demultiplexed-runs")
-    tmp_flow_cell_demux_path.mkdir(exist_ok=True, parents=True)
-
-    return tmp_flow_cell_demux_path
-
-
-@pytest.fixture(name="flow_cell_project_id")
-def flow_cell_project_id() -> int:
-    """Return flow cell run project id."""
-    return 174578
-
-
-@pytest.fixture(name="populated_flow_cell_store")
-def populated_flow_cell_store(
-    family_name: str,
-    bcl2fastq_flow_cell_id: str,
-    sample_id: str,
-    store: Store,
-    helpers: StoreHelpers,
-) -> Store:
-    """Populate a store with a NovaSeq flow cell."""
-
-    populated_flow_cell_store: Store = store
-    sample: Sample = helpers.add_sample(store=populated_flow_cell_store, internal_id=sample_id)
-    family: Case = helpers.add_case(store=populated_flow_cell_store, internal_id=family_name)
-    helpers.add_relationship(
-        store=populated_flow_cell_store,
-        sample=sample,
-        case=family,
-    )
-    helpers.add_flow_cell(
-        store=populated_flow_cell_store,
-        flow_cell_name=bcl2fastq_flow_cell_id,
-        sequencer_type="novaseq",
-        samples=[sample],
-    )
-    return populated_flow_cell_store
-
-
-@pytest.fixture(name="active_flow_cell_store")
-def active_flow_cell_store(
-    family_name: str,
-    bcl2fastq_flow_cell_id: str,
-    sample_id: str,
-    base_store: Store,
-    helpers: StoreHelpers,
-) -> Store:
-    """Populate a store with a Novaseq flow cell, with active samples on it."""
-    active_flow_cell_store: Store = base_store
-    sample: Sample = helpers.add_sample(store=active_flow_cell_store, internal_id=sample_id)
-    family: Case = helpers.add_case(
-        store=active_flow_cell_store, internal_id=family_name, action="running"
-    )
-    helpers.add_relationship(
-        store=active_flow_cell_store,
-        sample=sample,
-        case=family,
-    )
-    helpers.add_flow_cell(
-        store=active_flow_cell_store,
-        flow_cell_name=bcl2fastq_flow_cell_id,
-        sequencer_type="novaseq",
-        samples=[sample],
-    )
-    return active_flow_cell_store
-
-
-@pytest.fixture(name="sample_level_housekeeper_api")
-def sample_level_housekeeper_api(
-    bcl2fastq_flow_cell_id: str,
-    real_housekeeper_api: HousekeeperAPI,
-    sample_id: str,
-    tmp_fastq_paths: list[Path],
-    helpers,
-) -> HousekeeperAPI:
-    """Return a mocked Housekeeper API, containing a sample bundle with related FASTQ files."""
-    sample_level_housekeeper_api = real_housekeeper_api
-    bundle_data = {
-        "name": sample_id,
-        "created": datetime.now(),
-        "version": "1.0",
-        "files": [
-            {"path": path.as_posix(), "tags": ["fastq", bcl2fastq_flow_cell_id], "archive": False}
-            for path in tmp_fastq_paths
-        ],
-    }
-    helpers.ensure_hk_bundle(store=sample_level_housekeeper_api, bundle_data=bundle_data)
-    return sample_level_housekeeper_api
-
-
-@pytest.fixture(name="flow_cell_name_housekeeper_api")
-def flow_cell_name_housekeeper_api(
-    bcl2fastq_flow_cell_id: str,
-    real_housekeeper_api: HousekeeperAPI,
-    sample_id: str,
-    tmp_fastq_paths: list[Path],
-    tmp_sample_sheet_path: Path,
-    helpers,
-) -> HousekeeperAPI:
-    """Return a mocked Housekeeper API, containing a sample bundle with related FASTQ files."""
-    flow_cell_housekeeper_api = real_housekeeper_api
-    bundle_data = {
-        "name": sample_id,
-        "created": datetime.now(),
-        "version": "1.0",
-        "files": [
-            {"path": path.as_posix(), "tags": ["fastq", bcl2fastq_flow_cell_id], "archive": False}
-            for path in tmp_fastq_paths
-        ],
-    }
-    flow_cell_bundle_data = {
-        "name": bcl2fastq_flow_cell_id,
-        "created": datetime.now(),
-        "version": "1.0",
-        "files": [
-            {
-                "path": tmp_sample_sheet_path.as_posix(),
-                "tags": ["samplesheet", bcl2fastq_flow_cell_id],
-                "archive": False,
-            }
-        ],
-    }
-
-    helpers.ensure_hk_bundle(store=flow_cell_housekeeper_api, bundle_data=bundle_data)
-    helpers.ensure_hk_bundle(store=flow_cell_housekeeper_api, bundle_data=flow_cell_bundle_data)
-    return flow_cell_housekeeper_api
-
-
-@pytest.fixture(scope="session")
-def flow_cell_name_demultiplexed_with_bcl_convert() -> str:
-    return "HY7FFDRX2"
-
-
-@pytest.fixture(scope="session")
-def flow_cell_directory_name_demultiplexed_with_bcl_convert(
-    flow_cell_name_demultiplexed_with_bcl_convert: str,
-):
-    return f"230504_A00689_0804_B{flow_cell_name_demultiplexed_with_bcl_convert}"
-
-
-@pytest.fixture(scope="session")
-def flow_cell_directory_name_demultiplexed_with_bcl_convert_flat(
-    flow_cell_name_demultiplexed_with_bcl_convert: str,
-):
-    """Return the name of a flow cell directory that has been demultiplexed with Bcl Convert using a flat output directory structure."""
-    return f"230505_A00689_0804_B{flow_cell_name_demultiplexed_with_bcl_convert}"
-
-
-@pytest.fixture(scope="session")
-def flow_cell_directory_name_demultiplexed_with_bcl_convert_on_sequencer(
-    flow_cell_name_demultiplexed_with_bcl_convert_on_sequencer: str,
-):
-    """Return the name of a flow cell directory that has been demultiplexed with Bcl Convert on the NovaseqX sequencer."""
-    return f"20230508_LH00188_0003_A{flow_cell_name_demultiplexed_with_bcl_convert_on_sequencer}"
-
-
-@pytest.fixture(scope="session")
-def flow_cell_name_demultiplexed_with_bcl_convert_on_sequencer() -> str:
-    """Return the name of a flow cell directory that has been demultiplexed with Bcl Convert on the NovaseqX sequencer."""
-    return "22522YLT3"
-
-
-@pytest.fixture(scope="session")
-def base_call_file() -> Path:
-    return Path("Data", "Intensities", "BaseCalls", "L001", "C1.1", "L001_1.cbcl")
-
-
-@pytest.fixture(scope="session")
-def inter_op_file() -> Path:
-    return Path(DemultiplexingDirsAndFiles.INTER_OP, "AlignmentMetricsOut.bin")
-
-
-@pytest.fixture(scope="session")
-def thumbnail_file() -> Path:
-    return Path("Thumbnail_Images", "L001", "C1.1", "s_1_1105_green.png")
-
-
-@pytest.fixture
-def lsyncd_source_directory(
-    tmp_path_factory,
-    novaseq_x_manifest_file: Path,
-    base_call_file: Path,
-    inter_op_file: Path,
-    thumbnail_file: Path,
-) -> Path:
-    """Return a temporary directory with a manifest file and three dummy files."""
-    source_directory = Path(tmp_path_factory.mktemp("source"))
-    shutil.copy(novaseq_x_manifest_file, source_directory)
-    for file in [base_call_file, inter_op_file, thumbnail_file]:
-        full_path = Path(source_directory, file)
-        full_path.parent.mkdir(parents=True)
-        full_path.touch()
-    return source_directory
-
-
-@pytest.fixture
-def lsyncd_target_directory(lsyncd_source_directory: Path, tmp_path_factory) -> Path:
-    """Return a copy of the temporary source directory."""
-    temp_target_directory = Path(tmp_path_factory.mktemp("tmp_target"))
-    target_directory = Path(lsyncd_source_directory.parent, Path(temp_target_directory, "target"))
-    shutil.copytree(lsyncd_source_directory, target_directory)
-    return target_directory
-
-
-@pytest.fixture
-<<<<<<< HEAD
-=======
-def bcl2fastq_flow_cell_dir_name(demux_post_processing_api) -> str:
-    """Return a flow cell name that has been demultiplexed with bcl2fastq."""
-    flow_cell_dir_name = "170407_ST-E00198_0209_BHHKVCALXX"
-    flow_cell_path = Path(demux_post_processing_api.demultiplexed_runs_dir, flow_cell_dir_name)
-
-    add_and_include_sample_sheet_path_to_housekeeper(
-        flow_cell_directory=flow_cell_path,
-        flow_cell_name="HHKVCALXX",
-        hk_api=demux_post_processing_api.hk_api,
-    )
-    return flow_cell_dir_name
-
-
-@pytest.fixture
-def bcl2fastq_non_pooled_sample_read_count() -> int:
-    """Based on the data in 170407_ST-E00198_0209_BHHKVCALXX, the sum of all reads - mapped and undetermined."""
-    return 8000000
-
-
-@pytest.fixture
->>>>>>> affba3b6
-def bcl_convert_sample_id_with_non_pooled_undetermined_reads() -> str:
-    return "ACC11927A2"
-
-
-@pytest.fixture
-def bcl_convert_non_pooled_sample_read_count() -> int:
-    """Based on the data in 230504_A00689_0804_BHY7FFDRX2, the sum of all reads - mapped and undetermined."""
-    return 4000000
-
-
-def get_all_files_in_directory_tree(directory: Path) -> list[Path]:
-    """Get the relative paths of all files in a directory and its subdirectories."""
-    files_in_directory: list[Path] = []
-    for subdir, _, files in os.walk(directory):
-        subdir = Path(subdir).relative_to(directory)
-        files_in_directory.extend([Path(subdir, file) for file in files])
-    return files_in_directory
+import os
+import shutil
+from collections import namedtuple
+from datetime import datetime
+from pathlib import Path
+
+import pytest
+
+from cg.apps.housekeeper.hk import HousekeeperAPI
+from cg.constants.demultiplexing import DemultiplexingDirsAndFiles
+from cg.store.models import Case, Sample
+from cg.store.store import Store
+from tests.store_helpers import StoreHelpers
+
+FlowCellInfo = namedtuple("FlowCellInfo", "directory name sample_internal_ids")
+
+
+@pytest.fixture(name="tmp_demulitplexing_dir")
+def tmp_illumina_novaseq_demulitplexing_dir(
+    illumina_demultiplexed_runs_directory: Path, bcl2fastq_flow_cell_full_name: str
+) -> Path:
+    """Return a tmp directory in demultiplexed-runs."""
+    tmp_demulitplexing_dir: Path = Path(
+        illumina_demultiplexed_runs_directory, bcl2fastq_flow_cell_full_name
+    )
+    tmp_demulitplexing_dir.mkdir(exist_ok=True, parents=True)
+    return tmp_demulitplexing_dir
+
+
+@pytest.fixture(name="tmp_fastq_paths")
+def temp_fastq_paths(tmp_demulitplexing_dir: Path) -> list[Path]:
+    """Return a list of temporary dummy fastq paths."""
+    fastqs = [
+        Path(tmp_demulitplexing_dir, "fastq_1.fastq.gz"),
+        Path(tmp_demulitplexing_dir, "fastq_2.fastq.gz"),
+    ]
+    for fastq in fastqs:
+        with fastq.open("w+") as fh:
+            fh.write("content")
+    return fastqs
+
+
+@pytest.fixture
+def demultiplex_fastq_file_path() -> Path:
+    """Return a path to non-existent a fastq file."""
+    return Path("path/to/sample_internal_id_S1_L001_R1_001.fastq.gz")
+
+
+@pytest.fixture(name="tmp_sample_sheet_path")
+def tmp_samplesheet_path(tmp_demulitplexing_dir: Path) -> Path:
+    """Return SampleSheet in temporary demuliplexing folder."""
+    tmp_sample_sheet_path = Path(tmp_demulitplexing_dir, "SampleSheet.csv")
+    with tmp_sample_sheet_path.open("w+") as fh:
+        fh.write("content")
+    return tmp_sample_sheet_path
+
+
+@pytest.fixture(name="tmp_flow_cell_run_base_path")
+def tmp_flow_cell_run_base_path(project_dir: Path, bcl2fastq_flow_cell_full_name: str) -> Path:
+    """Flow cell run directory in temporary folder."""
+
+    tmp_flow_cell_run_path: Path = Path(project_dir, "flow_cells")
+    tmp_flow_cell_run_path.mkdir(exist_ok=True, parents=True)
+
+    return tmp_flow_cell_run_path
+
+
+@pytest.fixture(name="tmp_flow_cell_demux_base_path")
+def tmp_flow_cell_demux_base_path(project_dir: Path, bcl2fastq_flow_cell_full_name: str) -> Path:
+    """Flow cell demux directory in temporary folder."""
+
+    tmp_flow_cell_demux_path: Path = Path(project_dir, "demultiplexed-runs")
+    tmp_flow_cell_demux_path.mkdir(exist_ok=True, parents=True)
+
+    return tmp_flow_cell_demux_path
+
+
+@pytest.fixture(name="flow_cell_project_id")
+def flow_cell_project_id() -> int:
+    """Return flow cell run project id."""
+    return 174578
+
+
+@pytest.fixture(name="populated_flow_cell_store")
+def populated_flow_cell_store(
+    family_name: str,
+    bcl2fastq_flow_cell_id: str,
+    sample_id: str,
+    store: Store,
+    helpers: StoreHelpers,
+) -> Store:
+    """Populate a store with a NovaSeq flow cell."""
+
+    populated_flow_cell_store: Store = store
+    sample: Sample = helpers.add_sample(store=populated_flow_cell_store, internal_id=sample_id)
+    family: Case = helpers.add_case(store=populated_flow_cell_store, internal_id=family_name)
+    helpers.add_relationship(
+        store=populated_flow_cell_store,
+        sample=sample,
+        case=family,
+    )
+    helpers.add_flow_cell(
+        store=populated_flow_cell_store,
+        flow_cell_name=bcl2fastq_flow_cell_id,
+        sequencer_type="novaseq",
+        samples=[sample],
+    )
+    return populated_flow_cell_store
+
+
+@pytest.fixture(name="active_flow_cell_store")
+def active_flow_cell_store(
+    family_name: str,
+    bcl2fastq_flow_cell_id: str,
+    sample_id: str,
+    base_store: Store,
+    helpers: StoreHelpers,
+) -> Store:
+    """Populate a store with a Novaseq flow cell, with active samples on it."""
+    active_flow_cell_store: Store = base_store
+    sample: Sample = helpers.add_sample(store=active_flow_cell_store, internal_id=sample_id)
+    family: Case = helpers.add_case(
+        store=active_flow_cell_store, internal_id=family_name, action="running"
+    )
+    helpers.add_relationship(
+        store=active_flow_cell_store,
+        sample=sample,
+        case=family,
+    )
+    helpers.add_flow_cell(
+        store=active_flow_cell_store,
+        flow_cell_name=bcl2fastq_flow_cell_id,
+        sequencer_type="novaseq",
+        samples=[sample],
+    )
+    return active_flow_cell_store
+
+
+@pytest.fixture(name="sample_level_housekeeper_api")
+def sample_level_housekeeper_api(
+    bcl2fastq_flow_cell_id: str,
+    real_housekeeper_api: HousekeeperAPI,
+    sample_id: str,
+    tmp_fastq_paths: list[Path],
+    helpers,
+) -> HousekeeperAPI:
+    """Return a mocked Housekeeper API, containing a sample bundle with related FASTQ files."""
+    sample_level_housekeeper_api = real_housekeeper_api
+    bundle_data = {
+        "name": sample_id,
+        "created": datetime.now(),
+        "version": "1.0",
+        "files": [
+            {"path": path.as_posix(), "tags": ["fastq", bcl2fastq_flow_cell_id], "archive": False}
+            for path in tmp_fastq_paths
+        ],
+    }
+    helpers.ensure_hk_bundle(store=sample_level_housekeeper_api, bundle_data=bundle_data)
+    return sample_level_housekeeper_api
+
+
+@pytest.fixture(name="flow_cell_name_housekeeper_api")
+def flow_cell_name_housekeeper_api(
+    bcl2fastq_flow_cell_id: str,
+    real_housekeeper_api: HousekeeperAPI,
+    sample_id: str,
+    tmp_fastq_paths: list[Path],
+    tmp_sample_sheet_path: Path,
+    helpers,
+) -> HousekeeperAPI:
+    """Return a mocked Housekeeper API, containing a sample bundle with related FASTQ files."""
+    flow_cell_housekeeper_api = real_housekeeper_api
+    bundle_data = {
+        "name": sample_id,
+        "created": datetime.now(),
+        "version": "1.0",
+        "files": [
+            {"path": path.as_posix(), "tags": ["fastq", bcl2fastq_flow_cell_id], "archive": False}
+            for path in tmp_fastq_paths
+        ],
+    }
+    flow_cell_bundle_data = {
+        "name": bcl2fastq_flow_cell_id,
+        "created": datetime.now(),
+        "version": "1.0",
+        "files": [
+            {
+                "path": tmp_sample_sheet_path.as_posix(),
+                "tags": ["samplesheet", bcl2fastq_flow_cell_id],
+                "archive": False,
+            }
+        ],
+    }
+
+    helpers.ensure_hk_bundle(store=flow_cell_housekeeper_api, bundle_data=bundle_data)
+    helpers.ensure_hk_bundle(store=flow_cell_housekeeper_api, bundle_data=flow_cell_bundle_data)
+    return flow_cell_housekeeper_api
+
+
+@pytest.fixture(scope="session")
+def flow_cell_name_demultiplexed_with_bcl_convert() -> str:
+    return "HY7FFDRX2"
+
+
+@pytest.fixture(scope="session")
+def flow_cell_directory_name_demultiplexed_with_bcl_convert(
+    flow_cell_name_demultiplexed_with_bcl_convert: str,
+):
+    return f"230504_A00689_0804_B{flow_cell_name_demultiplexed_with_bcl_convert}"
+
+
+@pytest.fixture(scope="session")
+def flow_cell_directory_name_demultiplexed_with_bcl_convert_flat(
+    flow_cell_name_demultiplexed_with_bcl_convert: str,
+):
+    """Return the name of a flow cell directory that has been demultiplexed with Bcl Convert using a flat output directory structure."""
+    return f"230505_A00689_0804_B{flow_cell_name_demultiplexed_with_bcl_convert}"
+
+
+@pytest.fixture(scope="session")
+def flow_cell_directory_name_demultiplexed_with_bcl_convert_on_sequencer(
+    flow_cell_name_demultiplexed_with_bcl_convert_on_sequencer: str,
+):
+    """Return the name of a flow cell directory that has been demultiplexed with Bcl Convert on the NovaseqX sequencer."""
+    return f"20230508_LH00188_0003_A{flow_cell_name_demultiplexed_with_bcl_convert_on_sequencer}"
+
+
+@pytest.fixture(scope="session")
+def flow_cell_name_demultiplexed_with_bcl_convert_on_sequencer() -> str:
+    """Return the name of a flow cell directory that has been demultiplexed with Bcl Convert on the NovaseqX sequencer."""
+    return "22522YLT3"
+
+
+@pytest.fixture(scope="session")
+def base_call_file() -> Path:
+    return Path("Data", "Intensities", "BaseCalls", "L001", "C1.1", "L001_1.cbcl")
+
+
+@pytest.fixture(scope="session")
+def inter_op_file() -> Path:
+    return Path(DemultiplexingDirsAndFiles.INTER_OP, "AlignmentMetricsOut.bin")
+
+
+@pytest.fixture(scope="session")
+def thumbnail_file() -> Path:
+    return Path("Thumbnail_Images", "L001", "C1.1", "s_1_1105_green.png")
+
+
+@pytest.fixture
+def lsyncd_source_directory(
+    tmp_path_factory,
+    novaseq_x_manifest_file: Path,
+    base_call_file: Path,
+    inter_op_file: Path,
+    thumbnail_file: Path,
+) -> Path:
+    """Return a temporary directory with a manifest file and three dummy files."""
+    source_directory = Path(tmp_path_factory.mktemp("source"))
+    shutil.copy(novaseq_x_manifest_file, source_directory)
+    for file in [base_call_file, inter_op_file, thumbnail_file]:
+        full_path = Path(source_directory, file)
+        full_path.parent.mkdir(parents=True)
+        full_path.touch()
+    return source_directory
+
+
+@pytest.fixture
+def lsyncd_target_directory(lsyncd_source_directory: Path, tmp_path_factory) -> Path:
+    """Return a copy of the temporary source directory."""
+    temp_target_directory = Path(tmp_path_factory.mktemp("tmp_target"))
+    target_directory = Path(lsyncd_source_directory.parent, Path(temp_target_directory, "target"))
+    shutil.copytree(lsyncd_source_directory, target_directory)
+    return target_directory
+
+
+@pytest.fixture
+def bcl_convert_sample_id_with_non_pooled_undetermined_reads() -> str:
+    return "ACC11927A2"
+
+
+@pytest.fixture
+def bcl_convert_non_pooled_sample_read_count() -> int:
+    """Based on the data in 230504_A00689_0804_BHY7FFDRX2, the sum of all reads - mapped and undetermined."""
+    return 4000000
+
+
+def get_all_files_in_directory_tree(directory: Path) -> list[Path]:
+    """Get the relative paths of all files in a directory and its subdirectories."""
+    files_in_directory: list[Path] = []
+    for subdir, _, files in os.walk(directory):
+        subdir = Path(subdir).relative_to(directory)
+        files_in_directory.extend([Path(subdir, file) for file in files])
+    return files_in_directory