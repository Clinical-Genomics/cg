"""Tests for the clean flow cells API."""

import logging
import time

import mock
import pytest
from _pytest.logging import LogCaptureFixture
from housekeeper.store.models import File

from cg.apps.housekeeper.hk import HousekeeperAPI
from cg.constants import SequencingFileTag
from cg.constants.time import TWENTY_ONE_DAYS_IN_SECONDS
from cg.exc import CleanFlowCellFailedError, HousekeeperFileMissingError
from cg.meta.clean.clean_flow_cells import CleanFlowCellAPI
from cg.store.models import Flowcell, Sample, SampleLaneSequencingMetrics
from cg.store.store import Store
from tests.store_helpers import StoreHelpers


def test_get_flow_cell_from_statusdb(flow_cell_clean_api_can_be_removed: CleanFlowCellAPI):
    """Test to get a flow cell from statusdb."""

    # GIVEN a clean flow cell api with a store that contains a flow cell

    # WHEN retrieving the flow cell from the store
    flow_cell: Flowcell = flow_cell_clean_api_can_be_removed.get_flow_cell_from_status_db()

    # THEN a flow cell is retrieved
    assert isinstance(flow_cell, Flowcell)


def test_is_flow_cell_in_statusdb(flow_cell_clean_api_can_be_removed: CleanFlowCellAPI):
    """Test to check that a flow cell is in statusdb."""
    # GIVEN a clean flow cell api with a store that contains a flow cell

    # WHEN checking whether a flow cell is in status DB
    is_in_statusdb: bool = flow_cell_clean_api_can_be_removed.is_flow_cell_in_statusdb()

    # THEN checking whether a flow cell is in statusdb is TRUE
    assert is_in_statusdb


def test_is_flow_cell_backed_up(flow_cell_clean_api_can_be_removed: CleanFlowCellAPI):
    """Test to check that a flow cell has been backed up."""
    # GIVEN a clean flow cell api with a flow cell that has been backed up

    # WHEN checking whether the flow cell has been backed
    is_backed_up: bool = flow_cell_clean_api_can_be_removed.is_flow_cell_backed_up()

    # THEN checking whether the flow cell has been backed up is TRUE
    assert is_backed_up


def test_is_not_flow_cell_backed_up(flow_cell_clean_api_can_be_removed: CleanFlowCellAPI):
    """Test to check that a flow cell has been backed up."""
    # GIVEN a clean flow cell api with a flow cell that has not been backed up
    flow_cell_clean_api_can_be_removed.get_flow_cell_from_status_db().has_backup = False

    # WHEN checking whether the flow cell has been backed
    is_backed_up: bool = flow_cell_clean_api_can_be_removed.is_flow_cell_backed_up()

    # THEN checking whether the flow cell has been backed up is FALSE
    assert not is_backed_up


def test_get_sequencing_metrics_for_flow_cell_from_statusdb(
    flow_cell_clean_api_can_be_removed: CleanFlowCellAPI,
):
    """Test to get a sequencing metrics for a flow cell from statusdb."""

    # GIVEN a clean flow cell api with a store that contains a flow cell with SampleLaneSequencingMetrics entries

    # WHEN retrieving the flow cell from the store
    metrics: list[SampleLaneSequencingMetrics] = (
        flow_cell_clean_api_can_be_removed.get_sequencing_metrics_for_flow_cell()
    )

    # THEN a SampleLaneSequencingMetrics entry is retrieved
    assert isinstance(metrics[0], SampleLaneSequencingMetrics)


def test_has_sequencing_metrics_in_statusdb(flow_cell_clean_api_can_be_removed: CleanFlowCellAPI):
    """Test to check that a flow cell has SampleLaneSequencingMetrics entries in statusdb."""

    # GIVEN a clean flow cell api with a store that contains a flow cell with SampleLaneSequencingMetrics entries

    # WHEN THEN checking whether a flow cell has SampleLaneSequencingMetrics entries'
    has_metrics: bool = flow_cell_clean_api_can_be_removed.has_sequencing_metrics_in_statusdb()

    # THEN checking whether a flow cell has SampleLaneSequencingMetrics entries returns True
    assert has_metrics


def test_is_directory_older_than_21_days_pass(
    flow_cell_clean_api_can_be_removed: CleanFlowCellAPI,
):
    """Test to check whether a directory is older than 21 days."""

    # GIVEN a clean flow cell api with a flow cell that can be deleted

    # WHEN checking whether a given flow cell directory is older than 21 days

    with mock.patch(
        "time.time",
        return_value=time.time() + TWENTY_ONE_DAYS_IN_SECONDS,
    ):
        is_older_that_21_days: bool = (
            flow_cell_clean_api_can_be_removed.is_directory_older_than_21_days()
        )

    # THEN checking whether a given flow cell directory is older than 21 days is TRUE
    assert is_older_that_21_days


def test_is_directory_older_than_21_days_fail(flow_cell_clean_api_can_be_removed: CleanFlowCellAPI):
    """Test to check whether a directory is older than 21 days."""

    # GIVEN a clean flow cell api with a current time that is set to now.

    # WHEN checking whether a given flow cell directory is older than 21 days
    is_older_than_21_days: bool = (
        flow_cell_clean_api_can_be_removed.is_directory_older_than_21_days()
    )

    # THEN checking whether a given flow cell directory is older than 21 days is FALSE
    assert not is_older_than_21_days


def test_has_sample_sheet_in_housekeeper(flow_cell_clean_api_can_be_removed: CleanFlowCellAPI):
    """Test to check whether a flow cell has a sample sheet in housekeeper."""

    # GIVEN a clean flow cell api with a flow cell that has a sample sheet in housekeeper

    # WHEN checking whether the flow cell has a sample sheet in housekeeper
    has_sample_sheet: bool = flow_cell_clean_api_can_be_removed.has_sample_sheet_in_housekeeper()

    # THEN checking whether the flow cell has a sample sheet in housekeeper returns TRUE
    assert has_sample_sheet


@pytest.mark.parametrize(
    "tag",
    [SequencingFileTag.FASTQ, SequencingFileTag.SPRING, SequencingFileTag.SPRING_METADATA],
    ids=["fastq", "spring", "spring_metadata"],
)
def test_get_files_for_flow_cell_bundle(
    flow_cell_clean_api_can_be_removed: CleanFlowCellAPI, tag: str
):
    """Test to get files for a flow cell bundle from housekeeper."""

    # GIVEN a clean flow cell api with a flow cell that has files in housekeeper

<<<<<<< HEAD
    # WHEN getting fastq, spring and metadata files that are tagged with the flow cell
    for tag in [
        SequencingFileTag.FASTQ,
        SequencingFileTag.SPRING,
        SequencingFileTag.SPRING_METADATA,
    ]:
        files: list[File] = (
            flow_cell_clean_api_can_be_removed.get_files_for_samples_on_flow_cell_with_tag(tag=tag)
        )

        # THEN fastq, spring and spring metadata files are returned
        assert files
=======
    # WHEN getting the flow cell samples' files
    files: list[
        File
    ] = flow_cell_clean_api_can_be_removed.get_files_for_samples_on_flow_cell_with_tag(tag=tag)

    # THEN files are returned
    assert files


@pytest.mark.parametrize(
    "tag",
    [SequencingFileTag.FASTQ, SequencingFileTag.SPRING, SequencingFileTag.SPRING_METADATA],
    ids=["fastq", "spring", "spring_metadata"],
)
def test_get_files_for_samples_on_flow_cell_with_tag_missing_sample(
    flow_cell_clean_api_can_be_removed: CleanFlowCellAPI,
    helpers: StoreHelpers,
    tag: str,
    caplog: LogCaptureFixture,
):
    """Test that a flow cell is cleaned if one of its samples is missing in Housekeeper."""
    caplog.set_level(logging.WARNING)

    # GIVEN a store with a flow cell to be cleaned
    store: Store = flow_cell_clean_api_can_be_removed.status_db
    flow_cell: Flowcell = flow_cell_clean_api_can_be_removed.get_flow_cell_from_status_db()

    # GIVEN that the flow cell has two samples
    sample: Sample = helpers.add_sample(
        store=store, customer_id="cust500", internal_id="123", name="123"
    )
    flow_cell.samples.append(sample)
    assert len(flow_cell.samples) == 2
    store.session.add(flow_cell)
    store.session.commit()

    # GIVEN that one of the samples is not in Housekeeper
    hk_api: HousekeeperAPI = flow_cell_clean_api_can_be_removed.hk_api
    assert not hk_api.bundle(sample.internal_id)

    # WHEN getting the flow cell samples' files
    files: list[
        File
    ] = flow_cell_clean_api_can_be_removed.get_files_for_samples_on_flow_cell_with_tag(tag=tag)

    # THEN files are returned
    assert files

    # THEN a warning is logged
    assert f"Bundle: {sample.internal_id} not found in Housekeeper" in caplog.text
>>>>>>> 71465e36


def test_can_flow_cell_be_deleted(flow_cell_clean_api_can_be_removed: CleanFlowCellAPI):
    """Test the flow cell can be deleted check."""
    # GIVEN a flow cell that can be deleted

    with mock.patch(
        "cg.meta.clean.clean_flow_cells.CleanFlowCellAPI.is_directory_older_than_21_days",
        return_value=True,
    ):
        # WHEN checking that the flow cell can be deleted
        can_be_deleted: bool = (
            flow_cell_clean_api_can_be_removed.can_flow_cell_directory_be_deleted()
        )

    # THEN the check whether the flow cell can be deleted returns True
    assert can_be_deleted


def test_can_flow_cell_be_deleted_no_spring_with_fastq(
    flow_cell_clean_api_can_be_removed: CleanFlowCellAPI,
):
    """Test that a flow cell can be deleted when it has fastq files but no spring files."""
    # GIVEN a flow cell that can be deleted

    with mock.patch(
        "cg.meta.clean.clean_flow_cells.CleanFlowCellAPI.is_directory_older_than_21_days",
        return_value=True,
    ):
        with mock.patch(
            "cg.meta.clean.clean_flow_cells.CleanFlowCellAPI.has_spring_meta_data_files_for_samples_in_housekeeper",
            return_value=False,
        ):
            # WHEN checking that the flow cell can be deleted
            can_be_deleted: bool = (
                flow_cell_clean_api_can_be_removed.can_flow_cell_directory_be_deleted()
            )

    # THEN the check whether the flow cell can be deleted returns True
    assert can_be_deleted


def test_can_flow_cell_be_deleted_spring_no_fastq(
    flow_cell_clean_api_can_be_removed: CleanFlowCellAPI,
):
    """Test that a flow cell can be deleted when it has spring files but no fastq files."""
    # GIVEN a flow cell that can be deleted

    with mock.patch(
        "cg.meta.clean.clean_flow_cells.CleanFlowCellAPI.is_directory_older_than_21_days",
        return_value=True,
    ):
        with mock.patch(
            "cg.meta.clean.clean_flow_cells.CleanFlowCellAPI.has_fastq_files_for_samples_in_housekeeper",
            return_value=False,
        ):
            # WHEN checking that the flow cell can be deleted
            can_be_deleted: bool = (
                flow_cell_clean_api_can_be_removed.can_flow_cell_directory_be_deleted()
            )

    # THEN the check whether the flow cell can be deleted returns True
    assert can_be_deleted


def test_can_flow_cell_be_deleted_no_spring_no_fastq(
    flow_cell_clean_api_can_be_removed: CleanFlowCellAPI,
):
    """Test that a flow cell can not be deleted when it has no spring files and no fastq files."""
    # GIVEN a flow cell that can be deleted

    with mock.patch(
        "cg.meta.clean.clean_flow_cells.CleanFlowCellAPI.is_directory_older_than_21_days",
        return_value=True,
    ):
        with mock.patch(
            "cg.meta.clean.clean_flow_cells.CleanFlowCellAPI.has_fastq_files_for_samples_in_housekeeper",
            return_value=False,
        ):
            with mock.patch(
                "cg.meta.clean.clean_flow_cells.CleanFlowCellAPI.has_spring_meta_data_files_for_samples_in_housekeeper",
                return_value=False,
            ):
                # WHEN checking that the flow cell can be deleted

                # THEN a HousekeeperFileMissingError is raised
                with pytest.raises(HousekeeperFileMissingError):
                    flow_cell_clean_api_can_be_removed.can_flow_cell_directory_be_deleted()


def test_delete_flow_cell_directory(flow_cell_clean_api_can_be_removed: CleanFlowCellAPI):
    """Test that a flow cell directory is removed."""
    # GIVEN a flow cell that can be removed

    # GIVEN that the flow cell directory exists
    assert flow_cell_clean_api_can_be_removed.flow_cell.path.exists()

    # WHEN removing the flow cell directory
    with mock.patch(
        "cg.meta.clean.clean_flow_cells.CleanFlowCellAPI.is_directory_older_than_21_days",
        return_value=True,
    ):
        flow_cell_clean_api_can_be_removed.delete_flow_cell_directory()

    # THEN the flow cell directory is removed
    assert not flow_cell_clean_api_can_be_removed.flow_cell.path.exists()


def test_delete_flow_cell_directory_can_not_be_deleted(
    flow_cell_clean_api_can_not_be_removed: CleanFlowCellAPI,
):
    """Test delete a flow cell that does not pass all checks."""
    # GIVEN a flow cell that should not be removed.

    # GIVEN that the flow cell directory exists
    assert flow_cell_clean_api_can_not_be_removed.flow_cell.path.exists()

    # WHEN trying to remove the flow cell
    with pytest.raises(CleanFlowCellFailedError):
        flow_cell_clean_api_can_not_be_removed.delete_flow_cell_directory()

    # THEN the flow cell directory still exists
    flow_cell_clean_api_can_not_be_removed.flow_cell.path.exists()


def test_get_flow_cell_from_statusdb_does_not_exist(
    flow_cell_clean_api_can_not_be_removed: CleanFlowCellAPI,
):
    """Test retrieving a flow cell from statusDB that does not exist."""
    # GIVEN a CleanFlowCellAPI with a flow cell that is not in statusDB
    flow_cell_clean_api_can_not_be_removed.flow_cell.id = "flow_cell_does_not_exist"

    assert not flow_cell_clean_api_can_not_be_removed.status_db.get_flow_cell_by_name(
        flow_cell_clean_api_can_not_be_removed.flow_cell.id
    )

    # WHEN retrieving the flow cell from statusDB

    # THEN a ValueError is raised
    with pytest.raises(ValueError):
        flow_cell_clean_api_can_not_be_removed.get_flow_cell_from_status_db()


def test_flow_cell_has_not_fastq_files_in_housekeeper(
    flow_cell_clean_api_can_not_be_removed: CleanFlowCellAPI,
    store_with_flow_cell_not_to_clean: Store,
    housekeeper_api_with_flow_cell_not_to_clean: HousekeeperAPI,
    caplog,
):
    """Test to check wether a flow cell has files in Housekeeper."""
    caplog.set_level(logging.DEBUG)
    # GIVEN a flow cell that has entries in StatusDB but does not have any files in Housekeeper for its samples
    flow_cell_clean_api_can_not_be_removed.status_db = store_with_flow_cell_not_to_clean
    flow_cell_clean_api_can_not_be_removed.hk_api = housekeeper_api_with_flow_cell_not_to_clean

    # WHEN checking whether a sample on a flow cell has fastq files

    # THEN the flow cell has no fastq files in housekeeper.
    assert not flow_cell_clean_api_can_not_be_removed.has_fastq_files_for_samples_in_housekeeper()
    assert SequencingFileTag.FASTQ in caplog.text


def test_flow_cell_has_not_spring_files_in_housekeeper(
    flow_cell_clean_api_can_not_be_removed: CleanFlowCellAPI,
    store_with_flow_cell_not_to_clean: Store,
    housekeeper_api_with_flow_cell_not_to_clean: HousekeeperAPI,
    caplog,
):
    """Test to check whether a flow cell has files in Housekeeper."""
    caplog.set_level(logging.DEBUG)
    # GIVEN a flow cell that has entries in StatusDB but does not have any files in Housekeeper for its samples
    flow_cell_clean_api_can_not_be_removed.status_db = store_with_flow_cell_not_to_clean
    flow_cell_clean_api_can_not_be_removed.hk_api = housekeeper_api_with_flow_cell_not_to_clean

    # WHEN checking whether a sample on a flow cell has spring files

    # THEN the flow cell has no spring files for samples in housekeeper
    assert not flow_cell_clean_api_can_not_be_removed.has_spring_files_for_samples_in_housekeeper()
    assert SequencingFileTag.SPRING in caplog.text


def test_flow_cell_has_not_spring_meta_data_files_in_housekeeper(
    flow_cell_clean_api_can_not_be_removed: CleanFlowCellAPI,
    store_with_flow_cell_not_to_clean: Store,
    housekeeper_api_with_flow_cell_not_to_clean: HousekeeperAPI,
    caplog,
):
    """Test to check whether a flow cell has files in Housekeeper."""
    caplog.set_level(logging.DEBUG)
    # GIVEN a flow cell that has entries in StatusDB but does not have any files in Housekeeper for its samples
    flow_cell_clean_api_can_not_be_removed.status_db = store_with_flow_cell_not_to_clean
    flow_cell_clean_api_can_not_be_removed.hk_api = housekeeper_api_with_flow_cell_not_to_clean

    # WHEN checking whether a sample on a flow cell has spring files

    # THEN the flow cell has no spring metadata files in housekeeper

    assert (
        not flow_cell_clean_api_can_not_be_removed.has_spring_meta_data_files_for_samples_in_housekeeper()
    )
    assert SequencingFileTag.SPRING_METADATA in caplog.text


def test_has_no_sample_files_in_housekeeper(
    flow_cell_clean_api_can_not_be_removed: CleanFlowCellAPI,
    store_with_flow_cell_not_to_clean: Store,
    housekeeper_api_with_flow_cell_not_to_clean: HousekeeperAPI,
):
    # GIVEN a flow cell that has entries in StatusDB but does not have any files in Housekeeper for its samples
    flow_cell_clean_api_can_not_be_removed.status_db = store_with_flow_cell_not_to_clean
    flow_cell_clean_api_can_not_be_removed.hk_api = housekeeper_api_with_flow_cell_not_to_clean

    # WHEN checking whether a sample on a flow cell has files in housekeeper

    # THEN a HousekeeperFileMissingError is raised
    with pytest.raises(HousekeeperFileMissingError):
        flow_cell_clean_api_can_not_be_removed.has_sample_fastq_or_spring_files_in_housekeeper()<|MERGE_RESOLUTION|>--- conflicted
+++ resolved
@@ -151,20 +151,6 @@
 
     # GIVEN a clean flow cell api with a flow cell that has files in housekeeper
 
-<<<<<<< HEAD
-    # WHEN getting fastq, spring and metadata files that are tagged with the flow cell
-    for tag in [
-        SequencingFileTag.FASTQ,
-        SequencingFileTag.SPRING,
-        SequencingFileTag.SPRING_METADATA,
-    ]:
-        files: list[File] = (
-            flow_cell_clean_api_can_be_removed.get_files_for_samples_on_flow_cell_with_tag(tag=tag)
-        )
-
-        # THEN fastq, spring and spring metadata files are returned
-        assert files
-=======
     # WHEN getting the flow cell samples' files
     files: list[
         File
@@ -215,7 +201,7 @@
 
     # THEN a warning is logged
     assert f"Bundle: {sample.internal_id} not found in Housekeeper" in caplog.text
->>>>>>> 71465e36
+
 
 
 def test_can_flow_cell_be_deleted(flow_cell_clean_api_can_be_removed: CleanFlowCellAPI):
