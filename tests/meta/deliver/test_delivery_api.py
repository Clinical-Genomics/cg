--- conflicted
+++ resolved
@@ -28,11 +28,7 @@
     customer_id = "cust000"
     ticket = "1234"
     deliver_api._set_customer_id(customer_id)
-<<<<<<< HEAD
-    deliver_api._set_ticket(ticket)
-=======
     deliver_api.set_ticket(ticket)
->>>>>>> 14940795
 
     # WHEN fetching the deliver path
     deliver_path = deliver_api.create_delivery_dir_path(case_name=case_id)
