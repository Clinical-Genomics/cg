--- conflicted
+++ resolved
@@ -7,12 +7,7 @@
 from cg.apps.housekeeper.hk import HousekeeperAPI
 from cg.constants.delivery import INBOX_NAME
 from cg.meta.deliver import DeliveryAPI
-from cg.constants.housekeeper_tags import AlignmentFileTag
-<<<<<<< HEAD
-=======
-from cg.meta.deliver import DeliverAPI
 from cg.services.fastq_file_service.fastq_file_service import FastqFileService
->>>>>>> 6ad8fb16
 from cg.store.models import Case
 from cg.store.store import Store
 from tests.store_helpers import StoreHelpers
@@ -30,15 +25,8 @@
     yield DeliveryAPI(
         store=analysis_store,
         hk_api=real_housekeeper_api,
-<<<<<<< HEAD
         customers_folder=project_dir,
-=======
-        case_tags=[{"case-tag"}],
-        sample_tags=[{AlignmentFileTag.CRAM}],
-        project_base_path=project_dir,
-        delivery_type="balsamic",
         fastq_file_service=FastqFileService(),
->>>>>>> 6ad8fb16
     )
 
 
@@ -62,15 +50,8 @@
     return DeliveryAPI(
         store=analysis_store,
         hk_api=delivery_hk_api,
-<<<<<<< HEAD
         customers_folder=project_dir,
-=======
-        case_tags=[{"case-tag"}],
-        sample_tags=[{AlignmentFileTag.CRAM}],
-        project_base_path=project_dir,
-        delivery_type="balsamic",
         fastq_file_service=FastqFileService(),
->>>>>>> 6ad8fb16
     )
 
 
