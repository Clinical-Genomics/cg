--- conflicted
+++ resolved
@@ -105,10 +105,7 @@
     return real_housekeeper_api
 
 
-<<<<<<< HEAD
-@pytest.fixture(name="binary_path")
-def fixture_binary_path() -> str:
-=======
+
 @pytest.fixture
 def mip_analysis_api(context_config, mip_hk_store, analysis_store):
     """Return a MIP analysis API."""
@@ -120,7 +117,6 @@
 
 @pytest.fixture
 def binary_path() -> str:
->>>>>>> 9dfe5f84
     """Return the string of a path to a (fake) binary."""
     return Path("usr", "bin", "binary").as_posix()
 
