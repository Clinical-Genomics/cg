"""Fixtures for the meta tests."""
import datetime as dt
from datetime import datetime
from pathlib import Path
from typing import Generator

import pytest
<<<<<<< HEAD
from cg.apps.cgstats.db.models import (
    Datasource,
    Flowcell,
    Project,
    Sample,
    Supportparams,
    Unaligned,
)
from cg.apps.cgstats.stats import StatsAPI
=======
>>>>>>> b4c3ac47
from cg.apps.housekeeper.hk import HousekeeperAPI
from cg.constants.housekeeper_tags import HkMipAnalysisTag
from cg.constants.invoice import CustomerNames
from cg.constants.sequencing import Sequencers
<<<<<<< HEAD
from cg.meta.invoice import InvoiceAPI
from cg.meta.transfer import TransferFlowCell
from cg.meta.workflow.mip_dna import MipDNAAnalysisAPI
from cg.store import Store
from cg.store.models import ApplicationVersion, Customer, Invoice, Sample
from tests.mocks.hk_mock import MockHousekeeperAPI
=======
from cg.meta.workflow.mip_dna import MipDNAAnalysisAPI
from cg.store import Store
from cg.store.models import Customer, ApplicationVersion, Invoice, Sample
from tests.store_helpers import StoreHelpers
>>>>>>> b4c3ac47
from tests.mocks.limsmock import MockLimsAPI
from tests.store_helpers import StoreHelpers


@pytest.fixture(scope="function")
def mip_hk_store(
    helpers: StoreHelpers,
    real_housekeeper_api: HousekeeperAPI,
    timestamp: datetime,
    case_id: str,
) -> HousekeeperAPI:
    deliver_hk_bundle_data = {
        "name": case_id,
        "created": timestamp,
        "expires": timestamp,
        "files": [
            {
                "path": "tests/fixtures/apps/mip/dna/store/case_config.yaml",
                "archive": False,
                "tags": ["mip-config"],
            },
            {
                "path": "tests/fixtures/apps/mip/dna/store/case_qc_sample_info.yaml",
                "archive": False,
                "tags": ["sampleinfo"],
            },
            {
                "path": "tests/fixtures/apps/mip/case_metrics_deliverables.yaml",
                "archive": False,
                "tags": HkMipAnalysisTag.QC_METRICS,
            },
            {
                "path": "tests/fixtures/apps/mip/case_file.txt",
                "archive": False,
                "tags": ["case-tag"],
            },
            {
                "path": "tests/fixtures/apps/mip/sample_file.txt",
                "archive": False,
                "tags": ["sample-tag", "ADM1"],
            },
        ],
    }
    helpers.ensure_hk_bundle(real_housekeeper_api, deliver_hk_bundle_data, include=True)

    empty_deliver_hk_bundle_data = {
        "name": "case_missing_data",
        "created": timestamp,
        "expires": timestamp,
        "files": [
            {
                "path": "tests/fixtures/apps/mip/dna/store/empty_case_config.yaml",
                "archive": False,
                "tags": ["mip-config"],
            },
            {
                "path": "tests/fixtures/apps/mip/dna/store/empty_case_qc_sample_info.yaml",
                "archive": False,
                "tags": ["sampleinfo"],
            },
            {
                "path": "tests/fixtures/apps/mip/dna/store/empty_case_metrics_deliverables.yaml",
                "archive": False,
                "tags": HkMipAnalysisTag.QC_METRICS,
            },
            {
                "path": "tests/fixtures/apps/mip/case_file.txt",
                "archive": False,
                "tags": ["case-tag"],
            },
            {
                "path": "tests/fixtures/apps/mip/sample_file.txt",
                "archive": False,
                "tags": ["sample-tag", "ADM1"],
            },
        ],
    }
    helpers.ensure_hk_bundle(real_housekeeper_api, empty_deliver_hk_bundle_data, include=True)

    return real_housekeeper_api


@pytest.fixture
def mip_analysis_api(context_config, mip_hk_store, analysis_store):
    """Return a MIP analysis API."""
    analysis_api = MipDNAAnalysisAPI(context_config)
    analysis_api.housekeeper_api = mip_hk_store
    analysis_api.status_db = analysis_store
    return analysis_api


@pytest.fixture
def binary_path() -> str:
    """Return the string of a path to a (fake) binary."""
    return Path("usr", "bin", "binary").as_posix()


@pytest.fixture
def stats_sample_data(
    sample_id: str,
    bcl2fastq_flow_cell_id: str,
    bcl_convert_flow_cell_id: str,
) -> dict:
    return {
        "samples": [
            {
                "name": sample_id,
                "index": "ACGTACAT",
                "flowcell": bcl2fastq_flow_cell_id,
                "type": Sequencers.NOVASEQ,
            },
            {
                "name": "ADM1136A3",
                "index": "ACGTACAT",
                "flowcell": bcl_convert_flow_cell_id,
                "type": Sequencers.NOVASEQ,
            },
        ]
    }


@pytest.fixture
def flowcell_store(base_store: Store, stats_sample_data: dict) -> Generator[Store, None, None]:
    """Setup store with sample data for testing flow cell transfer."""
    for sample_data in stats_sample_data["samples"]:
        customer: Customer = (base_store.get_customers())[0]
        application_version: ApplicationVersion = base_store.get_application_by_tag(
            "WGSPCFC030"
        ).versions[0]
        sample: Sample = base_store.add_sample(
            name="NA", sex="male", internal_id=sample_data["name"]
        )
        sample.customer = customer
        sample.application_version = application_version
        sample.received_at = dt.datetime.now()
        sample.reads_updated_at = dt.datetime.now()
        base_store.session.add(sample)
    base_store.session.commit()
    yield base_store


@pytest.fixture
def get_invoice_api_sample(
    store: Store,
    lims_api: MockLimsAPI,
    helpers: StoreHelpers,
    invoice_id: int = 0,
    customer_id: str = CustomerNames.cust132,
) -> InvoiceAPI:
    """Return an InvoiceAPI with samples."""
    sample = helpers.add_sample(store, customer_id=customer_id)
    invoice: Invoice = helpers.ensure_invoice(
        store,
        invoice_id=invoice_id,
        customer_id=customer_id,
        samples=[sample],
    )
    return InvoiceAPI(store, lims_api, invoice)


@pytest.fixture(name="get_invoice_api_nipt_customer")
def invoice_api_nipt_customer(
    store: Store,
    lims_api: MockLimsAPI,
    helpers: StoreHelpers,
    invoice_id: int = 0,
    customer_id: str = CustomerNames.cust032,
) -> InvoiceAPI:
    """Return an InvoiceAPI with a pool for NIPT customer."""
    pool = helpers.ensure_pool(store=store, customer_id=customer_id)
    invoice: Invoice = helpers.ensure_invoice(
        store,
        invoice_id=invoice_id,
        customer_id=customer_id,
        pools=[pool],
    )
    return InvoiceAPI(store, lims_api, invoice)


@pytest.fixture(name="get_invoice_api_pool_generic_customer")
def invoice_api_pool_generic_customer(
    store: Store,
    lims_api: MockLimsAPI,
    helpers: StoreHelpers,
    invoice_id: int = 0,
    customer_id: str = CustomerNames.cust132,
) -> InvoiceAPI:
    """Return an InvoiceAPI with a pool."""
    pool = helpers.ensure_pool(store=store, customer_id=customer_id)
    invoice: Invoice = helpers.ensure_invoice(
        store,
        invoice_id=invoice_id,
        pools=[pool],
        customer_id=customer_id,
    )
    return InvoiceAPI(store, lims_api, invoice)<|MERGE_RESOLUTION|>--- conflicted
+++ resolved
@@ -5,35 +5,14 @@
 from typing import Generator
 
 import pytest
-<<<<<<< HEAD
-from cg.apps.cgstats.db.models import (
-    Datasource,
-    Flowcell,
-    Project,
-    Sample,
-    Supportparams,
-    Unaligned,
-)
-from cg.apps.cgstats.stats import StatsAPI
-=======
->>>>>>> b4c3ac47
 from cg.apps.housekeeper.hk import HousekeeperAPI
 from cg.constants.housekeeper_tags import HkMipAnalysisTag
 from cg.constants.invoice import CustomerNames
 from cg.constants.sequencing import Sequencers
-<<<<<<< HEAD
 from cg.meta.invoice import InvoiceAPI
-from cg.meta.transfer import TransferFlowCell
 from cg.meta.workflow.mip_dna import MipDNAAnalysisAPI
 from cg.store import Store
 from cg.store.models import ApplicationVersion, Customer, Invoice, Sample
-from tests.mocks.hk_mock import MockHousekeeperAPI
-=======
-from cg.meta.workflow.mip_dna import MipDNAAnalysisAPI
-from cg.store import Store
-from cg.store.models import Customer, ApplicationVersion, Invoice, Sample
-from tests.store_helpers import StoreHelpers
->>>>>>> b4c3ac47
 from tests.mocks.limsmock import MockLimsAPI
 from tests.store_helpers import StoreHelpers
 
