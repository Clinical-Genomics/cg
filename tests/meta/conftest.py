"""Fixtures for the meta tests"""

from datetime import datetime

import pytest
from _pytest import tmpdir

from cg.apps.balsamic.fastq import FastqHandler as BalsamicFastqHandler
from cg.apps.housekeeper.hk import HousekeeperAPI
from cg.apps.scout.scoutapi import ScoutAPI
from cg.meta.workflow.mip import MipAnalysisAPI
from cg.store import Store
from tests.store_helpers import StoreHelpers


@pytest.fixture(scope="function", name="analysis_store")
def fixture_analysis_store(base_store: Store, analysis_family: dict) -> Store:
    """Setup a store instance for testing analysis API."""
    customer = base_store.customer("cust000")
    family = base_store.Family(
        data_analysis=analysis_family["data_analysis"],
        name=analysis_family["name"],
        panels=analysis_family["panels"],
        internal_id=analysis_family["internal_id"],
        priority="standard",
    )
    family.customer = customer
    base_store.add(family)
    application_version = base_store.application("WGTPCFC030").versions[0]
    for sample_data in analysis_family["samples"]:
        sample = base_store.add_sample(
            name=sample_data["name"],
            sex=sample_data["sex"],
            internal_id=sample_data["internal_id"],
            ticket=sample_data["ticket_number"],
            reads=sample_data["reads"],
            capture_kit=sample_data["capture_kit"],
        )
        sample.family = family
        sample.application_version = application_version
        sample.customer = customer
        base_store.add(sample)
    base_store.commit()
    for sample_data in analysis_family["samples"]:
        sample_obj = base_store.sample(sample_data["internal_id"])
        link = base_store.relate_sample(
            family=family,
            sample=sample_obj,
            status=sample_data["status"],
            father=base_store.sample(sample_data["father"]) if sample_data.get("father") else None,
            mother=base_store.sample(sample_data["mother"]) if sample_data.get("mother") else None,
        )
        base_store.add(link)
    base_store.commit()
    yield base_store


class MockLims:
    """Mock lims fixture"""

    lims = None

    def __init__(self):
        self.lims = self


class MockPath:
    def __init__(self, path):
        self.yaml = None

    def __call__(self, *args, **kwargs):
        return self

    def open(self):
        return dict()

    def joinpath(self, path):
        return path


class MockLogger:
    warnings = []

    def warning(self, text, *interpolations):

        self.warnings.append(text % interpolations)

    def get_warnings(self) -> list:
        return self.warnings


class MockTB:
    _get_trending_raises_keyerror = False

    def __init__(self):
        """Needed to initialise mock variables"""
        self._make_config_was_called = False

    def get_trending(self, mip_config_raw: dict, qcmetrics_raw: dict, sampleinfo_raw: dict) -> dict:
        if self._get_trending_raises_keyerror:
            raise KeyError("mockmessage")

        # Returns: dict: parsed data
        ### Define output dict
        outdata = {
            "analysis_sex": {"ADM1": "female", "ADM2": "female", "ADM3": "female"},
            "family": "yellowhog",
            "duplicates": {"ADM1": 13.525, "ADM2": 12.525, "ADM3": 14.525},
            "mapped_reads": {"ADM1": 98.8, "ADM2": 99.8, "ADM3": 97.8},
            "mip_version": "v4.0.20",
            "sample_ids": ["2018-20203", "2018-20204"],
            "genome_build": "37",
            "rank_model_version": "1.18",
        }

        return outdata

    def get_sampleinfo(self, analysis_obj):
        return ""

    def make_config(self, data, pipeline):
        """Mock the make_config"""
        self._make_config_was_called = True
        del pipeline
        return data


class MockBalsamicFastq(BalsamicFastqHandler):
    """Mock FastqHandler for analysis_api"""

    def __init__(self):
        super().__init__(config={"balsamic": {"root": tmpdir}})


<<<<<<< HEAD
class MockMicrosaltFastq(MicrosaltFastqHandler):
    """Mock FastqHandler for analysis_api"""

    def __init__(self):
        super().__init__(config={"microsalt": {"root": tmpdir}})


=======
>>>>>>> 106c87d0
@pytest.fixture(scope="function", name="mip_hk_store")
def fixture_mip_hk_store(
    helpers: StoreHelpers,
    real_housekeeper_api: HousekeeperAPI,
    timestamp: datetime,
    case_id: str,
) -> HousekeeperAPI:
    deliver_hk_bundle_data = {
        "name": case_id,
        "created": timestamp,
        "expires": timestamp,
        "files": [
            {
                "path": "tests/fixtures/apps/mip/dna/store/case_config.yaml",
                "archive": False,
                "tags": ["mip-config"],
            },
            {
                "path": "tests/fixtures/apps/mip/dna/store/case_qc_sample_info.yaml",
                "archive": False,
                "tags": ["sampleinfo"],
            },
            {
                "path": "tests/fixtures/apps/mip/case_qc_metrics.yaml",
                "archive": False,
                "tags": ["qcmetrics"],
            },
            {
                "path": "tests/fixtures/apps/mip/case_file.txt",
                "archive": False,
                "tags": ["case-tag"],
            },
            {
                "path": "tests/fixtures/apps/mip/sample_file.txt",
                "archive": False,
                "tags": ["sample-tag", "ADM1"],
            },
        ],
    }
    helpers.ensure_hk_bundle(real_housekeeper_api, deliver_hk_bundle_data, include=True)

    empty_deliver_hk_bundle_data = {
        "name": "case_missing_data",
        "created": timestamp,
        "expires": timestamp,
        "files": [
            {
                "path": "tests/fixtures/apps/mip/dna/store/empty_case_config.yaml",
                "archive": False,
                "tags": ["mip-config"],
            },
            {
                "path": "tests/fixtures/apps/mip/dna/store/empty_case_qc_sample_info.yaml",
                "archive": False,
                "tags": ["sampleinfo"],
            },
            {
                "path": "tests/fixtures/apps/mip/dna/store/empty_case_qc_metrics.yaml",
                "archive": False,
                "tags": ["qcmetrics"],
            },
            {
                "path": "tests/fixtures/apps/mip/case_file.txt",
                "archive": False,
                "tags": ["case-tag"],
            },
            {
                "path": "tests/fixtures/apps/mip/sample_file.txt",
                "archive": False,
                "tags": ["sample-tag", "ADM1"],
            },
        ],
    }
    helpers.ensure_hk_bundle(real_housekeeper_api, empty_deliver_hk_bundle_data, include=True)

    return real_housekeeper_api


@pytest.fixture(scope="function", name="analysis_api")
def fixture_analysis_api(
    analysis_store: Store, mip_hk_store: HousekeeperAPI, scout_api: ScoutAPI
) -> MipAnalysisAPI:
    """Setup an analysis API."""

    analysis_api = MipAnalysisAPI(
        db=analysis_store,
        hk_api=mip_hk_store,
        scout_api=scout_api,
        tb_api=MockTB(),
        lims_api=MockLims(),
        script="echo",
        pipeline="analyse rd_dna",
        conda_env="S_mip_rd-dna",
        root="/var/empty",
    )
    yield analysis_api<|MERGE_RESOLUTION|>--- conflicted
+++ resolved
@@ -7,6 +7,7 @@
 
 from cg.apps.balsamic.fastq import FastqHandler as BalsamicFastqHandler
 from cg.apps.housekeeper.hk import HousekeeperAPI
+from cg.apps.microsalt.fastq import FastqHandler as MicrosaltFastqHandler
 from cg.apps.scout.scoutapi import ScoutAPI
 from cg.meta.workflow.mip import MipAnalysisAPI
 from cg.store import Store
@@ -132,16 +133,6 @@
         super().__init__(config={"balsamic": {"root": tmpdir}})
 
 
-<<<<<<< HEAD
-class MockMicrosaltFastq(MicrosaltFastqHandler):
-    """Mock FastqHandler for analysis_api"""
-
-    def __init__(self):
-        super().__init__(config={"microsalt": {"root": tmpdir}})
-
-
-=======
->>>>>>> 106c87d0
 @pytest.fixture(scope="function", name="mip_hk_store")
 def fixture_mip_hk_store(
     helpers: StoreHelpers,
