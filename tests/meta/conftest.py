--- conflicted
+++ resolved
@@ -5,7 +5,6 @@
 from typing import Generator
 
 import pytest
-<<<<<<< HEAD
 from cg.apps.cgstats.db.models import (
     Datasource,
     Flowcell,
@@ -15,24 +14,19 @@
     Unaligned,
 )
 from cg.apps.cgstats.stats import StatsAPI
-=======
->>>>>>> 43efb58d
 from cg.apps.housekeeper.hk import HousekeeperAPI
 from cg.constants.housekeeper_tags import HkMipAnalysisTag
 from cg.constants.invoice import CustomerNames
 from cg.constants.sequencing import Sequencers
-<<<<<<< HEAD
 from cg.meta.invoice import InvoiceAPI
 from cg.meta.transfer import TransferFlowCell
 from cg.store import Store
 from cg.store.models import ApplicationVersion, Customer, Invoice, Sample
 from tests.mocks.hk_mock import MockHousekeeperAPI
-=======
 from cg.meta.workflow.mip_dna import MipDNAAnalysisAPI
 from cg.store import Store
 from cg.store.models import Customer, ApplicationVersion, Invoice, Sample
 from tests.store_helpers import StoreHelpers
->>>>>>> 43efb58d
 from tests.mocks.limsmock import MockLimsAPI
 from tests.store_helpers import StoreHelpers
 
