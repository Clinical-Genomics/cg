--- conflicted
+++ resolved
@@ -29,28 +29,24 @@
     # WHEN get_input method is used given the analysis_obj as argument
     input_data = upload_observations_api.get_input(analysis_obj)
 
-<<<<<<< HEAD
-    # THEN data is a dictionary with keys (family, vcf, sv_vcf, snv_gbcf, and pedigree)
-    assert set(data.keys()) == {"family", "vcf", "sv_vcf", "snv_gbcf", "pedigree"}
-=======
     # THEN input_data is a dictionary with keys (family, vcf, sv_vcf, snv_gbcf, and pedigree)
-    assert set(input_data.keys()) == {'family', 'vcf', 'sv_vcf', 'snv_gbcf', 'pedigree'}
-    assert input_data['sv_vcf'] is not None
->>>>>>> c7a7ead6
+    assert set(input_data.keys()) == {"family", "vcf", "sv_vcf", "snv_gbcf", "pedigree"}
+    assert input_data["sv_vcf"] is not None
 
 
 def test_upload_observations_get_input_wes(upload_observations_api_wes, analysis_store):
 
     # GIVEN an upload_observations_api and a mocked analysis_obj
-    family_obj = analysis_store.family('yellowhog')
+    family_obj = analysis_store.family("yellowhog")
     analysis_obj = Analysis(family_obj=family_obj)
 
     # WHEN get_input method is used given the analysis_obj as argument
     input_data = upload_observations_api_wes.get_input(analysis_obj)
 
     # THEN input_data is a dictionary with keys (family, vcf, sv_vcf, snv_gbcf, and pedigree)
-    assert set(input_data.keys()) == {'family', 'vcf', 'sv_vcf', 'snv_gbcf', 'pedigree'}
-    assert input_data['sv_vcf'] is None
+    assert set(input_data.keys()) == {"family", "vcf", "sv_vcf", "snv_gbcf", "pedigree"}
+    assert input_data["sv_vcf"] is None
+
 
 def test_upload_observations_process(upload_observations_api, analysis_store):
 
