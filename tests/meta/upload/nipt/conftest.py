import pytest
from sqlalchemy import update

from cg.apps.cgstats.db import models as stats_models
from cg.apps.cgstats.stats import StatsAPI
from cg.models.cg_config import CGConfig
from cg.store import Store
<<<<<<< HEAD

from tests.store.api.conftest import (
    fixture_re_sequenced_sample_store,
    fixture_store_failing_sequencing_qc,
)
=======
from tests.apps.cgstats.conftest import fixture_nipt_stats_api
from tests.store.api.conftest import fixture_re_sequenced_sample_store
>>>>>>> 847e5984
from cg.store.models import Application


@pytest.fixture(name="nipt_upload_api_context")
def fixture_nipt_upload_api_context(
    cg_context: CGConfig, re_sequenced_sample_store: Store
) -> CGConfig:
    cg_context.status_db_ = re_sequenced_sample_store

    return cg_context


@pytest.fixture(name="nipt_upload_api_failed_fc_context")
def fixture_nipt_upload_api_failed_fc_context(
    nipt_upload_api_context: CGConfig, sample_id: str, store_failing_sequencing_qc: Store
) -> CGConfig:
    nipt_upload_api_failed_fc_context: CGConfig = nipt_upload_api_context
    nipt_upload_api_failed_fc_context.status_db_ = store_failing_sequencing_qc
    status_db = nipt_upload_api_context.status_db

    application = status_db.get_sample_by_internal_id(
        internal_id=sample_id
    ).application_version.application
    status_db.session.execute(
        update(Application).where(Application.id == application.id).values({"target_reads": 20})
    )

    return nipt_upload_api_failed_fc_context<|MERGE_RESOLUTION|>--- conflicted
+++ resolved
@@ -5,16 +5,15 @@
 from cg.apps.cgstats.stats import StatsAPI
 from cg.models.cg_config import CGConfig
 from cg.store import Store
-<<<<<<< HEAD
+
 
 from tests.store.api.conftest import (
     fixture_re_sequenced_sample_store,
     fixture_store_failing_sequencing_qc,
 )
-=======
+
 from tests.apps.cgstats.conftest import fixture_nipt_stats_api
 from tests.store.api.conftest import fixture_re_sequenced_sample_store
->>>>>>> 847e5984
 from cg.store.models import Application
 
 
