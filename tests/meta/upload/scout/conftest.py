"""Fixtures for the upload Scout API tests."""

import logging
from datetime import datetime
from pathlib import Path
from typing import List, Generator

import pytest
<<<<<<< HEAD
from housekeeper.store import models as hk_models

from cg.constants import DataDelivery, Pipeline
from cg.constants.constants import FileFormat
=======
from cg.constants import Pipeline, DataDelivery, FileExtensions
from cg.constants.constants import FileFormat, PrepCategory
>>>>>>> 8e4a7982
from cg.constants.sequencing import SequencingMethod
from cg.io.controller import ReadFile
from cg.meta.upload.scout.balsamic_config_builder import BalsamicConfigBuilder
from cg.meta.upload.scout.mip_config_builder import MipConfigBuilder
from cg.meta.upload.scout.uploadscoutapi import UploadScoutAPI
from cg.models.scout.scout_load_config import MipLoadConfig
<<<<<<< HEAD
from cg.store import Store, models
=======
from cg.store import Store
from cg.store.models import Analysis, Family
from housekeeper.store.models import Version
>>>>>>> 8e4a7982

# Mocks
from tests.mocks.hk_mock import MockHousekeeperAPI
from tests.mocks.limsmock import MockLimsAPI
from tests.mocks.madeline import MockMadelineAPI
from tests.mocks.mip_analysis_mock import MockMipAnalysis
from tests.mocks.scout import MockScoutAPI
from tests.store_helpers import StoreHelpers

LOG = logging.getLogger(__name__)
SNV_FILE_NAME: str = f"snv{FileExtensions.VCF}"


@pytest.fixture(name="rna_case_id")
def fixture_rna_case_id() -> str:
    """Return a rna case id."""
    return "affirmativecat"


@pytest.fixture(name="dna_case_id")
def fixture_dna_case_id(case_id: str) -> str:
    """Return a DNA case id."""
    return case_id


@pytest.fixture(name="rna_sample_son_id")
def fixture_rna_sample_son_id() -> str:
    """Return a son RNA sample id."""
    return "rna_son"


@pytest.fixture(name="rna_sample_daughter_id")
def fixture_rna_sample_daughter_id() -> str:
    """Return a daughter RNA sample id."""
    return "rna_daughter"


@pytest.fixture(name="rna_sample_mother_id")
def fixture_rna_sample_mother_id() -> str:
    """Return a mother RNA sample id."""
    return "rna_mother"


@pytest.fixture(name="rna_sample_father_id")
def fixture_rna_sample_father_id() -> str:
    """Return a father RNA sample id."""
    return "rna_father"


@pytest.fixture(name="dna_sample_son_id")
def fixture_dna_sample_son_id() -> str:
    """Return a son DNA sample id."""
    return "dna_son"


@pytest.fixture(name="dna_sample_daughter_id")
def fixture_dna_sample_daughter_id() -> str:
    """Return a daughter DNA sample id."""
    return "dna_daughter"


@pytest.fixture(name="dna_sample_mother_id")
def fixture_dna_sample_mother_id() -> str:
    """Return a mother DNA sample id."""
    return "dna_mother"


@pytest.fixture(name="dna_sample_father_id")
def fixture_dna_sample_father_id() -> str:
    """Return a father DNA sample id."""
    return "dna_father"


@pytest.fixture(name="another_sample_id")
def fixture_another_sample_id() -> str:
    """Return another sample id."""
    return "another_sample_id"


@pytest.fixture(name="another_rna_sample_id")
def fixture_another_rna_sample_id() -> str:
    """Return another RNA sample id."""
    return "another_rna_sample_id"


@pytest.fixture(name="rna_store")
def fixture_rna_store(
    base_store: Store,
    helpers: StoreHelpers,
    rna_case_id: str,
    dna_case_id: str,
) -> Store:
    """Populate store with a RNA case that is connected to a DNA case via sample.subject_id."""

    store: Store = base_store

    # an existing RNA case with related sample
    rna_case = helpers.ensure_case(
        store=store,
        name="rna_case",
        customer=helpers.ensure_customer(store=store),
        data_analysis=Pipeline.MIP_RNA,
        data_delivery=DataDelivery.SCOUT,
    )
    rna_case.internal_id = rna_case_id

    rna_sample_son = helpers.add_sample(
        store=store,
        name="rna_son",
        subject_id="son",
        application_type=SequencingMethod.WTS,
    )
    rna_sample_daughter = helpers.add_sample(
        store=store,
        name="rna_daughter",
        subject_id="daughter",
        application_type=SequencingMethod.WTS,
    )
    rna_sample_mother = helpers.add_sample(
        store=store,
        name="rna_mother",
        subject_id="mother",
        application_type=SequencingMethod.WTS,
    )
    rna_sample_father = helpers.add_sample(
        store=store,
        name="rna_father",
        subject_id="father",
        application_type=SequencingMethod.WTS,
    )
    helpers.add_relationship(
        store=store,
        sample=rna_sample_son,
        case=rna_case,
        mother=rna_sample_mother,
        father=rna_sample_father,
        status="affected",
    )
    helpers.add_relationship(
        store=store,
        sample=rna_sample_daughter,
        case=rna_case,
        mother=rna_sample_mother,
        father=rna_sample_father,
        status="unaffected",
    )
    helpers.add_relationship(
        store=store, sample=rna_sample_mother, case=rna_case, status="unaffected"
    )
    helpers.add_relationship(
        store=store, sample=rna_sample_father, case=rna_case, status="affected"
    )

    for link in rna_case.links:
        link.sample.internal_id = link.sample.name

    # an existing DNA case with related sample
    dna_case = helpers.ensure_case(
        store=store,
        name="dna_case",
        customer=helpers.ensure_customer(store=store),
        data_analysis=Pipeline.MIP_DNA,
        data_delivery=DataDelivery.SCOUT,
    )
    dna_case.internal_id = dna_case_id

    dna_sample_son = helpers.add_sample(
        store=store,
        name="dna_son",
        subject_id="son",
        application_tag=SequencingMethod.WGS,
        application_type=SequencingMethod.WGS,
    )
    dna_sample_daughter = helpers.add_sample(
        store=store,
        name="dna_daughter",
        subject_id="daughter",
        application_tag=SequencingMethod.WGS,
        application_type=SequencingMethod.WGS,
    )
    dna_sample_mother = helpers.add_sample(
        store=store,
        name="dna_mother",
        subject_id="mother",
        application_tag=SequencingMethod.WGS,
        application_type=SequencingMethod.WGS,
    )
    dna_sample_father = helpers.add_sample(
        store=store,
        name="dna_father",
        subject_id="father",
        application_tag=SequencingMethod.WGS,
        application_type=SequencingMethod.WGS,
    )
    helpers.add_relationship(
        store=store,
        sample=dna_sample_son,
        case=dna_case,
        mother=dna_sample_mother,
        father=dna_sample_father,
        status="affected",
    )
    helpers.add_relationship(
        store=store,
        sample=dna_sample_daughter,
        case=dna_case,
        mother=dna_sample_mother,
        father=dna_sample_father,
        status="unaffected",
    )
    helpers.add_relationship(
        store=store, sample=dna_sample_mother, case=dna_case, status="unaffected"
    )
    helpers.add_relationship(
        store=store, sample=dna_sample_father, case=dna_case, status="affected"
    )

    for link in dna_case.links:
        link.sample.internal_id = link.sample.name

    store.commit()
    return store


@pytest.fixture(name="lims_family")
def fixture_lims_family(fixtures_dir) -> dict:
    """Returns a LIMS-like case of samples."""
    return ReadFile.get_content_from_file(
        file_format=FileFormat.JSON, file_path=Path(fixtures_dir, "report", "lims_family.json")
    )


@pytest.fixture(name="lims_samples")
def fixture_lims_samples(lims_family: dict) -> List[dict]:
    """Returns the samples of a LIMS case."""
    return lims_family["samples"]


@pytest.fixture(scope="function", name="mip_dna_analysis_hk_bundle_data")
def fixture_mip_dna_analysis_hk_bundle_data(
    case_id: str, timestamp: datetime, mip_dna_analysis_dir: Path, sample_id: str
) -> dict:
    """Return MIP DNA bundle data for Housekeeper."""
    return {
        "name": case_id,
        "created": timestamp,
        "expires": timestamp,
        "files": [
            {
                "path": Path(mip_dna_analysis_dir, SNV_FILE_NAME).as_posix(),
                "archive": False,
                "tags": ["vcf-snv-clinical"],
            },
            {
                "path": Path(mip_dna_analysis_dir, "sv.vcf").as_posix(),
                "archive": False,
                "tags": ["vcf-sv-clinical"],
            },
            {
                "path": Path(mip_dna_analysis_dir, "snv_research.vcf").as_posix(),
                "archive": False,
                "tags": ["vcf-snv-research"],
            },
            {
                "path": Path(mip_dna_analysis_dir, "sv_research.vcf").as_posix(),
                "archive": False,
                "tags": ["vcf-sv-research"],
            },
            {
                "path": Path(mip_dna_analysis_dir, "str.vcf").as_posix(),
                "archive": False,
                "tags": ["vcf-str"],
            },
            {
                "path": Path(mip_dna_analysis_dir, "smn.vcf").as_posix(),
                "archive": False,
                "tags": ["smn-calling"],
            },
            {
                "path": Path(mip_dna_analysis_dir, "adm1.cram").as_posix(),
                "archive": False,
                "tags": ["cram", sample_id],
            },
            {
                "path": Path(mip_dna_analysis_dir, "report.pdf").as_posix(),
                "archive": False,
                "tags": ["delivery-report"],
            },
            {
                "path": Path(mip_dna_analysis_dir, "adm1.mt.bam").as_posix(),
                "archive": False,
                "tags": ["bam-mt", sample_id],
            },
            {
                "path": Path(mip_dna_analysis_dir, "vcf2cytosure.txt").as_posix(),
                "archive": False,
                "tags": ["vcf2cytosure", sample_id],
            },
            {
                "path": Path(mip_dna_analysis_dir, "multiqc.html").as_posix(),
                "archive": False,
                "tags": ["multiqc-html", sample_id],
            },
        ],
    }


@pytest.fixture(scope="function", name="mip_rna_analysis_hk_bundle_data")
def fixture_mip_rna_analysis_hk_bundle_data(
    rna_case_id: str,
    timestamp: datetime,
    mip_dna_analysis_dir: Path,
    rna_sample_son_id: str,
    rna_sample_daughter_id: str,
    rna_sample_mother_id: str,
    rna_sample_father_id: str,
) -> dict:
    """Return MIP RNA bundle data for Housekeeper."""

    files: [dict] = [
        {
            "path": Path(mip_dna_analysis_dir, f"{rna_case_id}_report.selected.pdf").as_posix(),
            "archive": False,
            "tags": ["fusion", "pdf", "clinical", rna_case_id],
        },
        {
            "path": Path(mip_dna_analysis_dir, f"{rna_case_id}_report.pdf").as_posix(),
            "archive": False,
            "tags": ["fusion", "pdf", "research", rna_case_id],
        },
    ]
    for sample_id in [
        rna_sample_son_id,
        rna_sample_daughter_id,
        rna_sample_mother_id,
        rna_sample_father_id,
    ]:
        files.extend(
            [
                {
                    "path": Path(
                        mip_dna_analysis_dir, f"{sample_id}_lanes_1_star_sorted_sj.bigWig"
                    ).as_posix(),
                    "archive": False,
                    "tags": ["coverage", "bigwig", "scout", sample_id],
                },
                {
                    "path": Path(
                        mip_dna_analysis_dir, f"{sample_id}_lanes_1234_star_sorted_sj.bed.gz.tbi"
                    ).as_posix(),
                    "archive": False,
                    "tags": ["bed", "scout", "junction", sample_id],
                },
            ]
        )

    return {
        "name": rna_case_id,
        "created": timestamp,
        "expires": timestamp,
        "files": files,
    }


@pytest.fixture(scope="function", name="balsamic_analysis_hk_bundle_data")
def fixture_balsamic_analysis_hk_bundle_data(
    case_id: str, timestamp: datetime, balsamic_wgs_analysis_dir: Path, sample_id: str
) -> dict:
    """Return Balsamic bundle data for Housekeeper,"""
    return {
        "name": case_id,
        "created": timestamp,
        "expires": timestamp,
        "files": [
            {
                "path": Path(balsamic_wgs_analysis_dir, SNV_FILE_NAME).as_posix(),
                "archive": False,
                "tags": ["vcf-snv-clinical"],
            },
            {
                "path": Path(balsamic_wgs_analysis_dir, "sv.vcf").as_posix(),
                "archive": False,
                "tags": ["vcf-sv-clinical"],
            },
            {
                "path": Path(balsamic_wgs_analysis_dir, "umi.sv.vcf").as_posix(),
                "archive": False,
                "tags": ["vcf-umi-snv-clinical"],
            },
            {
                "path": Path(balsamic_wgs_analysis_dir, "adm1.cram").as_posix(),
                "archive": False,
                "tags": ["cram", sample_id],
            },
            {
                "path": Path(balsamic_wgs_analysis_dir, "ascat.output.pdf").as_posix(),
                "archive": False,
                "tags": ["ascatngs", "visualization", sample_id],
            },
            {
                "path": Path(balsamic_wgs_analysis_dir, "coverage_qc_report.pdf").as_posix(),
                "archive": False,
                "tags": ["delivery-report"],
            },
        ],
    }


@pytest.fixture(scope="function", name="rnafusion_analysis_hk_bundle_data")
def fixture_rnafusion_analysis_hk_bundle_data(
    case_id: str, timestamp: datetime, rnafusion_analysis_dir: Path, sample_id: str
) -> dict:
    """Get some bundle data for housekeeper"""
    return {
        "name": case_id,
        "created": timestamp,
        "expires": timestamp,
        "files": [
            {
                "path": str(rnafusion_analysis_dir / "multiqc.html"),
                "archive": False,
                "tags": ["multiqc-html", sample_id],
            },
        ],
    }


@pytest.fixture(name="balsamic_analysis_hk_version")
def fixture_balsamic_analysis_hk_version(
    housekeeper_api: MockHousekeeperAPI, balsamic_analysis_hk_bundle_data: dict, helpers
) -> MockHousekeeperAPI:
    """Return Housekeeper version for a Balsamic bundle."""
    return helpers.ensure_hk_version(housekeeper_api, balsamic_analysis_hk_bundle_data)


@pytest.fixture(name="mip_dna_analysis_hk_version")
def fixture_mip_dna_analysis_hk_version(
    housekeeper_api: MockHousekeeperAPI, mip_dna_analysis_hk_bundle_data: dict, helpers
) -> MockHousekeeperAPI:
    """Return Housekeeper version for a MIP DNA bundle."""
    return helpers.ensure_hk_version(housekeeper_api, mip_dna_analysis_hk_bundle_data)


@pytest.fixture(name="mip_dna_analysis_hk_api")
def fixture_mip_dna_analysis_hk_api(
    housekeeper_api: MockHousekeeperAPI, mip_dna_analysis_hk_bundle_data: dict, helpers
) -> MockHousekeeperAPI:
    """Return a Housekeeper API populated with MIP DNA analysis files."""
    helpers.ensure_hk_version(housekeeper_api, mip_dna_analysis_hk_bundle_data)
    return housekeeper_api


@pytest.fixture(name="mip_rna_analysis_hk_api")
def fixture_mip_rna_analysis_hk_api(
    housekeeper_api: MockHousekeeperAPI, mip_rna_analysis_hk_bundle_data: dict, helpers
) -> MockHousekeeperAPI:
    """Return a Housekeeper API populated with MIP RNA analysis files."""
    helpers.ensure_hk_version(housekeeper_api, mip_rna_analysis_hk_bundle_data)
    return housekeeper_api


@pytest.fixture(name="balsamic_analysis_hk_api")
def fixture_balsamic_analysis_hk_api(
    housekeeper_api: MockHousekeeperAPI, balsamic_analysis_hk_bundle_data: dict, helpers
) -> MockHousekeeperAPI:
    """Return a Housekeeper API populated with Balsamic analysis files."""
    helpers.ensure_hk_version(housekeeper_api, balsamic_analysis_hk_bundle_data)
    return housekeeper_api


@pytest.fixture(name="rnafusion_analysis_hk_api")
def fixture_rnafusion_analysis_hk_api(
    housekeeper_api: MockHousekeeperAPI, rnafusion_analysis_hk_bundle_data: dict, helpers
) -> MockHousekeeperAPI:
    """Return a housekeeper api populated with some mip analysis files"""
    helpers.ensure_hk_version(housekeeper_api, rnafusion_analysis_hk_bundle_data)
    return housekeeper_api


@pytest.fixture(name="mip_file_handler")
def fixture_mip_file_handler(mip_dna_analysis_hk_version: Version) -> MipConfigBuilder:
    """Return a MIP confiig builder."""
    return MipConfigBuilder(hk_version_obj=mip_dna_analysis_hk_version)


@pytest.fixture(name="mip_dna_analysis")
def fixture_mip_dna_analysis(
    analysis_store_trio: Store, case_id: str, timestamp: datetime, helpers: StoreHelpers
) -> Analysis:
    """Return a MIP DNA analysis object."""
    helpers.add_synopsis_to_case(store=analysis_store_trio, case_id=case_id)
    case: Family = analysis_store_trio.family(case_id)
    analysis: Analysis = helpers.add_analysis(
        store=analysis_store_trio,
        case=case,
        started_at=timestamp,
        pipeline=Pipeline.MIP_DNA,
        completed_at=timestamp,
    )
    for link in case.links:
        helpers.add_phenotype_groups_to_sample(
            store=analysis_store_trio, sample_id=link.sample.internal_id
        )
        helpers.add_phenotype_terms_to_sample(
            store=analysis_store_trio, sample_id=link.sample.internal_id
        )
        helpers.add_subject_id_to_sample(
            store=analysis_store_trio, sample_id=link.sample.internal_id
        )
    return analysis


@pytest.fixture(name="balsamic_analysis_obj")
def fixture_balsamic_analysis_obj(analysis_obj: Analysis) -> Analysis:
    """Return a Balsamic analysis object."""
    analysis_obj.pipeline = Pipeline.BALSAMIC
    for link_object in analysis_obj.family.links:
        link_object.sample.application_version.application.prep_category = (
            PrepCategory.WHOLE_EXOME_SEQUENCING
        )
        link_object.family.data_analysis = Pipeline.BALSAMIC
    return analysis_obj


@pytest.fixture(name="balsamic_umi_analysis_obj")
def fixture_balsamic_umi_analysis_obj(analysis_obj: Analysis) -> Analysis:
    """Return a Balsamic UMI analysis object."""
    analysis_obj.pipeline = Pipeline.BALSAMIC_UMI
    for link_object in analysis_obj.family.links:
        link_object.sample.application_version.application.prep_category = (
            PrepCategory.WHOLE_EXOME_SEQUENCING
        )
        link_object.family.data_analysis = Pipeline.BALSAMIC_UMI

    return analysis_obj


@pytest.fixture(name="rnafusion_analysis_obj")
def fixture_rnafusion_analysis_obj(analysis_obj: models.Analysis) -> models.Analysis:
    analysis_obj.pipeline = Pipeline.RNAFUSION
    for link_object in analysis_obj.family.links:
        link_object.sample.application_version.application.prep_category = "wts"
        link_object.family.data_analysis = Pipeline.RNAFUSION
    return analysis_obj


@pytest.fixture(name="mip_config_builder")
def fixture_mip_config_builder(
    mip_dna_analysis_hk_version: Version,
    mip_dna_analysis: Analysis,
    lims_api: MockLimsAPI,
    mip_analysis_api: MockMipAnalysis,
    madeline_api: MockMadelineAPI,
) -> MipConfigBuilder:
    """Return a MIP config builder."""
    return MipConfigBuilder(
        hk_version_obj=mip_dna_analysis_hk_version,
        analysis_obj=mip_dna_analysis,
        lims_api=lims_api,
        mip_analysis_api=mip_analysis_api,
        madeline_api=madeline_api,
    )


@pytest.fixture(name="balsamic_config_builder")
def fixture_balsamic_config_builder(
    balsamic_analysis_hk_version: Version,
    balsamic_analysis_obj: Analysis,
    lims_api: MockLimsAPI,
) -> BalsamicConfigBuilder:
    """Return a Balsamic config builder."""
    return BalsamicConfigBuilder(
        hk_version_obj=balsamic_analysis_hk_version,
        analysis_obj=balsamic_analysis_obj,
        lims_api=lims_api,
    )


@pytest.fixture(name="mip_load_config")
def fixture_mip_load_config(
    mip_dna_analysis_dir: Path, case_id: str, customer_id: str
) -> MipLoadConfig:
    """Return a valid MIP load_config."""
    return MipLoadConfig(
        owner=customer_id,
        family=case_id,
        vcf_snv=Path(mip_dna_analysis_dir, SNV_FILE_NAME).as_posix(),
        track="rare",
    )


@pytest.fixture(name="lims_api")
def fixture_lims_api(lims_samples: List[dict]) -> MockLimsAPI:
    """Return a LIMS API."""
    return MockLimsAPI(samples=lims_samples)


@pytest.fixture(name="mip_analysis_api")
def fixture_mip_analysis_api() -> MockMipAnalysis:
    """Return a MIP analysis API."""
    return MockMipAnalysis()


@pytest.fixture(name="upload_scout_api")
def fixture_upload_scout_api(
    scout_api: MockScoutAPI,
    madeline_api: MockMadelineAPI,
    lims_samples: List[dict],
    housekeeper_api: MockHousekeeperAPI,
    store: Store,
) -> UploadScoutAPI:
    """Return upload Scout API."""
    analysis_mock = MockMipAnalysis()
    lims_api = MockLimsAPI(samples=lims_samples)

    return UploadScoutAPI(
        hk_api=housekeeper_api,
        scout_api=scout_api,
        madeline_api=madeline_api,
        analysis_api=analysis_mock,
        lims_api=lims_api,
        status_db=store,
    )


@pytest.fixture(name="upload_mip_analysis_scout_api")
def fixture_upload_mip_analysis_scout_api(
    scout_api: MockScoutAPI,
    madeline_api: MockMadelineAPI,
    lims_samples: List[dict],
    mip_dna_analysis_hk_api: MockHousekeeperAPI,
    store: Store,
) -> Generator[UploadScoutAPI, None, None]:
    """Return MIP upload Scout API."""
    analysis_mock = MockMipAnalysis()
    lims_api = MockLimsAPI(samples=lims_samples)

    yield UploadScoutAPI(
        hk_api=mip_dna_analysis_hk_api,
        scout_api=scout_api,
        madeline_api=madeline_api,
        analysis_api=analysis_mock,
        lims_api=lims_api,
        status_db=store,
    )


@pytest.fixture(name="upload_balsamic_analysis_scout_api")
def fixture_upload_balsamic_analysis_scout_api(
    scout_api: MockScoutAPI,
    madeline_api: MockMadelineAPI,
    lims_samples: List[dict],
    balsamic_analysis_hk_api: MockHousekeeperAPI,
    store: Store,
) -> Generator[UploadScoutAPI, None, None]:
    """Return Balsamic upload Scout API."""
    analysis_mock = MockMipAnalysis()
    lims_api = MockLimsAPI(samples=lims_samples)

    yield UploadScoutAPI(
        hk_api=balsamic_analysis_hk_api,
        scout_api=scout_api,
        madeline_api=madeline_api,
        analysis_api=analysis_mock,
        lims_api=lims_api,
        status_db=store,
<<<<<<< HEAD
    )

    yield _api


@pytest.fixture(name="upload_rnafusion_analysis_scout_api")
def fixture_upload_rnafusion_analysis_scout_api(
    scout_api: MockScoutAPI,
    madeline_api: MockMadelineAPI,
    lims_samples: List[dict],
    rnafusion_analysis_hk_api: MockHousekeeperAPI,
    store: Store,
) -> UploadScoutAPI:
    """Fixture for upload_scout_api"""
    analysis_mock = MockMipAnalysis()
    lims_api = MockLimsAPI(samples=lims_samples)

    _api = UploadScoutAPI(
        hk_api=rnafusion_analysis_hk_api,
        scout_api=scout_api,
        madeline_api=madeline_api,
        analysis_api=analysis_mock,
        lims_api=lims_api,
        status_db=store,
    )

    yield _api
=======
    )
>>>>>>> 8e4a7982
<|MERGE_RESOLUTION|>--- conflicted
+++ resolved
@@ -3,31 +3,22 @@
 import logging
 from datetime import datetime
 from pathlib import Path
-from typing import List, Generator
+from typing import Generator, List
 
 import pytest
-<<<<<<< HEAD
 from housekeeper.store import models as hk_models
-
-from cg.constants import DataDelivery, Pipeline
-from cg.constants.constants import FileFormat
-=======
-from cg.constants import Pipeline, DataDelivery, FileExtensions
+from housekeeper.store.models import Version
+
+from cg.constants import DataDelivery, FileExtensions, Pipeline
 from cg.constants.constants import FileFormat, PrepCategory
->>>>>>> 8e4a7982
 from cg.constants.sequencing import SequencingMethod
 from cg.io.controller import ReadFile
 from cg.meta.upload.scout.balsamic_config_builder import BalsamicConfigBuilder
 from cg.meta.upload.scout.mip_config_builder import MipConfigBuilder
 from cg.meta.upload.scout.uploadscoutapi import UploadScoutAPI
 from cg.models.scout.scout_load_config import MipLoadConfig
-<<<<<<< HEAD
 from cg.store import Store, models
-=======
-from cg.store import Store
 from cg.store.models import Analysis, Family
-from housekeeper.store.models import Version
->>>>>>> 8e4a7982
 
 # Mocks
 from tests.mocks.hk_mock import MockHousekeeperAPI
@@ -694,10 +685,7 @@
         analysis_api=analysis_mock,
         lims_api=lims_api,
         status_db=store,
-<<<<<<< HEAD
-    )
-
-    yield _api
+    )
 
 
 @pytest.fixture(name="upload_rnafusion_analysis_scout_api")
@@ -721,7 +709,4 @@
         status_db=store,
     )
 
-    yield _api
-=======
-    )
->>>>>>> 8e4a7982
+    yield _api