--- conflicted
+++ resolved
@@ -28,7 +28,6 @@
 from tests.mocks.mip_analysis_mock import MockMipAnalysis
 
 LOG = logging.getLogger(__name__)
-SNV_FILE_NAME: str = f"snv{FileExtensions.VCF}"
 
 
 @pytest.fixture(name="rna_case_id")
@@ -267,49 +266,29 @@
     snv_research_vcf_file: str,
     sv_research_vcf_file: str,
 ) -> dict:
-<<<<<<< HEAD
-    """Get some bundle data for housekeeper"""
-=======
     """Return MIP DNA bundle data for Housekeeper."""
->>>>>>> 0693fd44
     return {
         "name": case_id,
         "created": timestamp,
         "expires": timestamp,
         "files": [
             {
-<<<<<<< HEAD
-                "path": str(mip_dna_analysis_dir / snv_vcf_file),
-=======
-                "path": Path(mip_dna_analysis_dir, SNV_FILE_NAME).as_posix(),
->>>>>>> 0693fd44
+                "path": Path(mip_dna_analysis_dir, snv_vcf_file).as_posix(),
                 "archive": False,
                 "tags": ["vcf-snv-clinical"],
             },
             {
-<<<<<<< HEAD
-                "path": str(mip_dna_analysis_dir / sv_vcf_file),
-=======
-                "path": Path(mip_dna_analysis_dir, "sv.vcf").as_posix(),
->>>>>>> 0693fd44
+                "path": Path(mip_dna_analysis_dir, sv_vcf_file).as_posix(),
                 "archive": False,
                 "tags": ["vcf-sv-clinical"],
             },
             {
-<<<<<<< HEAD
-                "path": str(mip_dna_analysis_dir / snv_research_vcf_file),
-=======
-                "path": Path(mip_dna_analysis_dir, "snv_research.vcf").as_posix(),
->>>>>>> 0693fd44
+                "path": Path(mip_dna_analysis_dir, snv_research_vcf_file).as_posix(),
                 "archive": False,
                 "tags": ["vcf-snv-research"],
             },
             {
-<<<<<<< HEAD
-                "path": str(mip_dna_analysis_dir / sv_research_vcf_file),
-=======
-                "path": Path(mip_dna_analysis_dir, "sv_research.vcf").as_posix(),
->>>>>>> 0693fd44
+                "path": Path(mip_dna_analysis_dir, sv_research_vcf_file).as_posix(),
                 "archive": False,
                 "tags": ["vcf-sv-research"],
             },
@@ -425,20 +404,12 @@
         "expires": timestamp,
         "files": [
             {
-<<<<<<< HEAD
-                "path": str(balsamic_wgs_analysis_dir / snv_vcf_file),
-=======
-                "path": Path(balsamic_wgs_analysis_dir, SNV_FILE_NAME).as_posix(),
->>>>>>> 0693fd44
+                "path": Path(balsamic_wgs_analysis_dir, snv_vcf_file).as_posix(),
                 "archive": False,
                 "tags": ["vcf-snv-clinical"],
             },
             {
-<<<<<<< HEAD
-                "path": str(balsamic_wgs_analysis_dir / sv_vcf_file),
-=======
-                "path": Path(balsamic_wgs_analysis_dir, "sv.vcf").as_posix(),
->>>>>>> 0693fd44
+                "path": Path(balsamic_wgs_analysis_dir, sv_vcf_file).as_posix(),
                 "archive": False,
                 "tags": ["vcf-sv-clinical"],
             },
@@ -601,13 +572,13 @@
 
 @pytest.fixture(name="mip_load_config")
 def fixture_mip_load_config(
-    mip_dna_analysis_dir: Path, case_id: str, customer_id: str
+    mip_dna_analysis_dir: Path, case_id: str, customer_id: str, snv_vcf_file: str
 ) -> MipLoadConfig:
     """Return a valid MIP load_config."""
     return MipLoadConfig(
         owner=customer_id,
         family=case_id,
-        vcf_snv=Path(mip_dna_analysis_dir, SNV_FILE_NAME).as_posix(),
+        vcf_snv=Path(mip_dna_analysis_dir, snv_vcf_file).as_posix(),
         track="rare",
     )
 
@@ -658,7 +629,7 @@
     analysis_mock = MockMipAnalysis()
     lims_api = MockLimsAPI(samples=lims_samples)
 
-    return UploadScoutAPI(
+    yield UploadScoutAPI(
         hk_api=mip_dna_analysis_hk_api,
         scout_api=scout_api,
         madeline_api=madeline_api,
@@ -680,11 +651,7 @@
     analysis_mock = MockMipAnalysis()
     lims_api = MockLimsAPI(samples=lims_samples)
 
-<<<<<<< HEAD
-    return UploadScoutAPI(
-=======
     yield UploadScoutAPI(
->>>>>>> 0693fd44
         hk_api=balsamic_analysis_hk_api,
         scout_api=scout_api,
         madeline_api=madeline_api,
@@ -693,10 +660,6 @@
         status_db=store,
     )
 
-<<<<<<< HEAD
-
-=======
->>>>>>> 0693fd44
 @pytest.fixture(name="rna_dna_sample_case_map")
 def fixture_rna_dna_sample_case_map(
     rna_sample_son_id: str,
