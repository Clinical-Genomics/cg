"""Fixtures for the upload scout api tests"""

import json
import logging
from datetime import datetime
from pathlib import Path
from typing import List

import pytest
from cg.constants import Pipeline, DataDelivery
from cg.meta.upload.scout.balsamic_config_builder import BalsamicConfigBuilder
from cg.meta.upload.scout.mip_config_builder import MipConfigBuilder
from cg.meta.upload.scout.uploadscoutapi import UploadScoutAPI
from cg.models.scout.scout_load_config import MipLoadConfig
from cg.store import Store, models
from housekeeper.store import models as hk_models

# Mocks
from tests.mocks.hk_mock import MockHousekeeperAPI
from tests.mocks.limsmock import MockLimsAPI
from tests.mocks.madeline import MockMadelineAPI
from tests.mocks.scout import MockScoutAPI
from tests.store_helpers import StoreHelpers
from tests.mocks.mip_analysis_mock import MockMipAnalysis

LOG = logging.getLogger(__name__)
SV = "sv.vcf"


@pytest.fixture(name="rna_case_id")
def fixture_rna_case_id() -> str:
    """Return a rna case id"""
    return "affirmativecat"


@pytest.fixture(name="dna_case_id")
def fixture_dna_case_id(case_id) -> str:
    """Return a dna case id"""
    return case_id


@pytest.fixture(name="rna_sample_son_id")
def fixture_rna_sample_son_id() -> str:
    """Return a rna sample id"""
    return "rna_son"


@pytest.fixture(name="rna_sample_daughter_id")
def fixture_rna_sample_daughter_id() -> str:
    """Return a rna sample id"""
    return "rna_daughter"


@pytest.fixture(name="rna_sample_mother_id")
def fixture_rna_sample_mother_id() -> str:
    """Return a rna sample id"""
    return "rna_mother"


@pytest.fixture(name="rna_sample_father_id")
def fixture_rna_sample_father_id() -> str:
    """Return a rna sample id"""
    return "rna_father"


@pytest.fixture(name="dna_sample_son_id")
def fixture_dna_sample_son_id() -> str:
    """Return a rna sample id"""
    return "dna_son"


@pytest.fixture(name="dna_sample_daughter_id")
def fixture_dna_sample_daughter_id() -> str:
    """Return a rna sample id"""
    return "dna_daughter"


@pytest.fixture(name="dna_sample_mother_id")
def fixture_dna_sample_mother_id() -> str:
    """Return a rna sample id"""
    return "dna_mother"


@pytest.fixture(name="dna_sample_father_id")
def fixture_dna_sample_father_id() -> str:
    """Return a rna sample id"""
    return "dna_father"


@pytest.fixture(name="rna_store")
def fixture_rna_store(
    base_store: Store,
    helpers: StoreHelpers,
    rna_case_id: str,
    dna_case_id: str,
) -> Store:
    """Populate store with an rna case that is connected to a dna case via sample.subject_id"""

    store: Store = base_store

    # an existing RNA case with related sample
    rna_case = helpers.ensure_case(
        store=store,
        name="rna_case",
        customer=helpers.ensure_customer(store=store),
        data_analysis=Pipeline.MIP_RNA,
        data_delivery=DataDelivery.SCOUT,
    )
    rna_case.internal_id = rna_case_id

    rna_sample_son = helpers.add_sample(store=store, name="rna_son", subject_id="son")
    rna_sample_daughter = helpers.add_sample(
        store=store, name="rna_daughter", subject_id="daughter"
    )
    rna_sample_mother = helpers.add_sample(store=store, name="rna_mother", subject_id="mother")
    rna_sample_father = helpers.add_sample(store=store, name="rna_father", subject_id="father")
    helpers.add_relationship(
        store=store,
        sample=rna_sample_son,
        case=rna_case,
        mother=rna_sample_mother,
        father=rna_sample_father,
        status="affected",
    )
    helpers.add_relationship(
        store=store,
        sample=rna_sample_daughter,
        case=rna_case,
        mother=rna_sample_mother,
        father=rna_sample_father,
        status="unaffected",
    )
    helpers.add_relationship(
        store=store, sample=rna_sample_mother, case=rna_case, status="unaffected"
    )
    helpers.add_relationship(
        store=store, sample=rna_sample_father, case=rna_case, status="affected"
    )

    for link in rna_case.links:
        link.sample.internal_id = link.sample.name

    # an existing DNA case with related sample
    dna_case = helpers.ensure_case(
        store=store,
        name="dna_case",
        customer=helpers.ensure_customer(store=store),
        data_analysis=Pipeline.MIP_DNA,
        data_delivery=DataDelivery.SCOUT,
    )
    dna_case.internal_id = dna_case_id

    dna_sample_son = helpers.add_sample(store=store, name="dna_son", subject_id="son")
    dna_sample_daughter = helpers.add_sample(
        store=store, name="dna_daughter", subject_id="daughter"
    )
    dna_sample_mother = helpers.add_sample(store=store, name="dna_mother", subject_id="mother")
    dna_sample_father = helpers.add_sample(store=store, name="dna_father", subject_id="father")
    helpers.add_relationship(
        store=store,
        sample=dna_sample_son,
        case=dna_case,
        mother=dna_sample_mother,
        father=dna_sample_father,
        status="affected",
    )
    helpers.add_relationship(
        store=store,
        sample=dna_sample_daughter,
        case=dna_case,
        mother=dna_sample_mother,
        father=dna_sample_father,
        status="unaffected",
    )
    helpers.add_relationship(
        store=store, sample=dna_sample_mother, case=dna_case, status="unaffected"
    )
    helpers.add_relationship(
        store=store, sample=dna_sample_father, case=dna_case, status="affected"
    )

    for link in dna_case.links:
        link.sample.internal_id = link.sample.name

    store.commit()
    return store


@pytest.fixture(name="lims_family")
def fixture_lims_family() -> dict:
    """Returns a lims-like case of samples"""
    return json.load(open("tests/fixtures/report/lims_family.json"))


@pytest.fixture(name="lims_samples")
def fixture_lims_samples(lims_family: dict) -> List[dict]:
    """Returns the samples of a lims case"""
    return lims_family["samples"]


@pytest.fixture(scope="function", name="mip_dna_analysis_hk_bundle_data")
def fixture_mip_dna_analysis_hk_bundle_data(
    case_id: str, timestamp: datetime, mip_dna_analysis_dir: Path, sample_id: str
) -> dict:
    """Get some bundle data for housekeeper"""
    data = {
        "name": case_id,
        "created": timestamp,
        "expires": timestamp,
        "files": [
            {
                "path": str(mip_dna_analysis_dir / "snv.vcf"),
                "archive": False,
                "tags": ["vcf-snv-clinical"],
            },
            {
                "path": str(mip_dna_analysis_dir / SV),
                "archive": False,
                "tags": ["vcf-sv-clinical"],
            },
            {
                "path": str(mip_dna_analysis_dir / "snv_research.vcf"),
                "archive": False,
                "tags": ["vcf-snv-research"],
            },
            {
                "path": str(mip_dna_analysis_dir / "sv_research.vcf"),
                "archive": False,
                "tags": ["vcf-sv-research"],
            },
            {
                "path": str(mip_dna_analysis_dir / "str.vcf"),
                "archive": False,
                "tags": ["vcf-str"],
            },
            {
                "path": str(mip_dna_analysis_dir / "smn.vcf"),
                "archive": False,
                "tags": ["smn-calling"],
            },
            {
                "path": str(mip_dna_analysis_dir / "adm1.cram"),
                "archive": False,
                "tags": ["cram", sample_id],
            },
            {
                "path": str(mip_dna_analysis_dir / "report.pdf"),
                "archive": False,
                "tags": ["delivery-report"],
            },
            {
                "path": str(mip_dna_analysis_dir / "adm1.mt.bam"),
                "archive": False,
                "tags": ["bam-mt", sample_id],
            },
            {
                "path": str(mip_dna_analysis_dir / "vcf2cytosure.txt"),
                "archive": False,
                "tags": ["vcf2cytosure", sample_id],
            },
            {
                "path": str(mip_dna_analysis_dir / "multiqc.html"),
                "archive": False,
                "tags": ["multiqc-html", sample_id],
            },
        ],
    }
    return data


@pytest.fixture(scope="function", name="mip_rna_analysis_hk_bundle_data")
def fixture_mip_rna_analysis_hk_bundle_data(
    rna_case_id: str,
    timestamp: datetime,
    mip_dna_analysis_dir: Path,
    rna_sample_son_id: str,
    rna_sample_daughter_id: str,
    rna_sample_mother_id: str,
    rna_sample_father_id: str,
) -> dict:
    """Get some bundle data for housekeeper"""

    files: [dict] = [
        {
            "path": str(mip_dna_analysis_dir / f"{rna_case_id}_report.selected.pdf"),
            "archive": False,
            "tags": ["fusion", "pdf", "clinical", rna_case_id],
        },
        {
            "path": str(mip_dna_analysis_dir / f"{rna_case_id}_report.pdf"),
            "archive": False,
            "tags": ["fusion", "pdf", "research", rna_case_id],
        },
    ]
    for sample_id in [
        rna_sample_son_id,
        rna_sample_daughter_id,
        rna_sample_mother_id,
        rna_sample_father_id,
    ]:
        files.extend(
            [
                {
                    "path": str(
                        mip_dna_analysis_dir / f"{sample_id}_lanes_1_star_sorted_sj.bigWig"
                    ),
                    "archive": False,
                    "tags": ["coverage", "bigwig", "scout", sample_id],
                },
                {
                    "path": str(
                        mip_dna_analysis_dir / f"{sample_id}_lanes_1234_star_sorted_sj.bed.gz.tbi"
                    ),
                    "archive": False,
                    "tags": ["bed", "scout", "junction", sample_id],
                },
            ]
        )

    data = {
        "name": rna_case_id,
        "created": timestamp,
        "expires": timestamp,
        "files": files,
    }
    return data


@pytest.fixture(scope="function", name="balsamic_analysis_hk_bundle_data")
def fixture_balsamic_analysis_hk_bundle_data(
    case_id: str, timestamp: datetime, balsamic_wgs_analysis_dir: Path, sample_id: str
) -> dict:
    """Get some bundle data for housekeeper"""
    return {
        "name": case_id,
        "created": timestamp,
        "expires": timestamp,
        "files": [
            {
                "path": str(balsamic_wgs_analysis_dir / "snv.vcf"),
                "archive": False,
                "tags": ["vcf-snv-clinical"],
            },
            {
                "path": str(balsamic_wgs_analysis_dir / SV),
                "archive": False,
                "tags": ["vcf-sv-clinical"],
            },
            {
<<<<<<< HEAD
                "path": str(balsamic_wgs_analysis_dir / SV),
=======
                "path": str(balsamic_wgs_analysis_dir / "umi.sv.vcf"),
>>>>>>> 8e27ca92
                "archive": False,
                "tags": ["vcf-umi-snv-clinical"],
            },
            {
                "path": str(balsamic_wgs_analysis_dir / "adm1.cram"),
                "archive": False,
                "tags": ["cram", sample_id],
            },
            {
                "path": str(balsamic_wgs_analysis_dir / "ascat.output.pdf"),
                "archive": False,
                "tags": ["ascatngs", "visualization", sample_id],
            },
            {
                "path": str(balsamic_wgs_analysis_dir / "coverage_qc_report.pdf"),
                "archive": False,
                "tags": ["delivery-report"],
            },
        ],
    }


@pytest.fixture(name="balsamic_analysis_hk_version")
def fixture_balsamic_analysis_hk_version(
    housekeeper_api: MockHousekeeperAPI, balsamic_analysis_hk_bundle_data: dict, helpers
) -> MockHousekeeperAPI:
    return helpers.ensure_hk_version(housekeeper_api, balsamic_analysis_hk_bundle_data)


@pytest.fixture(name="mip_dna_analysis_hk_version")
def fixture_mip_dna_analysis_hk_version(
    housekeeper_api: MockHousekeeperAPI, mip_dna_analysis_hk_bundle_data: dict, helpers
) -> MockHousekeeperAPI:
    return helpers.ensure_hk_version(housekeeper_api, mip_dna_analysis_hk_bundle_data)


@pytest.fixture(name="mip_dna_analysis_hk_api")
def fixture_mip_dna_analysis_hk_api(
    housekeeper_api: MockHousekeeperAPI, mip_dna_analysis_hk_bundle_data: dict, helpers
) -> MockHousekeeperAPI:
    """Return a housekeeper api populated with some mip dna analysis files"""
    helpers.ensure_hk_version(housekeeper_api, mip_dna_analysis_hk_bundle_data)
    return housekeeper_api


@pytest.fixture(name="mip_rna_analysis_hk_api")
def fixture_mip_rna_analysis_hk_api(
    housekeeper_api: MockHousekeeperAPI, mip_rna_analysis_hk_bundle_data: dict, helpers
) -> MockHousekeeperAPI:
    """Return a housekeeper api populated with some mip rna analysis files"""
    helpers.ensure_hk_version(housekeeper_api, mip_rna_analysis_hk_bundle_data)
    return housekeeper_api


@pytest.fixture(name="balsamic_analysis_hk_api")
def fixture_balsamic_analysis_hk_api(
    housekeeper_api: MockHousekeeperAPI, balsamic_analysis_hk_bundle_data: dict, helpers
) -> MockHousekeeperAPI:
    """Return a housekeeper api populated with some mip analysis files"""
    helpers.ensure_hk_version(housekeeper_api, balsamic_analysis_hk_bundle_data)
    return housekeeper_api


@pytest.fixture(name="mip_file_handler")
def fixture_mip_file_handler(mip_dna_analysis_hk_version: hk_models.Version) -> MipConfigBuilder:
    return MipConfigBuilder(hk_version_obj=mip_dna_analysis_hk_version)


@pytest.fixture(name="mip_dna_analysis_obj")
def fixture_mip_dna_analysis_obj(
    analysis_store_trio: Store, case_id: str, timestamp: datetime, helpers: StoreHelpers
) -> models.Analysis:
    helpers.add_synopsis_to_case(store=analysis_store_trio, case_id=case_id)
    case_obj: models.Family = analysis_store_trio.family(case_id)
    analysis_obj: models.Analysis = helpers.add_analysis(
        store=analysis_store_trio,
        case=case_obj,
        started_at=timestamp,
        pipeline=Pipeline.MIP_DNA,
        completed_at=timestamp,
    )
    for link in case_obj.links:
        helpers.add_phenotype_groups_to_sample(
            store=analysis_store_trio, sample_id=link.sample.internal_id
        )
        helpers.add_phenotype_terms_to_sample(
            store=analysis_store_trio, sample_id=link.sample.internal_id
        )
        helpers.add_subject_id_to_sample(
            store=analysis_store_trio, sample_id=link.sample.internal_id
        )
    return analysis_obj


@pytest.fixture(name="balsamic_analysis_obj")
def fixture_balsamic_analysis_obj(analysis_obj: models.Analysis) -> models.Analysis:
    analysis_obj.pipeline = Pipeline.BALSAMIC
    for link_object in analysis_obj.family.links:
        link_object.sample.application_version.application.prep_category = "wes"
        link_object.family.data_analysis = Pipeline.BALSAMIC
    return analysis_obj


@pytest.fixture(name="balsamic_qc_analysis_obj")
def fixture_balsamic_qc_analysis_obj(analysis_obj: models.Analysis) -> models.Analysis:
    analysis_obj.pipeline = Pipeline.BALSAMIC_QC
    for link_object in analysis_obj.family.links:
        link_object.sample.application_version.application.prep_category = "wes"
        link_object.family.data_analysis = Pipeline.BALSAMIC_QC
    return analysis_obj


@pytest.fixture(name="balsamic_umi_analysis_obj")
def fixture_balsamic_umi_analysis_obj(analysis_obj: models.Analysis) -> models.Analysis:
    analysis_obj.pipeline = Pipeline.BALSAMIC_UMI
    for link_object in analysis_obj.family.links:
        link_object.sample.application_version.application.prep_category = "wes"
        link_object.family.data_analysis = Pipeline.BALSAMIC_UMI
    return analysis_obj


@pytest.fixture(name="mip_config_builder")
def fixture_mip_config_builder(
    mip_dna_analysis_hk_version: hk_models.Version,
    mip_dna_analysis_obj: models.Analysis,
    lims_api: MockLimsAPI,
    mip_analysis_api: MockMipAnalysis,
    madeline_api: MockMadelineAPI,
) -> MipConfigBuilder:
    return MipConfigBuilder(
        hk_version_obj=mip_dna_analysis_hk_version,
        analysis_obj=mip_dna_analysis_obj,
        lims_api=lims_api,
        mip_analysis_api=mip_analysis_api,
        madeline_api=madeline_api,
    )


@pytest.fixture(name="balsamic_config_builder")
def fixture_balsamic_config_builder(
    balsamic_analysis_hk_version: hk_models.Version,
    balsamic_analysis_obj: models.Analysis,
    lims_api: MockLimsAPI,
) -> BalsamicConfigBuilder:
    return BalsamicConfigBuilder(
        hk_version_obj=balsamic_analysis_hk_version,
        analysis_obj=balsamic_analysis_obj,
        lims_api=lims_api,
    )


@pytest.fixture(name="mip_load_config")
def fixture_mip_load_config(
    mip_dna_analysis_dir: Path, case_id: str, customer_id: str
) -> MipLoadConfig:
    """Return a valid mip load_config"""
    return MipLoadConfig(
        owner=customer_id,
        family=case_id,
        vcf_snv=str(mip_dna_analysis_dir / "snv.vcf"),
        track="rare",
    )


@pytest.fixture(name="lims_api")
def fixture_lims_api(lims_samples: List[dict]) -> MockLimsAPI:
    return MockLimsAPI(samples=lims_samples)


@pytest.fixture(name="mip_analysis_api")
def fixture_mip_analysis_api() -> MockMipAnalysis:
    return MockMipAnalysis()


@pytest.fixture(name="upload_scout_api")
def fixture_upload_scout_api(
    scout_api: MockScoutAPI,
    madeline_api: MockMadelineAPI,
    lims_samples: List[dict],
    housekeeper_api: MockHousekeeperAPI,
    store: Store,
) -> UploadScoutAPI:
    """Fixture for upload_scout_api"""
    analysis_mock = MockMipAnalysis()
    lims_api = MockLimsAPI(samples=lims_samples)

    return UploadScoutAPI(
        hk_api=housekeeper_api,
        scout_api=scout_api,
        madeline_api=madeline_api,
        analysis_api=analysis_mock,
        lims_api=lims_api,
        status_db=store,
    )


@pytest.fixture(name="upload_mip_analysis_scout_api")
def fixture_upload_mip_analysis_scout_api(
    scout_api: MockScoutAPI,
    madeline_api: MockMadelineAPI,
    lims_samples: List[dict],
    mip_dna_analysis_hk_api: MockHousekeeperAPI,
    store: Store,
) -> UploadScoutAPI:
    """Fixture for upload_scout_api"""
    analysis_mock = MockMipAnalysis()
    lims_api = MockLimsAPI(samples=lims_samples)

    _api = UploadScoutAPI(
        hk_api=mip_dna_analysis_hk_api,
        scout_api=scout_api,
        madeline_api=madeline_api,
        analysis_api=analysis_mock,
        lims_api=lims_api,
        status_db=store,
    )

    yield _api


@pytest.fixture(name="upload_balsamic_analysis_scout_api")
def fixture_upload_balsamic_analysis_scout_api(
    scout_api: MockScoutAPI,
    madeline_api: MockMadelineAPI,
    lims_samples: List[dict],
    balsamic_analysis_hk_api: MockHousekeeperAPI,
    store: Store,
) -> UploadScoutAPI:
    """Fixture for upload_scout_api"""
    analysis_mock = MockMipAnalysis()
    lims_api = MockLimsAPI(samples=lims_samples)

    _api = UploadScoutAPI(
        hk_api=balsamic_analysis_hk_api,
        scout_api=scout_api,
        madeline_api=madeline_api,
        analysis_api=analysis_mock,
        lims_api=lims_api,
        status_db=store,
    )

    yield _api<|MERGE_RESOLUTION|>--- conflicted
+++ resolved
@@ -347,11 +347,7 @@
                 "tags": ["vcf-sv-clinical"],
             },
             {
-<<<<<<< HEAD
-                "path": str(balsamic_wgs_analysis_dir / SV),
-=======
                 "path": str(balsamic_wgs_analysis_dir / "umi.sv.vcf"),
->>>>>>> 8e27ca92
                 "archive": False,
                 "tags": ["vcf-umi-snv-clinical"],
             },
