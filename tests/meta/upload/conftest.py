--- conflicted
+++ resolved
@@ -125,7 +125,6 @@
 
 
 @pytest.yield_fixture(scope="function")
-<<<<<<< HEAD
 def coverage_upload_api(
     chanjo_config: Dict[str, Dict[str, str]], populated_housekeeper_api: MockHousekeeperAPI
 ):
@@ -133,15 +132,6 @@
     return UploadCoverageApi(
         status_api=None, hk_api=populated_housekeeper_api, chanjo_api=MockCoverage(chanjo_config)
     )
-=======
-def coverage_upload_api(chanjo_config_dict, populated_housekeeper_api):
-    """Fixture for coverage upload API."""
-    hk_api = populated_housekeeper_api
-    status_api = None
-    coverage_api = MockCoverage(chanjo_config_dict)
-    _api = UploadCoverageApi(status_api=status_api, hk_api=hk_api, chanjo_api=coverage_api)
-    return _api
->>>>>>> b7b425be
 
 
 @pytest.fixture(scope="function")
