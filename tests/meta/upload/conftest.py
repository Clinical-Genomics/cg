""" Fixtures for testing the cg.meta.upload module """

import json
import pytest
from cg.apps.hk import HousekeeperAPI
from cg.meta.upload.mutacc import UploadToMutaccAPI
from cg.meta.upload.observations import UploadObservationsAPI
from cg.meta.upload.scoutapi import UploadScoutAPI


class MockVersion:

    @property
    def id(self):
        return ''


class MockFile:

    def __init__(self, path='', to_archive=False, tags=[]):
        self.path = path
        self.to_archive = to_archive
        self.tags = tags

    def first(self):
        return MockFile()

    def full_path(self):
        return ''

    def is_included(self):
        return False


# Mock File again, but full_path should be an attribute
class MockFile1():
    """ Mock File object """

    def __init__(self, path=''):
        self.full_path = path

    @staticmethod
    def first():
        """ mock first method """
        return MockFile1()


class MockHouseKeeper(HousekeeperAPI):

    def __init__(self):
        self._file_added = False
        self._file_included = False
        self._files = []

    def files(self, version, tags):
        return MockFile()

    def get_files(self, bundle, tags, version='1.0'):
        """docstring for get_files"""
        return self._files

    def add_file(self, file, version_obj, tag_name, to_archive=False):
        """docstring for add_file"""
        self._file_added = True
        return MockFile(path=file)

    def version(self, arg1: str, arg2: str):
        """Fetch version from the database."""
        return MockVersion()

    def last_version(self, bundle: str):
        """docstring for last_version"""
        return MockVersion()

    def include_file(self, file_obj, version_obj):
        """docstring for include_file"""
        self._file_included = True

    def add_commit(self, file_obj):
        """docstring for include_file"""
        pass


# Mock Housekeeper again, but with MockFile_ returned from files instead
class MockHouseKeeper1():
    """ Mock housekeeper api"""

    @staticmethod
    def files(version, tags):
        """ Mock files method """
        _, _ = version, tags
        return MockFile1()

    @staticmethod
    def version(arg1: str, arg2: str):
        """Fetch version from the database."""
        _, _ = arg1, arg2
        return MockVersion()


class MockMadeline:

    def make_ped(self, name, samples):
        return ''

    def run(self, arg1: str, arg2: str):
        """Fetch version from the database."""
        return MockVersion()


class MockAnalysis:

    def get_latest_metadata(self, family_id):
        # Returns: dict: parsed data
        ### Define output dict
        outdata = {
            'analysis_sex': {'ADM1': 'female', 'ADM2': 'female', 'ADM3': 'female'},
            'family': 'yellowhog',
            'duplicates': {'ADM1': 13.525, 'ADM2': 12.525, 'ADM3': 14.525},
            'genome_build': 'hg19',
            'rank_model_version': '1.18',
            'mapped_reads': {'ADM1': 98.8, 'ADM2': 99.8, 'ADM3': 97.8},
            'mip_version': 'v4.0.20',
            'sample_ids': ['2018-20203', '2018-20204'],
        }

        return outdata

    def convert_panels(self, customer_id, panels):
        return ''


class MockMutaccAuto:
    """ Mock class for mutacc_auto api """

    @staticmethod
    def extract_reads(*args, **kwargs):
        """mock extract_reads method"""
        _, _ = args, kwargs

    @staticmethod
    def import_reads(*args, **kwargs):
        """ mock import_reads method """
        _, _ = args, kwargs


class MockScoutApi:
    """ Mock class for Scout api"""

    @staticmethod
    def get_causative_variants(case_id):
        """mock get_causative_variants"""
        _ = case_id
        return []


class MockLoqusAPI:
    """ Mock LoqusAPI class"""

    def __init__(self, analysis_type='wgs'):
        self.analysis_type = analysis_type

    @staticmethod
    def load(*args, **kwargs):
        """ Mock load method"""
        _ = args
        _ = kwargs
        return dict(variants=12)

    @staticmethod
    def get_case(*args, **kwargs):
        """ Mock get_case method"""
        _ = args
        _ = kwargs
        return {'case_id': 'case_id', '_id': '123'}

    @staticmethod
    def get_duplicate(*args, **kwargs):
        """Mock get_duplicate method"""
        _ = args
        _ = kwargs
        return {'case_id': 'case_id'}


class MockLims:
    """ Mock Lims API """

    lims = None

    def __init__(self, samples):
        self.lims = self
        self._samples = samples

    def sample(self, sample_id):
        """ Returns a lims sample matching the provided sample_id """
        for sample in self._samples:
            if sample['id'] == sample_id:
                return sample
        return None


@pytest.fixture(name='lims_family')
def fixture_lims_family():
    """ Returns a lims-like family of samples """
    return json.load(open('tests/fixtures/report/lims_family.json'))


@pytest.fixture(name="lims_samples")
def fixture_lims_samples(lims_family):
    """ Returns the samples of a lims family """
    return lims_family['samples']


@pytest.yield_fixture(scope='function')
def housekeeper_api():
    _api = MockHouseKeeper()

    yield _api


@pytest.yield_fixture(scope='function')
def upload_observations_api(analysis_store):
    """ Create mocked UploadObservationsAPI object"""

    loqus_mock = MockLoqusAPI()
    hk_mock = MockHouseKeeper1()

    _api = UploadObservationsAPI(
        status_api=analysis_store,
        hk_api=hk_mock,
        loqus_api=loqus_mock
    )

    yield _api


@pytest.yield_fixture(scope='function')
<<<<<<< HEAD
def upload_scout_api(analysis_store, scout_store, lims_samples):
    """ Returns a mock upload_scout_api """

=======
def upload_observations_api_wes(analysis_store):
    """ Create mocked UploadObservationsAPI object"""

    loqus_mock = MockLoqusAPI(analysis_type='wes')
    hk_mock = MockHouseKeeper1()

    _api = UploadObservationsAPI(
        status_api=analysis_store,
        hk_api=hk_mock,
        loqus_api=loqus_mock
    )

    yield _api


@pytest.yield_fixture(scope='function')
def upload_scout_api(analysis_store, scout_store):
>>>>>>> 727dfddf
    madeline_mock = MockMadeline()
    hk_mock = MockHouseKeeper()
    analysis_mock = MockAnalysis()
    lims_api = MockLims(lims_samples)

    _api = UploadScoutAPI(
        status_api=analysis_store,
        hk_api=hk_mock,
        scout_api=scout_store,
        madeline_exe='',
        madeline=madeline_mock,
        analysis_api=analysis_mock,
        lims_api=lims_api
    )

    yield _api


@pytest.yield_fixture(scope='function')
def mutacc_upload_api():
    """
        Fixture for a mutacc upload api
    """

    scout_api = MockScoutApi()
    mutacc_auto_api = MockMutaccAuto()

    _api = UploadToMutaccAPI(scout_api=scout_api, mutacc_auto_api=mutacc_auto_api)

    return _api


@pytest.yield_fixture(scope='function')
def analysis(analysis_store):
    _analysis = analysis_store.add_analysis(pipeline='pipeline', version='version')
    _analysis.family = analysis_store.family('yellowhog')
    _analysis.config_path = 'dummy_path'
    yield _analysis<|MERGE_RESOLUTION|>--- conflicted
+++ resolved
@@ -232,14 +232,8 @@
     )
 
     yield _api
-
-
-@pytest.yield_fixture(scope='function')
-<<<<<<< HEAD
-def upload_scout_api(analysis_store, scout_store, lims_samples):
-    """ Returns a mock upload_scout_api """
-
-=======
+    
+
 def upload_observations_api_wes(analysis_store):
     """ Create mocked UploadObservationsAPI object"""
 
@@ -256,8 +250,9 @@
 
 
 @pytest.yield_fixture(scope='function')
-def upload_scout_api(analysis_store, scout_store):
->>>>>>> 727dfddf
+def upload_scout_api(analysis_store, scout_store, lims_samples):
+    """ Returns a mock upload_scout_api """
+
     madeline_mock = MockMadeline()
     hk_mock = MockHouseKeeper()
     analysis_mock = MockAnalysis()
