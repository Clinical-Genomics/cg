import pytest

from cg.meta.upload.scoutapi import UploadScoutAPI
<<<<<<< HEAD
from cg.meta.upload.mutacc import UploadToMutaccAPI
=======
from cg.meta.upload.observations import UploadObservationsAPI
>>>>>>> aee4e768


class MockVersion:
    def id(self):
        return ''


class MockFile:

    def __init__(self, path=''):
        self.path = path

    def first(self):
        return MockFile()

    def full_path(self):
        return ''


# Mock File again, but full_path should be an attribute
class MockFile1():

    """ Mock File object """

    def __init__(self, path=''):
        self.full_path = path

    @staticmethod
    def first():
        """ mock first method """
        return MockFile1()


class MockHouseKeeper:

    def files(self, version, tags):
        return MockFile()

    def version(self, arg1: str, arg2: str):
        """Fetch version from the database."""
        return MockVersion()


# Mock Housekeeper again, but with MockFile_ returned from files instead
class MockHouseKeeper1():

    """ Mock housekeeper api"""

    @staticmethod
    def files(version, tags):
        """ Mock files method """
        _, _ = version, tags
        return MockFile1()

    @staticmethod
    def version(arg1: str, arg2: str):
        """Fetch version from the database."""
        _, _ = arg1, arg2
        return MockVersion()


class MockMadeline:

    def make_ped(self, name, samples):
        return ''

    def run(self, arg1: str, arg2: str):
        """Fetch version from the database."""
        return MockVersion()


class MockAnalysis:

    def get_latest_metadata(self, family_id):
        # Returns: dict: parsed data
        ### Define output dict
        outdata = {
            'analysis_sex': {'ADM1': 'female', 'ADM2': 'female', 'ADM3': 'female'},
            'family': 'yellowhog',
            'duplicates': {'ADM1': 13.525, 'ADM2': 12.525, 'ADM3': 14.525},
            'genome_build': 'hg19',
            'rank_model_version': '1.18',
            'mapped_reads': {'ADM1': 98.8, 'ADM2': 99.8, 'ADM3': 97.8},
            'mip_version': 'v4.0.20',
            'sample_ids': ['2018-20203', '2018-20204'],
        }

        return outdata

    def convert_panels(self, customer_id, panels):
        return ''


<<<<<<< HEAD
class MockMutaccAuto:
    """ Mock class for mutacc_auto api """
    @staticmethod
    def extract_reads(*args, **kwargs):
        """mock extract_reads method"""
        _, _ = args, kwargs

    @staticmethod
    def import_reads(*args, **kwargs):
        """ mock import_reads method """
        _, _ = args, kwargs


class MockScoutApi:
    """ Mock class for Scout api"""
    @staticmethod
    def get_causative_variants(case_id):
        """mock get_causative_variants"""
        _ = case_id
        return []

=======
class MockLoqusAPI:

    """ Mock LoqusAPI class"""

    @staticmethod
    def load(*args, **kwargs):
        """ Mock load method"""
        _ = args
        _ = kwargs
        return dict(variants=12)

    @staticmethod
    def get_case(*args, **kwargs):
        """ Mock get_case method"""
        _ = args
        _ = kwargs
        return {'case_id': 'case_id', '_id': '123'}

    @staticmethod
    def get_duplicate(*args, **kwargs):
        """Mock get_duplicate method"""
        _ = args
        _ = kwargs
        return {'case_id': 'case_id'}


@pytest.yield_fixture(scope='function')
def upload_observations_api(analysis_store):

    """ Create mocked UploadObservationsAPI object"""

    loqus_mock = MockLoqusAPI()
    hk_mock = MockHouseKeeper1()

    _api = UploadObservationsAPI(
        status_api=analysis_store,
        hk_api=hk_mock,
        loqus_api=loqus_mock
    )

    yield _api
>>>>>>> aee4e768

@pytest.yield_fixture(scope='function')
def upload_scout_api(analysis_store, scout_store):

    madeline_mock = MockMadeline()
    hk_mock = MockHouseKeeper()
    analysis_mock = MockAnalysis()

    _api = UploadScoutAPI(
        status_api=analysis_store,
        hk_api=hk_mock,
        scout_api=scout_store,
        madeline_exe='',
        madeline=madeline_mock,
        analysis_api=analysis_mock
    )

    yield _api


@pytest.yield_fixture(scope='function')
def mutacc_upload_api():
    """
        Fixture for a mutacc upload api
    """

    scout_api = MockScoutApi()
    mutacc_auto_api = MockMutaccAuto()

    _api = UploadToMutaccAPI(scout_api=scout_api, mutacc_auto_api=mutacc_auto_api)

    return _api


@pytest.yield_fixture(scope='function')
def analysis(analysis_store):
    _analysis = analysis_store.add_analysis(pipeline='pipeline', version='version')
    _analysis.family = analysis_store.family('yellowhog')
    _analysis.config_path = 'dummy_path'
    yield _analysis<|MERGE_RESOLUTION|>--- conflicted
+++ resolved
@@ -1,11 +1,8 @@
 import pytest
 
 from cg.meta.upload.scoutapi import UploadScoutAPI
-<<<<<<< HEAD
 from cg.meta.upload.mutacc import UploadToMutaccAPI
-=======
 from cg.meta.upload.observations import UploadObservationsAPI
->>>>>>> aee4e768
 
 
 class MockVersion:
@@ -99,7 +96,7 @@
         return ''
 
 
-<<<<<<< HEAD
+
 class MockMutaccAuto:
     """ Mock class for mutacc_auto api """
     @staticmethod
@@ -121,7 +118,6 @@
         _ = case_id
         return []
 
-=======
 class MockLoqusAPI:
 
     """ Mock LoqusAPI class"""
@@ -163,7 +159,6 @@
     )
 
     yield _api
->>>>>>> aee4e768
 
 @pytest.yield_fixture(scope='function')
 def upload_scout_api(analysis_store, scout_store):
