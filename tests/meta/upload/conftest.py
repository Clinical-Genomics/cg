--- conflicted
+++ resolved
@@ -127,6 +127,9 @@
 class MockLoqusAPI:
     """ Mock LoqusAPI class"""
 
+    def __init__(self, analysis_type='wgs'):
+        self.analysis_type = analysis_type
+
     @staticmethod
     def load(*args, **kwargs):
         """ Mock load method"""
@@ -174,8 +177,6 @@
 
 
 @pytest.yield_fixture(scope='function')
-<<<<<<< HEAD
-=======
 def upload_observations_api_wes(analysis_store):
     """ Create mocked UploadObservationsAPI object"""
 
@@ -193,7 +194,6 @@
 
 
 @pytest.yield_fixture(scope='function')
->>>>>>> 4d5df8e5
 def upload_scout_api(analysis_store, scout_store):
     madeline_mock = MockMadeline()
     hk_mock = MockHouseKeeper()
