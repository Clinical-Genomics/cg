"""Tests for coverage meta API"""

from datetime import datetime

from cg.apps.coverage.api import ChanjoAPI
from cg.apps.housekeeper.hk import HousekeeperAPI
from cg.meta.upload.coverage import UploadCoverageApi
from cg.store import Store
from cg.store.models import Family
<<<<<<< HEAD
from tests.mocks.hk_mock import MockHousekeeperAPI
=======
>>>>>>> 27875bf1


class MockAnalysis:
    """Mock Analysis object"""

    def __init__(self, case_obj: Family, started_at: datetime):
        self.case_obj = case_obj
        self.started_at = started_at

    @property
    def family(self):
        """mock case"""
        return self.case_obj


def test_data(
    coverage_upload_api: UploadCoverageApi,
    analysis_store: Store,
    case_id: str,
    timestamp_yesterday: datetime,
):
    """test getting data for chanjo"""
    # GIVEN a coverage api and an analysis object
    coverage_api = coverage_upload_api
    case_name = case_id
    case_obj = analysis_store.get_case_by_internal_id(internal_id=case_name)
    analysis_obj = MockAnalysis(case_obj=case_obj, started_at=timestamp_yesterday)

    # WHEN using the data method
    results = coverage_api.data(analysis_obj=analysis_obj)

    # THEN this returns the data needed to upload samples to chanjo
    assert results["family"] == case_name
    for sample in results["samples"]:
        assert set(sample.keys()) == set(["coverage", "sample", "sample_name"])


def test_upload(
    chanjo_config: dict,
<<<<<<< HEAD
    populated_housekeeper_api: MockHousekeeperAPI,
=======
    populated_housekeeper_api: HousekeeperAPI,
>>>>>>> 27875bf1
    analysis_store: Store,
    mocker,
    case_id: str,
    timestamp_yesterday: datetime,
):
    """test uploading with chanjo."""
    # GIVEN a coverage api and a data dictionary
    mock_upload = mocker.patch.object(ChanjoAPI, "upload")
    mock_sample = mocker.patch.object(ChanjoAPI, "sample")
    mocker.patch.object(ChanjoAPI, "delete_sample")
    hk_api = populated_housekeeper_api
    chanjo_api = ChanjoAPI(config=chanjo_config)
    coverage_api = UploadCoverageApi(status_api=None, hk_api=hk_api, chanjo_api=chanjo_api)
    family_name = case_id
    case_obj = analysis_store.get_case_by_internal_id(family_name)
    analysis_obj = MockAnalysis(case_obj=case_obj, started_at=timestamp_yesterday)
    data = coverage_api.data(analysis_obj=analysis_obj)

    # WHEN uploading samples in data dictionary
    coverage_api.upload(data=data, replace=True)

    # THEN methods sample, and upload should each have been called three times
    assert mock_upload.call_count == len(data["samples"])
    assert mock_sample.call_count == len(data["samples"])<|MERGE_RESOLUTION|>--- conflicted
+++ resolved
@@ -7,10 +7,6 @@
 from cg.meta.upload.coverage import UploadCoverageApi
 from cg.store import Store
 from cg.store.models import Family
-<<<<<<< HEAD
-from tests.mocks.hk_mock import MockHousekeeperAPI
-=======
->>>>>>> 27875bf1
 
 
 class MockAnalysis:
@@ -50,11 +46,7 @@
 
 def test_upload(
     chanjo_config: dict,
-<<<<<<< HEAD
-    populated_housekeeper_api: MockHousekeeperAPI,
-=======
     populated_housekeeper_api: HousekeeperAPI,
->>>>>>> 27875bf1
     analysis_store: Store,
     mocker,
     case_id: str,
