"""Tests for cleaning FASTQ files"""
import logging

import pytest

from cg.meta.compress import files


<<<<<<< HEAD
def test_remove_fastqs(compress_api, fastq_files, fastq_flag_file, caplog):
=======
@pytest.mark.compress_meta
def test_remove_fastqs(compress_api, compression_object, caplog):
>>>>>>> a5863d79
    """Test remove_fastq method

    This method should remove FASTQ files since compression is completed
    """
    caplog.set_level(logging.DEBUG)
    # GIVEN existing FASTQ and flag file
    fastq_first = compression_object.fastq_first
    fastq_second = compression_object.fastq_second
    fastq_first.touch()
    fastq_second.touch()
    compression_object.spring_metadata_path.touch()

    # WHEN calling remove_fastq
    compress_api.remove_fastq(fastq_first=fastq_first, fastq_second=fastq_second)

    # THEN the assert that the FASTQ-files are deleted
    assert not fastq_first.exists()
    assert not fastq_second.exists()
    # THEN assert that the flag file is still there since this holds important information
    assert compression_object.spring_metadata_path.exists()
    expected_output = f"Will remove {fastq_first} and {fastq_second}"
    assert expected_output in caplog.text
    assert "FASTQ files removed" in caplog.text


@pytest.mark.compress_meta
def test_update_hk_fastq(real_housekeeper_api, compress_hk_fastq_bundle, compress_api, helpers):
<<<<<<< HEAD
    """Test to update the fastq paths after completed compression in housekeeper
=======
    """Test to update the FASTQ and SPRING paths in housekeeper after completed compression
>>>>>>> a5863d79

    This will test so that the FASTQ files are replaced by a SPRING file and a SPRING metadata file
    """
    # GIVEN real housekeeper api populated with a housekeeper bundle
    hk_bundle = compress_hk_fastq_bundle
    sample_id = hk_bundle["name"]
    hk_api = real_housekeeper_api
    helpers.ensure_hk_bundle(real_housekeeper_api, hk_bundle)
    compress_api.hk_api = hk_api

    # GIVEN that there are some FASTQ files in housekeeper
    hk_fastq_files = list(hk_api.files(tags=["fastq"]))
    assert hk_fastq_files
    # GIVEN that there are no SPRING files in housekeeper
    hk_spring_file = list(hk_api.files(tags=["spring"]))
    assert not hk_spring_file
    hk_fastq_flag_file = list(hk_api.files(tags=["spring-metadata"]))
    assert not hk_fastq_flag_file
    # GIVEN a housekeeper version
    version_obj = compress_api.get_latest_version(sample_id)
    fastq_dict = files.get_fastq_files(sample_id=sample_id, version_obj=version_obj)
    run = list(fastq_dict.keys())[0]
    compression_obj = fastq_dict[run]["compression_data"]

    # WHEN updating hk
    compress_api.update_fastq_hk(
        sample_id=sample_id,
        compression_obj=compression_obj,
        hk_fastq_first=fastq_dict[run]["hk_first"],
        hk_fastq_second=fastq_dict[run]["hk_second"],
    )

    # THEN assert that the FASTQ files are removed from housekeeper
    hk_fastq_files = list(hk_api.files(tags=["fastq"]))
    assert not hk_fastq_files
    # THEN assert that the SPRING file and the metadata file is added to housekeeper
    hk_spring_file = list(real_housekeeper_api.files(tags=["spring"]))
    assert hk_spring_file
    hk_fastq_flag_file = list(real_housekeeper_api.files(tags=["spring-metadata"]))
    assert hk_fastq_flag_file


@pytest.mark.compress_meta
@pytest.mark.clean_fastq
def test_cli_clean_fastqs_removed(populated_compress_fastq_api, compression_files, sample):
    """Test to clean FASTQs after a succesfull FASTQ compression

    Files should be cleaned since the compression is completed
    """
    compress_api = populated_compress_fastq_api
    spring_file = compression_files.spring_file
    spring_metadata_file = compression_files.spring_metadata_file
    fastq_first = compression_files.fastq_first_file
    fastq_second = compression_files.fastq_second_file
    # GIVEN that the SPRING compression files exist
    assert spring_file.exists()
    assert spring_metadata_file.exists()
    # GIVEN that the FASTQ files exists
    assert fastq_first.exists()
    assert fastq_second.exists()

    # WHEN running the clean command
    compress_api.clean_fastq(sample)
    # THEN assert SPRING files exists
    assert spring_file.exists()
    assert spring_metadata_file.exists()
    # THEN assert that the FASTQ files are removed
    assert not fastq_first.exists()
    assert not fastq_second.exists()


@pytest.mark.compress_meta
@pytest.mark.clean_fastq
def test_cli_clean_fastqs_no_spring_metadata(
    populated_compress_fastq_api, sample, compression_files
):
    """Test to clean FASTQs when SPRING compression is not finished

    No files should be cleaned since compression is not completed
    """
    compress_api = populated_compress_fastq_api
    spring_file = compression_files.spring_file
    spring_metadata_file = compression_files.spring_metadata_path
    fastq_first = compression_files.fastq_first_file
    fastq_second = compression_files.fastq_second_file
    # GIVEN that the SPRING compression file exist
    assert spring_file.exists()
    # GIVEN that the SPRING metadata file does not exist
    assert not spring_metadata_file.exists()

    # WHEN running the clean command
    compress_api.clean_fastq(sample)

    # THEN assert SPRING file exists
    assert spring_file.exists()
    # THEN assert that the FASTQ files are NOT removed
    assert fastq_first.exists()
    assert fastq_second.exists()


@pytest.mark.compress_meta
@pytest.mark.clean_fastq
def test_cli_clean_fastqs_pending_compression_metadata(
    populated_compress_fastq_api, sample, compression_files
):
    """Test to clean FASTQs when SPRING compression is pending

    No files should be cleaned since compression is not completed
    """
    compress_api = populated_compress_fastq_api
    spring_file = compression_files.spring_file
    fastq_first = compression_files.fastq_first_file
    fastq_second = compression_files.fastq_second_file

    # GIVEN that the SPRING compression file exist
    assert spring_file.exists()
    crunchy_flag_file = compression_files.pending_file
    assert crunchy_flag_file.exists()

    # WHEN running the clean command
    compress_api.clean_fastq(sample)

    # THEN assert SPRING file exists
    assert spring_file.exists()
    # THEN assert that the FASTQ files are NOT removed
    assert fastq_first.exists()
    assert fastq_second.exists()<|MERGE_RESOLUTION|>--- conflicted
+++ resolved
@@ -6,12 +6,8 @@
 from cg.meta.compress import files
 
 
-<<<<<<< HEAD
-def test_remove_fastqs(compress_api, fastq_files, fastq_flag_file, caplog):
-=======
 @pytest.mark.compress_meta
 def test_remove_fastqs(compress_api, compression_object, caplog):
->>>>>>> a5863d79
     """Test remove_fastq method
 
     This method should remove FASTQ files since compression is completed
@@ -39,11 +35,7 @@
 
 @pytest.mark.compress_meta
 def test_update_hk_fastq(real_housekeeper_api, compress_hk_fastq_bundle, compress_api, helpers):
-<<<<<<< HEAD
-    """Test to update the fastq paths after completed compression in housekeeper
-=======
     """Test to update the FASTQ and SPRING paths in housekeeper after completed compression
->>>>>>> a5863d79
 
     This will test so that the FASTQ files are replaced by a SPRING file and a SPRING metadata file
     """
