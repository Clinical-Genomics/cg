import datetime as dt

import pytest

from cg.apps.stats import StatsAPI
from cg.meta.transfer.flowcell import TransferFlowcell


@pytest.fixture
def data():
    return {
        'samples': [{
            'name': 'ADM1136A3',
            'index': 'ACGTACAT',
            'flowcell': 'HJKMYBCXX',
            'type': 'hiseqx',
        }]
    }


@pytest.yield_fixture(scope='function')
def store_stats():
    """Setup base CGStats store."""
    _store = StatsAPI({'cgstats': {'database': 'sqlite://', 'root': 'tests/fixtures/DEMUX'}})
    _store.create_all()
    yield _store
    _store.drop_all()


@pytest.yield_fixture(scope='function')
def base_store_stats(store_stats, data):
    """Setup CGStats store with sample data."""
    demuxes = {}
    for sample_data in data['samples']:
        project = store_stats.Project(projectname='test', time=dt.datetime.now())
        sample = store_stats.Sample(samplename=sample_data['name'], barcode=sample_data['index'],
<<<<<<< HEAD
                                    limsid=sample_data['name'])
=======
                                   limsid=sample_data['name'])
>>>>>>> 9355d4c8
        sample.project = project
        unaligned = store_stats.Unaligned(readcounts=300000000, q30_bases_pct=85)
        unaligned.sample = sample

        if sample_data['flowcell'] in demuxes:
            demux = demuxes[sample_data['flowcell']]
        else:
            flowcell = store_stats.Flowcell(flowcellname=sample_data['flowcell'], flowcell_pos='A',
                                            hiseqtype=sample_data['type'], time=dt.datetime.now())
            supportparams = store_stats.Supportparams(document_path='NA', idstring='NA')
            datasource = store_stats.Datasource(document_path='NA', document_type='html')
            datasource.supportparams = supportparams
            demux = store_stats.Demux()
            demux.flowcell = flowcell
            demux.datasource = datasource
            demuxes[sample_data['flowcell']] = demux

        unaligned.demux = demux
        store_stats.add(unaligned)
    store_stats.commit()
    yield store_stats


@pytest.yield_fixture(scope='function')
def flowcell_store(base_store, data):
    """Setup store with sample data for testing flowcell transfer."""
    for sample_data in data['samples']:
        customer_obj = base_store.customers().first()
        application_version = base_store.application('WGTPCFC030').versions[0]
        sample = base_store.add_sample(name='NA', sex='male', internal_id=sample_data['name'])
        sample.customer = customer_obj
        sample.application_version = application_version
        sample.received_at = dt.datetime.now()
        base_store.add(sample)
    base_store.commit()
    yield base_store


@pytest.yield_fixture(scope='function')
def transfer_flowcell_api(flowcell_store, store_housekeeper, base_store_stats):
    """Setup flowcell transfer API."""
    transfer_api = TransferFlowcell(flowcell_store, base_store_stats, store_housekeeper)
    yield transfer_api<|MERGE_RESOLUTION|>--- conflicted
+++ resolved
@@ -34,11 +34,7 @@
     for sample_data in data['samples']:
         project = store_stats.Project(projectname='test', time=dt.datetime.now())
         sample = store_stats.Sample(samplename=sample_data['name'], barcode=sample_data['index'],
-<<<<<<< HEAD
-                                    limsid=sample_data['name'])
-=======
-                                   limsid=sample_data['name'])
->>>>>>> 9355d4c8
+        limsid=sample_data['name'])
         sample.project = project
         unaligned = store_stats.Unaligned(readcounts=300000000, q30_bases_pct=85)
         unaligned.sample = sample
