from typing import List, Generator

import pytest

from cg.constants.demultiplexing import DemultiplexingDirsAndFiles
from cg.meta.transfer import TransferLims
from cg.store import Store
from pathlib import Path

from tests.mocks.limsmock import MockLimsAPI


@pytest.fixture(name="transfer_lims_api")
def fixture_transfer_lims_api(sample_store: Store) -> Generator[TransferLims, None, None]:
    """Setup LIMS transfer API."""
    yield TransferLims(sample_store, MockLimsAPI(config=""))


@pytest.fixture(name="external_data_directory", scope="session")
def external_data_directory(
    tmpdir_factory, tmp_path_factory, customer_id: str, cust_sample_id: str
) -> Path:
    """Returns a customer folder with fastq.gz files in sample-directories."""
<<<<<<< HEAD
    cust_folders: List[Path] = []
    for cust_number in range(2):
        cust_folders.append(tmpdir_factory.mktemp(f"cust00{cust_number}", numbered=False))
        for sample_number in range(2):
            sample_dir: Path = Path(
                tmpdir_factory.mktemp(
                    f"cust00{cust_number}/cust00{cust_number}_sample{sample_number}", numbered=False
                )
            )
            for fastq_number in range(2):
                sample_dir.joinpath(f"fastq_{fastq_number}").touch()
    return cust_folders[0].parent
=======
    cust_folder: Path = tmpdir_factory.mktemp(customer_id, numbered=False)
    ticket_folder: Path = Path(cust_folder, ticket)
    ticket_folder.mkdir()
    samples: List[str] = [f"{cust_sample_id}1", f"{cust_sample_id}2"]
    for sample in samples:
        Path(ticket_folder, sample).mkdir(exist_ok=True, parents=True)
        for read in [1, 2]:
            Path(ticket_folder, sample, f"{sample}_fastq_{read}.fastq.gz").touch(exist_ok=True)
            Path(ticket_folder, sample, f"{sample}_fastq_{read}.fastq.gz.md5").touch(exist_ok=True)
    return Path(ticket_folder)


@pytest.fixture(name="sample_sheet_path")
def fixture_sample_sheet_path(tmpdir_factory) -> Generator[Path, None, None]:
    """Create and return path to sample sheet."""
    sample_sheet_path_dir: Path = Path(tmpdir_factory.mktemp("DEMUX"), "HVKJCDRXX", "NAADM1")
    sample_sheet_path_dir.mkdir(parents=True, exist_ok=True)
    sample_sheet_path: Path = Path(
        sample_sheet_path_dir, DemultiplexingDirsAndFiles.SAMPLE_SHEET_FILE_NAME
    )
    sample_sheet_path.touch()
    yield sample_sheet_path


@pytest.fixture(name="cgstats_log_path")
def fixture_cgstats_log_path(tmpdir_factory) -> Generator[Path, None, None]:
    """Create and return path to cgstats log file."""
    cgstats_log_path_dir: Path = Path(tmpdir_factory.mktemp("DEMUX"), "HVKJCDRXX", "NAADM1")
    cgstats_log_path_dir.mkdir(parents=True, exist_ok=True)
    cgstats_log_path: Path = Path(cgstats_log_path_dir, "stats-121087-flow-cell-id.txt")
    cgstats_log_path.touch()
    yield cgstats_log_path
>>>>>>> 403e70f1
<|MERGE_RESOLUTION|>--- conflicted
+++ resolved
@@ -21,7 +21,6 @@
     tmpdir_factory, tmp_path_factory, customer_id: str, cust_sample_id: str
 ) -> Path:
     """Returns a customer folder with fastq.gz files in sample-directories."""
-<<<<<<< HEAD
     cust_folders: List[Path] = []
     for cust_number in range(2):
         cust_folders.append(tmpdir_factory.mktemp(f"cust00{cust_number}", numbered=False))
@@ -34,17 +33,6 @@
             for fastq_number in range(2):
                 sample_dir.joinpath(f"fastq_{fastq_number}").touch()
     return cust_folders[0].parent
-=======
-    cust_folder: Path = tmpdir_factory.mktemp(customer_id, numbered=False)
-    ticket_folder: Path = Path(cust_folder, ticket)
-    ticket_folder.mkdir()
-    samples: List[str] = [f"{cust_sample_id}1", f"{cust_sample_id}2"]
-    for sample in samples:
-        Path(ticket_folder, sample).mkdir(exist_ok=True, parents=True)
-        for read in [1, 2]:
-            Path(ticket_folder, sample, f"{sample}_fastq_{read}.fastq.gz").touch(exist_ok=True)
-            Path(ticket_folder, sample, f"{sample}_fastq_{read}.fastq.gz.md5").touch(exist_ok=True)
-    return Path(ticket_folder)
 
 
 @pytest.fixture(name="sample_sheet_path")
@@ -66,5 +54,4 @@
     cgstats_log_path_dir.mkdir(parents=True, exist_ok=True)
     cgstats_log_path: Path = Path(cgstats_log_path_dir, "stats-121087-flow-cell-id.txt")
     cgstats_log_path.touch()
-    yield cgstats_log_path
->>>>>>> 403e70f1
+    yield cgstats_log_path