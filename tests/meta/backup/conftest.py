import fnmatch
import subprocess
from pathlib import Path
<<<<<<< HEAD
from typing import Callable, List
=======
>>>>>>> b9147d95

import pytest

from cg.constants.pdc import PDCExitCodes


@pytest.fixture
def mock_pdc_query_method(archived_flow_cells) -> Callable:
    """Returns a mock method mimicking the pattern search made by the dsmc q archive command."""

    def mock_method(search_pattern: str) -> list[str]:
        match = fnmatch.filter(archived_flow_cells, search_pattern)
        if not match:
            raise subprocess.CalledProcessError(
                cmd="dummy_method", returncode=PDCExitCodes.NO_FILES_FOUND
            )
        return match

    return mock_method


@pytest.fixture
def dsmc_q_archive_output() -> list[str]:
    output: str = """IBM Tivoli Storage Manager
Command Line Backup-Archive Client Interface
  Client Version 7, Release 1, Level 4.0
  Client date/time: 09/22/2023 10:42:42
(c) Copyright by IBM Corporation and other(s) 1990, 2015. All Rights Reserved.

Node Name: HASTA.SCILIFELAB.SE_CLINICAL
Session established with server BLACKHOLE: Linux/x86_64
  Server Version 8, Release 1, Level 9.300
  Server date/time: 09/22/2023 10:42:42  Last access: 09/22/2023 10:42:26

Accessing as node: SLLCLINICAL
             Size  Archive Date - Time    File - Expires on - Description
             ----  -------------------    -------------------------------
           607  B  04/07/2019 07:30:15    /home/hiseq.clinical/ENCRYPT/190329_A00689_0018_AHVKJCDRXX.key.gpg Never Archive Date: 04/07/2019
 1,244,997,334 KB  04/07/2019 04:00:05    /home/hiseq.clinical/ENCRYPT/190329_A00689_0018_AHVKJCDRXX.tar.gz.gpg Never Archive Date: 04/07/2019"""
    return output.splitlines()


@pytest.fixture
def spring_file_path() -> Path:
    """Return spring file path"""
    return Path("/path/to/spring_file.spring")


@pytest.fixture
def backup_file_path() -> str:
    """Return path to a file used in the backup process"""
    return "/path/to/backup_file.extension"


@pytest.fixture
def archived_flow_cell() -> Path:
    """Path of archived flow cell"""
    return Path("/path/to/archived/flow_cell.tar.gz.gpg")


@pytest.fixture
def archived_key() -> Path:
    """Path of archived key"""
    return Path("/path/to/archived/encryption_key.key.gpg")<|MERGE_RESOLUTION|>--- conflicted
+++ resolved
@@ -1,10 +1,7 @@
 import fnmatch
 import subprocess
 from pathlib import Path
-<<<<<<< HEAD
-from typing import Callable, List
-=======
->>>>>>> b9147d95
+from typing import Callable
 
 import pytest
 
