--- conflicted
+++ resolved
@@ -7,31 +7,6 @@
 from cg.models.demultiplex.run_parameters import RunParametersV1
 
 
-<<<<<<< HEAD
-def test_flow_cell_mode(novaseq_run_parameters: Path):
-    """Test that the flow cell mode is of a valid file in the list of expected values."""
-    # GIVEN a RunParameters object created from a valid run parameters file
-    run_parameters = RunParametersV1(run_parameters_path=novaseq_run_parameters)
-
-    # WHEN fetching the flow cell mode
-
-    # THEN the flow cell mode is in the list of expected values
-    assert run_parameters.flow_cell_mode in ["S2", "S4"]
-
-
-def test_flow_cell_mode_missing_mode(run_parameters_missing_flowcell_type: Path):
-    """Test that getting the flow cell mode from a file lacking flow cell mode returns None."""
-    # GIVEN a RunParameters object created from a file without flow cell mode
-    run_parameters = RunParametersV1(run_parameters_path=run_parameters_missing_flowcell_type)
-
-    # WHEN fetching the flow cell mode
-
-    # THEN the flow cell mode is none
-    assert run_parameters.flow_cell_mode is None
-
-
-=======
->>>>>>> 07f6525c
 def test_reagent_kit_version(novaseq_run_parameters: Path):
     """Test that getting reagent kit version from a correct file returns an expected value."""
     # GIVEN a RunParameters object created from a valid run parameters file
