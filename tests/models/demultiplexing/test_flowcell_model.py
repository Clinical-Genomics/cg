from pathlib import Path
from typing import Type

<<<<<<< HEAD
from cg.models.demultiplex.flow_cell import FlowCellDirectoryData
=======
from cg.apps.demultiplex.sample_sheet.models import (
    FlowCellSampleNovaSeq6000Bcl2Fastq,
    FlowCellSampleNovaSeq6000Dragen,
    FlowCellSampleNovaSeqX,
)
from cg.models.demultiplex.flow_cell import FlowCell
>>>>>>> 30661cab


def test_flowcell_id(bcl2fastq_flow_cell_dir: Path):
    """Test parsing of flow cell id."""
    # GIVEN the path to a finished flow cell run
    # GIVEN the flow cell id
    flowcell_id: str = bcl2fastq_flow_cell_dir.name.split("_")[-1][1:]

    # WHEN instantiating a flow cell object
    flowcell_obj = FlowCellDirectoryData(flow_cell_path=bcl2fastq_flow_cell_dir)

    # THEN assert that the flow cell id is parsed
    assert flowcell_obj.id == flowcell_id


def test_flowcell_position(bcl2fastq_flow_cell_dir: Path):
    """Test getting flow cell position."""
    # GIVEN the path to a finished flow cell
    # GIVEN a flow cell object
    flowcell_obj = FlowCellDirectoryData(flow_cell_path=bcl2fastq_flow_cell_dir)

    # WHEN fetching the flow cell position
    position = flowcell_obj.position

    # THEN assert it is A or B
    assert position in ["A", "B"]


def test_rta_exists(bcl2fastq_flow_cell: FlowCellDirectoryData):
    """Test return of RTS file."""
    # GIVEN the path to a finished flow cell
    # GIVEN a flow cell object

    # WHEN fetching the path to the RTA file
    rta_file: Path = bcl2fastq_flow_cell.rta_complete_path

    # THEN assert that the file exists
    assert rta_file.exists()


def test_is_hiseq_x_copy_completed_ready(bcl2fastq_flow_cell: FlowCellDirectoryData):
    # GIVEN the path to a demultiplexed finished flow cell
    # GIVEN a flow cell object
    # GIVEN a copy complete file

    # WHEN fetching the path to the copy complete file
    is_completed = bcl2fastq_flow_cell.is_hiseq_x_copy_completed()

    # THEN assert that the file exists
    assert is_completed is True


def test_is_hiseq_x_delivery_started_ready(
    bcl2fastq_flow_cell: FlowCellDirectoryData, demultiplexing_delivery_file: Path
):
    # GIVEN the path to a demultiplexed finished flow cell
    # GIVEN a flow cell object
    # GIVEN a delivery file
    demultiplexing_delivery_file.touch()

    # WHEN checking the path to the delivery file
    is_delivered = bcl2fastq_flow_cell.is_hiseq_x_delivery_started()

    demultiplexing_delivery_file.unlink()

    # THEN assert that the file exists
    assert is_delivered is True


def test_is_hiseq_x_delivery_started_not_ready(bcl2fastq_flow_cell: FlowCellDirectoryData):
    # GIVEN the path to a demultiplexed finished flow cell
    # GIVEN a flow cell object

    # WHEN checking the path to the copy complete file
    is_delivered = bcl2fastq_flow_cell.is_hiseq_x_delivery_started()

    # THEN assert that the file do not exist
    assert is_delivered is False


def test_is_hiseq_x(bcl2fastq_flow_cell: FlowCellDirectoryData, hiseq_x_tile_dir: Path):
    # GIVEN the path to a demultiplexed finished flow cell
    # GIVEN a flow cell object
    # GIVEN a Hiseq X directory
    hiseq_x_tile_dir.mkdir(exist_ok=True)

    # WHEN checking the path to the Hiseq X flow cell directory
    is_hiseq_x = bcl2fastq_flow_cell.is_hiseq_x()

    # Clean up
    hiseq_x_tile_dir.rmdir()

    # THEN assert that the file exists
    assert is_hiseq_x is True


def test_get_sample_model_bcl2fastq(bcl2fastq_flow_cell: FlowCell):
    """Test that the sample model of a bcl2fastq flow cell is FlowCellSampleNovaSeq6000Bcl2Fastq."""
    # GIVEN a Bcl2Fastq flow cell

    # WHEN getting the sample model
    sample_model: Type[FlowCellSampleNovaSeq6000Bcl2Fastq] = bcl2fastq_flow_cell.sample_type

    # THEN it is FlowCellSampleNovaSeq6000Bcl2Fastq
    assert sample_model == FlowCellSampleNovaSeq6000Bcl2Fastq


def test_get_sample_model_dragen(dragen_flow_cell: FlowCell):
    """Test that the sample model of a dragen flow cell is FlowCellSampleNovaSeq6000Dragen."""
    # GIVEN a dragen flow cell

    # WHEN getting the sample model
    sample_model: Type[FlowCellSampleNovaSeq6000Dragen] = dragen_flow_cell.sample_type

    # THEN it is FlowCellSampleNovaSeq6000Bcl2Fastq
    assert sample_model == FlowCellSampleNovaSeq6000Dragen


def test_get_sample_model_novaseq_x(novaseq_x_flow_cell: FlowCell):
    """Test that the sample model of a NovaSeqX flow cell is FlowCellSampleNovaSeqX."""
    # GIVEN a NovaSeqX flow cell

    # WHEN getting the sample model
    sample_model: Type[FlowCellSampleNovaSeqX] = novaseq_x_flow_cell.sample_type

    # THEN it is FlowCellSampleNovaSeq6000Bcl2Fastq
    assert sample_model == FlowCellSampleNovaSeqX<|MERGE_RESOLUTION|>--- conflicted
+++ resolved
@@ -1,16 +1,12 @@
 from pathlib import Path
 from typing import Type
 
-<<<<<<< HEAD
-from cg.models.demultiplex.flow_cell import FlowCellDirectoryData
-=======
 from cg.apps.demultiplex.sample_sheet.models import (
     FlowCellSampleNovaSeq6000Bcl2Fastq,
     FlowCellSampleNovaSeq6000Dragen,
     FlowCellSampleNovaSeqX,
 )
-from cg.models.demultiplex.flow_cell import FlowCell
->>>>>>> 30661cab
+from cg.models.demultiplex.flow_cell import FlowCellDirectoryData
 
 
 def test_flowcell_id(bcl2fastq_flow_cell_dir: Path):
@@ -107,7 +103,7 @@
     assert is_hiseq_x is True
 
 
-def test_get_sample_model_bcl2fastq(bcl2fastq_flow_cell: FlowCell):
+def test_get_sample_model_bcl2fastq(bcl2fastq_flow_cell: FlowCellDirectoryData):
     """Test that the sample model of a bcl2fastq flow cell is FlowCellSampleNovaSeq6000Bcl2Fastq."""
     # GIVEN a Bcl2Fastq flow cell
 
@@ -118,7 +114,7 @@
     assert sample_model == FlowCellSampleNovaSeq6000Bcl2Fastq
 
 
-def test_get_sample_model_dragen(dragen_flow_cell: FlowCell):
+def test_get_sample_model_dragen(dragen_flow_cell: FlowCellDirectoryData):
     """Test that the sample model of a dragen flow cell is FlowCellSampleNovaSeq6000Dragen."""
     # GIVEN a dragen flow cell
 
@@ -129,7 +125,7 @@
     assert sample_model == FlowCellSampleNovaSeq6000Dragen
 
 
-def test_get_sample_model_novaseq_x(novaseq_x_flow_cell: FlowCell):
+def test_get_sample_model_novaseq_x(novaseq_x_flow_cell: FlowCellDirectoryData):
     """Test that the sample model of a NovaSeqX flow cell is FlowCellSampleNovaSeqX."""
     # GIVEN a NovaSeqX flow cell
 
