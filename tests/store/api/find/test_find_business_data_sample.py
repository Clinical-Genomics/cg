"""Tests the findbusinessdata part of the Cg store API related to sample model."""

from typing import List
from cg.store import Store

from cg.store.models import (
    Sample,
    Invoice,
)
from tests.store_helpers import StoreHelpers


def test_get_all_pools_and_samples_for_invoice_by_invoice_id(store: Store, helpers: StoreHelpers):
    """Test that all pools and samples for an invoice can be fetched."""

    # GIVEN a database with a pool and a sample
    pool = helpers.ensure_pool(store=store, name="pool_1")
    sample = helpers.add_sample(store=store, name="sample_1")

    # AND an invoice with the pool and sample
    invoice: Invoice = helpers.ensure_invoice(store=store, pools=[pool], samples=[sample])

    # ASSERT that there is an invoice with a pool and a sample
    assert len(invoice.pools) == 1
    assert len(invoice.samples) == 1

    # WHEN fetching all pools and samples for the invoice
    records = store.get_pools_and_samples_for_invoice_by_invoice_id(invoice_id=invoice.id)
    # THEN the pool and sample should be returned
    assert pool in records
    assert sample in records


def test_get_samples_by_subject_id(
    store_with_samples_subject_id_and_tumour_status: Store,
    helpers: StoreHelpers,
    customer_id: str = "cust123",
    subject_id: str = "test_subject",
):
    """Test that samples can be fetched by subject id."""
    # GIVEN a database with two samples that have a subject ID but only one is tumour

    # ASSERT that there are two samples in the store
    assert len(store_with_samples_subject_id_and_tumour_status.get_samples()) == 2

    # ASSERT that there is a customer with the given customer id
    assert store_with_samples_subject_id_and_tumour_status.get_customer_by_customer_id(
        customer_id=customer_id
    )

    # WHEN fetching the sample by subject id and customer_id
    samples = store_with_samples_subject_id_and_tumour_status.get_samples_by_subject_id(
        subject_id=subject_id, customer_id=customer_id
    )

    # THEN two samples should be returned
    assert samples and len(samples) == 2


def test_get_samples_by_subject_id_and_is_tumour(
    store_with_samples_subject_id_and_tumour_status: Store,
    helpers: StoreHelpers,
    customer_id: str = "cust123",
    subject_id: str = "test_subject",
    is_tumour: bool = True,
):
    """Test that samples can be fetched by subject id."""
    # GIVEN a database with two samples that have a subject ID but only one is tumour

    # ASSERT that there are two samples in the store
    assert len(store_with_samples_subject_id_and_tumour_status.get_samples()) == 2

    # ASSERT that there is a customer with the given customer id
    assert store_with_samples_subject_id_and_tumour_status.get_customer_by_customer_id(
        customer_id=customer_id
    )
    # WHEN fetching the sample by subject id and customer_id
    samples: List[
        Sample
    ] = store_with_samples_subject_id_and_tumour_status.get_samples_by_subject_id_and_is_tumour(
        subject_id=subject_id, customer_id=customer_id, is_tumour=is_tumour
    )

    # THEN two samples should be returned
    assert samples and len(samples) == 1


def test_get_sample_by_name(store_with_samples_that_have_names: Store, name="test_sample_1"):
    """Test that samples can be fetched by name."""
    # GIVEN a database with two samples of which one has a name

    # ASSERT that there are two samples in the store
    assert len(store_with_samples_that_have_names.get_samples()) == 4

    # WHEN fetching the sample by name
    samples: Sample = store_with_samples_that_have_names.get_sample_by_name(name=name)

    # THEN one sample should be returned
    assert samples and samples.name == name


<<<<<<< HEAD
def test_get_samples_by_name_pattern(
    store_with_samples_that_have_names: Store, name_pattern="sample"
):
    """Test that samples can be fetched by name."""
    # GIVEN a database with two samples of which one has a name

    # ASSERT that there are two samples in the store
    assert len(store_with_samples_that_have_names.get_samples()) == 4

    # WHEN fetching the sample by name
    samples: List[Sample] = store_with_samples_that_have_names.get_samples_by_name_pattern(
        name_pattern=name_pattern
    )

    # THEN one sample should be returned
    assert samples and len(samples) == 3
=======
def test_has_active_cases_for_sample_analyze(
    store_with_active_sample_analyze: Store,
    helpers: StoreHelpers,
    sample_internal_id: str = "test_sample_internal_id",
):
    """Test that a sample is active."""
    # GIVEN a store with an active case

    # THEN the sample should be active
    assert (
        store_with_active_sample_analyze.has_active_cases_for_sample(internal_id=sample_internal_id)
        is True
    )


def test_has_active_cases_for_sample_running(
    store_with_active_sample_running: Store,
    helpers: StoreHelpers,
    sample_internal_id: str = "test_sample_internal_id",
):
    """Test that a sample is active."""
    # GIVEN a store with an active case

    # THEN the sample should be active
    assert (
        store_with_active_sample_running.has_active_cases_for_sample(internal_id=sample_internal_id)
        is True
    )
>>>>>>> c9251f00
<|MERGE_RESOLUTION|>--- conflicted
+++ resolved
@@ -99,7 +99,7 @@
     assert samples and samples.name == name
 
 
-<<<<<<< HEAD
+
 def test_get_samples_by_name_pattern(
     store_with_samples_that_have_names: Store, name_pattern="sample"
 ):
@@ -116,7 +116,7 @@
 
     # THEN one sample should be returned
     assert samples and len(samples) == 3
-=======
+
 def test_has_active_cases_for_sample_analyze(
     store_with_active_sample_analyze: Store,
     helpers: StoreHelpers,
@@ -145,4 +145,3 @@
         store_with_active_sample_running.has_active_cases_for_sample(internal_id=sample_internal_id)
         is True
     )
->>>>>>> c9251f00
