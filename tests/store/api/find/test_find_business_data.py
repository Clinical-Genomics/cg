--- conflicted
+++ resolved
@@ -735,7 +735,6 @@
     assert filtered_case.name == case.name
 
 
-<<<<<<< HEAD
 def test_get_cases_not_analysed_by_sample_internal_id_empty_query(
     store_with_multiple_cases_and_samples: Store, non_existent_id: str
 ):
@@ -774,7 +773,8 @@
     for case in cases:
         assert not case.analyses
         assert any(sample.internal_id == sample_id_in_multiple_cases for sample in case.samples)
-=======
+
+
 def test_fetch_cases_newer_than_date_no_cases(store_with_multiple_cases_and_samples: Store):
     """Test that no cases are returned when there are no cases newer than the given date."""
     # GIVEN a store with cases older than 7 days
@@ -802,4 +802,3 @@
 
     # THEN all cases should be returned
     assert len(cases) == len(all_cases)
->>>>>>> df9dfd31
