"""Tests the findbusinessdata part of the Cg store API related to Analysis model."""
from datetime import datetime
from typing import List
from cg.store import Store
from cg.store.models import (
    Analysis,
)
from tests.store_helpers import StoreHelpers
from cg.constants import Pipeline


def test_get_analysis_by_case(
    store_with_case_and_analysis: Store, case_id: str = "test_case_internal_id"
):
    """Test that an analysis can be fetched by case."""
    # GIVEN a database with an analysis and case
    case = store_with_case_and_analysis.get_case_by_internal_id(internal_id=case_id)
    assert case
    # WHEN fetching the analysis by case
    analyses: List[Analysis] = store_with_case_and_analysis.get_analyses_by_case_entry_id(
        case_entry_id=case.id
    )
    # THEN one analysis should be returned
    for analysis in analyses:
        assert analysis
        assert analysis.family == case


<<<<<<< HEAD
def test_get_analyses_uploaded_to_vogue_with_completed_at(
    store_with_analyses_for_cases: Store, case_id: str = "test_case_internal_id"
):
    """Test that an analysis can be fetched by case."""
    # GIVEN a database with an analysis and case
=======
def test_get_latest_nipt_analysis_to_upload(
    store_with_analyses_for_cases_not_uploaded_fluffy: Store, timestamp_now: datetime
):
    # GIVEN an analysis that is not delivery reported but there exists a newer analysis

    # WHEN calling the analyses_to_delivery_report
    analyses = (
        store_with_analyses_for_cases_not_uploaded_fluffy.get_latest_nipt_analysis_to_upload()
    )

    # THEN only the newest analysis should be returned
    for analysis in analyses:
        assert analysis.family.internal_id in ["test_case_1", "yellowhog"]
        assert analysis.started_at == timestamp_now
        assert analysis.uploaded_at is None
        assert analysis.pipeline == Pipeline.FLUFFY


def test_get_latest_microsalt_analysis_to_upload(
    store_with_analyses_for_cases_not_uploaded_microsalt: Store, timestamp_now: datetime
):
    # GIVEN an analysis that is not delivery reported but there exists a newer analysis

    # WHEN calling the analyses_to_delivery_report
    analyses = (
        store_with_analyses_for_cases_not_uploaded_microsalt.get_latest_microsalt_analysis_to_upload()
    )

    # THEN only the newest analysis should be returned
    for analysis in analyses:
        assert analysis.family.internal_id in ["test_case_1", "yellowhog"]
        assert analysis.started_at == timestamp_now
        assert analysis.uploaded_at is None
        assert analysis.pipeline == Pipeline.MICROSALT
>>>>>>> 3fe46378
<|MERGE_RESOLUTION|>--- conflicted
+++ resolved
@@ -26,21 +26,69 @@
         assert analysis.family == case
 
 
-<<<<<<< HEAD
-def test_get_analyses_uploaded_to_vogue_with_completed_at(
+def test_get_analyses_uploaded_to_vogue(
     store_with_analyses_for_cases: Store, case_id: str = "test_case_internal_id"
 ):
     """Test that an analysis can be fetched by case."""
     # GIVEN a database with an analysis and case
-=======
+
+    # WHEN fetching the latest analysis to upload to vogue
+    analyses = store_with_analyses_for_cases.get_analyses_for_vogue_upload()
+
+    # THEN only the newest analysis should be returned
+    for analysis in analyses:
+        assert analysis.family.internal_id in ["test_case_1", "yellowhog"]
+        assert not analysis.uploaded_to_vogue_at
+
+
+def test_get_analyses_uploaded_to_vogue_completed_before(
+    store_with_analyses_for_cases: Store,
+    timestamp_in_2_weeks: datetime,
+):
+    """Test that an analysis can be fetched by case."""
+    # GIVEN a database with an analysis and case
+
+    # WHEN fetching the latest analysis to upload to vogue
+    analyses = store_with_analyses_for_cases.get_analysis_for_vogue_upload_completed_before(
+        completed_at_before=timestamp_in_2_weeks
+    )
+
+    # THEN only the newest analysis should be returned
+    for analysis in analyses:
+        assert analysis.family.internal_id in ["test_case_1", "yellowhog"]
+        assert not analysis.uploaded_to_vogue_at
+        assert analysis.completed_at < timestamp_in_2_weeks
+
+
+def test_get_analyses_uploaded_to_vogue_completed_after(
+    store_with_analyses_for_cases: Store,
+    timestamp_yesterday: datetime,
+):
+    """Test that an analysis can be fetched by case."""
+    # GIVEN a database with an analysis and case
+
+    # WHEN fetching the latest analysis to upload to vogue
+    analyses = store_with_analyses_for_cases.get_analysis_for_vogue_upload_completed_after(
+        completed_at_after=timestamp_yesterday
+    )
+
+    # THEN only the newest analysis should be returned
+    for analysis in analyses:
+        assert analysis.family.internal_id in ["test_case_1", "yellowhog"]
+        assert not analysis.uploaded_to_vogue_at
+        assert analysis.completed_at > timestamp_yesterday
+
+
 def test_get_latest_nipt_analysis_to_upload(
-    store_with_analyses_for_cases_not_uploaded_fluffy: Store, timestamp_now: datetime
+    store_with_analyses_for_cases_not_uploaded_fluffy: Store,
+    timestamp_now: datetime,
+    pipeline: str = Pipeline.FLUFFY,
 ):
     # GIVEN an analysis that is not delivery reported but there exists a newer analysis
 
-    # WHEN calling the analyses_to_delivery_report
-    analyses = (
-        store_with_analyses_for_cases_not_uploaded_fluffy.get_latest_nipt_analysis_to_upload()
+    # WHEN fetching the latest analysis to upload to nipt
+    analyses = store_with_analyses_for_cases_not_uploaded_fluffy.get_latest_analysis_to_upload_for_pipeline(
+        pipeline=pipeline
     )
 
     # THEN only the newest analysis should be returned
@@ -48,17 +96,19 @@
         assert analysis.family.internal_id in ["test_case_1", "yellowhog"]
         assert analysis.started_at == timestamp_now
         assert analysis.uploaded_at is None
-        assert analysis.pipeline == Pipeline.FLUFFY
+        assert analysis.pipeline == pipeline
 
 
 def test_get_latest_microsalt_analysis_to_upload(
-    store_with_analyses_for_cases_not_uploaded_microsalt: Store, timestamp_now: datetime
+    store_with_analyses_for_cases_not_uploaded_microsalt: Store,
+    timestamp_now: datetime,
+    pipeline: str = Pipeline.MICROSALT,
 ):
     # GIVEN an analysis that is not delivery reported but there exists a newer analysis
 
-    # WHEN calling the analyses_to_delivery_report
-    analyses = (
-        store_with_analyses_for_cases_not_uploaded_microsalt.get_latest_microsalt_analysis_to_upload()
+    # WHEN fetching the latest analysis to upload to microsalt
+    analyses = store_with_analyses_for_cases_not_uploaded_microsalt.get_latest_analysis_to_upload_for_pipeline(
+        pipeline=pipeline
     )
 
     # THEN only the newest analysis should be returned
@@ -66,5 +116,4 @@
         assert analysis.family.internal_id in ["test_case_1", "yellowhog"]
         assert analysis.started_at == timestamp_now
         assert analysis.uploaded_at is None
-        assert analysis.pipeline == Pipeline.MICROSALT
->>>>>>> 3fe46378
+        assert analysis.pipeline == pipeline