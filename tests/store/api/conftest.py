--- conflicted
+++ resolved
@@ -180,11 +180,7 @@
 
 
 @pytest.fixture(name="rml_pool_store")
-<<<<<<< HEAD
-def fixture_rml_pool_store(case_id: str, helpers, store: Store, ticket: str):
-=======
 def fixture_rml_pool_store(case_id: str, customer_id: str, helpers, store: Store, ticket: str):
->>>>>>> 14940795
     new_customer = store.add_customer(
         internal_id=customer_id,
         name="Test customer",
