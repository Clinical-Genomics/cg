--- conflicted
+++ resolved
@@ -536,7 +536,6 @@
     yield store
 
 
-<<<<<<< HEAD
 @pytest.fixture(name="store_with_analyses_for_cases")
 def fixture_store_with_analyses_for_cases(
     analysis_store: Store,
@@ -575,9 +574,6 @@
 
     return analysis_store
 
-
-=======
->>>>>>> a1b6462a
 @pytest.fixture(name="store_with_analyses_for_cases_not_uploaded_fluffy")
 def fixture_store_with_analyses_for_cases_not_uploaded_fluffy(
     analysis_store: Store,
