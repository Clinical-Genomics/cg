from typing import Optional, List

from sqlalchemy.orm import Query

from cg.store import Store
<<<<<<< HEAD
from cg.store.models import Bed, BedVersion, Collaboration, User
=======
from cg.store.models import Bed, BedVersion, Collaboration, Customer
>>>>>>> a416f550


def test_get_bed_query(base_store: Store):
    """Test function to return the bed query."""

    # GIVEN a store with bed records

    # WHEN getting the query for the beds
    bed_query: Query = base_store._get_bed_query()

    # THEN a query should be returned
    assert isinstance(bed_query, Query)


def test_get_user_query(store_with_users: Store):
    """Test function to return the user query."""

    # WHEN getting the query for the users
    user_query: Query = store_with_users._get_user_query()

    # THEN a query should be returned
    assert isinstance(user_query, Query)


def test_get_beds(base_store: Store):
    """Test returning bed records query."""

    # GIVEN a store with beds

    # WHEN fetching beds
    beds: Query = base_store.get_beds()

    # THEN beds should have be returned
    assert beds


def test_get_active_beds(base_store: Store):
    """Test returning not archived bed records from the database."""

    # GIVEN a store with beds

    # WHEN fetching beds
    beds: Query = base_store.get_active_beds()

    # THEN beds should have be returned
    assert beds

    # THEN the bed records should not be archived
    for bed in beds:
        assert bed.is_archived is False


def test_get_active_beds_when_archived(base_store: Store):
    """Test returning not archived bed records from the database when archived."""

    # GIVEN a store with beds
    beds: Query = base_store.get_active_beds()
    for bed in beds:
        bed.is_archived = True
        base_store.add_commit(bed)

    # WHEN fetching beds
    active_beds: Query = base_store.get_active_beds()

    # THEN return no beds
    assert not list(active_beds)


def test_get_bed_by_name(base_store: Store, bed_name: str):
    """Test returning a bed record by name from the database."""

    # GIVEN a store with beds

    # WHEN fetching beds
    bed: Optional[Bed] = base_store.get_bed_by_name(bed_name=bed_name)

    # THEN return a bed
    assert bed

    # THEN return a bed with the supplied bed name
    assert bed.name == bed_name


def test_get_bed_by_name_when_no_match(base_store: Store):
    """Test returning a bed record by name from the database when no match."""

    # GIVEN a store with beds

    # WHEN fetching beds
    bed: Optional[Bed] = base_store.get_bed_by_name(bed_name="does_not_exist")

    # THEN do not return a bed
    assert not bed


def test_get_latest_bed_version(base_store: Store, bed_name: str):
    """Test returning a bed version by bed name from the database."""

    # GIVEN a store with beds

    # WHEN fetching beds
    bed_version: BedVersion = base_store.get_latest_bed_version(bed_name=bed_name)

    # THEN return a bed version with the supplied bed name
    assert bed_version.version == 1


def test_get_application_query(base_store: Store):
    """Test function to return the application query."""

    # GIVEN a store with application records

    # WHEN getting the query for the flow cells
    application_query: Query = base_store._get_application_query()

    # THEN a query should be returned
    assert isinstance(application_query, Query)


def test_get_bed_version_query(base_store: Store):
    """Test function to return the bed version query."""

    # GIVEN a store with bed versions records

    # WHEN getting the query for the bed versions
    bed_version_query: Query = base_store._get_bed_version_query()

    # THEN a query should be returned
    assert isinstance(bed_version_query, Query)


def test_get_bed_version_by_short_name(base_store: Store, bed_version_short_name: str):
    """Test function to return the bed version by short name."""

    # GIVEN a store with bed versions records

    # WHEN getting the query for the bed versions
    bed_version: BedVersion = base_store.get_bed_version_by_short_name(
        bed_version_short_name=bed_version_short_name
    )

    # THEN return a bed version with the supplied bed version short name
    assert bed_version.shortname == bed_version_short_name


def test_get_customer_query(base_store: Store):
    """Test function to return the customer query."""

    # GIVEN a store with customer records

    # WHEN getting the query for the customers
    customer_query: Query = base_store._get_customer_query()

    # THEN a query should be returned
    assert isinstance(customer_query, Query)


def test_get_customer_by_customer_id(base_store: Store, customer_id: str):
    """Test function to return the customer by customer id."""

    # GIVEN a store with customer records

    # WHEN getting the query for the customer
    customer: Customer = base_store.get_customer_by_customer_id(customer_id=customer_id)

    # THEN return a customer with the supplied customer internal id
    assert customer.internal_id == customer_id


def test_get_customers(base_store: Store, customer_id: str):
    """Test function to return customers."""

    # GIVEN a store with customer records

    # WHEN getting the customers
    customers: List[Customer] = base_store.get_customers()

    # THEN return customers
    assert customers

    # THEN return a customer with the database customer internal id
    assert customers[0].internal_id == customer_id


def test_get_collaboration_by_internal_id(base_store: Store, collaboration_id: str):
    """Test function to return the collaborations by internal_id."""

    # GIVEN a store with collaborations

    # WHEN getting the query for the collaborations
    collaboration: Collaboration = base_store.get_collaboration_by_internal_id(
        internal_id=collaboration_id
    )

    # THEN return a collaboration with the give collaboration internal_id
    assert collaboration.internal_id == collaboration_id


def test_get_user_by_email_returns_correct_user(store_with_users: Store):
    """Test fetching a user by email."""

    # GIVEN a store with multiple users
    num_users: int = store_with_users._get_user_query().count()
    assert num_users > 0

    # Select a random user from the store
    user: User = store_with_users._get_user_query().first()
    assert user is not None

    # WHEN fetching the user by email
    filtered_user: User = store_with_users.get_user_by_email(email=user.email)

    # THEN a user should be returned
    assert isinstance(filtered_user, User)

    # THEN the email should match
    assert filtered_user.email == user.email


def test_get_user_by_email_returns_none_for_nonexisting_email(
    store_with_users: Store, non_existent_email: str
):
    """Test getting user by email when the email does not exist."""

    # GIVEN a non-existing email

    # WHEN retrieving the user by email
    filtered_user: User = store_with_users.get_user_by_email(email=non_existent_email)

    # THEN no user should be returned
    assert filtered_user is None<|MERGE_RESOLUTION|>--- conflicted
+++ resolved
@@ -3,11 +3,7 @@
 from sqlalchemy.orm import Query
 
 from cg.store import Store
-<<<<<<< HEAD
-from cg.store.models import Bed, BedVersion, Collaboration, User
-=======
-from cg.store.models import Bed, BedVersion, Collaboration, Customer
->>>>>>> a416f550
+from cg.store.models import Bed, BedVersion, Collaboration, Customer, User
 
 
 def test_get_bed_query(base_store: Store):
