--- conflicted
+++ resolved
@@ -3,11 +3,8 @@
 from sqlalchemy.orm import Query
 
 from cg.store import Store
-<<<<<<< HEAD
-from cg.store.models import Bed, BedVersion, Collaboration, Customer, Application
-=======
 from cg.store.models import Bed, BedVersion, Customer, Collaboration, Organism, User
->>>>>>> 4065c6b4
+
 
 
 def test_get_bed_query(base_store: Store):
