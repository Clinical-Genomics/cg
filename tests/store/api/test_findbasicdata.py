from typing import Optional, List

from sqlalchemy.orm import Query

from cg.store import Store
<<<<<<< HEAD
from cg.store.models import Bed, BedVersion, Collaboration, Organism
=======
from cg.store.models import Bed, BedVersion, Collaboration, Customer, User
>>>>>>> 69c88d21


def test_get_bed_query(base_store: Store):
    """Test function to return the bed query."""

    # GIVEN a store with bed records

    # WHEN getting the query for the beds
    bed_query: Query = base_store._get_bed_query()

    # THEN a query should be returned
    assert isinstance(bed_query, Query)


def test_get_user_query(store_with_users: Store):
    """Test function to return the user query."""

    # WHEN getting the query for the users
    user_query: Query = store_with_users._get_user_query()

    # THEN a query should be returned
    assert isinstance(user_query, Query)


def test_get_beds(base_store: Store):
    """Test returning bed records query."""

    # GIVEN a store with beds

    # WHEN fetching beds
    beds: Query = base_store.get_beds()

    # THEN beds should have be returned
    assert beds


def test_get_active_beds(base_store: Store):
    """Test returning not archived bed records from the database."""

    # GIVEN a store with beds

    # WHEN fetching beds
    beds: Query = base_store.get_active_beds()

    # THEN beds should have be returned
    assert beds

    # THEN the bed records should not be archived
    for bed in beds:
        assert bed.is_archived is False


def test_get_active_beds_when_archived(base_store: Store):
    """Test returning not archived bed records from the database when archived."""

    # GIVEN a store with beds
    beds: Query = base_store.get_active_beds()
    for bed in beds:
        bed.is_archived = True
        base_store.add_commit(bed)

    # WHEN fetching beds
    active_beds: Query = base_store.get_active_beds()

    # THEN return no beds
    assert not list(active_beds)


def test_get_bed_by_name(base_store: Store, bed_name: str):
    """Test returning a bed record by name from the database."""

    # GIVEN a store with beds

    # WHEN fetching beds
    bed: Optional[Bed] = base_store.get_bed_by_name(bed_name=bed_name)

    # THEN return a bed
    assert bed

    # THEN return a bed with the supplied bed name
    assert bed.name == bed_name


def test_get_bed_by_name_when_no_match(base_store: Store):
    """Test returning a bed record by name from the database when no match."""

    # GIVEN a store with beds

    # WHEN fetching beds
    bed: Optional[Bed] = base_store.get_bed_by_name(bed_name="does_not_exist")

    # THEN do not return a bed
    assert not bed


def test_get_latest_bed_version(base_store: Store, bed_name: str):
    """Test returning a bed version by bed name from the database."""

    # GIVEN a store with beds

    # WHEN fetching beds
    bed_version: BedVersion = base_store.get_latest_bed_version(bed_name=bed_name)

    # THEN return a bed version with the supplied bed name
    assert bed_version.version == 1


def test_get_application_query(base_store: Store):
    """Test function to return the application query."""

    # GIVEN a store with application records

    # WHEN getting the query for the flow cells
    application_query: Query = base_store._get_application_query()

    # THEN a query should be returned
    assert isinstance(application_query, Query)


def test_get_bed_version_query(base_store: Store):
    """Test function to return the bed version query."""

    # GIVEN a store with bed versions records

    # WHEN getting the query for the bed versions
    bed_version_query: Query = base_store._get_bed_version_query()

    # THEN a query should be returned
    assert isinstance(bed_version_query, Query)


def test_get_bed_version_by_short_name(base_store: Store, bed_version_short_name: str):
    """Test function to return the bed version by short name."""

    # GIVEN a store with bed versions records

    # WHEN getting the query for the bed versions
    bed_version: BedVersion = base_store.get_bed_version_by_short_name(
        bed_version_short_name=bed_version_short_name
    )

    # THEN return a bed version with the supplied bed version short name
    assert bed_version.shortname == bed_version_short_name


def test_get_customer_query(base_store: Store):
    """Test function to return the customer query."""

    # GIVEN a store with customer records

    # WHEN getting the query for the customers
    customer_query: Query = base_store._get_customer_query()

    # THEN a query should be returned
    assert isinstance(customer_query, Query)


def test_get_customer_by_customer_id(base_store: Store, customer_id: str):
    """Test function to return the customer by customer id."""

    # GIVEN a store with customer records

    # WHEN getting the query for the customer
    customer: Customer = base_store.get_customer_by_customer_id(customer_id=customer_id)

    # THEN return a customer with the supplied customer internal id
    assert customer.internal_id == customer_id


def test_get_customers(base_store: Store, customer_id: str):
    """Test function to return customers."""

    # GIVEN a store with customer records

    # WHEN getting the customers
    customers: List[Customer] = base_store.get_customers()

    # THEN return customers
    assert customers

    # THEN return a customer with the database customer internal id
    assert customers[0].internal_id == customer_id


def test_get_collaboration_by_internal_id(base_store: Store, collaboration_id: str):
    """Test function to return the collaborations by internal_id."""

    # GIVEN a store with collaborations

    # WHEN getting the query for the collaborations
    collaboration: Collaboration = base_store.get_collaboration_by_internal_id(
        internal_id=collaboration_id
    )

    # THEN return a collaboration with the give collaboration internal_id
    assert collaboration.internal_id == collaboration_id


<<<<<<< HEAD
def test_get_organism_by_internal_id_returns_correct_organism(store_with_organisms: Store):
    """Test finding an organism by internal ID when the ID exists."""

    # GIVEN a store with multiple organisms
    organisms: Query = store_with_organisms._get_organism_query()
    assert organisms.count() > 0

    # GIVEN a random organism from the store
    organism: Organism = organisms.first()
    assert isinstance(organism, Organism)

    # WHEN finding the organism by internal ID
    filtered_organism = store_with_organisms.get_organism_by_internal_id(organism.internal_id)

    # THEN the filtered organism should be of instance Organism
    assert isinstance(filtered_organism, Organism)

    # THEN the filtered organism should match the database organism internal id
    assert filtered_organism.internal_id == organism.internal_id


def test_get_organism_by_internal_id_returns_none_when_id_does_not_exist(
    store_with_organisms: Store,
):
    """Test finding an organism by internal ID when the ID does not exist."""

    # GIVEN a store with multiple organisms
    organisms: Query = store_with_organisms._get_organism_query()
    assert organisms.count() > 0

    # WHEN finding the organism by internal ID
    filtered_organism: Organism = store_with_organisms.get_organism_by_internal_id(
        internal_id="non_existent_id"
    )

    # THEN the filtered organism should be None
    assert filtered_organism is None
=======
def test_get_user_by_email_returns_correct_user(store_with_users: Store):
    """Test fetching a user by email."""

    # GIVEN a store with multiple users
    num_users: int = store_with_users._get_user_query().count()
    assert num_users > 0

    # Select a random user from the store
    user: User = store_with_users._get_user_query().first()
    assert user is not None

    # WHEN fetching the user by email
    filtered_user: User = store_with_users.get_user_by_email(email=user.email)

    # THEN a user should be returned
    assert isinstance(filtered_user, User)

    # THEN the email should match
    assert filtered_user.email == user.email


def test_get_user_by_email_returns_none_for_nonexisting_email(
    store_with_users: Store, non_existent_email: str
):
    """Test getting user by email when the email does not exist."""

    # GIVEN a non-existing email

    # WHEN retrieving the user by email
    filtered_user: User = store_with_users.get_user_by_email(email=non_existent_email)

    # THEN no user should be returned
    assert filtered_user is None


def test_get_user_when_email_is_none_returns_none(store_with_users: Store):
    """Test getting user by email when the email is None."""

    # WHEN retrieving filtering by email None
    filtered_user: User = store_with_users.get_user_by_email(email=None)

    # THEN no user should be returned
    assert filtered_user is None
>>>>>>> 69c88d21
<|MERGE_RESOLUTION|>--- conflicted
+++ resolved
@@ -3,11 +3,7 @@
 from sqlalchemy.orm import Query
 
 from cg.store import Store
-<<<<<<< HEAD
-from cg.store.models import Bed, BedVersion, Collaboration, Organism
-=======
-from cg.store.models import Bed, BedVersion, Collaboration, Customer, User
->>>>>>> 69c88d21
+from cg.store.models import Bed, BedVersion, Customer, Collaboration, Organism, User
 
 
 def test_get_bed_query(base_store: Store):
@@ -206,7 +202,6 @@
     assert collaboration.internal_id == collaboration_id
 
 
-<<<<<<< HEAD
 def test_get_organism_by_internal_id_returns_correct_organism(store_with_organisms: Store):
     """Test finding an organism by internal ID when the ID exists."""
 
@@ -244,7 +239,8 @@
 
     # THEN the filtered organism should be None
     assert filtered_organism is None
-=======
+
+
 def test_get_user_by_email_returns_correct_user(store_with_users: Store):
     """Test fetching a user by email."""
 
@@ -288,4 +284,3 @@
 
     # THEN no user should be returned
     assert filtered_user is None
->>>>>>> 69c88d21
