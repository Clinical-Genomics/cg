--- conflicted
+++ resolved
@@ -3,11 +3,7 @@
 from sqlalchemy.orm import Query
 
 from cg.store import Store
-<<<<<<< HEAD
-from cg.store.models import Bed, BedVersion, Customer
-=======
-from cg.store.models import Bed, BedVersion, Collaboration
->>>>>>> 2bf33bc3
+from cg.store.models import Bed, BedVersion, Collaboration, Customer
 
 
 def test_get_bed_query(base_store: Store):
@@ -131,7 +127,6 @@
     assert bed_version.shortname == bed_version_short_name
 
 
-<<<<<<< HEAD
 def test_get_customer_query(base_store: Store):
     """Test function to return the customer query."""
 
@@ -169,7 +164,8 @@
 
     # THEN return a customer with the database customer internal id
     assert customers[0].internal_id == customer_id
-=======
+
+
 def test_get_collaboration_by_internal_id(base_store: Store, collaboration_id: str):
     """Test function to return the collaborations by internal_id."""
 
@@ -181,5 +177,4 @@
     )
 
     # THEN return a collaboration with the give collaboration internal_id
-    assert collaboration.internal_id == collaboration_id
->>>>>>> 2bf33bc3
+    assert collaboration.internal_id == collaboration_id