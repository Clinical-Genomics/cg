--- conflicted
+++ resolved
@@ -3,10 +3,7 @@
 from typing import List
 
 from cg.store import Store
-<<<<<<< HEAD
 from cg.store.models import Application, ApplicationVersion, Flowcell, Sample, FamilySample, Family
-=======
->>>>>>> 8e4a7982
 from cg.constants.indexes import ListIndexes
 from cg.store.models import Sample, Flowcell, ApplicationVersion, Application
 from tests.store_helpers import StoreHelpers
@@ -73,11 +70,7 @@
     """Test returning the latest sequenced flow cell on a case."""
 
     # GIVEN a store with two flow cells in it, one being the latest sequenced of the two
-<<<<<<< HEAD
-    latest_flow_cell_obj: Flowcell = re_sequenced_sample_store.Flowcell.query.filter(
-=======
     latest_flow_cell: Flowcell = re_sequenced_sample_store.Flowcell.query.filter(
->>>>>>> 8e4a7982
         Flowcell.name == flow_cell_id
     ).first()
 
