--- conflicted
+++ resolved
@@ -5,24 +5,10 @@
 
 from sqlalchemy.orm import Query
 
-<<<<<<< HEAD
-from cg.store import Store
-from cg.store.models import (
-    Application,
-    ApplicationVersion,
-    Flowcell,
-    Sample,
-    FamilySample,
-    Family,
-    Bed,
-)
-=======
 from cg.constants import FlowCellStatus
 from cg.store import Store
-from cg.store.models import FamilySample, Family
->>>>>>> 613f5a58
 from cg.constants.indexes import ListIndexes
-from cg.store.models import Sample, Flowcell, ApplicationVersion, Application
+from cg.store.models import Application, ApplicationVersion, Flowcell, FamilySample, Family, Sample
 from tests.store_helpers import StoreHelpers
 
 
