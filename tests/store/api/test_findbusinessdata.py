--- conflicted
+++ resolved
@@ -463,7 +463,95 @@
     assert not cases
 
 
-<<<<<<< HEAD
+def test_get_all_pools_and_samples_for_invoice_by_invoice_id(store: Store, helpers: StoreHelpers):
+    """Test that all pools and samples for an invoice can be fetched."""
+
+    # GIVEN a database with a pool and a sample
+    pool = helpers.ensure_pool(store=store, name="pool_1")
+    sample = helpers.add_sample(store=store, name="sample_1")
+
+    # AND an invoice with the pool and sample
+    invoice: Invoice = helpers.ensure_invoice(store=store, pools=[pool], samples=[sample])
+
+    # ASSERT that there is an invoice with a pool and a sample
+    assert len(invoice.pools) == 1
+    assert len(invoice.samples) == 1
+
+    # WHEN fetching all pools and samples for the invoice
+    records = store.get_pools_and_samples_for_invoice_by_invoice_id(invoice_id=invoice.id)
+    # THEN the pool and sample should be returned
+    assert pool in records
+    assert sample in records
+
+
+def test_get_samples_by_subject_id(
+    store_with_samples_subject_id_and_tumour_status: Store,
+    helpers: StoreHelpers,
+    customer_id: str = "cust123",
+    subject_id: str = "test_subject",
+):
+    """Test that samples can be fetched by subject id."""
+    # GIVEN a database with two samples that have a subject ID but only one is tumour
+
+    # ASSERT that there are two samples in the store
+    assert len(store_with_samples_subject_id_and_tumour_status.get_all_samples()) == 2
+
+    # ASSERT that there is a customer with the given customer id
+    assert store_with_samples_subject_id_and_tumour_status.get_customer_by_customer_id(
+        customer_id=customer_id
+    )
+
+    # WHEN fetching the sample by subject id and customer_id
+    samples = store_with_samples_subject_id_and_tumour_status.get_samples_by_subject_id(
+        subject_id=subject_id, customer_id=customer_id
+    )
+
+    # THEN two samples should be returned
+    assert samples and len(samples) == 2
+
+
+def test_get_samples_by_subject_id_and_is_tumour(
+    store_with_samples_subject_id_and_tumour_status: Store,
+    helpers: StoreHelpers,
+    customer_id: str = "cust123",
+    subject_id: str = "test_subject",
+    is_tumour: bool = True,
+):
+    """Test that samples can be fetched by subject id."""
+    # GIVEN a database with two samples that have a subject ID but only one is tumour
+
+    # ASSERT that there are two samples in the store
+    assert len(store_with_samples_subject_id_and_tumour_status.get_all_samples()) == 2
+
+    # ASSERT that there is a customer with the given customer id
+    assert store_with_samples_subject_id_and_tumour_status.get_customer_by_customer_id(
+        customer_id=customer_id
+    )
+    # WHEN fetching the sample by subject id and customer_id
+    samples: List[
+        Sample
+    ] = store_with_samples_subject_id_and_tumour_status.get_samples_by_subject_id_and_is_tumour(
+        subject_id=subject_id, customer_id=customer_id, is_tumour=is_tumour
+    )
+
+    # THEN two samples should be returned
+    assert samples and len(samples) == 1
+
+
+def test_filter_get_sample_by_name(store_with_samples_that_have_names: Store, name="sample_1"):
+    """Test that samples can be fetched by name."""
+    # GIVEN a database with two samples of which one has a name
+
+    # ASSERT that there are two samples in the store
+    assert len(store_with_samples_that_have_names.get_all_samples()) == 2
+
+    # WHEN fetching the sample by name
+    samples: Sample = store_with_samples_that_have_names.get_sample_by_name(name=name)
+
+    # THEN one sample should be returned
+    assert samples and samples.name == name
+
+
 def test_is_case_down_sampled_true(base_store: Store, case_obj: Family, sample_id: str):
     """Tests the down sampling check when all samples are down sampled."""
     # GIVEN a case where all samples are down sampled
@@ -520,93 +608,4 @@
     is_external: bool = base_store.is_case_external(case_id=case_obj.internal_id)
 
     # THEN the return value should be False
-    assert not is_external
-=======
-def test_get_all_pools_and_samples_for_invoice_by_invoice_id(store: Store, helpers: StoreHelpers):
-    """Test that all pools and samples for an invoice can be fetched."""
-
-    # GIVEN a database with a pool and a sample
-    pool = helpers.ensure_pool(store=store, name="pool_1")
-    sample = helpers.add_sample(store=store, name="sample_1")
-
-    # AND an invoice with the pool and sample
-    invoice: Invoice = helpers.ensure_invoice(store=store, pools=[pool], samples=[sample])
-
-    # ASSERT that there is an invoice with a pool and a sample
-    assert len(invoice.pools) == 1
-    assert len(invoice.samples) == 1
-
-    # WHEN fetching all pools and samples for the invoice
-    records = store.get_pools_and_samples_for_invoice_by_invoice_id(invoice_id=invoice.id)
-    # THEN the pool and sample should be returned
-    assert pool in records
-    assert sample in records
-
-
-def test_get_samples_by_subject_id(
-    store_with_samples_subject_id_and_tumour_status: Store,
-    helpers: StoreHelpers,
-    customer_id: str = "cust123",
-    subject_id: str = "test_subject",
-):
-    """Test that samples can be fetched by subject id."""
-    # GIVEN a database with two samples that have a subject ID but only one is tumour
-
-    # ASSERT that there are two samples in the store
-    assert len(store_with_samples_subject_id_and_tumour_status.get_all_samples()) == 2
-
-    # ASSERT that there is a customer with the given customer id
-    assert store_with_samples_subject_id_and_tumour_status.get_customer_by_customer_id(
-        customer_id=customer_id
-    )
-
-    # WHEN fetching the sample by subject id and customer_id
-    samples = store_with_samples_subject_id_and_tumour_status.get_samples_by_subject_id(
-        subject_id=subject_id, customer_id=customer_id
-    )
-
-    # THEN two samples should be returned
-    assert samples and len(samples) == 2
-
-
-def test_get_samples_by_subject_id_and_is_tumour(
-    store_with_samples_subject_id_and_tumour_status: Store,
-    helpers: StoreHelpers,
-    customer_id: str = "cust123",
-    subject_id: str = "test_subject",
-    is_tumour: bool = True,
-):
-    """Test that samples can be fetched by subject id."""
-    # GIVEN a database with two samples that have a subject ID but only one is tumour
-
-    # ASSERT that there are two samples in the store
-    assert len(store_with_samples_subject_id_and_tumour_status.get_all_samples()) == 2
-
-    # ASSERT that there is a customer with the given customer id
-    assert store_with_samples_subject_id_and_tumour_status.get_customer_by_customer_id(
-        customer_id=customer_id
-    )
-    # WHEN fetching the sample by subject id and customer_id
-    samples: List[
-        Sample
-    ] = store_with_samples_subject_id_and_tumour_status.get_samples_by_subject_id_and_is_tumour(
-        subject_id=subject_id, customer_id=customer_id, is_tumour=is_tumour
-    )
-
-    # THEN two samples should be returned
-    assert samples and len(samples) == 1
-
-
-def test_filter_get_sample_by_name(store_with_samples_that_have_names: Store, name="sample_1"):
-    """Test that samples can be fetched by name."""
-    # GIVEN a database with two samples of which one has a name
-
-    # ASSERT that there are two samples in the store
-    assert len(store_with_samples_that_have_names.get_all_samples()) == 2
-
-    # WHEN fetching the sample by name
-    samples: Sample = store_with_samples_that_have_names.get_sample_by_name(name=name)
-
-    # THEN one sample should be returned
-    assert samples and samples.name == name
->>>>>>> 21d39080
+    assert not is_external