"""Tests for reset part of the store API"""

from typing import List

from cg.store import Store, models
<<<<<<< HEAD
from cg.store.api.import_func import (add_application_version,
                                      import_application_versions,
                                      import_applications, import_apptags,
                                      parse_application_versions,
                                      prices_are_same, versions_are_same)
=======
from cg.store.api.import_func import (
    add_application_version,
    import_application_versions,
    import_applications,
    import_apptags,
    parse_application_versions,
    prices_are_same,
    versions_are_same,
)
>>>>>>> 8def096c
from cg.store.api.models import ApplicationVersionSchema
from tests.store.api.conftest import StoreCheckers


def test_prices_are_same_int_and_int():
    # GIVEN float price that looks like one in excel
    # GIVEN same price but as it looks when saved in database
    float_price = 0.0
    database_price = 0

    # WHEN calling prices are same
    should_be_same = prices_are_same(database_price, float_price)

    # THEN prices should be considered same
    assert should_be_same


def test_prices_are_not_same_int_and_int():
    # GIVEN float price that looks like one in excel
    # GIVEN same price but as it looks when saved in database
    float_price = 1.0
    database_price = 0

    # WHEN calling prices are same
    should_not_be_same = prices_are_same(database_price, float_price)

    # THEN prices should be considered same
    assert not should_not_be_same


def test_prices_are_same_float_and_int():
    # GIVEN float price that looks like one in excel
    # GIVEN same price but as it looks when saved in database
    float_price = 0.654345
    database_price = 1

    # WHEN calling prices are same
    should_be_same = prices_are_same(database_price, float_price)

    # THEN prices should be considered same
    assert should_be_same


def test_prices_are_same_float_and_float():
    # GIVEN float price that looks like one in excel
    # GIVEN same price but as it looks when saved in database
    float_price = 0.654345
    database_price = float_price

    # WHEN calling prices are same
    should_be_same = prices_are_same(database_price, float_price)

    # THEN prices should be considered same
    assert should_be_same


def test_versions_are_same(applications_store: Store, application_versions_file: str):
    # GIVEN a database with some applications loaded
    store = applications_store

    # GIVEN an excel price row
    # same price row committed to the database
    excel_versions: List[ApplicationVersionSchema] = list(
        parse_application_versions(excel_path=application_versions_file)
    )
    version: ApplicationVersionSchema = excel_versions[0]

    # GIVEN that the application exists in the database
    application_obj: models.Application = store.application(version.app_tag)

    # GIVEN that there is a application version
    sign = "DummySign"
    db_version: models.ApplicationVersion = add_application_version(
        application_obj=application_obj,
        latest_version=None,
        version=version,
        sign=sign,
        store=store,
    )

    # WHEN calling versions are same
    should_be_same = versions_are_same(version_obj=db_version, application_version=version)

    # THEN versions are considered same
    assert should_be_same


def test_versions_are_not_same(applications_store: Store, application_versions_file: str):
    # GIVEN a database with some applications loaded

    # GIVEN an excel price row
    # NOT same price row committed to the database
    excel_versions: List[ApplicationVersionSchema] = list(
        parse_application_versions(excel_path=application_versions_file)
    )
    version: ApplicationVersionSchema = excel_versions[0]
    application_obj: models.Application = applications_store.application(version.app_tag)
    sign = "DummySign"

    db_version: models.ApplicationVersion = add_application_version(
        application_obj=application_obj,
        latest_version=None,
        version=version,
        sign=sign,
        store=applications_store,
    )

    another_version: ApplicationVersionSchema = excel_versions[1]

    # WHEN calling versions are same
    should_not_be_same: bool = versions_are_same(
        version_obj=db_version, application_version=another_version
    )

    # THEN versions are not considered same
    assert should_not_be_same is False


def test_application_version(
    applications_store: Store,
    application_versions_file: str,
    store: Store,
    store_checkers: StoreCheckers,
):
    # GIVEN a store with applications
    # and an excel file with prices for those applications
    sign = "TestSign"

    # WHEN calling import_application_version
    import_application_versions(
        store=applications_store,
        excel_path=application_versions_file,
        sign=sign,
        dry_run=False,
        skip_missing=False,
    )

    # THEN versions should have been created in the store
    assert store_checkers.all_versions_exist_in_store(
        store=applications_store, excel_path=application_versions_file
    )


def test_application_version_dry_run(
    applications_store: Store, application_versions_file: str, store_checkers: StoreCheckers
):
    # GIVEN a store with applications
    # and an excel file with prices for those applications
    sign = "TestSign"

    # WHEN calling import_application_version as dry run
    import_application_versions(
        store=applications_store,
        excel_path=application_versions_file,
        sign=sign,
        dry_run=True,
        skip_missing=False,
    )

    # THEN versions should not have been created in the store
    assert not store_checkers.all_versions_exist_in_store(
        store=applications_store, excel_path=application_versions_file
    )


def test_application(store: Store, applications_file: str, store_checkers: StoreCheckers):
    # GIVEN an excel file with applications
    assert store_checkers.all_applications_exists(store, applications_file) is False
    # GIVEN a store without the applications
    sign = "TestSign"

    # WHEN calling import_applications
    import_applications(store=store, excel_path=applications_file, sign=sign, dry_run=False)

    # THEN applications should have been created in the store
    assert store_checkers.all_applications_exists(store, applications_file)


def test_application_sheet_name(
    applications_file: str, store: Store, store_checkers: StoreCheckers
):
    # GIVEN a store and an excel file with applications
    sign = "TestSign"

    # WHEN calling import_applications
    import_applications(
        store=store,
        excel_path=applications_file,
        sign=sign,
        dry_run=False,
        sheet_name="application",
    )

    # THEN applications should have been created in the store
    assert store_checkers.all_applications_exists(store, applications_file)


def test_application_dry_run(applications_file: str, store: Store, store_checkers: StoreCheckers):
    # GIVEN a store and an excel file with applications
    sign = "TestSign"

    # WHEN calling import_applications as dry run
    import_applications(store=store, excel_path=applications_file, sign=sign, dry_run=True)

    # THEN applications should not have been created in the store
    assert not store_checkers.all_applications_exists(store, applications_file)


def test_sync_microbial_orderform_dry_run(microbial_store: Store, microbial_orderform: str):
    # GIVEN a microbial orderform and a store where all the apptags exists half some inactive and
    # some active
    prep_category = "mic"
    sign = "PG"
    activate = False
    inactivate = False
    active_mic_apps_from_start = microbial_store.applications(
        category=prep_category, archived=False
    ).count()
    inactive_mic_apps_from_start = microbial_store.applications(
        category=prep_category, archived=True
    ).count()

    # WHEN syncing app-tags in that orderform
    import_apptags(
        store=microbial_store,
        excel_path=microbial_orderform,
        prep_category=prep_category,
        sign=sign,
        activate=activate,
        inactivate=inactivate,
        sheet_name="Drop down list",
        tag_column=2,
    )

    # THEN same number of active and inactive mic applications in status database
    active_mic_apps_after_when = microbial_store.applications(
        category=prep_category, archived=False
    ).count()
    inactive_mic_apps_after_when = microbial_store.applications(
        category=prep_category, archived=True
    ).count()
    assert active_mic_apps_from_start == active_mic_apps_after_when
    assert inactive_mic_apps_from_start == inactive_mic_apps_after_when


def test_sync_microbial_orderform_activate(microbial_store: Store, microbial_orderform: str):
    # GIVEN a microbial orderform and a store where all the apptags exists half some inactive and
    # some active
    prep_category = "mic"
    sign = "PG"
    activate = True
    inactivate = False
    active_mic_apps_from_start = microbial_store.applications(
        category=prep_category, archived=False
    ).count()
    inactive_mic_apps_from_start = microbial_store.applications(
        category=prep_category, archived=True
    ).count()

    # WHEN syncing app-tags in that orderform
    import_apptags(
        store=microbial_store,
        excel_path=microbial_orderform,
        prep_category=prep_category,
        sign=sign,
        activate=activate,
        inactivate=inactivate,
        sheet_name="Drop down list",
        tag_column=2,
    )

    # THEN more active mic applications in status database and same inactive
    active_mic_apps_after_when = microbial_store.applications(
        category=prep_category, archived=False
    ).count()
    inactive_mic_apps_after_when = microbial_store.applications(
        category=prep_category, archived=True
    ).count()
    assert active_mic_apps_from_start < active_mic_apps_after_when
    assert inactive_mic_apps_from_start > inactive_mic_apps_after_when


def test_sync_microbial_orderform_inactivate(
    microbial_store_dummy_tag: Store, microbial_orderform: str
):
    # GIVEN a microbial orderform and a store where all the apptags exists half some inactive and
    # some active
    prep_category = "mic"
    sign = "PG"
    activate = False
    inactivate = True
    active_mic_apps_from_start = microbial_store_dummy_tag.applications(
        category=prep_category, archived=False
    ).count()
    inactive_mic_apps_from_start = microbial_store_dummy_tag.applications(
        category=prep_category, archived=True
    ).count()

    # WHEN syncing app-tags in that orderform
    import_apptags(
        store=microbial_store_dummy_tag,
        excel_path=microbial_orderform,
        prep_category=prep_category,
        sign=sign,
        activate=activate,
        inactivate=inactivate,
        sheet_name="Drop down list",
        tag_column=2,
    )

    # THEN same number of active and more inactive mic applications in status database
    active_mic_apps_after_when = microbial_store_dummy_tag.applications(
        category=prep_category, archived=False
    ).count()
    inactive_mic_apps_after_when = microbial_store_dummy_tag.applications(
        category=prep_category, archived=True
    ).count()
    assert active_mic_apps_from_start > active_mic_apps_after_when
    assert inactive_mic_apps_from_start < inactive_mic_apps_after_when<|MERGE_RESOLUTION|>--- conflicted
+++ resolved
@@ -3,13 +3,6 @@
 from typing import List
 
 from cg.store import Store, models
-<<<<<<< HEAD
-from cg.store.api.import_func import (add_application_version,
-                                      import_application_versions,
-                                      import_applications, import_apptags,
-                                      parse_application_versions,
-                                      prices_are_same, versions_are_same)
-=======
 from cg.store.api.import_func import (
     add_application_version,
     import_application_versions,
@@ -19,7 +12,6 @@
     prices_are_same,
     versions_are_same,
 )
->>>>>>> 8def096c
 from cg.store.api.models import ApplicationVersionSchema
 from tests.store.api.conftest import StoreCheckers
 
