--- conflicted
+++ resolved
@@ -160,11 +160,7 @@
 @pytest.fixture(name="analysis_obj")
 def fixture_analysis_obj(analysis_store: Store) -> Analysis:
     """Return an analysis object from a populated store."""
-<<<<<<< HEAD
-    return analysis_store.get_analyses()[0]
-=======
     return analysis_store._get_query(table=Analysis)[0]
->>>>>>> 8c864da3
 
 
 @pytest.fixture(name="case_obj")
