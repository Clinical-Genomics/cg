--- conflicted
+++ resolved
@@ -8,7 +8,6 @@
 from cg.constants import Pipeline
 from cg.constants.subject import Gender
 from cg.store import Store
-<<<<<<< HEAD
 from cg.store.models import Analysis, Family, Sample
 from tests.store_helpers import StoreHelpers
 
@@ -35,9 +34,6 @@
 
     INVOICE_ID_INVOICE_WITH_ATTRIBUTES: int = 1
     INVOICE_ID_INVOICE_WITHOUT_ATTRIBUTES: int = 2
-=======
-from cg.store.models import Analysis, Family, Sample, Customer
->>>>>>> 9b04a0e2
 
 
 @pytest.fixture(name="application_versions_file")
