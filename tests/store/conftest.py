--- conflicted
+++ resolved
@@ -61,13 +61,8 @@
             organism=organism,
             reference_genome=ref_genomes[organism],
             extraction_method="MagNaPure 96 (contact Clinical Genomics before " "submission)",
-<<<<<<< HEAD
-            analysis="fastq",
+            analysis=str(Pipeline.FASTQ),
             concentration_sample="1",
-=======
-            analysis=str(Pipeline.FASTQ),
-            concentration_weight="1",
->>>>>>> 80f7358f
             mother=None,
             father=None,
         )
