--- conflicted
+++ resolved
@@ -286,7 +286,6 @@
     return store
 
 
-<<<<<<< HEAD
 @pytest.fixture(name="store_with_case_and_analysis")
 def fixture_store_with_case_and_analysis(
     store: Store, helpers: StoreHelpers, analysis_type: str = "wgs"
@@ -296,7 +295,8 @@
     case = helpers.add_case(store=store, name="test_case", internal_id="test_case_internal_id")
     helpers.add_analysis(store=store, case=case)
     yield store
-=======
+
+
 @pytest.fixture(name="store_with_older_and_newer_analyses")
 def fixture_store_with_older_and_newer_analyses(
     base_store: Store,
@@ -327,5 +327,4 @@
             cleaned_at=time,
         )
 
-    yield base_store
->>>>>>> 7b47eba7
+    yield base_store