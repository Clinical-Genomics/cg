--- conflicted
+++ resolved
@@ -332,10 +332,6 @@
         invoice_id=StoreConftestFixture.INVOICE_ID_INVOICE_WITHOUT_ATTRIBUTES.value,
         invoiced_at=None,
     )
-<<<<<<< HEAD
-    return store
-=======
-
     return store
 
 
@@ -369,5 +365,4 @@
             cleaned_at=time,
         )
 
-    yield base_store
->>>>>>> d265fcab
+    yield base_store