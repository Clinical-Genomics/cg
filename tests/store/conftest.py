"""Fixtures for store tests"""
import datetime as dt
from pathlib import Path

import pytest

# Files fixtures
from cg.constants import Pipeline
from cg.store import Store


@pytest.fixture
def application_versions_file(fixtures_dir: Path) -> str:
    """"application version import file"""
    _file = fixtures_dir / "store/api/application_versions.xlsx"
    return str(_file)


@pytest.fixture
def applications_file(fixtures_dir):
    """"application import file"""
    _file = fixtures_dir / "store/api/applications.xlsx"
    return str(_file)


@pytest.fixture(name="microbial_submitted_order")
def fixture_microbial_submitted_order():
    """Build an example order as it looks after submission to ."""

    def _get_item(name: str, internal_id: str, well_position: str, organism: str) -> dict:
        """Return a item"""
        ref_genomes = {
            "C. Jejuni": "NC_111",
            "M. upium": "NC_222",
            "C. difficile": "NC_333",
        }
        item = dict(
            name=name,
            internal_id=internal_id,
            reads="1000",
            container="96 well plate",
            container_name="hej",
            rml_plate_name=None,
            well_position=well_position,
            well_position_rml=None,
            sex=None,
            panels=None,
            require_qcok=True,
            application="MWRNXTR003",
            source=None,
            status=None,
            customer="cust015",
            family=None,
            priority="standard",
            capture_kit=None,
            comment="comment",
            index=None,
            reagent_label=None,
            tumour=False,
            custom_index=None,
            elution_buffer="Nuclease-free water",
            organism=organism,
            reference_genome=ref_genomes[organism],
            extraction_method="MagNaPure 96 (contact Clinical Genomics before " "submission)",
            analysis=str(Pipeline.FASTQ),
            concentration_sample="1",
            mother=None,
            father=None,
        )
        return item

    order = {
        "customer": "cust000",
        "name": "test order",
        "internal_id": "lims_reference",
        "comment": "test comment",
        "ticket_number": "123456",
        "items": [
            _get_item("Jag", "ms1", "D:5", "C. Jejuni"),
            _get_item("testar", "ms2", "H:5", "M. upium"),
            _get_item("list", "ms3", "A:6", "C. difficile"),
        ],
        "project_type": "microbial",
    }
    return order


@pytest.fixture(scope="function")
def microbial_store(base_store: Store, microbial_submitted_order):
    """Setup a store instance for testing analysis API."""
    customer = base_store.customer(microbial_submitted_order["customer"])

    for sample_data in microbial_submitted_order["items"]:
        application_version = base_store.application(sample_data["application"]).versions[0]
        organism = base_store.Organism(
            internal_id=sample_data["organism"], name=sample_data["organism"]
        )
        base_store.add(organism)
        sample = base_store.add_sample(
            comment=sample_data["comment"],
            internal_id=sample_data["internal_id"],
            name=sample_data["name"],
            priority=sample_data["priority"],
            reads=sample_data["reads"],
            reference_genome=sample_data["reference_genome"],
            sex="unknown",
            ticket=microbial_submitted_order["ticket_number"],
        )
        sample.application_version = application_version
        sample.customer = customer
        sample.organism = organism
        base_store.add(sample)

    base_store.commit()
    yield base_store


@pytest.fixture(scope="function", name="analysis_obj")
def fixture_analysis_obj(analysis_store):
    """Fetch a analysis object from a populated store"""
    return analysis_store.analyses()[0]


<<<<<<< HEAD
@pytest.yield_fixture(scope="function")
def case_obj(analysis_obj):
=======
@pytest.fixture(scope="function")
def family_obj(analysis_obj):
>>>>>>> 065e0e7a
    """Return a family models object."""
    return analysis_obj.family<|MERGE_RESOLUTION|>--- conflicted
+++ resolved
@@ -121,12 +121,7 @@
     return analysis_store.analyses()[0]
 
 
-<<<<<<< HEAD
-@pytest.yield_fixture(scope="function")
+@pytest.fixture(scope="function")
 def case_obj(analysis_obj):
-=======
-@pytest.fixture(scope="function")
-def family_obj(analysis_obj):
->>>>>>> 065e0e7a
     """Return a family models object."""
     return analysis_obj.family