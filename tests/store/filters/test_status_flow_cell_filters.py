--- conflicted
+++ resolved
@@ -6,17 +6,10 @@
 from cg.store import Store
 from cg.store.models import Flowcell, Family, Sample
 from cg.store.filters.status_flow_cell_filters import (
-<<<<<<< HEAD
     get_flow_cell_by_name,
     get_flow_cells_with_statuses,
     get_flow_cells_by_case,
     filter_flow_cell_by_name_search,
-=======
-    filter_flow_cell_by_id,
-    filter_flow_cells_with_statuses,
-    filter_flow_cells_by_case,
-    filter_flow_cell_by_name_pattern,
->>>>>>> b8a63bea
 )
 from tests.store_helpers import StoreHelpers
 
@@ -78,13 +71,8 @@
     # GIVEN a flow cell Query
 
     # WHEN getting flow cell
-<<<<<<< HEAD
     returned_flow_cell: Flowcell = get_flow_cell_by_name(
         flow_cells=base_store._get_query(table=Flowcell), flow_cell_name=flow_cell_id
-=======
-    returned_flow_cell: Flowcell = filter_flow_cell_by_id(
-        flow_cells=base_store._get_query(table=Flowcell), flow_cell_id=flow_cell_id
->>>>>>> b8a63bea
     )
 
     # THEN returned flow cell should be the original flow cell
