--- conflicted
+++ resolved
@@ -3,13 +3,10 @@
 from cg.store.filters.status_metrics_filters import (
     filter_above_q30_threshold,
     filter_total_read_count_for_sample,
-<<<<<<< HEAD
-    filter_by_flow_cell_sample_internal_id_and_lane,
-    filter_by_flow_cell_name,
-=======
+
     filter_metrics_for_flow_cell_sample_internal_id_and_lane,
     filter_metrics_by_flow_cell_name,
->>>>>>> 847e5984
+
 )
 from cg.store.models import SampleLaneSequencingMetrics
 from sqlalchemy.orm import Query
