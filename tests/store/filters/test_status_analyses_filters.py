--- conflicted
+++ resolved
@@ -16,11 +16,6 @@
     filter_analyses_with_delivery_report,
     filter_analyses_without_delivery_report,
     filter_report_analyses_by_pipeline,
-<<<<<<< HEAD
-    order_analyses_by_uploaded_at,
-    order_analyses_by_completed_at,
-    filter_analyses_by_case,
-=======
     filter_analyses_by_case,
     filter_analyses_completed_after,
     filter_analyses_completed_before,
@@ -29,7 +24,6 @@
     filter_analyses_started_before,
     order_analyses_by_completed_at_asc,
     order_analyses_by_uploaded_at_asc,
->>>>>>> 7b47eba7
 )
 from tests.store_helpers import StoreHelpers
 
@@ -361,33 +355,6 @@
     # ASSERT that analyses is a query
     assert isinstance(analyses, Query)
 
-<<<<<<< HEAD
-    # THEN the oldest analysis should be the first one in the list
-    assert old_analysis == analyses.all()[0]
-    assert new_analysis == analyses.all()[1]
-
-
-def test_filter_analysis_by_case(
-    store_with_case_and_analysis: Store, case_id: str = "test_case_internal_id"
-):
-    """Test filtering of analysis by case."""
-
-    # GIVEN a store with a case and an analysis
-
-    # GIVEN a case
-    case: Family = store_with_case_and_analysis.get_case_by_internal_id(case_id)
-
-    # WHEN filtering the analysis by case
-    analyses: Query = filter_analyses_by_case(
-        analyses=store_with_case_and_analysis._get_query(table=Analysis), case=case
-    )
-
-    # ASSERT that analyeses is a query
-    assert isinstance(analyses, Query)
-
-    # THEN the analysis should be retrieved
-    assert analyses.first().family == case
-=======
     # THEN all analyses started before the given date should be retrieved
     for analysis in analyses:
         assert analysis.started_at <= timestamp_now
@@ -438,5 +405,4 @@
 
     # THEN only the analysis that have not been uploaded to vogue should be retrieved
     assert analysis in analyses
-    assert analysis_uploaded not in analyses
->>>>>>> 7b47eba7
+    assert analysis_uploaded not in analyses