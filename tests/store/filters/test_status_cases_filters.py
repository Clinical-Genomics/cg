from typing import List, Union

from alchy import Query
from cgmodels.cg.constants import Pipeline
from datetime import datetime

from cg.constants.constants import CaseActions, DataDelivery
from cg.constants.sequencing import SequencingMethod
from cg.constants.subject import PhenotypeStatus
from cg.store import Store
from cg.store.models import Family, Sample
from cg.store.filters.status_case_filters import (
    filter_cases_by_entry_id,
    filter_case_by_internal_id,
<<<<<<< HEAD
    get_active_cases,
=======
    filter_cases_by_ticket_id,
>>>>>>> 9799055e
    get_cases_with_pipeline,
    get_cases_has_sequence,
    get_cases_for_analysis,
    get_cases_with_scout_data_delivery,
    get_report_supported_data_delivery_cases,
    get_cases_with_loqusdb_supported_pipeline,
    get_cases_with_loqusdb_supported_sequencing_method,
    get_inactive_analysis_cases,
    get_new_cases,
)
from tests.store_helpers import StoreHelpers


def test_get_cases_has_sequence(base_store: Store, helpers: StoreHelpers, timestamp_now: datetime):
    """Test that a case is returned when there is a cases with a sequenced sample."""

    # GIVEN a sequenced sample
    test_sample: Sample = helpers.add_sample(base_store, sequenced_at=timestamp_now)

    # GIVEN a case
    test_case = helpers.add_case(base_store)

    # GIVEN a database with a case with one sequenced samples for specified analysis
    base_store.relate_sample(test_case, test_sample, PhenotypeStatus.UNKNOWN)

    # GIVEN a cases Query
    cases: Query = base_store._get_outer_join_cases_with_analyses_query()

    # WHEN getting cases to analyse
    cases: Query = get_cases_has_sequence(cases=cases)

    # ASSERT that cases is a query
    assert isinstance(cases, Query)

    # THEN cases should contain the test case
    assert cases


def test_get_cases_has_sequence_when_external(base_store: Store, helpers: StoreHelpers):
    """Test that a case is returned when there is a case with an externally sequenced sample."""

    # GIVEN a sequenced sample
    test_sample: Sample = helpers.add_sample(base_store, sequenced_at=None, is_external=True)

    # GIVEN a case
    test_case = helpers.add_case(base_store)

    # GIVEN a database with a case with one sequenced samples for specified analysis
    base_store.relate_sample(test_case, test_sample, PhenotypeStatus.UNKNOWN)

    # GIVEN a cases Query
    cases: Query = base_store._get_outer_join_cases_with_analyses_query()

    # WHEN getting cases to analyse
    cases: Query = get_cases_has_sequence(cases=cases)

    # ASSERT that cases is a query
    assert isinstance(cases, Query)

    # THEN cases should contain the test case
    assert cases


def test_get_cases_has_sequence_when_not_sequenced(base_store: Store, helpers: StoreHelpers):
    """Test that no case is returned when there is a cases with sample that has not been sequenced."""

    # GIVEN a sequenced sample
    test_sample: Sample = helpers.add_sample(base_store, sequenced_at=None)

    # GIVEN a case
    test_case = helpers.add_case(base_store)

    # GIVEN a database with a case with one sequenced samples for specified analysis
    base_store.relate_sample(test_case, test_sample, PhenotypeStatus.UNKNOWN)

    # GIVEN a cases Query
    cases: Query = base_store._get_outer_join_cases_with_analyses_query()

    # WHEN getting cases to analyse
    cases: Query = get_cases_has_sequence(cases=cases)

    # ASSERT that cases is a query
    assert isinstance(cases, Query)

    # THEN cases should not contain the test case
    assert not cases.all()


def test_get_cases_has_sequence_when_not_external_nor_sequenced(
    base_store: Store, helpers: StoreHelpers
):
    """Test that no case is returned when there is a cases with sample that has not been sequenced nor is external."""

    # GIVEN a sequenced sample
    test_sample: Sample = helpers.add_sample(base_store, sequenced_at=None, is_external=False)

    # GIVEN a case
    test_case = helpers.add_case(base_store)

    # GIVEN a database with a case with one sequenced samples for specified analysis
    base_store.relate_sample(test_case, test_sample, PhenotypeStatus.UNKNOWN)

    # GIVEN a cases Query
    cases: Query = base_store._get_outer_join_cases_with_analyses_query()

    # WHEN getting cases to analyse
    cases: Query = get_cases_has_sequence(cases=cases)

    # ASSERT that cases is a query
    assert isinstance(cases, Query)

    # THEN cases should not contain the test case
    assert not cases.all()


def test_get_cases_with_pipeline_when_correct_pipline(
    base_store: Store, helpers: StoreHelpers, timestamp_now: datetime
):
    """Test that no case is returned when there are no cases with the  specified pipeline."""

    # GIVEN a sequenced sample
    test_sample: Sample = helpers.add_sample(base_store, sequenced_at=timestamp_now)

    # GIVEN a cancer case
    test_case = helpers.add_case(base_store, data_analysis=Pipeline.BALSAMIC)

    # GIVEN a database with a case with one sequenced samples for specified analysis
    base_store.relate_sample(test_case, test_sample, PhenotypeStatus.UNKNOWN)

    # GIVEN a cases Query
    cases: Query = base_store._get_outer_join_cases_with_analyses_query()

    # WHEN getting cases to analyse for another pipeline
    cases: List[Query] = list(get_cases_with_pipeline(cases=cases, pipeline=Pipeline.BALSAMIC))

    # THEN cases should contain the test case
    assert cases


def test_get_cases_with_pipeline_when_incorrect_pipline(
    base_store: Store, helpers: StoreHelpers, timestamp_now: datetime
):
    """Test that no case is returned when there are no cases with the  specified pipeline."""

    # GIVEN a sequenced sample
    test_sample: Sample = helpers.add_sample(base_store, sequenced_at=timestamp_now)

    # GIVEN a cancer case
    test_case: Family = helpers.add_case(base_store, data_analysis=Pipeline.BALSAMIC)

    # GIVEN a database with a case with one sequenced samples for specified analysis
    base_store.relate_sample(test_case, test_sample, PhenotypeStatus.UNKNOWN)

    # GIVEN a cases Query
    cases: Query = base_store._get_outer_join_cases_with_analyses_query()

    # WHEN getting cases to analyse for another pipeline
    cases: List[Query] = list(get_cases_with_pipeline(cases=cases, pipeline=Pipeline.MIP_DNA))

    # THEN cases should not contain the test case
    assert not cases


def test_get_cases_with_loqusdb_supported_pipeline(
    base_store: Store, helpers: StoreHelpers, timestamp_now: datetime
):
    """Test retrieval of cases that support Loqusdb upload."""

    # GIVEN a sequenced sample
    test_sample: Sample = helpers.add_sample(base_store, sequenced_at=timestamp_now)

    # GIVEN a MIP-DNA and a FLUFFY case
    test_mip_case: Family = helpers.add_case(base_store, data_analysis=Pipeline.MIP_DNA)
    test_mip_case.customer.loqus_upload = True
    test_fluffy_case: Family = helpers.add_case(
        base_store, name="test", data_analysis=Pipeline.FLUFFY
    )
    test_fluffy_case.customer.loqus_upload = True

    # GIVEN a database with a case with one sequenced samples for specified analysis
    base_store.relate_sample(test_mip_case, test_sample, PhenotypeStatus.UNKNOWN)
    base_store.relate_sample(test_fluffy_case, test_sample, PhenotypeStatus.UNKNOWN)

    # GIVEN a cases Query
    cases: Query = base_store._get_outer_join_cases_with_analyses_query()

    # WHEN getting cases with pipeline
    cases: List[Query] = list(get_cases_with_loqusdb_supported_pipeline(cases=cases))

    # THEN only the Loqusdb supported case should be extracted
    assert test_mip_case in cases
    assert test_fluffy_case not in cases


def test_get_cases_with_loqusdb_supported_sequencing_method(
    base_store: Store, helpers: StoreHelpers, timestamp_now: datetime
):
    """Test retrieval of cases with a valid Loqusdb sequencing method."""

    # GIVEN a sample with a valid Loqusdb sequencing method
    test_sample_wes: Sample = helpers.add_sample(
        base_store, sequenced_at=timestamp_now, application_type=SequencingMethod.WES
    )

    # GIVEN a MIP-DNA associated test case
    test_case_wes: Family = helpers.add_case(base_store, data_analysis=Pipeline.MIP_DNA)
    base_store.relate_sample(test_case_wes, test_sample_wes, PhenotypeStatus.UNKNOWN)

    # GIVEN a cases Query
    cases: Query = base_store._get_outer_join_cases_with_analyses_query()

    # WHEN retrieving the available cases
    cases: Query = get_cases_with_loqusdb_supported_sequencing_method(
        cases=cases, pipeline=Pipeline.MIP_DNA
    )

    # ASSERT that cases is a query
    assert isinstance(cases, Query)

    # THEN the expected case should be retrieved
    assert test_case_wes in cases


def test_get_cases_with_loqusdb_supported_sequencing_method_empty(
    base_store: Store, helpers: StoreHelpers, timestamp_now: datetime
):
    """Test retrieval of cases with a valid Loqusdb sequencing method."""

    # GIVEN a not supported loqusdb sample
    test_sample_wts: Sample = helpers.add_sample(
        base_store, name="sample_wts", sequenced_at=timestamp_now, is_rna=True
    )

    # GIVEN a MIP-DNA associated test case
    test_case_wts: Family = helpers.add_case(base_store, data_analysis=Pipeline.MIP_DNA)
    base_store.relate_sample(test_case_wts, test_sample_wts, PhenotypeStatus.UNKNOWN)

    # GIVEN a cases Query
    cases: Query = base_store._get_outer_join_cases_with_analyses_query()

    # WHEN retrieving the valid cases
    cases: Query = get_cases_with_loqusdb_supported_sequencing_method(
        cases=cases, pipeline=Pipeline.MIP_DNA
    )

    # ASSERT that cases is a query
    assert isinstance(cases, Query)

    # THEN no cases should be returned
    assert not cases.all()


def test_get_cases_for_analysis(base_store: Store, helpers: StoreHelpers, timestamp_now: datetime):
    """Test that a case is returned when there is a cases with an action set to analyse."""

    # GIVEN a sequenced sample
    test_sample: Sample = helpers.add_sample(base_store, sequenced_at=timestamp_now)

    # GIVEN a completed analysis
    test_analysis: Analysis = helpers.add_analysis(
        base_store, completed_at=timestamp_now, pipeline=Pipeline.MIP_DNA
    )

    # Given an action set to analyze
    test_analysis.family.action: str = CaseActions.ANALYZE

    # GIVEN a database with a case with one sequenced samples for specified analysis
    base_store.relate_sample(test_analysis.family, test_sample, PhenotypeStatus.UNKNOWN)

    # GIVEN a cases Query
    cases: Query = base_store._get_outer_join_cases_with_analyses_query()

    # WHEN getting cases to analyse
    cases: Query = get_cases_for_analysis(cases=cases)

    # ASSERT that cases is a query
    assert isinstance(cases, Query)

    # THEN cases should contain the test case
    assert cases


def test_get_cases_for_analysis_when_sequenced_sample_and_no_analysis(
    base_store: Store, helpers: StoreHelpers, timestamp_now: datetime
):
    """Test that a case is returned when there are internally created cases with no action set and no prior analysis."""

    # GIVEN a sequenced sample
    test_sample: Sample = helpers.add_sample(
        base_store, sequenced_at=timestamp_now, is_external=False
    )

    # GIVEN a case
    test_case = helpers.add_case(base_store)

    # GIVEN a database with a case with one sequenced samples for specified analysis
    base_store.relate_sample(test_case, test_sample, PhenotypeStatus.UNKNOWN)

    # GIVEN a cases Query
    cases: Query = base_store._get_outer_join_cases_with_analyses_query()

    # WHEN getting cases to analyse
    cases: Query = get_cases_for_analysis(cases=cases)

    # ASSERT that cases is a query
    assert isinstance(cases, Query)

    # THEN cases should contain the test case
    assert cases


def test_get_cases_for_analysis_when_cases_with_no_action_and_new_sequence_data(
    base_store: Store,
    helpers: StoreHelpers,
    timestamp_yesterday: datetime,
    timestamp_now: datetime,
):
    """Test that a case is returned when cases with no action, but new sequence data."""

    # GIVEN a sequenced sample
    test_sample: Sample = helpers.add_sample(
        base_store, sequenced_at=timestamp_now, is_external=False
    )

    # GIVEN a completed analysis
    test_analysis: Analysis = helpers.add_analysis(base_store, pipeline=Pipeline.MIP_DNA)

    # Given an action set to None
    test_analysis.family.action: Union[None, str] = None

    # GIVEN a database with a case with one sequenced samples for specified analysis
    base_store.relate_sample(test_analysis.family, test_sample, PhenotypeStatus.UNKNOWN)

    # GIVEN an old analysis
    test_analysis.created_at = timestamp_yesterday

    # GIVEN a cases Query
    cases: Query = base_store._get_outer_join_cases_with_analyses_query()

    # WHEN getting cases to analyse
    cases: Query = get_cases_for_analysis(cases=cases)

    # ASSERT that cases is a query
    assert isinstance(cases, Query)

    # THEN cases should contain the test case
    assert cases


def test_get_cases_for_analysis_when_cases_with_no_action_and_old_sequence_data(
    base_store: Store, helpers: StoreHelpers, timestamp_yesterday: datetime
):
    """Test that a case is not returned when cases with no action, but old sequence data."""

    # GIVEN a sequenced sample
    test_sample: Sample = helpers.add_sample(
        base_store, sequenced_at=timestamp_yesterday, is_external=True
    )

    # GIVEN a completed analysis
    test_analysis: Analysis = helpers.add_analysis(base_store, pipeline=Pipeline.MIP_DNA)

    # Given an action set to None
    test_analysis.family.action: Union[None, str] = None

    # GIVEN a database with a case with one sequenced samples for specified analysis
    base_store.relate_sample(test_analysis.family, test_sample, PhenotypeStatus.UNKNOWN)

    # GIVEN a cases Query
    cases: Query = base_store._get_outer_join_cases_with_analyses_query()

    # WHEN getting cases to analyse
    cases: Query = get_cases_for_analysis(cases=cases)

    # ASSERT that cases is a query
    assert isinstance(cases, Query)

    # THEN cases should not contain the test case
    assert not cases.all()


def test_get_cases_with_scout_data_delivery(
    base_store: Store, helpers: StoreHelpers, timestamp_now: datetime
):
    """Test that a case is returned when Scout is specified as a data delivery option."""

    # GIVEN a sequenced sample
    test_sample: Sample = helpers.add_sample(base_store)

    # GIVEN a case with Scout as data delivery
    test_case = helpers.add_case(base_store, data_delivery=DataDelivery.FASTQ_ANALYSIS_SCOUT)

    # GIVEN a database with a case with one sequenced samples for specified analysis
    base_store.relate_sample(test_case, test_sample, PhenotypeStatus.UNKNOWN)

    # GIVEN a cases Query
    cases: Query = base_store._get_outer_join_cases_with_analyses_query()

    # WHEN getting cases with Scout as data delivery option
    cases: Query = get_cases_with_scout_data_delivery(cases=cases)

    # ASSERT that cases is a query
    assert isinstance(cases, Query)

    # THEN cases should contain the test case
    assert cases


def test_get_report_supported_data_delivery_cases(
    base_store: Store, helpers: StoreHelpers, timestamp_now: datetime
):
    """Test that a case is returned for a delivery report supported data delivery option."""

    # GIVEN a sequenced sample
    test_sample: Sample = helpers.add_sample(base_store)

    # GIVEN a case with Scout and a not supported option as data deliveries
    test_case = helpers.add_case(base_store, data_delivery=DataDelivery.FASTQ_ANALYSIS_SCOUT)
    test_invalid_case = helpers.add_case(base_store, name="test", data_delivery=DataDelivery.FASTQ)

    # GIVEN a database with the test cases
    base_store.relate_sample(test_case, test_sample, PhenotypeStatus.UNKNOWN)
    base_store.relate_sample(test_invalid_case, test_sample, PhenotypeStatus.UNKNOWN)

    # GIVEN a cases Query
    cases: Query = base_store._get_outer_join_cases_with_analyses_query()

    # WHEN retrieving the delivery report supported cases
    cases: Query = get_report_supported_data_delivery_cases(cases=cases)

    # ASSERT that cases is a query
    assert isinstance(cases, Query)

    # THEN only the delivery report supported case should be retrieved
    assert test_case in cases
    assert test_invalid_case not in cases


def test_get_inactive_analysis_cases(base_store: Store, helpers: StoreHelpers):
    """Test that an inactive case is returned when there is case which has no action set."""

    # GIVEN a case
    test_case = helpers.add_case(base_store)

    # GIVEN a cases Query
    cases: Query = base_store._get_query(table=Family)

    # WHEN getting completed cases
    cases: Query = get_inactive_analysis_cases(cases=cases)

    # ASSERT that cases is a query
    assert isinstance(cases, Query)

    # THEN cases should contain the test case
    assert cases

    assert cases.all()[0].internal_id == test_case.internal_id


def test_get_inactive_analysis_cases_when_on_hold(base_store: Store, helpers: StoreHelpers):
    """Test that an inactivated case is returned when there is case which has action set to hold."""

    # GIVEN a case
    test_case = helpers.add_case(base_store, action=CaseActions.HOLD)

    # GIVEN a cases Query
    cases: Query = base_store._get_query(table=Family)

    # WHEN getting completed cases
    cases: Query = get_inactive_analysis_cases(cases=cases)

    # ASSERT that cases is a query
    assert isinstance(cases, Query)

    # THEN cases should contain the test case
    assert cases

    assert cases[0].internal_id == test_case.internal_id


def test_get_inactive_analysis_cases_when_not_completed(base_store: Store, helpers: StoreHelpers):
    """Test that no case is returned when there is case which action set to running."""

    # GIVEN a case
    helpers.add_case(base_store, action=CaseActions.RUNNING)

    # GIVEN a cases Query
    cases: Query = base_store._get_query(table=Family)

    # WHEN getting completed cases
    cases: Query = get_inactive_analysis_cases(cases=cases)

    # ASSERT that cases is a query
    assert isinstance(cases, Query)

    # THEN cases should not contain the test case
    assert not cases.all()


def test_get_new_cases(base_store: Store, helpers: StoreHelpers, timestamp_in_2_weeks: datetime):
    """Test that an old case is returned when a future date is supplied."""

    # GIVEN a case
    test_case = helpers.add_case(base_store)

    # GIVEN a cases Query
    cases: Query = base_store._get_query(table=Family)

    # WHEN getting completed cases
    cases: Query = get_new_cases(cases=cases, date=timestamp_in_2_weeks)

    # ASSERT that cases is a query
    assert isinstance(cases, Query)

    # THEN cases should contain the test case
    assert cases

    assert cases.all()[0].internal_id == test_case.internal_id


def test_get_new_cases_when_too_new(
    base_store: Store, helpers: StoreHelpers, timestamp_yesterday: datetime
):
    """Test that old case is returned when a past date is supplied."""

    # GIVEN a case
    helpers.add_case(base_store)

    # GIVEN a cases Query
    cases: Query = base_store._get_query(table=Family)

    # WHEN getting completed cases
    cases: Query = get_new_cases(cases=cases, date=timestamp_yesterday)

    # ASSERT that cases is a query
    assert isinstance(cases, Query)

    # THEN cases should not contain the test case
    assert not cases.all()


def test_filter_case_by_existing_entry_id(store_with_multiple_cases_and_samples: Store):
    # GIVEN a store containing a case with an entry id
    cases_query: Query = store_with_multiple_cases_and_samples._get_query(table=Family)
    entry_id: int = cases_query.first().id
    assert entry_id

    # WHEN filtering for cases with the entry_id
    cases: Query = filter_cases_by_entry_id(cases=cases_query, entry_id=entry_id)

    # THEN the case should have the entry_id
    assert cases.first().id == entry_id


def test_filter_cases_by_non_existing_entry_id(
    store_with_multiple_cases_and_samples: Store, non_existent_id: str
):
    # GIVEN a store containing cases without a specific entry id
    cases_query: Query = store_with_multiple_cases_and_samples._get_query(table=Family)
    entry_ids = [case.id for case in cases_query.all()]
    assert non_existent_id not in entry_ids

    # WHEN filtering for cases with the non existing entry id
    cases: Query = filter_cases_by_entry_id(cases=cases_query, entry_id=non_existent_id)

    # THEN the query should contain no cases
    assert cases.count() == 0


def test_filter_case_by_existing_internal_id(
    store_with_multiple_cases_and_samples: Store, case_id: str
):
    # GIVEN a store containing a case with an internal id case_id
    cases_query: Query = store_with_multiple_cases_and_samples._get_query(table=Family)
    internal_ids = [case.internal_id for case in cases_query.all()]
    assert case_id in internal_ids

    # WHEN filtering for cases with the internal id case_id
    cases: Query = filter_case_by_internal_id(cases=cases_query, internal_id=case_id)

    # THEN the query should contain only one case
    assert cases.count() == 1

    # THEN the case should have the internal id case_id
    assert cases.first().internal_id == case_id


def test_filter_cases_by_non_existing_internal_id(
    store_with_multiple_cases_and_samples: Store, non_existent_id: str
):
    # GIVEN a store containing a case with an internal id case_id
    cases_query: Query = store_with_multiple_cases_and_samples._get_query(table=Family)
    internal_ids = [case.internal_id for case in cases_query.all()]
    assert non_existent_id not in internal_ids

    # WHEN filtering for cases with the internal id case_id
    cases: Query = filter_case_by_internal_id(cases=cases_query, internal_id=non_existent_id)

    # THEN the query should contain no cases
    assert cases.count() == 0


def test_filter_case_by_empty_internal_id(store_with_multiple_cases_and_samples: Store):
    # GIVEN a store containing cases
    cases_query: Query = store_with_multiple_cases_and_samples._get_query(table=Family)

    # WHEN filtering for cases with an empty internal id
    cases: Query = filter_case_by_internal_id(cases=cases_query, internal_id="")

    # THEN the query should return no cases
    assert cases.count() == 0


<<<<<<< HEAD
def test_get_active_cases_no_running_cases(store_with_multiple_cases_and_samples: Store):
    # GIVEN a store containing cases with no "running" action
    cases_query: Query = store_with_multiple_cases_and_samples._get_query(table=Family)
    cases_query = cases_query.filter(Family.action != "running")

    # WHEN getting active cases
    active_cases: Query = get_active_cases(cases=cases_query)

    # THEN the query should return no cases
    assert active_cases.count() == 0


def test_get_active_cases_with_running_cases(store_with_multiple_cases_and_samples: Store):
    # GIVEN a store containing cases with at least one "running" action
    cases_query: Query = store_with_multiple_cases_and_samples._get_query(table=Family)

    # WHEN getting active cases
    active_cases: Query = get_active_cases(cases=cases_query)

    # THEN the query should return at least one case
    assert active_cases.count() >= 1


def test_get_active_cases_only_running_cases(store_with_multiple_cases_and_samples: Store):
    # GIVEN a store containing only cases with "running" action
    cases_query: Query = store_with_multiple_cases_and_samples._get_query(table=Family)
    for case in cases_query.all():
        case.action = "running"

    # WHEN getting active cases
    active_cases: Query = get_active_cases(cases=cases_query)

    # THEN the query should return the same number of cases as the original query
    assert active_cases.count() == cases_query.count()
=======
def test_filter_cases_by_ticket_no_matching_ticket(
    store_with_multiple_cases_and_samples: Store, non_existent_id: str
):
    """Test that no cases are returned when filtering by a non-existent ticket."""
    # GIVEN a store containing cases with no matching ticket id
    cases_query: Query = store_with_multiple_cases_and_samples._get_query(table=Family)

    # WHEN filtering cases by a non-existent ticket
    filtered_cases: Query = filter_cases_by_ticket_id(cases=cases_query, ticket_id=non_existent_id)

    # THEN the query should return no cases
    assert filtered_cases.count() == 0


def test_filter_cases_by_ticket_matching_ticket(
    store_with_multiple_cases_and_samples: Store, ticket_id: str
):
    """Test that cases are returned when filtering by an existing ticket id."""
    # GIVEN a store containing cases with a matching ticket id
    cases_query: Query = store_with_multiple_cases_and_samples._get_query(table=Family)

    # WHEN filtering cases by an existing ticket id
    filtered_cases: Query = filter_cases_by_ticket_id(cases=cases_query, ticket_id=ticket_id)

    # THEN the query should return cases with the matching ticket
    assert filtered_cases.count() > 0
    for case in filtered_cases:
        assert ticket_id in case.tickets
>>>>>>> 9799055e
<|MERGE_RESOLUTION|>--- conflicted
+++ resolved
@@ -12,11 +12,8 @@
 from cg.store.filters.status_case_filters import (
     filter_cases_by_entry_id,
     filter_case_by_internal_id,
-<<<<<<< HEAD
     get_active_cases,
-=======
     filter_cases_by_ticket_id,
->>>>>>> 9799055e
     get_cases_with_pipeline,
     get_cases_has_sequence,
     get_cases_for_analysis,
@@ -630,7 +627,6 @@
     assert cases.count() == 0
 
 
-<<<<<<< HEAD
 def test_get_active_cases_no_running_cases(store_with_multiple_cases_and_samples: Store):
     # GIVEN a store containing cases with no "running" action
     cases_query: Query = store_with_multiple_cases_and_samples._get_query(table=Family)
@@ -665,7 +661,8 @@
 
     # THEN the query should return the same number of cases as the original query
     assert active_cases.count() == cases_query.count()
-=======
+
+
 def test_filter_cases_by_ticket_no_matching_ticket(
     store_with_multiple_cases_and_samples: Store, non_existent_id: str
 ):
@@ -693,5 +690,4 @@
     # THEN the query should return cases with the matching ticket
     assert filtered_cases.count() > 0
     for case in filtered_cases:
-        assert ticket_id in case.tickets
->>>>>>> 9799055e
+        assert ticket_id in case.tickets