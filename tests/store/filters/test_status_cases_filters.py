from typing import List, Union

from alchy import Query
from cgmodels.cg.constants import Pipeline
from datetime import datetime

from cg.constants.constants import CaseActions, DataDelivery
from cg.constants.sequencing import SequencingMethod
from cg.constants.subject import PhenotypeStatus
from cg.store import Store
from cg.store.models import Analysis, Family, Sample
from cg.store.filters.status_case_filters import (
    filter_cases_by_case_search,
    filter_cases_by_customer_entry_ids,
    filter_cases_by_entry_id,
    filter_case_by_internal_id,
    filter_cases_by_name,
<<<<<<< HEAD
    filter_cases_not_analysed,
=======
    get_newer_cases,
>>>>>>> df9dfd31
    get_running_cases,
    filter_cases_by_ticket_id,
    get_cases_with_pipeline,
    get_cases_has_sequence,
    get_cases_for_analysis,
    get_cases_with_scout_data_delivery,
    get_report_supported_data_delivery_cases,
    get_cases_with_loqusdb_supported_pipeline,
    get_cases_with_loqusdb_supported_sequencing_method,
    get_inactive_analysis_cases,
    get_older_cases,
)
from tests.store_helpers import StoreHelpers


def test_get_cases_has_sequence(base_store: Store, helpers: StoreHelpers, timestamp_now: datetime):
    """Test that a case is returned when there is a cases with a sequenced sample."""

    # GIVEN a sequenced sample
    test_sample: Sample = helpers.add_sample(base_store, sequenced_at=timestamp_now)

    # GIVEN a case
    test_case = helpers.add_case(base_store)

    # GIVEN a database with a case with one sequenced samples for specified analysis
    base_store.relate_sample(test_case, test_sample, PhenotypeStatus.UNKNOWN)

    # GIVEN a cases Query
    cases: Query = base_store._get_outer_join_cases_with_analyses_query()

    # WHEN getting cases to analyse
    cases: Query = get_cases_has_sequence(cases=cases)

    # ASSERT that cases is a query
    assert isinstance(cases, Query)

    # THEN cases should contain the test case
    assert cases


def test_get_cases_has_sequence_when_external(base_store: Store, helpers: StoreHelpers):
    """Test that a case is returned when there is a case with an externally sequenced sample."""

    # GIVEN a sequenced sample
    test_sample: Sample = helpers.add_sample(base_store, sequenced_at=None, is_external=True)

    # GIVEN a case
    test_case = helpers.add_case(base_store)

    # GIVEN a database with a case with one sequenced samples for specified analysis
    base_store.relate_sample(test_case, test_sample, PhenotypeStatus.UNKNOWN)

    # GIVEN a cases Query
    cases: Query = base_store._get_outer_join_cases_with_analyses_query()

    # WHEN getting cases to analyse
    cases: Query = get_cases_has_sequence(cases=cases)

    # ASSERT that cases is a query
    assert isinstance(cases, Query)

    # THEN cases should contain the test case
    assert cases


def test_get_cases_has_sequence_when_not_sequenced(base_store: Store, helpers: StoreHelpers):
    """Test that no case is returned when there is a cases with sample that has not been sequenced."""

    # GIVEN a sequenced sample
    test_sample: Sample = helpers.add_sample(base_store, sequenced_at=None)

    # GIVEN a case
    test_case = helpers.add_case(base_store)

    # GIVEN a database with a case with one sequenced samples for specified analysis
    base_store.relate_sample(test_case, test_sample, PhenotypeStatus.UNKNOWN)

    # GIVEN a cases Query
    cases: Query = base_store._get_outer_join_cases_with_analyses_query()

    # WHEN getting cases to analyse
    cases: Query = get_cases_has_sequence(cases=cases)

    # ASSERT that cases is a query
    assert isinstance(cases, Query)

    # THEN cases should not contain the test case
    assert not cases.all()


def test_get_cases_has_sequence_when_not_external_nor_sequenced(
    base_store: Store, helpers: StoreHelpers
):
    """Test that no case is returned when there is a cases with sample that has not been sequenced nor is external."""

    # GIVEN a sequenced sample
    test_sample: Sample = helpers.add_sample(base_store, sequenced_at=None, is_external=False)

    # GIVEN a case
    test_case = helpers.add_case(base_store)

    # GIVEN a database with a case with one sequenced samples for specified analysis
    base_store.relate_sample(test_case, test_sample, PhenotypeStatus.UNKNOWN)

    # GIVEN a cases Query
    cases: Query = base_store._get_outer_join_cases_with_analyses_query()

    # WHEN getting cases to analyse
    cases: Query = get_cases_has_sequence(cases=cases)

    # ASSERT that cases is a query
    assert isinstance(cases, Query)

    # THEN cases should not contain the test case
    assert not cases.all()


def test_get_cases_with_pipeline_when_correct_pipline(
    base_store: Store, helpers: StoreHelpers, timestamp_now: datetime
):
    """Test that no case is returned when there are no cases with the  specified pipeline."""

    # GIVEN a sequenced sample
    test_sample: Sample = helpers.add_sample(base_store, sequenced_at=timestamp_now)

    # GIVEN a cancer case
    test_case = helpers.add_case(base_store, data_analysis=Pipeline.BALSAMIC)

    # GIVEN a database with a case with one sequenced samples for specified analysis
    base_store.relate_sample(test_case, test_sample, PhenotypeStatus.UNKNOWN)

    # GIVEN a cases Query
    cases: Query = base_store._get_outer_join_cases_with_analyses_query()

    # WHEN getting cases to analyse for another pipeline
    cases: List[Query] = list(get_cases_with_pipeline(cases=cases, pipeline=Pipeline.BALSAMIC))

    # THEN cases should contain the test case
    assert cases


def test_get_cases_with_pipeline_when_incorrect_pipline(
    base_store: Store, helpers: StoreHelpers, timestamp_now: datetime
):
    """Test that no case is returned when there are no cases with the  specified pipeline."""

    # GIVEN a sequenced sample
    test_sample: Sample = helpers.add_sample(base_store, sequenced_at=timestamp_now)

    # GIVEN a cancer case
    test_case: Family = helpers.add_case(base_store, data_analysis=Pipeline.BALSAMIC)

    # GIVEN a database with a case with one sequenced samples for specified analysis
    base_store.relate_sample(test_case, test_sample, PhenotypeStatus.UNKNOWN)

    # GIVEN a cases Query
    cases: Query = base_store._get_outer_join_cases_with_analyses_query()

    # WHEN getting cases to analyse for another pipeline
    cases: List[Query] = list(get_cases_with_pipeline(cases=cases, pipeline=Pipeline.MIP_DNA))

    # THEN cases should not contain the test case
    assert not cases


def test_get_cases_with_loqusdb_supported_pipeline(
    base_store: Store, helpers: StoreHelpers, timestamp_now: datetime
):
    """Test retrieval of cases that support Loqusdb upload."""

    # GIVEN a sequenced sample
    test_sample: Sample = helpers.add_sample(base_store, sequenced_at=timestamp_now)

    # GIVEN a MIP-DNA and a FLUFFY case
    test_mip_case: Family = helpers.add_case(base_store, data_analysis=Pipeline.MIP_DNA)
    test_mip_case.customer.loqus_upload = True
    test_fluffy_case: Family = helpers.add_case(
        base_store, name="test", data_analysis=Pipeline.FLUFFY
    )
    test_fluffy_case.customer.loqus_upload = True

    # GIVEN a database with a case with one sequenced samples for specified analysis
    base_store.relate_sample(test_mip_case, test_sample, PhenotypeStatus.UNKNOWN)
    base_store.relate_sample(test_fluffy_case, test_sample, PhenotypeStatus.UNKNOWN)

    # GIVEN a cases Query
    cases: Query = base_store._get_outer_join_cases_with_analyses_query()

    # WHEN getting cases with pipeline
    cases: List[Query] = list(get_cases_with_loqusdb_supported_pipeline(cases=cases))

    # THEN only the Loqusdb supported case should be extracted
    assert test_mip_case in cases
    assert test_fluffy_case not in cases


def test_get_cases_with_loqusdb_supported_sequencing_method(
    base_store: Store, helpers: StoreHelpers, timestamp_now: datetime
):
    """Test retrieval of cases with a valid Loqusdb sequencing method."""

    # GIVEN a sample with a valid Loqusdb sequencing method
    test_sample_wes: Sample = helpers.add_sample(
        base_store, sequenced_at=timestamp_now, application_type=SequencingMethod.WES
    )

    # GIVEN a MIP-DNA associated test case
    test_case_wes: Family = helpers.add_case(base_store, data_analysis=Pipeline.MIP_DNA)
    base_store.relate_sample(test_case_wes, test_sample_wes, PhenotypeStatus.UNKNOWN)

    # GIVEN a cases Query
    cases: Query = base_store._get_outer_join_cases_with_analyses_query()

    # WHEN retrieving the available cases
    cases: Query = get_cases_with_loqusdb_supported_sequencing_method(
        cases=cases, pipeline=Pipeline.MIP_DNA
    )

    # ASSERT that cases is a query
    assert isinstance(cases, Query)

    # THEN the expected case should be retrieved
    assert test_case_wes in cases


def test_get_cases_with_loqusdb_supported_sequencing_method_empty(
    base_store: Store, helpers: StoreHelpers, timestamp_now: datetime
):
    """Test retrieval of cases with a valid Loqusdb sequencing method."""

    # GIVEN a not supported loqusdb sample
    test_sample_wts: Sample = helpers.add_sample(
        base_store, name="sample_wts", sequenced_at=timestamp_now, is_rna=True
    )

    # GIVEN a MIP-DNA associated test case
    test_case_wts: Family = helpers.add_case(base_store, data_analysis=Pipeline.MIP_DNA)
    base_store.relate_sample(test_case_wts, test_sample_wts, PhenotypeStatus.UNKNOWN)

    # GIVEN a cases Query
    cases: Query = base_store._get_outer_join_cases_with_analyses_query()

    # WHEN retrieving the valid cases
    cases: Query = get_cases_with_loqusdb_supported_sequencing_method(
        cases=cases, pipeline=Pipeline.MIP_DNA
    )

    # ASSERT that cases is a query
    assert isinstance(cases, Query)

    # THEN no cases should be returned
    assert not cases.all()


def test_get_cases_for_analysis(base_store: Store, helpers: StoreHelpers, timestamp_now: datetime):
    """Test that a case is returned when there is a cases with an action set to analyse."""

    # GIVEN a sequenced sample
    test_sample: Sample = helpers.add_sample(base_store, sequenced_at=timestamp_now)

    # GIVEN a completed analysis
    test_analysis: Analysis = helpers.add_analysis(
        base_store, completed_at=timestamp_now, pipeline=Pipeline.MIP_DNA
    )

    # Given an action set to analyze
    test_analysis.family.action: str = CaseActions.ANALYZE

    # GIVEN a database with a case with one sequenced samples for specified analysis
    base_store.relate_sample(test_analysis.family, test_sample, PhenotypeStatus.UNKNOWN)

    # GIVEN a cases Query
    cases: Query = base_store._get_outer_join_cases_with_analyses_query()

    # WHEN getting cases to analyse
    cases: Query = get_cases_for_analysis(cases=cases)

    # ASSERT that cases is a query
    assert isinstance(cases, Query)

    # THEN cases should contain the test case
    assert cases


def test_get_cases_for_analysis_when_sequenced_sample_and_no_analysis(
    base_store: Store, helpers: StoreHelpers, timestamp_now: datetime
):
    """Test that a case is returned when there are internally created cases with no action set and no prior analysis."""

    # GIVEN a sequenced sample
    test_sample: Sample = helpers.add_sample(
        base_store, sequenced_at=timestamp_now, is_external=False
    )

    # GIVEN a case
    test_case = helpers.add_case(base_store)

    # GIVEN a database with a case with one sequenced samples for specified analysis
    base_store.relate_sample(test_case, test_sample, PhenotypeStatus.UNKNOWN)

    # GIVEN a cases Query
    cases: Query = base_store._get_outer_join_cases_with_analyses_query()

    # WHEN getting cases to analyse
    cases: Query = get_cases_for_analysis(cases=cases)

    # ASSERT that cases is a query
    assert isinstance(cases, Query)

    # THEN cases should contain the test case
    assert cases


def test_get_cases_for_analysis_when_cases_with_no_action_and_new_sequence_data(
    base_store: Store,
    helpers: StoreHelpers,
    timestamp_yesterday: datetime,
    timestamp_now: datetime,
):
    """Test that a case is returned when cases with no action, but new sequence data."""

    # GIVEN a sequenced sample
    test_sample: Sample = helpers.add_sample(
        base_store, sequenced_at=timestamp_now, is_external=False
    )

    # GIVEN a completed analysis
    test_analysis: Analysis = helpers.add_analysis(base_store, pipeline=Pipeline.MIP_DNA)

    # Given an action set to None
    test_analysis.family.action: Union[None, str] = None

    # GIVEN a database with a case with one sequenced samples for specified analysis
    base_store.relate_sample(test_analysis.family, test_sample, PhenotypeStatus.UNKNOWN)

    # GIVEN an old analysis
    test_analysis.created_at = timestamp_yesterday

    # GIVEN a cases Query
    cases: Query = base_store._get_outer_join_cases_with_analyses_query()

    # WHEN getting cases to analyse
    cases: Query = get_cases_for_analysis(cases=cases)

    # ASSERT that cases is a query
    assert isinstance(cases, Query)

    # THEN cases should contain the test case
    assert cases


def test_get_cases_for_analysis_when_cases_with_no_action_and_old_sequence_data(
    base_store: Store, helpers: StoreHelpers, timestamp_yesterday: datetime
):
    """Test that a case is not returned when cases with no action, but old sequence data."""

    # GIVEN a sequenced sample
    test_sample: Sample = helpers.add_sample(
        base_store, sequenced_at=timestamp_yesterday, is_external=True
    )

    # GIVEN a completed analysis
    test_analysis: Analysis = helpers.add_analysis(base_store, pipeline=Pipeline.MIP_DNA)

    # Given an action set to None
    test_analysis.family.action: Union[None, str] = None

    # GIVEN a database with a case with one sequenced samples for specified analysis
    base_store.relate_sample(test_analysis.family, test_sample, PhenotypeStatus.UNKNOWN)

    # GIVEN a cases Query
    cases: Query = base_store._get_outer_join_cases_with_analyses_query()

    # WHEN getting cases to analyse
    cases: Query = get_cases_for_analysis(cases=cases)

    # ASSERT that cases is a query
    assert isinstance(cases, Query)

    # THEN cases should not contain the test case
    assert not cases.all()


def test_get_cases_with_scout_data_delivery(
    base_store: Store, helpers: StoreHelpers, timestamp_now: datetime
):
    """Test that a case is returned when Scout is specified as a data delivery option."""

    # GIVEN a sequenced sample
    test_sample: Sample = helpers.add_sample(base_store)

    # GIVEN a case with Scout as data delivery
    test_case = helpers.add_case(base_store, data_delivery=DataDelivery.FASTQ_ANALYSIS_SCOUT)

    # GIVEN a database with a case with one sequenced samples for specified analysis
    base_store.relate_sample(test_case, test_sample, PhenotypeStatus.UNKNOWN)

    # GIVEN a cases Query
    cases: Query = base_store._get_outer_join_cases_with_analyses_query()

    # WHEN getting cases with Scout as data delivery option
    cases: Query = get_cases_with_scout_data_delivery(cases=cases)

    # ASSERT that cases is a query
    assert isinstance(cases, Query)

    # THEN cases should contain the test case
    assert cases


def test_get_report_supported_data_delivery_cases(
    base_store: Store, helpers: StoreHelpers, timestamp_now: datetime
):
    """Test that a case is returned for a delivery report supported data delivery option."""

    # GIVEN a sequenced sample
    test_sample: Sample = helpers.add_sample(base_store)

    # GIVEN a case with Scout and a not supported option as data deliveries
    test_case = helpers.add_case(base_store, data_delivery=DataDelivery.FASTQ_ANALYSIS_SCOUT)
    test_invalid_case = helpers.add_case(base_store, name="test", data_delivery=DataDelivery.FASTQ)

    # GIVEN a database with the test cases
    base_store.relate_sample(test_case, test_sample, PhenotypeStatus.UNKNOWN)
    base_store.relate_sample(test_invalid_case, test_sample, PhenotypeStatus.UNKNOWN)

    # GIVEN a cases Query
    cases: Query = base_store._get_outer_join_cases_with_analyses_query()

    # WHEN retrieving the delivery report supported cases
    cases: Query = get_report_supported_data_delivery_cases(cases=cases)

    # ASSERT that cases is a query
    assert isinstance(cases, Query)

    # THEN only the delivery report supported case should be retrieved
    assert test_case in cases
    assert test_invalid_case not in cases


def test_get_inactive_analysis_cases(base_store: Store, helpers: StoreHelpers):
    """Test that an inactive case is returned when there is case which has no action set."""

    # GIVEN a case
    test_case = helpers.add_case(base_store)

    # GIVEN a cases Query
    cases: Query = base_store._get_query(table=Family)

    # WHEN getting completed cases
    cases: Query = get_inactive_analysis_cases(cases=cases)

    # ASSERT that cases is a query
    assert isinstance(cases, Query)

    # THEN cases should contain the test case
    assert cases

    assert cases.all()[0].internal_id == test_case.internal_id


def test_get_inactive_analysis_cases_when_on_hold(base_store: Store, helpers: StoreHelpers):
    """Test that an inactivated case is returned when there is case which has action set to hold."""

    # GIVEN a case
    test_case = helpers.add_case(base_store, action=CaseActions.HOLD)

    # GIVEN a cases Query
    cases: Query = base_store._get_query(table=Family)

    # WHEN getting completed cases
    cases: Query = get_inactive_analysis_cases(cases=cases)

    # ASSERT that cases is a query
    assert isinstance(cases, Query)

    # THEN cases should contain the test case
    assert cases

    assert cases[0].internal_id == test_case.internal_id


def test_get_inactive_analysis_cases_when_not_completed(base_store: Store, helpers: StoreHelpers):
    """Test that no case is returned when there is case which action set to running."""

    # GIVEN a case
    helpers.add_case(base_store, action=CaseActions.RUNNING)

    # GIVEN a cases Query
    cases: Query = base_store._get_query(table=Family)

    # WHEN getting completed cases
    cases: Query = get_inactive_analysis_cases(cases=cases)

    # ASSERT that cases is a query
    assert isinstance(cases, Query)

    # THEN cases should not contain the test case
    assert not cases.all()


def test_get_old_cases(base_store: Store, helpers: StoreHelpers, timestamp_in_2_weeks: datetime):
    """Test that an old case is returned when a future date is supplied."""

    # GIVEN a case
    test_case = helpers.add_case(base_store)

    # GIVEN a cases Query
    cases: Query = base_store._get_query(table=Family)

    # WHEN getting completed cases
    cases: Query = get_older_cases(cases=cases, date=timestamp_in_2_weeks)

    # ASSERT that cases is a query
    assert isinstance(cases, Query)

    # THEN cases should contain the test case
    assert cases

    assert cases.all()[0].internal_id == test_case.internal_id


def test_get_old_cases_none_when_all_cases_are_too_new(
    base_store: Store, helpers: StoreHelpers, timestamp_yesterday: datetime
):
    """No cases are returned when all cases in the store are too new."""

    # GIVEN a case
    helpers.add_case(base_store)

    # GIVEN a cases Query
    cases: Query = base_store._get_query(table=Family)

    # WHEN getting completed cases
    cases: Query = get_older_cases(cases=cases, date=timestamp_yesterday)

    # ASSERT that cases is a query
    assert isinstance(cases, Query)

    # THEN cases should not contain the test case
    assert not cases.all()


def test_get_newer_cases_none_when_all_cases_older(
    base_store: Store, helpers: StoreHelpers, timestamp_in_2_weeks: datetime
):
    """Test that no cases are returned when all cases are older than the given date."""

    # GIVEN a cases Query
    helpers.add_case(base_store)
    cases: Query = base_store._get_query(table=Family)

    # WHEN getting newer cases
    cases: Query = get_newer_cases(cases=cases, date=timestamp_in_2_weeks)

    # ASSERT that cases is a query
    assert isinstance(cases, Query)

    # THEN no cases should be returned
    assert not cases.all()


def test_get_newer_cases_all_when_all_cases_newer(
    base_store: Store, helpers: StoreHelpers, timestamp_yesterday: datetime
):
    """Test that all cases are returned when all cases are newer than the given date."""
    # GIVEN a cases Query
    helpers.add_case(base_store)
    cases: Query = base_store._get_query(table=Family)

    # WHEN getting newer cases
    filtered_cases: Query = get_newer_cases(cases=cases, date=timestamp_yesterday)

    # ASSERT that cases is a query
    assert isinstance(filtered_cases, Query)

    # THEN all cases should be returned
    assert filtered_cases.count() == cases.count()


def test_filter_case_by_existing_entry_id(store_with_multiple_cases_and_samples: Store):
    # GIVEN a store containing a case with an entry id
    cases_query: Query = store_with_multiple_cases_and_samples._get_query(table=Family)
    entry_id: int = cases_query.first().id
    assert entry_id

    # WHEN filtering for cases with the entry_id
    cases: Query = filter_cases_by_entry_id(cases=cases_query, entry_id=entry_id)

    # THEN the case should have the entry_id
    assert cases.first().id == entry_id


def test_filter_cases_by_non_existing_entry_id(
    store_with_multiple_cases_and_samples: Store, non_existent_id: str
):
    # GIVEN a store containing cases without a specific entry id
    cases_query: Query = store_with_multiple_cases_and_samples._get_query(table=Family)
    entry_ids = [case.id for case in cases_query.all()]
    assert non_existent_id not in entry_ids

    # WHEN filtering for cases with the non existing entry id
    cases: Query = filter_cases_by_entry_id(cases=cases_query, entry_id=non_existent_id)

    # THEN the query should contain no cases
    assert cases.count() == 0


def test_filter_case_by_existing_internal_id(
    store_with_multiple_cases_and_samples: Store, case_id: str
):
    # GIVEN a store containing a case with an internal id case_id
    cases_query: Query = store_with_multiple_cases_and_samples._get_query(table=Family)
    internal_ids = [case.internal_id for case in cases_query.all()]
    assert case_id in internal_ids

    # WHEN filtering for cases with the internal id case_id
    cases: Query = filter_case_by_internal_id(cases=cases_query, internal_id=case_id)

    # THEN the query should contain only one case
    assert cases.count() == 1

    # THEN the case should have the internal id case_id
    assert cases.first().internal_id == case_id


def test_filter_cases_by_non_existing_internal_id(
    store_with_multiple_cases_and_samples: Store, non_existent_id: str
):
    # GIVEN a store containing a case with an internal id case_id
    cases_query: Query = store_with_multiple_cases_and_samples._get_query(table=Family)
    internal_ids = [case.internal_id for case in cases_query.all()]
    assert non_existent_id not in internal_ids

    # WHEN filtering for cases with the internal id case_id
    cases: Query = filter_case_by_internal_id(cases=cases_query, internal_id=non_existent_id)

    # THEN the query should contain no cases
    assert cases.count() == 0


def test_filter_case_by_empty_internal_id(store_with_multiple_cases_and_samples: Store):
    # GIVEN a store containing cases
    cases_query: Query = store_with_multiple_cases_and_samples._get_query(table=Family)

    # WHEN filtering for cases with an empty internal id
    cases: Query = filter_case_by_internal_id(cases=cases_query, internal_id="")

    # THEN the query should return no cases
    assert cases.count() == 0


def test_get_active_cases_no_running_cases(store_with_multiple_cases_and_samples: Store):
    """Test that no cases are returned when no cases have a running action."""
    # GIVEN a store containing cases with no "running" action
    cases_query: Query = store_with_multiple_cases_and_samples._get_query(table=Family)
    cases_query = cases_query.filter(Family.action != "running")

    # WHEN getting active cases
    active_cases: Query = get_running_cases(cases=cases_query)

    # THEN the query should return no cases
    assert active_cases.count() == 0


def test_get_active_cases_with_running_cases(store_with_multiple_cases_and_samples: Store):
    """Test that at least one case is returned when at least one case has a running action."""
    # GIVEN a store containing cases with at least one "running" action
    cases_query: Query = store_with_multiple_cases_and_samples._get_query(table=Family)
    actions: List[str] = [case.action for case in cases_query.all()]
    assert "running" in actions

    # WHEN getting active cases
    active_cases: Query = get_running_cases(cases=cases_query)

    # THEN the query should return at least one case
    assert active_cases.count() >= 1


def test_get_active_cases_only_running_cases(store_with_multiple_cases_and_samples: Store):
    """Test that all cases are returned when all cases have a running action."""
    # GIVEN a store containing only cases with "running" action
    cases_query: Query = store_with_multiple_cases_and_samples._get_query(table=Family)
    for case in cases_query.all():
        case.action = "running"

    # WHEN getting active cases
    active_cases: Query = get_running_cases(cases=cases_query)

    # THEN the query should return the same number of cases as the original query
    assert active_cases.count() == cases_query.count()


def test_filter_cases_by_ticket_no_matching_ticket(
    store_with_multiple_cases_and_samples: Store, non_existent_id: str
):
    """Test that no cases are returned when filtering by a non-existent ticket."""
    # GIVEN a store containing cases with no matching ticket id
    cases_query: Query = store_with_multiple_cases_and_samples._get_query(table=Family)

    # WHEN filtering cases by a non-existent ticket
    filtered_cases: Query = filter_cases_by_ticket_id(cases=cases_query, ticket_id=non_existent_id)

    # THEN the query should return no cases
    assert filtered_cases.count() == 0


def test_filter_cases_by_ticket_matching_ticket(
    store_with_multiple_cases_and_samples: Store, ticket_id: str
):
    """Test that cases are returned when filtering by an existing ticket id."""
    # GIVEN a store containing cases with a matching ticket id
    cases_query: Query = store_with_multiple_cases_and_samples._get_query(table=Family)

    # WHEN filtering cases by an existing ticket id
    filtered_cases: Query = filter_cases_by_ticket_id(cases=cases_query, ticket_id=ticket_id)

    # THEN the query should return cases with the matching ticket
    assert filtered_cases.count() > 0
    for case in filtered_cases:
        assert ticket_id in case.tickets


def test_filter_cases_by_customer_entry_ids(store_with_multiple_cases_and_samples: Store):
    """Test that cases are returned when filtering by customer entry ids."""
    # GIVEN a store containing cases with customer ids
    cases_query: Query = store_with_multiple_cases_and_samples._get_query(table=Family)
    customer_ids = [case.customer_id for case in cases_query.all()]
    assert customer_ids

    # WHEN filtering cases by customer ids
    filtered_cases: Query = filter_cases_by_customer_entry_ids(
        cases=cases_query, customer_entry_ids=customer_ids
    )

    # THEN the filtered_cases should have the same count as cases_query
    assert filtered_cases.count() == cases_query.count()

    # THEN all cases in filtered_cases should have a customer_id in the customer_ids list
    for case in filtered_cases:
        assert case.customer_id in customer_ids


def test_filter_cases_by_name(store_with_multiple_cases_and_samples: Store):
    """Test that cases are returned when filtering by name."""
    # GIVEN a store containing cases with various names
    cases_query: Query = store_with_multiple_cases_and_samples._get_query(table=Family)
    test_name = cases_query.first().name

    # WHEN filtering cases by a specific name
    filtered_cases: Query = filter_cases_by_name(cases=cases_query, name=test_name)

    # THEN all cases in filtered_cases should have the specified name
    for case in filtered_cases:
        assert case.name == test_name


def test_filter_cases_by_search_pattern(store_with_multiple_cases_and_samples: Store):
    """Test that cases are returned when filtering by matching internal ids."""
    # GIVEN a store containing cases with internal ids and names
    cases_query: Query = store_with_multiple_cases_and_samples._get_query(table=Family)
    test_internal_id_pattern = cases_query.first().internal_id[:3]
    test_name_pattern = cases_query.first().name[:3]

    # WHEN filtering cases by matching internal id or name
    filtered_cases: Query = filter_cases_by_case_search(
        cases=cases_query,
        case_search=test_internal_id_pattern,
        name_search_pattern=test_name_pattern,
    )

    # THEN at least one case in filtered_cases should have an internal_id or name matching the specified patterns
    assert any(
        case.internal_id.startswith(test_internal_id_pattern)
        or case.name.startswith(test_name_pattern)
        for case in filtered_cases
    )


def test_filter_cases_not_analysed_no_cases(
    store_with_multiple_cases_and_samples: Store,
):
    """Test that no cases are returned when all cases have been analysed."""
    # GIVEN a store containing only cases that have been analysed
    cases_query: Query = store_with_multiple_cases_and_samples._get_query(table=Family)
    for case in cases_query.all():
        case.analyses.append(Analysis(completed_at=datetime.now()))

    # WHEN filtering cases for cases that have not been analysed
    filtered_cases: Query = filter_cases_not_analysed(cases=cases_query)

    # THEN the query should return no cases
    assert filtered_cases.count() == 0


def test_filter_cases_not_analysed_no_cases_in_progress(
    store_with_multiple_cases_and_samples: Store,
):
    """Test that all cases are returned when no cases are in progress."""
    # GIVEN a store containing cases that have not been analysed and no cases are in progress
    cases_query: Query = store_with_multiple_cases_and_samples._get_query(table=Family)
    for case in cases_query.all():
        case.analyses = []
        case.action = CaseActions.HOLD

    # WHEN filtering cases for cases that have not been analysed
    filtered_cases: Query = filter_cases_not_analysed(cases=cases_query)

    # THEN the query should return all cases
    assert filtered_cases.count() == cases_query.count()


def test_filter_cases_not_analysed_in_progress(
    store_with_multiple_cases_and_samples: Store,
):
    """Test that no cases in progress are returned."""
    # GIVEN a store containing cases that have not been analysed and at least one case is in progress
    cases_query: Query = store_with_multiple_cases_and_samples._get_query(table=Family)
    for case in cases_query.all():
        case.analyses = []
        case.action = CaseActions.ANALYZE

    # WHEN filtering cases for cases that have not been analysed
    filtered_cases: Query = filter_cases_not_analysed(cases=cases_query)

    # THEN the query should return no cases
    assert filtered_cases.count() == 0<|MERGE_RESOLUTION|>--- conflicted
+++ resolved
@@ -15,11 +15,8 @@
     filter_cases_by_entry_id,
     filter_case_by_internal_id,
     filter_cases_by_name,
-<<<<<<< HEAD
     filter_cases_not_analysed,
-=======
     get_newer_cases,
->>>>>>> df9dfd31
     get_running_cases,
     filter_cases_by_ticket_id,
     get_cases_with_pipeline,
