from typing import List, Union

from alchy import Query
from cgmodels.cg.constants import Pipeline
from datetime import datetime

from cg.constants.constants import CaseActions, DataDelivery
from cg.constants.sequencing import SequencingMethod
from cg.constants.subject import PhenotypeStatus
from cg.store import Store
from cg.store.models import Family, Sample
from cg.store.filters.status_case_filters import (
<<<<<<< HEAD
    filter_cases_by_entry_id,
=======
    filter_case_by_internal_id,
>>>>>>> 171dbee5
    get_cases_with_pipeline,
    get_cases_has_sequence,
    get_cases_for_analysis,
    get_cases_with_scout_data_delivery,
    get_report_supported_data_delivery_cases,
    get_cases_with_loqusdb_supported_pipeline,
    get_cases_with_loqusdb_supported_sequencing_method,
    get_inactive_analysis_cases,
    get_new_cases,
)
from tests.store_helpers import StoreHelpers


def test_get_cases_has_sequence(base_store: Store, helpers: StoreHelpers, timestamp_now: datetime):
    """Test that a case is returned when there is a cases with a sequenced sample."""

    # GIVEN a sequenced sample
    test_sample: Sample = helpers.add_sample(base_store, sequenced_at=timestamp_now)

    # GIVEN a case
    test_case = helpers.add_case(base_store)

    # GIVEN a database with a case with one sequenced samples for specified analysis
    base_store.relate_sample(test_case, test_sample, PhenotypeStatus.UNKNOWN)

    # GIVEN a cases Query
    cases: Query = base_store._get_outer_join_cases_with_analyses_query()

    # WHEN getting cases to analyse
    cases: Query = get_cases_has_sequence(cases=cases)

    # ASSERT that cases is a query
    assert isinstance(cases, Query)

    # THEN cases should contain the test case
    assert cases


def test_get_cases_has_sequence_when_external(base_store: Store, helpers: StoreHelpers):
    """Test that a case is returned when there is a case with an externally sequenced sample."""

    # GIVEN a sequenced sample
    test_sample: Sample = helpers.add_sample(base_store, sequenced_at=None, is_external=True)

    # GIVEN a case
    test_case = helpers.add_case(base_store)

    # GIVEN a database with a case with one sequenced samples for specified analysis
    base_store.relate_sample(test_case, test_sample, PhenotypeStatus.UNKNOWN)

    # GIVEN a cases Query
    cases: Query = base_store._get_outer_join_cases_with_analyses_query()

    # WHEN getting cases to analyse
    cases: Query = get_cases_has_sequence(cases=cases)

    # ASSERT that cases is a query
    assert isinstance(cases, Query)

    # THEN cases should contain the test case
    assert cases


def test_get_cases_has_sequence_when_not_sequenced(base_store: Store, helpers: StoreHelpers):
    """Test that no case is returned when there is a cases with sample that has not been sequenced."""

    # GIVEN a sequenced sample
    test_sample: Sample = helpers.add_sample(base_store, sequenced_at=None)

    # GIVEN a case
    test_case = helpers.add_case(base_store)

    # GIVEN a database with a case with one sequenced samples for specified analysis
    base_store.relate_sample(test_case, test_sample, PhenotypeStatus.UNKNOWN)

    # GIVEN a cases Query
    cases: Query = base_store._get_outer_join_cases_with_analyses_query()

    # WHEN getting cases to analyse
    cases: Query = get_cases_has_sequence(cases=cases)

    # ASSERT that cases is a query
    assert isinstance(cases, Query)

    # THEN cases should not contain the test case
    assert not cases.all()


def test_get_cases_has_sequence_when_not_external_nor_sequenced(
    base_store: Store, helpers: StoreHelpers
):
    """Test that no case is returned when there is a cases with sample that has not been sequenced nor is external."""

    # GIVEN a sequenced sample
    test_sample: Sample = helpers.add_sample(base_store, sequenced_at=None, is_external=False)

    # GIVEN a case
    test_case = helpers.add_case(base_store)

    # GIVEN a database with a case with one sequenced samples for specified analysis
    base_store.relate_sample(test_case, test_sample, PhenotypeStatus.UNKNOWN)

    # GIVEN a cases Query
    cases: Query = base_store._get_outer_join_cases_with_analyses_query()

    # WHEN getting cases to analyse
    cases: Query = get_cases_has_sequence(cases=cases)

    # ASSERT that cases is a query
    assert isinstance(cases, Query)

    # THEN cases should not contain the test case
    assert not cases.all()


def test_get_cases_with_pipeline_when_correct_pipline(
    base_store: Store, helpers: StoreHelpers, timestamp_now: datetime
):
    """Test that no case is returned when there are no cases with the  specified pipeline."""

    # GIVEN a sequenced sample
    test_sample: Sample = helpers.add_sample(base_store, sequenced_at=timestamp_now)

    # GIVEN a cancer case
    test_case = helpers.add_case(base_store, data_analysis=Pipeline.BALSAMIC)

    # GIVEN a database with a case with one sequenced samples for specified analysis
    base_store.relate_sample(test_case, test_sample, PhenotypeStatus.UNKNOWN)

    # GIVEN a cases Query
    cases: Query = base_store._get_outer_join_cases_with_analyses_query()

    # WHEN getting cases to analyse for another pipeline
    cases: List[Query] = list(get_cases_with_pipeline(cases=cases, pipeline=Pipeline.BALSAMIC))

    # THEN cases should contain the test case
    assert cases


def test_get_cases_with_pipeline_when_incorrect_pipline(
    base_store: Store, helpers: StoreHelpers, timestamp_now: datetime
):
    """Test that no case is returned when there are no cases with the  specified pipeline."""

    # GIVEN a sequenced sample
    test_sample: Sample = helpers.add_sample(base_store, sequenced_at=timestamp_now)

    # GIVEN a cancer case
    test_case: Family = helpers.add_case(base_store, data_analysis=Pipeline.BALSAMIC)

    # GIVEN a database with a case with one sequenced samples for specified analysis
    base_store.relate_sample(test_case, test_sample, PhenotypeStatus.UNKNOWN)

    # GIVEN a cases Query
    cases: Query = base_store._get_outer_join_cases_with_analyses_query()

    # WHEN getting cases to analyse for another pipeline
    cases: List[Query] = list(get_cases_with_pipeline(cases=cases, pipeline=Pipeline.MIP_DNA))

    # THEN cases should not contain the test case
    assert not cases


def test_get_cases_with_loqusdb_supported_pipeline(
    base_store: Store, helpers: StoreHelpers, timestamp_now: datetime
):
    """Test retrieval of cases that support Loqusdb upload."""

    # GIVEN a sequenced sample
    test_sample: Sample = helpers.add_sample(base_store, sequenced_at=timestamp_now)

    # GIVEN a MIP-DNA and a FLUFFY case
    test_mip_case: Family = helpers.add_case(base_store, data_analysis=Pipeline.MIP_DNA)
    test_mip_case.customer.loqus_upload = True
    test_fluffy_case: Family = helpers.add_case(
        base_store, name="test", data_analysis=Pipeline.FLUFFY
    )
    test_fluffy_case.customer.loqus_upload = True

    # GIVEN a database with a case with one sequenced samples for specified analysis
    base_store.relate_sample(test_mip_case, test_sample, PhenotypeStatus.UNKNOWN)
    base_store.relate_sample(test_fluffy_case, test_sample, PhenotypeStatus.UNKNOWN)

    # GIVEN a cases Query
    cases: Query = base_store._get_outer_join_cases_with_analyses_query()

    # WHEN getting cases with pipeline
    cases: List[Query] = list(get_cases_with_loqusdb_supported_pipeline(cases=cases))

    # THEN only the Loqusdb supported case should be extracted
    assert test_mip_case in cases
    assert test_fluffy_case not in cases


def test_get_cases_with_loqusdb_supported_sequencing_method(
    base_store: Store, helpers: StoreHelpers, timestamp_now: datetime
):
    """Test retrieval of cases with a valid Loqusdb sequencing method."""

    # GIVEN a sample with a valid Loqusdb sequencing method
    test_sample_wes: Sample = helpers.add_sample(
        base_store, sequenced_at=timestamp_now, application_type=SequencingMethod.WES
    )

    # GIVEN a MIP-DNA associated test case
    test_case_wes: Family = helpers.add_case(base_store, data_analysis=Pipeline.MIP_DNA)
    base_store.relate_sample(test_case_wes, test_sample_wes, PhenotypeStatus.UNKNOWN)

    # GIVEN a cases Query
    cases: Query = base_store._get_outer_join_cases_with_analyses_query()

    # WHEN retrieving the available cases
    cases: Query = get_cases_with_loqusdb_supported_sequencing_method(
        cases=cases, pipeline=Pipeline.MIP_DNA
    )

    # ASSERT that cases is a query
    assert isinstance(cases, Query)

    # THEN the expected case should be retrieved
    assert test_case_wes in cases


def test_get_cases_with_loqusdb_supported_sequencing_method_empty(
    base_store: Store, helpers: StoreHelpers, timestamp_now: datetime
):
    """Test retrieval of cases with a valid Loqusdb sequencing method."""

    # GIVEN a not supported loqusdb sample
    test_sample_wts: Sample = helpers.add_sample(
        base_store, name="sample_wts", sequenced_at=timestamp_now, is_rna=True
    )

    # GIVEN a MIP-DNA associated test case
    test_case_wts: Family = helpers.add_case(base_store, data_analysis=Pipeline.MIP_DNA)
    base_store.relate_sample(test_case_wts, test_sample_wts, PhenotypeStatus.UNKNOWN)

    # GIVEN a cases Query
    cases: Query = base_store._get_outer_join_cases_with_analyses_query()

    # WHEN retrieving the valid cases
    cases: Query = get_cases_with_loqusdb_supported_sequencing_method(
        cases=cases, pipeline=Pipeline.MIP_DNA
    )

    # ASSERT that cases is a query
    assert isinstance(cases, Query)

    # THEN no cases should be returned
    assert not cases.all()


def test_get_cases_for_analysis(base_store: Store, helpers: StoreHelpers, timestamp_now: datetime):
    """Test that a case is returned when there is a cases with an action set to analyse."""

    # GIVEN a sequenced sample
    test_sample: Sample = helpers.add_sample(base_store, sequenced_at=timestamp_now)

    # GIVEN a completed analysis
    test_analysis: Analysis = helpers.add_analysis(
        base_store, completed_at=timestamp_now, pipeline=Pipeline.MIP_DNA
    )

    # Given an action set to analyze
    test_analysis.family.action: str = CaseActions.ANALYZE

    # GIVEN a database with a case with one sequenced samples for specified analysis
    base_store.relate_sample(test_analysis.family, test_sample, PhenotypeStatus.UNKNOWN)

    # GIVEN a cases Query
    cases: Query = base_store._get_outer_join_cases_with_analyses_query()

    # WHEN getting cases to analyse
    cases: Query = get_cases_for_analysis(cases=cases)

    # ASSERT that cases is a query
    assert isinstance(cases, Query)

    # THEN cases should contain the test case
    assert cases


def test_get_cases_for_analysis_when_sequenced_sample_and_no_analysis(
    base_store: Store, helpers: StoreHelpers, timestamp_now: datetime
):
    """Test that a case is returned when there are internally created cases with no action set and no prior analysis."""

    # GIVEN a sequenced sample
    test_sample: Sample = helpers.add_sample(
        base_store, sequenced_at=timestamp_now, is_external=False
    )

    # GIVEN a case
    test_case = helpers.add_case(base_store)

    # GIVEN a database with a case with one sequenced samples for specified analysis
    base_store.relate_sample(test_case, test_sample, PhenotypeStatus.UNKNOWN)

    # GIVEN a cases Query
    cases: Query = base_store._get_outer_join_cases_with_analyses_query()

    # WHEN getting cases to analyse
    cases: Query = get_cases_for_analysis(cases=cases)

    # ASSERT that cases is a query
    assert isinstance(cases, Query)

    # THEN cases should contain the test case
    assert cases


def test_get_cases_for_analysis_when_cases_with_no_action_and_new_sequence_data(
    base_store: Store,
    helpers: StoreHelpers,
    timestamp_yesterday: datetime,
    timestamp_now: datetime,
):
    """Test that a case is returned when cases with no action, but new sequence data."""

    # GIVEN a sequenced sample
    test_sample: Sample = helpers.add_sample(
        base_store, sequenced_at=timestamp_now, is_external=False
    )

    # GIVEN a completed analysis
    test_analysis: Analysis = helpers.add_analysis(base_store, pipeline=Pipeline.MIP_DNA)

    # Given an action set to None
    test_analysis.family.action: Union[None, str] = None

    # GIVEN a database with a case with one sequenced samples for specified analysis
    base_store.relate_sample(test_analysis.family, test_sample, PhenotypeStatus.UNKNOWN)

    # GIVEN an old analysis
    test_analysis.created_at = timestamp_yesterday

    # GIVEN a cases Query
    cases: Query = base_store._get_outer_join_cases_with_analyses_query()

    # WHEN getting cases to analyse
    cases: Query = get_cases_for_analysis(cases=cases)

    # ASSERT that cases is a query
    assert isinstance(cases, Query)

    # THEN cases should contain the test case
    assert cases


def test_get_cases_for_analysis_when_cases_with_no_action_and_old_sequence_data(
    base_store: Store, helpers: StoreHelpers, timestamp_yesterday: datetime
):
    """Test that a case is not returned when cases with no action, but old sequence data."""

    # GIVEN a sequenced sample
    test_sample: Sample = helpers.add_sample(
        base_store, sequenced_at=timestamp_yesterday, is_external=True
    )

    # GIVEN a completed analysis
    test_analysis: Analysis = helpers.add_analysis(base_store, pipeline=Pipeline.MIP_DNA)

    # Given an action set to None
    test_analysis.family.action: Union[None, str] = None

    # GIVEN a database with a case with one sequenced samples for specified analysis
    base_store.relate_sample(test_analysis.family, test_sample, PhenotypeStatus.UNKNOWN)

    # GIVEN a cases Query
    cases: Query = base_store._get_outer_join_cases_with_analyses_query()

    # WHEN getting cases to analyse
    cases: Query = get_cases_for_analysis(cases=cases)

    # ASSERT that cases is a query
    assert isinstance(cases, Query)

    # THEN cases should not contain the test case
    assert not cases.all()


def test_get_cases_with_scout_data_delivery(
    base_store: Store, helpers: StoreHelpers, timestamp_now: datetime
):
    """Test that a case is returned when Scout is specified as a data delivery option."""

    # GIVEN a sequenced sample
    test_sample: Sample = helpers.add_sample(base_store)

    # GIVEN a case with Scout as data delivery
    test_case = helpers.add_case(base_store, data_delivery=DataDelivery.FASTQ_ANALYSIS_SCOUT)

    # GIVEN a database with a case with one sequenced samples for specified analysis
    base_store.relate_sample(test_case, test_sample, PhenotypeStatus.UNKNOWN)

    # GIVEN a cases Query
    cases: Query = base_store._get_outer_join_cases_with_analyses_query()

    # WHEN getting cases with Scout as data delivery option
    cases: Query = get_cases_with_scout_data_delivery(cases=cases)

    # ASSERT that cases is a query
    assert isinstance(cases, Query)

    # THEN cases should contain the test case
    assert cases


def test_get_report_supported_data_delivery_cases(
    base_store: Store, helpers: StoreHelpers, timestamp_now: datetime
):
    """Test that a case is returned for a delivery report supported data delivery option."""

    # GIVEN a sequenced sample
    test_sample: Sample = helpers.add_sample(base_store)

    # GIVEN a case with Scout and a not supported option as data deliveries
    test_case = helpers.add_case(base_store, data_delivery=DataDelivery.FASTQ_ANALYSIS_SCOUT)
    test_invalid_case = helpers.add_case(base_store, name="test", data_delivery=DataDelivery.FASTQ)

    # GIVEN a database with the test cases
    base_store.relate_sample(test_case, test_sample, PhenotypeStatus.UNKNOWN)
    base_store.relate_sample(test_invalid_case, test_sample, PhenotypeStatus.UNKNOWN)

    # GIVEN a cases Query
    cases: Query = base_store._get_outer_join_cases_with_analyses_query()

    # WHEN retrieving the delivery report supported cases
    cases: Query = get_report_supported_data_delivery_cases(cases=cases)

    # ASSERT that cases is a query
    assert isinstance(cases, Query)

    # THEN only the delivery report supported case should be retrieved
    assert test_case in cases
    assert test_invalid_case not in cases


def test_get_inactive_analysis_cases(base_store: Store, helpers: StoreHelpers):
    """Test that an inactive case is returned when there is case which has no action set."""

    # GIVEN a case
    test_case = helpers.add_case(base_store)

    # GIVEN a cases Query
    cases: Query = base_store._get_query(table=Family)

    # WHEN getting completed cases
    cases: Query = get_inactive_analysis_cases(cases=cases)

    # ASSERT that cases is a query
    assert isinstance(cases, Query)

    # THEN cases should contain the test case
    assert cases

    assert cases.all()[0].internal_id == test_case.internal_id


def test_get_inactive_analysis_cases_when_on_hold(base_store: Store, helpers: StoreHelpers):
    """Test that an inactivated case is returned when there is case which has action set to hold."""

    # GIVEN a case
    test_case = helpers.add_case(base_store, action=CaseActions.HOLD)

    # GIVEN a cases Query
    cases: Query = base_store._get_query(table=Family)

    # WHEN getting completed cases
    cases: Query = get_inactive_analysis_cases(cases=cases)

    # ASSERT that cases is a query
    assert isinstance(cases, Query)

    # THEN cases should contain the test case
    assert cases

    assert cases[0].internal_id == test_case.internal_id


def test_get_inactive_analysis_cases_when_not_completed(base_store: Store, helpers: StoreHelpers):
    """Test that no case is returned when there is case which action set to running."""

    # GIVEN a case
    helpers.add_case(base_store, action=CaseActions.RUNNING)

    # GIVEN a cases Query
    cases: Query = base_store._get_query(table=Family)

    # WHEN getting completed cases
    cases: Query = get_inactive_analysis_cases(cases=cases)

    # ASSERT that cases is a query
    assert isinstance(cases, Query)

    # THEN cases should not contain the test case
    assert not cases.all()


def test_get_new_cases(base_store: Store, helpers: StoreHelpers, timestamp_in_2_weeks: datetime):
    """Test that an old case is returned when a future date is supplied."""

    # GIVEN a case
    test_case = helpers.add_case(base_store)

    # GIVEN a cases Query
    cases: Query = base_store._get_query(table=Family)

    # WHEN getting completed cases
    cases: Query = get_new_cases(cases=cases, date=timestamp_in_2_weeks)

    # ASSERT that cases is a query
    assert isinstance(cases, Query)

    # THEN cases should contain the test case
    assert cases

    assert cases.all()[0].internal_id == test_case.internal_id


def test_get_new_cases_when_too_new(
    base_store: Store, helpers: StoreHelpers, timestamp_yesterday: datetime
):
    """Test that old case is returned when a past date is supplied."""

    # GIVEN a case
    helpers.add_case(base_store)

    # GIVEN a cases Query
    cases: Query = base_store._get_query(table=Family)

    # WHEN getting completed cases
    cases: Query = get_new_cases(cases=cases, date=timestamp_yesterday)

    # ASSERT that cases is a query
    assert isinstance(cases, Query)

    # THEN cases should not contain the test case
    assert not cases.all()


<<<<<<< HEAD
def test_filter_case_by_existing_entry_id(store_with_multiple_cases_and_samples: Store):
    # GIVEN a store containing a case with an entry id
    cases_query: Query = store_with_multiple_cases_and_samples._get_query(table=Family)
    entry_id: int = cases_query.first().id
    assert entry_id

    # WHEN filtering for cases with the entry_id
    cases: Query = filter_cases_by_entry_id(cases=cases_query, entry_id=entry_id)
=======
def test_filter_case_by_existing_internal_id(
    store_with_multiple_cases_and_samples: Store, case_id: str
):
    # GIVEN a store containing a case with an internal id case_id
    cases_query: Query = store_with_multiple_cases_and_samples._get_query(table=Family)
    internal_ids = [case.internal_id for case in cases_query.all()]
    assert case_id in internal_ids

    # WHEN filtering for cases with the internal id case_id
    cases: Query = filter_case_by_internal_id(cases=cases_query, internal_id=case_id)
>>>>>>> 171dbee5

    # THEN the query should contain only one case
    assert cases.count() == 1

<<<<<<< HEAD
    # THEN the case should have the entry_id
    assert cases.first().id == entry_id


def test_filter_cases_by_non_existing_entry_id(
    store_with_multiple_cases_and_samples: Store, non_existent_id: str
):
    # GIVEN a store containing cases without a specific entry id
    cases_query: Query = store_with_multiple_cases_and_samples._get_query(table=Family)
    entry_ids = [case.id for case in cases_query.all()]
    assert non_existent_id not in entry_ids

    # WHEN filtering for cases with the entry id
    cases: Query = filter_cases_by_entry_id(cases=cases_query, entry_id=non_existent_id)

    # THEN the query should contain no cases
=======
    # THEN the case should have the internal id case_id
    assert cases.first().internal_id == case_id


def test_filter_cases_by_non_existing_internal_id(
    store_with_multiple_cases_and_samples: Store, non_existent_id: str
):
    # GIVEN a store containing a case with an internal id case_id
    cases_query: Query = store_with_multiple_cases_and_samples._get_query(table=Family)
    internal_ids = [case.internal_id for case in cases_query.all()]
    assert non_existent_id not in internal_ids

    # WHEN filtering for cases with the internal id case_id
    cases: Query = filter_case_by_internal_id(cases=cases_query, internal_id=non_existent_id)

    # THEN the query should contain no cases
    assert cases.count() == 0


def test_filter_case_by_empty_internal_id(store_with_multiple_cases_and_samples: Store):
    # GIVEN a store containing cases
    cases_query: Query = store_with_multiple_cases_and_samples._get_query(table=Family)

    # WHEN filtering for cases with an empty internal id
    cases: Query = filter_case_by_internal_id(cases=cases_query, internal_id="")

    # THEN the query should return no cases
>>>>>>> 171dbee5
    assert cases.count() == 0<|MERGE_RESOLUTION|>--- conflicted
+++ resolved
@@ -10,11 +10,8 @@
 from cg.store import Store
 from cg.store.models import Family, Sample
 from cg.store.filters.status_case_filters import (
-<<<<<<< HEAD
     filter_cases_by_entry_id,
-=======
     filter_case_by_internal_id,
->>>>>>> 171dbee5
     get_cases_with_pipeline,
     get_cases_has_sequence,
     get_cases_for_analysis,
@@ -556,7 +553,6 @@
     assert not cases.all()
 
 
-<<<<<<< HEAD
 def test_filter_case_by_existing_entry_id(store_with_multiple_cases_and_samples: Store):
     # GIVEN a store containing a case with an entry id
     cases_query: Query = store_with_multiple_cases_and_samples._get_query(table=Family)
@@ -565,7 +561,26 @@
 
     # WHEN filtering for cases with the entry_id
     cases: Query = filter_cases_by_entry_id(cases=cases_query, entry_id=entry_id)
-=======
+    
+    # THEN the case should have the entry_id
+    assert cases.first().id == entry_id
+
+
+def test_filter_cases_by_non_existing_entry_id(
+    store_with_multiple_cases_and_samples: Store, non_existent_id: str
+):
+    # GIVEN a store containing cases without a specific entry id
+    cases_query: Query = store_with_multiple_cases_and_samples._get_query(table=Family)
+    entry_ids = [case.id for case in cases_query.all()]
+    assert non_existent_id not in entry_ids
+
+    # WHEN filtering for cases with the non existing entry id
+    cases: Query = filter_cases_by_entry_id(cases=cases_query, entry_id=non_existent_id)
+
+    # THEN the query should contain no cases
+    assert cases.count() == 0
+
+
 def test_filter_case_by_existing_internal_id(
     store_with_multiple_cases_and_samples: Store, case_id: str
 ):
@@ -576,29 +591,10 @@
 
     # WHEN filtering for cases with the internal id case_id
     cases: Query = filter_case_by_internal_id(cases=cases_query, internal_id=case_id)
->>>>>>> 171dbee5
 
     # THEN the query should contain only one case
     assert cases.count() == 1
-
-<<<<<<< HEAD
-    # THEN the case should have the entry_id
-    assert cases.first().id == entry_id
-
-
-def test_filter_cases_by_non_existing_entry_id(
-    store_with_multiple_cases_and_samples: Store, non_existent_id: str
-):
-    # GIVEN a store containing cases without a specific entry id
-    cases_query: Query = store_with_multiple_cases_and_samples._get_query(table=Family)
-    entry_ids = [case.id for case in cases_query.all()]
-    assert non_existent_id not in entry_ids
-
-    # WHEN filtering for cases with the entry id
-    cases: Query = filter_cases_by_entry_id(cases=cases_query, entry_id=non_existent_id)
-
-    # THEN the query should contain no cases
-=======
+    
     # THEN the case should have the internal id case_id
     assert cases.first().internal_id == case_id
 
@@ -626,5 +622,4 @@
     cases: Query = filter_case_by_internal_id(cases=cases_query, internal_id="")
 
     # THEN the query should return no cases
->>>>>>> 171dbee5
-    assert cases.count() == 0+    assert cases.count() == 0
