--- conflicted
+++ resolved
@@ -26,11 +26,7 @@
     helpers.add_sample(store, sequenced_at=dt.datetime.now())
     helpers.add_sample(
         store,
-<<<<<<< HEAD
-        sample_name="delivered",
-=======
         name="delivered",
->>>>>>> 89e540d9
         sequenced_at=dt.datetime.now(),
         delivered_at=dt.datetime.now(),
     )
