from pathlib import Path
from typing import List, Dict

import pytest

from cg.io.csv import read_csv, write_csv, read_csv_stream, write_csv_stream
from tests.io.conftest import FileRepresentation


@pytest.mark.parametrize(
    "delimiter",
    [
        ",",
        "\t",
    ],
)
def test_get_content_from_file(
    delimiter: str, delimiter_fixture_map: Dict[str, FileRepresentation]
):
    """
    Tests reading a file with the given separator.
    """
    # GIVEN a file with the given delimiter
    file_path = delimiter_fixture_map[delimiter].filepath

    # WHEN reading the file
    raw_csv_content: List[List[str]] = read_csv(file_path=file_path, delimiter=delimiter)

    # THEN assert a list is returned
    assert isinstance(raw_csv_content, List)

    # THEN all three values in each line should be parsed
    assert all(len(line) == 3 for line in raw_csv_content)


@pytest.mark.parametrize(
    "delimiter",
    [
        ",",
        "\t",
    ],
)
def test_get_content_from_file_to_dict(
    delimiter: str, delimiter_fixture_map: Dict[str, FileRepresentation]
):
    """
    Tests reading a delimited file into a list of dictionaries.
    """
    # GIVEN a file with the given delimiter
    file_path = delimiter_fixture_map[delimiter].filepath

    # WHEN reading the file
    raw_csv_content: List[List[str]] = read_csv(
        file_path=file_path, delimiter=delimiter, read_to_dict=True
    )

    # THEN assert a list is returned and that the first element is a dict
    assert isinstance(raw_csv_content, List)
    assert isinstance(raw_csv_content[0], dict)

    # THEN all three values in each line should be parsed
    assert all(len(line) == 3 for line in raw_csv_content)


@pytest.mark.parametrize(
    "delimiter",
    [
        ",",
        "\t",
    ],
)
def test_get_content_from_stream(
    delimiter: str, delimiter_fixture_map: Dict[str, FileRepresentation]
):
    """
    Tests reading a delimited stream.
    """
    # GIVEN a string separated by the given delimiter
    stream = delimiter_fixture_map[delimiter].content

    # WHEN reading the content in string
    raw_content: List[List[str]] = read_csv_stream(stream=stream, delimiter=delimiter)

    # THEN assert a list is returned
    assert isinstance(raw_content, List)

    # THEN the content should match the expected content
    expected_content = [["Lorem", "ipsum", "sit", "amet"]]
    assert raw_content == expected_content


@pytest.mark.parametrize(
    "delimiter",
    [
        ",",
        "\t",
    ],
)
def test_write_csv(delimiter: str, delimiter_fixture_map: Dict[str, FileRepresentation]):
    """
    Tests writing content to a file with each delimiter.
    """
    # GIVEN a file with the given delimiter

    # GIVEN a file path to write to
    file_path = delimiter_fixture_map[delimiter].filepath
    output_file = delimiter_fixture_map[delimiter].output_file
    # WHEN reading the file
    raw_csv_content: List[List[str]] = read_csv(file_path=file_path, delimiter=delimiter)

    # WHEN writing the content
    write_csv(content=raw_csv_content, file_path=output_file, delimiter=delimiter)

<<<<<<< HEAD
    # THEN  a file was successfully created
=======
    # THEN a file was successfully created
>>>>>>> dab65ff4
    assert Path.exists(output_file)

    # WHEN reading it again
    written_raw_csv_content: List[List[str]] = read_csv(file_path=output_file, delimiter=delimiter)

    # THEN assert that all data is the same
    assert raw_csv_content == written_raw_csv_content


@pytest.mark.parametrize(
    "delimiter",
    [
        ",",
        "\t",
    ],
)
def test_write_csv_stream(delimiter: str, delimiter_fixture_map: Dict[str, FileRepresentation]):
    """
    Tests writing content to a stream with each delimiter.
    """
    # GIVEN a list of lists
    stream = delimiter_fixture_map[delimiter].content
    # WHEN writing the stream
    written_stream: str = write_csv_stream(
        content=[["Lorem", "ipsum", "sit", "amet"]], delimiter=delimiter
    )

    # THEN assert that the stream is correct
    assert written_stream == stream + "\n"<|MERGE_RESOLUTION|>--- conflicted
+++ resolved
@@ -111,11 +111,7 @@
     # WHEN writing the content
     write_csv(content=raw_csv_content, file_path=output_file, delimiter=delimiter)
 
-<<<<<<< HEAD
-    # THEN  a file was successfully created
-=======
     # THEN a file was successfully created
->>>>>>> dab65ff4
     assert Path.exists(output_file)
 
     # WHEN reading it again
