from collections.abc import Generator
<<<<<<< HEAD
from datetime import datetime, timedelta, timezone
=======
>>>>>>> 77e270d0
from pathlib import Path
from subprocess import CompletedProcess
from unittest.mock import create_autospec

import pytest
from housekeeper.store import database as hk_database
from housekeeper.store.store import Store as HousekeeperStore
from pytest import TempPathFactory

from cg.apps.tb.api import IDTokenCredentials
from cg.constants.constants import Workflow
from cg.constants.process import EXIT_SUCCESS
from cg.store import database as cg_database
from cg.store.store import Store
from tests.integration.utils import IntegrationTestPaths, create_formatted_config


@pytest.fixture(autouse=True)
def current_workflow() -> Workflow:
    raise NotImplementedError("Please add a current_workflow fixture to your integration test")


@pytest.fixture(autouse=True)
def valid_google_token(mocker):
    credentials = create_autospec(IDTokenCredentials, token="some token")
    credentials.expiry = datetime.now(timezone.utc) + timedelta(minutes=5)
    mocker.patch.object(
        IDTokenCredentials,
        "from_service_account_file",
        return_value=credentials,
    )


@pytest.fixture(scope="session")
def httpserver_listen_address() -> tuple[str, int]:
    return ("localhost", 8888)


@pytest.fixture
def status_db_uri() -> str:
    return "sqlite:///file:cg?mode=memory&cache=shared&uri=true"


@pytest.fixture
def housekeeper_db_uri() -> str:
    return "sqlite:///file:housekeeper?mode=memory&cache=shared&uri=true"


@pytest.fixture
def status_db(status_db_uri: str) -> Generator[Store, None, None]:
    cg_database.initialize_database(status_db_uri)
    cg_database.create_all_tables()
    store = Store()
    yield store
    cg_database.drop_all_tables()


@pytest.fixture
def housekeeper_db(
    housekeeper_db_uri: str, tmp_path_factory: TempPathFactory
) -> Generator[HousekeeperStore, None, None]:
    hk_database.initialize_database(housekeeper_db_uri)
    hk_database.create_all_tables()
    housekeeper_root: Path = tmp_path_factory.mktemp("housekeeper")
    store = HousekeeperStore(root=housekeeper_root.as_posix())
    yield store
    hk_database.drop_all_tables()


@pytest.fixture
def test_run_paths(
    status_db_uri: str,
    housekeeper_db_uri: str,
    tmp_path_factory: TempPathFactory,
    current_workflow,
) -> IntegrationTestPaths:
    test_root_dir: Path = tmp_path_factory.mktemp(current_workflow)

    config_file_path: Path = create_formatted_config(
        status_db_uri=status_db_uri,
        housekeeper_db_uri=housekeeper_db_uri,
        test_root_dir=test_root_dir.as_posix(),
    )

    return IntegrationTestPaths(cg_config_file=config_file_path, test_root_dir=test_root_dir)


@pytest.fixture
def scout_export_panel_stdout() -> bytes:
    return b"22\t26995242\t27014052\t2397\tCRYBB1\n22\t38452318\t38471708\t9394\tPICK1\n"


@pytest.fixture
def scout_export_manged_variants_stdout() -> bytes:
    return b"""##fileformat=VCFv4.2
##INFO=<ID=END,Number=1,Type=Integer,Description="End position of the variant described in this record">
##fileDate=2023-12-07 16:35:38.814086
##INFO=<ID=SVTYPE,Number=1,Type=String,Description="Type of structural variant">
##INFO=<ID=TYPE,Number=1,Type=String,Description="Type of variant">
##FORMAT=<ID=GT,Number=1,Type=String,Description="Genotype">
#CHROM	POS	ID	REF	ALT	QUAL	FILTER	INFO
1	48696925	.	G	C	.		END=48696925;TYPE=SNV
14	76548781	.	CTGGACC	G	.		END=76548781;TYPE=INDEL"""


@pytest.fixture
def mocked_commands_and_outputs() -> dict:
    return {}


@pytest.fixture
def mock_run_commands(mocked_commands_and_outputs: dict[str, bytes]):
    def mock_run(*args, **kwargs):
        command = args[0]
        stdout = b""

        for match_command, output in mocked_commands_and_outputs.items():
            if match_command in " ".join(command):
                stdout += output

        return create_autospec(CompletedProcess, returncode=EXIT_SUCCESS, stdout=stdout, stderr=b"")

    return mock_run<|MERGE_RESOLUTION|>--- conflicted
+++ resolved
@@ -1,8 +1,5 @@
 from collections.abc import Generator
-<<<<<<< HEAD
 from datetime import datetime, timedelta, timezone
-=======
->>>>>>> 77e270d0
 from pathlib import Path
 from subprocess import CompletedProcess
 from unittest.mock import create_autospec
