"""
    conftest for loqusdb API
"""

from subprocess import CalledProcessError

import pytest
from cg.apps.loqus import LoqusdbAPI
from cg.utils import Process

CONFIG = {
<<<<<<< HEAD
    'loqusdb': {
        'config_path': 'loqusdb_config',
        'binary_path': 'loqusdb'
        }
    }

LOQUSDB_OUTPUT = (b'2018-11-29 08:41:38 130-229-8-20-dhcp.local '
                  b'mongo_adapter.client[77135] INFO Connecting to '
                  b'uri:mongodb://None:None@localhost:27017\n'
                  b'2018-11-29 08:41:38 130-229-8-20-dhcp.local '
                  b'mongo_adapter.client[77135] INFO Connection '
                  b'established\n2018-11-29 08:41:38 130-229-8-20-dhcp.local '
                  b'mongo_adapter.adapter[77135] INFO'
                  b' Use database loqusdb\n2018-11-29 08:41:38 130-229-8-20-dhcp.local '
                  b'loqusdb.utils.vcf[77135]'
                  b' INFO Check if vcf is on correct format...\n'
                  b'2018-11-29 08:41:38 130-229-8-20-dhcp.local'
                  b' loqusdb.utils.vcf[77135] INFO Vcf file '
                  b'/Users/mansmagnusson/Projects/loqusdb/tests/fixtures'
                  b'/test.vcf.gz looks fine\n2018-11-29 '
                  b'08:41:38 130-229-8-20-dhcp.local loqusdb.utils.vcf[77135]'
                  b' INFO Nr of variants in vcf: 15\n2018-11-29 '
                  b'08:41:38 130-229-8-20-dhcp.local loqusdb.utils.'
                  b'vcf[77135] INFO Type of variants in vcf: snv\n'
                  b'Inserting variants\n2018-11-29 08:41:38 130-22'
                  b'9-8-20-dhcp.local loqusdb.utils.load[77135] '
                  b'INFO Inserted 15 variants of type snv\n2018-11-2'
                  b'9 08:41:38 130-229-8-20-dhcp.local loqusdb.commands.load[77135] '
                  b'INFO Nr variants inserted: '
                  b'15\n2018-11-29 08:41:38 130-229-8-20-dhcp.local '
                  b'loqusdb.commands.load[77135] INFO Time to '
                  b'insert variants: 0:00:00.012648\n2018-11-29 '
                  b'08:41:38 130-229-8-20-dhcp.local loqusdb.plugins.'
                  b'mongo.adapter[77135] INFO All indexes exists\n')
=======
    "loqusdb": {"config_path": "loqusdb_config_wes", "binary_path": "loqus_binary"},
    "loqusdb-wes": {
        "config_path": "loqusdb_config_wes",
        "binary_path": "loqusdb_wes_binary",
    },
}

LOQUSDB_OUTPUT = (
    b"2018-11-29 08:41:38 130-229-8-20-dhcp.local "
    b"mongo_adapter.client[77135] INFO Connecting to "
    b"uri:mongodb://None:None@localhost:27017\n"
    b"2018-11-29 08:41:38 130-229-8-20-dhcp.local "
    b"mongo_adapter.client[77135] INFO Connection "
    b"established\n2018-11-29 08:41:38 130-229-8-20-dhcp.local "
    b"mongo_adapter.adapter[77135] INFO"
    b" Use database loqusdb\n2018-11-29 08:41:38 130-229-8-20-dhcp.local "
    b"loqusdb.utils.vcf[77135]"
    b" INFO Check if vcf is on correct format...\n"
    b"2018-11-29 08:41:38 130-229-8-20-dhcp.local"
    b" loqusdb.utils.vcf[77135] INFO Vcf file "
    b"/Users/mansmagnusson/Projects/loqusdb/tests/fixtures"
    b"/test.vcf.gz looks fine\n2018-11-29 "
    b"08:41:38 130-229-8-20-dhcp.local loqusdb.utils.vcf[77135]"
    b" INFO Nr of variants in vcf: 15\n2018-11-29 "
    b"08:41:38 130-229-8-20-dhcp.local loqusdb.utils."
    b"vcf[77135] INFO Type of variants in vcf: snv\n"
    b"Inserting variants\n2018-11-29 08:41:38 130-22"
    b"9-8-20-dhcp.local loqusdb.utils.load[77135] "
    b"INFO Inserted 15 variants of type snv\n2018-11-2"
    b"9 08:41:38 130-229-8-20-dhcp.local loqusdb.commands.load[77135] "
    b"INFO Nr variants inserted: "
    b"15\n2018-11-29 08:41:38 130-229-8-20-dhcp.local "
    b"loqusdb.commands.load[77135] INFO Time to "
    b"insert variants: 0:00:00.012648\n2018-11-29 "
    b"08:41:38 130-229-8-20-dhcp.local loqusdb.plugins."
    b"mongo.adapter[77135] INFO All indexes exists\n"
)


class ProcessMock(Process):
    """Mock a process object"""

    def __init__(
        self,
        binary,
        config=None,
        config_parameter="--config",
        base_call=None,
        error=False,
    ):
        self.binary = binary
        self.config = config
        self._stdout = ""
        self._stderr = ""
        self._error = error

    def run_command(self, parameters):
        if self._error:
            raise CalledProcessError(1, "")
        return 0
>>>>>>> 4d5df8e5


# Loqusdb fixtures
@pytest.fixture(scope="function")
def loqus_config():
    """
        loqusdb config fixture
    """

    _config = CONFIG

    return _config


@pytest.fixture(scope="function")
def loqus_binary_path(loqus_config):
    """
        loqusdb binary fixture
    """

    return loqus_config["loqusdb"]["binary_path"]


@pytest.fixture(scope="function")
def loqus_config_path(loqus_config):
    """
        loqusdb binary fixture
    """

    return loqus_config["loqusdb"]["config_path"]


@pytest.fixture(scope="function")
def loqus_process(loqus_binary_path, loqus_config_path):

    """
        Return mocked cg.utils.Process instance
    """

    return ProcessMock(binary=loqus_binary_path, config=loqus_config_path)


@pytest.fixture(scope="function")
def loqus_process_exception(loqus_binary_path, loqus_config_path):

    """
        Return mocked cg.utils.Process instance
    """

    return ProcessMock(binary=loqus_binary_path, config=loqus_config_path, error=True)


@pytest.fixture(scope="function")
def loqusdbapi(loqus_config, loqus_process):
    """
        loqusdb API fixture
    """

    _loqus_api = LoqusdbAPI(loqus_config)
    _loqus_api.process = loqus_process

    return _loqus_api


@pytest.fixture(scope="function")
def loqusdbapi_exception(loqus_config, loqus_process_exception):
    """
        loqusdb API fixture
    """

    _loqus_api = LoqusdbAPI(loqus_config)
    _loqus_api.process = loqus_process_exception

    return _loqus_api


@pytest.fixture(scope="function")
def loqusdb_output():
    """
        loqusdb stderr for a successful load
    """
    return LOQUSDB_OUTPUT


@pytest.fixture(scope="function")
def loqusdb_case_output():
    """
        loqusdb output for a 'loqusdb cases -c <case_id> --to-json' command
    """

    _output = (
        b'[{"_id": "1234", "case_id": "a_case", '
        b'"vcf_path": "test.vcf.gz", "vcf_sv_path": null, "nr_variants": 15, '
        b'"nr_sv_variants": null, "profile_path": "test.vcf.gz", "individuals": '
        b'[{"ind_id": "proband", "name": "proband", "case_id": "recessive_trio", '
        b'"ind_index": 2, "sex": 1, "profile": ["CC", "TT", "TT", "CC", "TT", '
        b'"AA", "CC", "GG", "GG", "GG", "TT", "GG", "CC", "AA", "GG", "GG", "GG", '
        b'"AA", "CC", "CC", "CC", "GG", "CC", "CC", "TT", "CC", "GG", "GG", "TT", '
        b'"AA", "AA", "GG", "CC", "AA", "AA", "AA", "AA", "GG", "GG", "TT", "GG", '
        b'"AA", "TT", "AA", "GG", "GG", "CC", "AA", "TT", "TT"]}, {"ind_id": '
        b'"mother", "name": "mother", "case_id": "recessive_trio", "ind_index": 1, '
        b'"sex": 2, "profile": ["CC", "TT", "TT", "CC", "TT", "AA", "CC", "GG", '
        b'"GG", "GG", "TT", "GG", "CC", "AA", "GG", "GG", "GG", "AA", "CC", "CC", '
        b'"CC", "GG", "CC", "CC", "TT", "CC", "GG", "GG", "TT", "AA", "AA", "GG", '
        b'"CC", "AA", "AA", "AA", "AA", "GG", "GG", "TT", "GG", "AA", "TT", "AA", '
        b'"GG", "GG", "CC", "AA", "TT", "TT"]}, {"ind_id": "father", "name": '
        b'"father", "case_id": "recessive_trio", "ind_index": 0, "sex": 1, '
        b'"profile": ["CC", "TT", "TT", "CC", "TT", "AA", "CC", "GG", "GG", '
        b'"GG", "TT", "GG", "CC", "AA", "GG", "GG", "GG", "AA", "CC", "CC", '
        b'"CC", "GG", "CC", "CC", "TT", "CC", "GG", "GG", "TT", "AA", "AA", '
        b'"GG", "CC", "AA", "AA", "AA", "AA", "GG", "GG", "TT", "GG", "AA", '
        b'"TT", "AA", "GG", "GG", "CC", "AA", "TT", "TT"]}], "sv_individuals": '
        b'[], "_inds": {"proband": {"ind_id": "proband", "name": "proband", '
        b'"case_id": "recessive_trio", "ind_index": 2, "sex": 1}, "mother": '
        b'{"ind_id": "mother", "name": "mother", "case_id": "recessive_trio", '
        b'"ind_index": 1, "sex": 2}, "father": {"ind_id": "father", "name": '
        b'"father", "case_id": "recessive_trio", "ind_index": 0, "sex": 1}}, '
        b'"_sv_inds": {}}]\n'
    )

    return _output


@pytest.fixture(scope="function")
def loqusdb_duplicate_output():

    """ loqusdb output for a 'loqusdb profile --check-vcf' call"""

    _output = (
        b'{"ind_id": "proband", "name": "proband", "case_id": "recessive_trio_test", '
        b'"ind_index": 4, "sex": 1, "profile": ["TT", "CC", "CC", "CC", "TT", "AA",'
        b' "CC", "GG", "GG", "GG", "TT", "GG", "CC", "AA", "GG", "GG", "GG", "AA", '
        b'"CC", "CC", "CC", "GG", "CC", "CC", "TT", "CC", "AA", "GA", "TC", "AG", "AC", '
        b'"GT", "CC", "AC", "AG", "AG", "AA", "GA", "AA", "CC", "GG", "AA", "TT", "AA", '
        b'"GG", "GG", "CC", "AA", "TT", "TT"]}'
    )

    return _output


@pytest.fixture(scope="function")
def popen_obj_mock():

    """
        Return mocked subprocess.Popen instance
    """

    return PopenMock(mock_stdout=LOQUSDB_OUTPUT.decode("utf-8").split("\n"))


class PopenMock:
    """
        Mock subprocess.Popen class
    """

    def __init__(self, mock_stdout):
        self.mock_stdout = mock_stdout

    @staticmethod
    def poll():
        "mock poll method of Popen"
        return 0

    @property
    def stdout(self):
        "mock stdout of Popen"
        for line in self.mock_stdout:
            yield line.encode()<|MERGE_RESOLUTION|>--- conflicted
+++ resolved
@@ -9,42 +9,6 @@
 from cg.utils import Process
 
 CONFIG = {
-<<<<<<< HEAD
-    'loqusdb': {
-        'config_path': 'loqusdb_config',
-        'binary_path': 'loqusdb'
-        }
-    }
-
-LOQUSDB_OUTPUT = (b'2018-11-29 08:41:38 130-229-8-20-dhcp.local '
-                  b'mongo_adapter.client[77135] INFO Connecting to '
-                  b'uri:mongodb://None:None@localhost:27017\n'
-                  b'2018-11-29 08:41:38 130-229-8-20-dhcp.local '
-                  b'mongo_adapter.client[77135] INFO Connection '
-                  b'established\n2018-11-29 08:41:38 130-229-8-20-dhcp.local '
-                  b'mongo_adapter.adapter[77135] INFO'
-                  b' Use database loqusdb\n2018-11-29 08:41:38 130-229-8-20-dhcp.local '
-                  b'loqusdb.utils.vcf[77135]'
-                  b' INFO Check if vcf is on correct format...\n'
-                  b'2018-11-29 08:41:38 130-229-8-20-dhcp.local'
-                  b' loqusdb.utils.vcf[77135] INFO Vcf file '
-                  b'/Users/mansmagnusson/Projects/loqusdb/tests/fixtures'
-                  b'/test.vcf.gz looks fine\n2018-11-29 '
-                  b'08:41:38 130-229-8-20-dhcp.local loqusdb.utils.vcf[77135]'
-                  b' INFO Nr of variants in vcf: 15\n2018-11-29 '
-                  b'08:41:38 130-229-8-20-dhcp.local loqusdb.utils.'
-                  b'vcf[77135] INFO Type of variants in vcf: snv\n'
-                  b'Inserting variants\n2018-11-29 08:41:38 130-22'
-                  b'9-8-20-dhcp.local loqusdb.utils.load[77135] '
-                  b'INFO Inserted 15 variants of type snv\n2018-11-2'
-                  b'9 08:41:38 130-229-8-20-dhcp.local loqusdb.commands.load[77135] '
-                  b'INFO Nr variants inserted: '
-                  b'15\n2018-11-29 08:41:38 130-229-8-20-dhcp.local '
-                  b'loqusdb.commands.load[77135] INFO Time to '
-                  b'insert variants: 0:00:00.012648\n2018-11-29 '
-                  b'08:41:38 130-229-8-20-dhcp.local loqusdb.plugins.'
-                  b'mongo.adapter[77135] INFO All indexes exists\n')
-=======
     "loqusdb": {"config_path": "loqusdb_config_wes", "binary_path": "loqus_binary"},
     "loqusdb-wes": {
         "config_path": "loqusdb_config_wes",
@@ -105,7 +69,6 @@
         if self._error:
             raise CalledProcessError(1, "")
         return 0
->>>>>>> 4d5df8e5
 
 
 # Loqusdb fixtures
