--- conflicted
+++ resolved
@@ -1,16 +1,10 @@
 """Test how the api handles files"""
 from pathlib import Path
-<<<<<<< HEAD
-from typing import Iterable
-
-from cg.apps.housekeeper.hk import HousekeeperAPI
-from tests.mocks.hk_mock import MockHousekeeperAPI
-=======
-from typing import List
+from typing import Iterable, List
 
 from cg.apps.housekeeper.hk import HousekeeperAPI
 from cg.constants import HK_FASTQ_TAGS
->>>>>>> 370319c8
+from tests.mocks.hk_mock import MockHousekeeperAPI
 
 
 def test_new_file(housekeeper_api, bed_file, small_helpers):
@@ -155,7 +149,6 @@
     assert included_file.path != original_path
 
 
-<<<<<<< HEAD
 def test_check_for_files_with_files(populated_housekeeper_api, case_id, tags):
     """Test to check for files in housekeeper and return a respective boolean if found"""
 
@@ -180,7 +173,7 @@
 
     # THEN there should not be any files
     assert existing_case_files is False
-=======
+
 def test_check_bundle_files(
     case_id: str,
     a_date,
@@ -203,4 +196,3 @@
 
     # Then only the new file should be returned
     assert files_to_add == [fastq_file]
->>>>>>> 370319c8
