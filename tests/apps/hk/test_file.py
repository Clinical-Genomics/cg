--- conflicted
+++ resolved
@@ -1,364 +1,188 @@
-<<<<<<< HEAD
-"""Test how the api handles files"""
-from pathlib import Path
-from typing import Iterable, List
-
-from cg.apps.housekeeper.hk import HousekeeperAPI
-from cg.constants import HK_FASTQ_TAGS
-from tests.mocks.hk_mock import MockHousekeeperAPI
-
-
-def test_new_file(housekeeper_api, bed_file, small_helpers):
-    """Test to create a new file with the housekeeper api"""
-    # GIVEN a housekeeper api without files and the path to an existing file
-    assert small_helpers.length_of_iterable(housekeeper_api.files()) == 0
-    assert Path(bed_file).exists() is True
-
-    # WHEN creating a new file
-    new_file_obj = housekeeper_api.new_file(path=bed_file)
-
-    # THEN assert a file object was created
-    assert new_file_obj
-    # THEN assert that the path is correct
-    assert new_file_obj.path == bed_file
-    # THEN assert that no file is added to the database
-    assert small_helpers.length_of_iterable(housekeeper_api.files()) == 0
-
-
-def test_new_file_non_existing_path(housekeeper_api):
-    """Test to create a new file with the housekeeper api"""
-    # GIVEN a housekeeper api without files and the path to a not existing file
-    file_name = "a_file.hello"
-    assert Path(file_name).exists() is False
-
-    # WHEN creating a new file
-    new_file_obj = housekeeper_api.new_file(path=file_name)
-
-    # THEN assert a file object was created
-    assert new_file_obj
-    # THEN assert that the path is correct
-    assert new_file_obj.path == file_name
-
-
-def test_add_new_file(populated_housekeeper_api, case_id, madeline_output, small_helpers):
-    """Test to create a new file with the housekeeper api"""
-    # GIVEN a populated housekeeper api and the existing version of a bundle
-    version_obj = populated_housekeeper_api.last_version(bundle=case_id)
-    # GIVEN an existing file that is not included in the database
-    assert Path(madeline_output).exists() is True
-    # GIVEN a tag that does not exist
-    tag = "madeline"
-    assert populated_housekeeper_api.tag(name=tag) is None
-    # GIVEN a known number of files in the db
-    nr_files_in_db = small_helpers.length_of_iterable(populated_housekeeper_api.files())
-
-    # WHEN creating a new file
-    new_file_obj = populated_housekeeper_api.add_file(
-        path=madeline_output, version_obj=version_obj, tags=tag
-    )
-
-    # THEN assert a file object was created
-    assert new_file_obj
-    # THEN assert that the path is correct
-    assert new_file_obj.path == str(Path(madeline_output).resolve())
-    # THEN assert that the file was not added to the database
-    new_nr_files = small_helpers.length_of_iterable(populated_housekeeper_api.files())
-    assert new_nr_files == nr_files_in_db + 1
-
-
-def test_get_files(populated_housekeeper_api, case_id, tags, small_helpers):
-    """Test to fetch files with the get files method"""
-    # GIVEN a populated housekeeper api with some files
-    nr_files = small_helpers.length_of_iterable(populated_housekeeper_api.files())
-    assert nr_files > 0
-
-    # WHEN fetching all files
-    files = populated_housekeeper_api.get_files(bundle=case_id, tags=tags)
-
-    # THEN assert all files where fetched
-    assert small_helpers.length_of_iterable(files) == nr_files
-
-
-def test_get_file(populated_housekeeper_api: HousekeeperAPI):
-    """Test to fetch a file from the database"""
-    # GIVEN a housekeeper api with a file
-    file_obj = populated_housekeeper_api.files().first()
-    assert file_obj
-
-    # GIVEN the id of a file that exists in HK
-    file_id = file_obj.id
-
-    # WHEN fetching the file with get_file
-    hk_file = populated_housekeeper_api.get_file(file_id)
-
-    # THEN assert a file was returned
-    assert hk_file is not None
-
-
-def test_delete_file(populated_housekeeper_api: HousekeeperAPI):
-    """Test to fetch a file from the database"""
-    # GIVEN a housekeeper api with a file
-    file_obj = populated_housekeeper_api.files().first()
-    assert file_obj
-
-    # GIVEN the id of a file that exists in HK
-    file_id = file_obj.id
-
-    # WHEN deleting the file
-    populated_housekeeper_api.delete_file(file_id)
-
-    # THEN assert a file was removed
-    assert populated_housekeeper_api.get_file(file_id) is None
-
-
-def test_get_included_path(populated_housekeeper_api, case_id):
-    """Test to get the included path for a file"""
-    # GIVEN a populated housekeeper api and the root dir
-    root_dir = Path(populated_housekeeper_api.get_root_dir())
-    # GIVEN a version and a file object
-    version_obj = populated_housekeeper_api.last_version(case_id)
-    file_obj = version_obj.files[0]
-
-    # WHEN fetching the included path
-    included_path = populated_housekeeper_api.get_included_path(
-        root_dir=root_dir, version_obj=version_obj, file_obj=file_obj
-    )
-
-    # THEN assert that there is no file existing in the included path
-    assert included_path.exists() is False
-    # THEN assert that the correct path was created
-    assert included_path == root_dir / version_obj.relative_root_dir / Path(file_obj.path).name
-
-
-def test_get_include_file(populated_housekeeper_api, case_id):
-    """Test to get the included path for a file"""
-    # GIVEN a populated housekeeper api and the root dir
-    root_dir = Path(populated_housekeeper_api.get_root_dir())
-    version_obj = populated_housekeeper_api.last_version(case_id)
-    file_obj = version_obj.files[0]
-    original_path = Path(file_obj.path)
-    included_path = root_dir / version_obj.relative_root_dir / original_path.name
-    # GIVEN that the included file does not exist
-    assert included_path.exists() is False
-
-    # WHEN including the file
-    included_file = populated_housekeeper_api.include_file(file_obj, version_obj)
-
-    # THEN assert that the file has been linked to the included place
-    assert included_path.exists() is True
-    # THEN assert that the file path has been updated
-    assert included_file.path != original_path
-
-
-def test_check_bundle_files(
-    case_id: str,
-    a_date,
-    populated_housekeeper_api,
-    hk_version_obj,
-    fastq_file: Path,
-    sample_id: str,
-    bed_file: Path,
-):
-    """Test to see if the function correctly identifies a file that is present and returns a lis without it"""
-    # GIVEN a housekeeper version with a file
-    version = populated_housekeeper_api.version(bundle=case_id, date=a_date)
-
-    # WHEN when attempting to add two files, one existing and one new
-    files_to_add: List[Path] = populated_housekeeper_api.check_bundle_files(
-        file_paths=[Path(bed_file), fastq_file],
-        bundle_name=case_id,
-        last_version=version,
-    )
-
-    # Then only the new file should be returned
-    assert files_to_add == [fastq_file]
-=======
-"""Test how the api handles files"""
-from pathlib import Path
-from typing import List
-
-from cg.apps.housekeeper.hk import HousekeeperAPI
-from cg.constants import HK_FASTQ_TAGS
-
-
-def test_new_file(housekeeper_api, bed_file, small_helpers):
-    """Test to create a new file with the housekeeper api"""
-    # GIVEN a housekeeper api without files and the path to an existing file
-    assert small_helpers.length_of_iterable(housekeeper_api.files()) == 0
-    assert Path(bed_file).exists() is True
-
-    # WHEN creating a new file
-    new_file_obj = housekeeper_api.new_file(path=bed_file)
-
-    # THEN assert a file object was created
-    assert new_file_obj
-    # THEN assert that the path is correct
-    assert new_file_obj.path == bed_file
-    # THEN assert that no file is added to the database
-    assert small_helpers.length_of_iterable(housekeeper_api.files()) == 0
-
-
-def test_new_file_non_existing_path(housekeeper_api):
-    """Test to create a new file with the housekeeper api"""
-    # GIVEN a housekeeper api without files and the path to a not existing file
-    file_name = "a_file.hello"
-    assert Path(file_name).exists() is False
-
-    # WHEN creating a new file
-    new_file_obj = housekeeper_api.new_file(path=file_name)
-
-    # THEN assert a file object was created
-    assert new_file_obj
-    # THEN assert that the path is correct
-    assert new_file_obj.path == file_name
-
-
-def test_add_new_file(populated_housekeeper_api, case_id, madeline_output, small_helpers):
-    """Test to create a new file with the housekeeper api"""
-    # GIVEN a populated housekeeper api and the existing version of a bundle
-    version_obj = populated_housekeeper_api.last_version(bundle=case_id)
-    # GIVEN an existing file that is not included in the database
-    assert Path(madeline_output).exists() is True
-    # GIVEN a tag that does not exist
-    tag = "madeline"
-    assert populated_housekeeper_api.tag(name=tag) is None
-    # GIVEN a known number of files in the db
-    nr_files_in_db = small_helpers.length_of_iterable(populated_housekeeper_api.files())
-
-    # WHEN creating a new file
-    new_file_obj = populated_housekeeper_api.add_file(
-        path=madeline_output, version_obj=version_obj, tags=tag
-    )
-
-    # THEN assert a file object was created
-    assert new_file_obj
-    # THEN assert that the path is correct
-    assert new_file_obj.path == str(Path(madeline_output).resolve())
-    # THEN assert that the file was not added to the database
-    new_nr_files = small_helpers.length_of_iterable(populated_housekeeper_api.files())
-    assert new_nr_files == nr_files_in_db + 1
-
-
-def test_get_files(populated_housekeeper_api, case_id, tags, small_helpers):
-    """Test to fetch files with the get files method"""
-    # GIVEN a populated housekeeper api with some files
-    nr_files = small_helpers.length_of_iterable(populated_housekeeper_api.files())
-    assert nr_files > 0
-
-    # WHEN fetching all files
-    files = populated_housekeeper_api.get_files(bundle=case_id, tags=tags)
-
-    # THEN assert all files where fetched
-    assert small_helpers.length_of_iterable(files) == nr_files
-
-
-def test_get_file(populated_housekeeper_api: HousekeeperAPI):
-    """Test to fetch a file from the database"""
-    # GIVEN a housekeeper api with a file
-    file_obj = populated_housekeeper_api.files().first()
-    assert file_obj
-
-    # GIVEN the id of a file that exists in HK
-    file_id = file_obj.id
-
-    # WHEN fetching the file with get_file
-    hk_file = populated_housekeeper_api.get_file(file_id)
-
-    # THEN assert a file was returned
-    assert hk_file is not None
-
-
-def test_delete_file(populated_housekeeper_api: HousekeeperAPI):
-    """Test to fetch a file from the database"""
-    # GIVEN a housekeeper api with a file
-    file_obj = populated_housekeeper_api.files().first()
-    assert file_obj
-
-    # GIVEN the id of a file that exists in HK
-    file_id = file_obj.id
-
-    # WHEN deleting the file
-    populated_housekeeper_api.delete_file(file_id)
-
-    # THEN assert a file was removed
-    assert populated_housekeeper_api.get_file(file_id) is None
-
-
-def test_get_included_path(populated_housekeeper_api, case_id):
-    """Test to get the included path for a file"""
-    # GIVEN a populated housekeeper api and the root dir
-    root_dir = Path(populated_housekeeper_api.get_root_dir())
-    # GIVEN a version and a file object
-    version_obj = populated_housekeeper_api.last_version(case_id)
-    file_obj = version_obj.files[0]
-
-    # WHEN fetching the included path
-    included_path = populated_housekeeper_api.get_included_path(
-        root_dir=root_dir, version_obj=version_obj, file_obj=file_obj
-    )
-
-    # THEN assert that there is no file existing in the included path
-    assert included_path.exists() is False
-    # THEN assert that the correct path was created
-    assert included_path == root_dir / version_obj.relative_root_dir / Path(file_obj.path).name
-
-
-def test_get_include_file(populated_housekeeper_api, case_id):
-    """Test to get the included path for a file"""
-    # GIVEN a populated housekeeper api and the root dir
-    root_dir = Path(populated_housekeeper_api.get_root_dir())
-    version_obj = populated_housekeeper_api.last_version(case_id)
-    file_obj = version_obj.files[0]
-    original_path = Path(file_obj.path)
-    included_path = root_dir / version_obj.relative_root_dir / original_path.name
-    # GIVEN that the included file does not exist
-    assert included_path.exists() is False
-
-    # WHEN including the file
-    included_file = populated_housekeeper_api.include_file(file_obj, version_obj)
-
-    # THEN assert that the file has been linked to the included place
-    assert included_path.exists() is True
-    # THEN assert that the file path has been updated
-    assert included_file.path != original_path
-
-
-def test_check_bundle_files(
-    case_id: str,
-    a_date,
-    populated_housekeeper_api,
-    hk_version_obj,
-    fastq_file: Path,
-    sample_id: str,
-    bed_file: Path,
-):
-    """Test to see if the function correctly identifies a file that is present and returns a lis without it"""
-    # GIVEN a housekeeper version with a file
-    version = populated_housekeeper_api.version(bundle=case_id, date=a_date)
-
-    # WHEN attempting to add two files, one existing and one new
-    files_to_add: List[Path] = populated_housekeeper_api.check_bundle_files(
-        file_paths=[Path(bed_file), fastq_file],
-        bundle_name=case_id,
-        last_version=version,
-    )
-
-    # Then only the new file should be returned
-    assert files_to_add == [fastq_file]
-
-
-def test_get_tag_names_from_file(populated_housekeeper_api: HousekeeperAPI):
-    """Test get tag names on a file"""
-    # GIVEN a housekeeper api with a file
-    file_obj = populated_housekeeper_api.files().first()
-    assert file_obj.tags
-
-    # WHEN fetching tags of a file
-    tag_names = populated_housekeeper_api.get_tag_names_from_file(file_obj)
-
-    # THEN a list of tag names is returned
-    assert tag_names is not None
-    # THEN the return type is a list of strings
-    assert isinstance(tag_names, list)
-    assert all(isinstance(elem, str) for elem in tag_names)
->>>>>>> c0d2f75c
+"""Test how the api handles files"""
+from pathlib import Path
+from typing import List
+
+from cg.apps.housekeeper.hk import HousekeeperAPI
+from cg.constants import HK_FASTQ_TAGS
+
+
+def test_new_file(housekeeper_api, bed_file, small_helpers):
+    """Test to create a new file with the housekeeper api"""
+    # GIVEN a housekeeper api without files and the path to an existing file
+    assert small_helpers.length_of_iterable(housekeeper_api.files()) == 0
+    assert Path(bed_file).exists() is True
+
+    # WHEN creating a new file
+    new_file_obj = housekeeper_api.new_file(path=bed_file)
+
+    # THEN assert a file object was created
+    assert new_file_obj
+    # THEN assert that the path is correct
+    assert new_file_obj.path == bed_file
+    # THEN assert that no file is added to the database
+    assert small_helpers.length_of_iterable(housekeeper_api.files()) == 0
+
+
+def test_new_file_non_existing_path(housekeeper_api):
+    """Test to create a new file with the housekeeper api"""
+    # GIVEN a housekeeper api without files and the path to a not existing file
+    file_name = "a_file.hello"
+    assert Path(file_name).exists() is False
+
+    # WHEN creating a new file
+    new_file_obj = housekeeper_api.new_file(path=file_name)
+
+    # THEN assert a file object was created
+    assert new_file_obj
+    # THEN assert that the path is correct
+    assert new_file_obj.path == file_name
+
+
+def test_add_new_file(populated_housekeeper_api, case_id, madeline_output, small_helpers):
+    """Test to create a new file with the housekeeper api"""
+    # GIVEN a populated housekeeper api and the existing version of a bundle
+    version_obj = populated_housekeeper_api.last_version(bundle=case_id)
+    # GIVEN an existing file that is not included in the database
+    assert Path(madeline_output).exists() is True
+    # GIVEN a tag that does not exist
+    tag = "madeline"
+    assert populated_housekeeper_api.tag(name=tag) is None
+    # GIVEN a known number of files in the db
+    nr_files_in_db = small_helpers.length_of_iterable(populated_housekeeper_api.files())
+
+    # WHEN creating a new file
+    new_file_obj = populated_housekeeper_api.add_file(
+        path=madeline_output, version_obj=version_obj, tags=tag
+    )
+
+    # THEN assert a file object was created
+    assert new_file_obj
+    # THEN assert that the path is correct
+    assert new_file_obj.path == str(Path(madeline_output).resolve())
+    # THEN assert that the file was not added to the database
+    new_nr_files = small_helpers.length_of_iterable(populated_housekeeper_api.files())
+    assert new_nr_files == nr_files_in_db + 1
+
+
+def test_get_files(populated_housekeeper_api, case_id, tags, small_helpers):
+    """Test to fetch files with the get files method"""
+    # GIVEN a populated housekeeper api with some files
+    nr_files = small_helpers.length_of_iterable(populated_housekeeper_api.files())
+    assert nr_files > 0
+
+    # WHEN fetching all files
+    files = populated_housekeeper_api.get_files(bundle=case_id, tags=tags)
+
+    # THEN assert all files where fetched
+    assert small_helpers.length_of_iterable(files) == nr_files
+
+
+def test_get_file(populated_housekeeper_api: HousekeeperAPI):
+    """Test to fetch a file from the database"""
+    # GIVEN a housekeeper api with a file
+    file_obj = populated_housekeeper_api.files().first()
+    assert file_obj
+
+    # GIVEN the id of a file that exists in HK
+    file_id = file_obj.id
+
+    # WHEN fetching the file with get_file
+    hk_file = populated_housekeeper_api.get_file(file_id)
+
+    # THEN assert a file was returned
+    assert hk_file is not None
+
+
+def test_delete_file(populated_housekeeper_api: HousekeeperAPI):
+    """Test to fetch a file from the database"""
+    # GIVEN a housekeeper api with a file
+    file_obj = populated_housekeeper_api.files().first()
+    assert file_obj
+
+    # GIVEN the id of a file that exists in HK
+    file_id = file_obj.id
+
+    # WHEN deleting the file
+    populated_housekeeper_api.delete_file(file_id)
+
+    # THEN assert a file was removed
+    assert populated_housekeeper_api.get_file(file_id) is None
+
+
+def test_get_included_path(populated_housekeeper_api, case_id):
+    """Test to get the included path for a file"""
+    # GIVEN a populated housekeeper api and the root dir
+    root_dir = Path(populated_housekeeper_api.get_root_dir())
+    # GIVEN a version and a file object
+    version_obj = populated_housekeeper_api.last_version(case_id)
+    file_obj = version_obj.files[0]
+
+    # WHEN fetching the included path
+    included_path = populated_housekeeper_api.get_included_path(
+        root_dir=root_dir, version_obj=version_obj, file_obj=file_obj
+    )
+
+    # THEN assert that there is no file existing in the included path
+    assert included_path.exists() is False
+    # THEN assert that the correct path was created
+    assert included_path == root_dir / version_obj.relative_root_dir / Path(file_obj.path).name
+
+
+def test_get_include_file(populated_housekeeper_api, case_id):
+    """Test to get the included path for a file"""
+    # GIVEN a populated housekeeper api and the root dir
+    root_dir = Path(populated_housekeeper_api.get_root_dir())
+    version_obj = populated_housekeeper_api.last_version(case_id)
+    file_obj = version_obj.files[0]
+    original_path = Path(file_obj.path)
+    included_path = root_dir / version_obj.relative_root_dir / original_path.name
+    # GIVEN that the included file does not exist
+    assert included_path.exists() is False
+
+    # WHEN including the file
+    included_file = populated_housekeeper_api.include_file(file_obj, version_obj)
+
+    # THEN assert that the file has been linked to the included place
+    assert included_path.exists() is True
+    # THEN assert that the file path has been updated
+    assert included_file.path != original_path
+
+
+def test_check_bundle_files(
+    case_id: str,
+    a_date,
+    populated_housekeeper_api,
+    hk_version_obj,
+    fastq_file: Path,
+    sample_id: str,
+    bed_file: Path,
+):
+    """Test to see if the function correctly identifies a file that is present and returns a lis without it"""
+    # GIVEN a housekeeper version with a file
+    version = populated_housekeeper_api.version(bundle=case_id, date=a_date)
+
+    # WHEN attempting to add two files, one existing and one new
+    files_to_add: List[Path] = populated_housekeeper_api.check_bundle_files(
+        file_paths=[Path(bed_file), fastq_file],
+        bundle_name=case_id,
+        last_version=version,
+    )
+
+    # Then only the new file should be returned
+    assert files_to_add == [fastq_file]
+
+
+def test_get_tag_names_from_file(populated_housekeeper_api: HousekeeperAPI):
+    """Test get tag names on a file"""
+    # GIVEN a housekeeper api with a file
+    file_obj = populated_housekeeper_api.files().first()
+    assert file_obj.tags
+
+    # WHEN fetching tags of a file
+    tag_names = populated_housekeeper_api.get_tag_names_from_file(file_obj)
+
+    # THEN a list of tag names is returned
+    assert tag_names is not None
+    # THEN the return type is a list of strings
+    assert isinstance(tag_names, list)
+    assert all(isinstance(elem, str) for elem in tag_names)