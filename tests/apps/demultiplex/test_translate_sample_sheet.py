--- conflicted
+++ resolved
@@ -42,11 +42,7 @@
     # WHEN checking if the flow cell has the necessary files
     result: bool = api._are_necessary_files_in_flow_cell(flow_cell)
 
-<<<<<<< HEAD
-    # THEN it returns False and informs that the ru parameters is not present
-=======
     # THEN it returns False and informs that the run parameters are not present
->>>>>>> af8c6764
     assert not result
     assert f"Run parameters file for flow cell {flow_cell.full_name} does not exist" in caplog.text
 
@@ -104,11 +100,7 @@
     # WHEN replacing the header
     with pytest.raises(SampleSheetError) as error:
         # THEN an error is raised
-<<<<<<< HEAD
         api._replace_sample_header(sample_sheet_bcl_convert_data_header)
-=======
-        api._replace_sample_header(sample_sheet_bcl2fastq_data_header_with_replaced_sample_id)
->>>>>>> af8c6764
     assert "Could not find BCL2FASTQ data header in sample sheet" in str(error.value)
 
 
