--- conflicted
+++ resolved
@@ -16,13 +16,8 @@
 
     # THEN assert a correctly formatted sample sheet was created
     sample_sheet_object: SampleSheet = get_sample_sheet(
-<<<<<<< HEAD
         sample_sheet_content=sample_sheet,
-        sheet_type="S4",
-=======
-        sample_sheet=sample_sheet,
         flow_cell_mode="S4",
->>>>>>> 3e3a0079
         bcl_converter=novaseq_bcl2fastq_sample_sheet_object.bcl_converter,
     )
     assert sample_sheet_object.samples
@@ -39,13 +34,8 @@
 
     # THEN assert a correctly formatted sample sheet was created
     sample_sheet_object: SampleSheet = get_sample_sheet(
-<<<<<<< HEAD
         sample_sheet_content=sample_sheet,
-        sheet_type="S4",
-=======
-        sample_sheet=sample_sheet,
         flow_cell_mode="S4",
->>>>>>> 3e3a0079
         bcl_converter=novaseq_dragen_sample_sheet_object.bcl_converter,
     )
     assert sample_sheet_object.samples