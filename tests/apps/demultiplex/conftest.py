from pathlib import Path
from typing import List

import pytest

from cg.apps.demultiplex.sample_sheet.index import Index
from cg.apps.demultiplex.sample_sheet.novaseq_sample_sheet import SampleSheetCreator
from cg.apps.lims.samplesheet import (
    LimsFlowcellSample,
    LimsFlowcellSampleBcl2Fastq,
    LimsFlowcellSampleDragen,
)
from cg.apps.demultiplex.sample_sheet.validate import NovaSeqSample
from cg.constants.demultiplexing import SampleSheetHeaderColumnNames
from cg.models.demultiplex.flow_cell import FlowCell
from cg.models.demultiplex.run_parameters import RunParameters


@pytest.fixture(name="output_dirs_bcl2fastq")
def fixture_output_dirs_bcl2fastq(demultiplexed_runs: Path) -> Path:
    """Return the output path a dir with flow cells that have finished demultiplexing using
    bcl2fastq."""
    return Path(demultiplexed_runs, "bcl2fastq")


@pytest.fixture(name="demux_run_dir_bcl2fastq")
def fixture_demux_run_dir_bcl2fastq(flow_cell_runs_dir: Path) -> Path:
    """Return the path to a dir with flowcells ready for demultiplexing"""
    return Path(flow_cell_runs_dir, "bcl2fastq")


@pytest.fixture(name="demux_run_dir_dragen")
def fixture_demux_run_dir_dragen(flow_cell_runs_dir: Path) -> Path:
    """Return the path to a dir with flowcells ready for demultiplexing"""
    return Path(flow_cell_runs_dir, "dragen")


@pytest.fixture(name="index_obj")
def fixture_index_obj() -> Index:
    return Index(name="C07 - UDI0051", sequence="AACAGGTT-ATACCAAG")


<<<<<<< HEAD
@pytest.fixture(name="raw_lims_sample")
def fixture_raw_lims_sample(flow_cell_name: str) -> LimsFlowcellSample:
    """Return a raw lims sample"""
    sample = {
        "flowcell_id": flow_cell_name,
        "lane": 1,
        "sample_id": "ACC7628A20",
        "sample_ref": "hg19",
        "index": "ACTGGTGTCG-ACAGGACTTG",
        "sample_name": "814206",
        "control": "N",
        "recipe": "R1",
        "operator": "script",
        "project": "814206",
    }
    return LimsFlowcellSampleBcl2Fastq(**sample)


@pytest.fixture(name="lims_novaseq_samples")
def fixture_lims_novaseq_samples(lims_novaseq_samples_raw: List[dict]) -> List[LimsFlowcellSample]:
    """Return a list of parsed flowcell samples"""
    return [LimsFlowcellSampleBcl2Fastq(**sample) for sample in lims_novaseq_samples_raw]


=======
>>>>>>> 140aa00a
@pytest.fixture(name="lims_novaseq_bcl2fastq_samples")
def fixture_lims_novaseq_bcl2fastq_samples(
    lims_novaseq_samples_raw: List[dict],
) -> List[LimsFlowcellSampleBcl2Fastq]:
    """Return a list of parsed flow cell samples"""
    return [LimsFlowcellSampleBcl2Fastq(**sample) for sample in lims_novaseq_samples_raw]


@pytest.fixture(name="lims_novaseq_dragen_samples")
def fixture_lims_novaseq_dragen_samples(
    lims_novaseq_samples_raw: List[dict],
) -> List[LimsFlowcellSampleDragen]:
    """Return a list of parsed flowcell samples"""
    return [LimsFlowcellSampleDragen(**sample) for sample in lims_novaseq_samples_raw]


@pytest.fixture(name="novaseq_run_parameters_object")
def fixture_novaseq_run_parameters_object(novaseq_run_parameters: Path) -> RunParameters:
    return RunParameters(novaseq_run_parameters)


@pytest.fixture(name="novaseq_bcl2fastq_sample_sheet_object")
def fixture_novaseq_bcl2fastq_sample_sheet_object(
    bcl2fastq_flow_cell: FlowCell,
    lims_novaseq_bcl2fastq_samples: List[LimsFlowcellSampleBcl2Fastq],
) -> SampleSheetCreator:
    return SampleSheetCreator(
        flow_cell=bcl2fastq_flow_cell,
        lims_samples=lims_novaseq_bcl2fastq_samples,
        bcl_converter="bcl2fastq",
    )


@pytest.fixture(name="novaseq_dragen_sample_sheet_object")
def fixture_novaseq_dragen_sample_sheet_object(
    dragen_flow_cell: FlowCell,
    lims_novaseq_dragen_samples: List[LimsFlowcellSampleDragen],
    novaseq_run_parameters_object: RunParameters,
) -> SampleSheetCreator:
    return SampleSheetCreator(
        flow_cell=dragen_flow_cell,
        lims_samples=lims_novaseq_dragen_samples,
        bcl_converter="dragen",
    )


# Sample sheet validation


@pytest.fixture(name="sample_sheet_line_sample_1")
def fixture_sample_sheet_line_sample_1() -> List[str]:
    """Return the line in the sample sheet corresponding to a sample."""
    return [
        "HWHMWDMXX",
        "1",
        "ACC7628A68",
        "hg19",
        "ATTCCACACT",
        "TGGTCTTGTT",
        "814206",
        "N",
        "R1",
        "script",
        "814206",
    ]


@pytest.fixture(name="sample_sheet_line_sample_2")
def fixture_sample_sheet_line_sample_2() -> List[str]:
    """Return the line in the sample sheet corresponding to a sample."""
    return [
        "HWHMWDMXX",
        "1",
        "ACC7628A1",
        "hg19",
        "AGTTAGCTGG",
        "GATGAGAATG",
        "814206",
        "N",
        "R1",
        "script",
        "814206",
    ]


@pytest.fixture(name="sample_sheet_bcl2fastq_data_header")
def fixture_sample_sheet_bcl2fastq_data_header() -> List[List[str]]:
    """Return the content of a Bcl2fastq sample sheet data header without samples."""
    return [
        [SampleSheetHeaderColumnNames.DATA],
        [
            SampleSheetHeaderColumnNames.FLOW_CELL_ID,
            "Lane",
            "SampleID",
            "SampleRef",
            "index",
            "index2",
            "SampleName",
            "Control",
            "Recipe",
            "Operator",
            "Project",
        ],
    ]


@pytest.fixture(name="sample_sheet_samples_no_header")
def fixture_sample_sheet_no_sample_header(
    sample_sheet_line_sample_1: List[str], sample_sheet_line_sample_2: List[str]
) -> List[List[str]]:
    """Return the content of a sample sheet with samples but without a sample header."""
    return [
        [SampleSheetHeaderColumnNames.DATA],
        sample_sheet_line_sample_1,
        sample_sheet_line_sample_2,
    ]


@pytest.fixture(name="valid_sample_sheet_bcl2fastq")
def fixture_valid_sample_sheet_bcl2fastq(
    sample_sheet_line_sample_1: List[str], sample_sheet_line_sample_2: List[str]
) -> List[List[str]]:
    """Return the content of a valid Bcl2fastq sample sheet."""
    return [
        [SampleSheetHeaderColumnNames.DATA],
        [
            SampleSheetHeaderColumnNames.FLOW_CELL_ID,
            "Lane",
            "SampleID",
            "SampleRef",
            "index",
            "index2",
            "SampleName",
            "Control",
            "Recipe",
            "Operator",
            "Project",
        ],
        sample_sheet_line_sample_1,
        sample_sheet_line_sample_2,
    ]


@pytest.fixture(name="sample_sheet_bcl2fastq_duplicate_same_lane")
def fixture_sample_sheet_bcl2fastq_duplicate_same_lane(
    valid_sample_sheet_bcl2fastq: List[List[str]], sample_sheet_line_sample_2: List[str]
) -> List[List[str]]:
    """Return the content of a Bcl2fastq sample sheet with a duplicated sample in the same lane."""
    valid_sample_sheet_bcl2fastq.append(sample_sheet_line_sample_2)
    return valid_sample_sheet_bcl2fastq


@pytest.fixture(name="sample_sheet_bcl2fastq_duplicate_different_lane")
def fixture_sample_sheet_bcl2fastq_duplicate_different_lane(
    valid_sample_sheet_bcl2fastq: List[List[str]],
) -> List[List[str]]:
    """Return the content of a Bcl2fastq sample sheet with a duplicated sample in a different lane."""
    valid_sample_sheet_bcl2fastq.append(
        [
            "HWHMWDMXX",
            "2",
            "ACC7628A1",
            "hg19",
            "AGTTAGCTGG",
            "GATGAGAATG",
            "814206",
            "N",
            "R1",
            "script",
            "814206",
        ]
    )
    return valid_sample_sheet_bcl2fastq


@pytest.fixture(name="valid_sample_sheet_dragen")
def fixture_valid_sample_sheet_dragen(
    sample_sheet_line_sample_1: List[str], sample_sheet_line_sample_2: List[str]
) -> List[List[str]]:
    """Return the content of a valid Dragen sample sheet."""
    return [
        [SampleSheetHeaderColumnNames.DATA],
        [
            SampleSheetHeaderColumnNames.FLOW_CELL_ID,
            "Lane",
            "Sample_ID",
            "SampleRef",
            "index",
            "index2",
            "SampleName",
            "Control",
            "Recipe",
            "Operator",
            "Sample_Project",
        ],
        sample_sheet_line_sample_1,
        sample_sheet_line_sample_2,
    ]


@pytest.fixture(name="sample_sheet_dragen_duplicate_same_lane")
def fixture_sample_sheet_dragen_duplicate_same_lane(
    valid_sample_sheet_dragen: List[List[str]], sample_sheet_line_sample_2: List[str]
) -> List[List[str]]:
    """Return the content of a Dragen sample sheet with a duplicated sample in the same lane."""
    valid_sample_sheet_dragen.append(sample_sheet_line_sample_2)
    return valid_sample_sheet_dragen


@pytest.fixture(name="sample_sheet_dragen_duplicate_different_lane")
def fixture_sample_sheet_dragen_duplicate_different_lane(
    valid_sample_sheet_dragen: List[List[str]],
) -> List[List[str]]:
    """Return the content of a Dragen sample sheet with a duplicated sample in a different lane."""
    valid_sample_sheet_dragen.append(
        [
            "HWHMWDMXX",
            "2",
            "ACC7628A1",
            "hg19",
            "AGTTAGCTGG",
            "GATGAGAATG",
            "814206",
            "N",
            "R1",
            "script",
            "814206",
        ]
    )
    return valid_sample_sheet_dragen


@pytest.fixture(name="valid_sample_sheet_bcl2fastq_path")
def fixture_valid_sample_sheet_bcl2fastq_path() -> Path:
    """Return the path to a NovaSeq S2 sample sheet, used in bcl2fastq demultiplexing."""
    return Path("tests", "fixtures", "apps", "demultiplexing", "SampleSheetS2_Bcl2Fastq.csv")


@pytest.fixture(name="valid_sample_sheet_dragen_path")
def fixture_valid_sample_sheet_dragen_path() -> Path:
    """Return the path to a NovaSeq S2 sample sheet, used in dragen demultiplexing."""
    return Path("tests", "fixtures", "apps", "demultiplexing", "SampleSheetS2_Dragen.csv")


@pytest.fixture(name="novaseq_sample_1")
def fixture_novaseq_sample_1() -> NovaSeqSample:
    """Return a NovaSeq sample."""
    return LimsFlowcellSampleBcl2Fastq(
        FCID="HWHMWDMXX",
        Lane=1,
        SampleID="ACC7628A68",
        SampleRef="hg19",
        index="ATTCCACACT",
        index2="TGGTCTTGTT",
        SampleName="814206",
        Control="N",
        Recipe="R1",
        Operator="script",
        Project="814206",
    )


@pytest.fixture(name="novaseq_sample_2")
def fixture_novaseq_sample_2() -> NovaSeqSample:
    """Return a NovaSeq sample."""
    return LimsFlowcellSampleBcl2Fastq(
        FCID="HWHMWDMXX",
        Lane=2,
        SampleID="ACC7628A1",
        SampleRef="hg19",
        index="ATTCCACACT",
        index2="TGGTCTTGTT",
        SampleName="814206",
        Control="N",
        Recipe="R1",
        Operator="script",
        Project="814206",
    )<|MERGE_RESOLUTION|>--- conflicted
+++ resolved
@@ -40,33 +40,6 @@
     return Index(name="C07 - UDI0051", sequence="AACAGGTT-ATACCAAG")
 
 
-<<<<<<< HEAD
-@pytest.fixture(name="raw_lims_sample")
-def fixture_raw_lims_sample(flow_cell_name: str) -> LimsFlowcellSample:
-    """Return a raw lims sample"""
-    sample = {
-        "flowcell_id": flow_cell_name,
-        "lane": 1,
-        "sample_id": "ACC7628A20",
-        "sample_ref": "hg19",
-        "index": "ACTGGTGTCG-ACAGGACTTG",
-        "sample_name": "814206",
-        "control": "N",
-        "recipe": "R1",
-        "operator": "script",
-        "project": "814206",
-    }
-    return LimsFlowcellSampleBcl2Fastq(**sample)
-
-
-@pytest.fixture(name="lims_novaseq_samples")
-def fixture_lims_novaseq_samples(lims_novaseq_samples_raw: List[dict]) -> List[LimsFlowcellSample]:
-    """Return a list of parsed flowcell samples"""
-    return [LimsFlowcellSampleBcl2Fastq(**sample) for sample in lims_novaseq_samples_raw]
-
-
-=======
->>>>>>> 140aa00a
 @pytest.fixture(name="lims_novaseq_bcl2fastq_samples")
 def fixture_lims_novaseq_bcl2fastq_samples(
     lims_novaseq_samples_raw: List[dict],
