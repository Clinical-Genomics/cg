--- conflicted
+++ resolved
@@ -55,13 +55,8 @@
 
 @pytest.fixture(name="novaseq_bcl2fastq_sample_sheet_object")
 def fixture_novaseq_bcl2fastq_sample_sheet_object(
-<<<<<<< HEAD
     bcl2fastq_flow_cell: FlowCellDirectoryData,
-    lims_novaseq_bcl2fastq_samples: List[FlowCellSampleBcl2Fastq],
-=======
-    bcl2fastq_flow_cell: FlowCell,
     lims_novaseq_bcl2fastq_samples: List[FlowCellSampleNovaSeq6000Bcl2Fastq],
->>>>>>> 30661cab
 ) -> SampleSheetCreator:
     return SampleSheetCreator(
         flow_cell=bcl2fastq_flow_cell,
@@ -72,13 +67,8 @@
 
 @pytest.fixture(name="novaseq_dragen_sample_sheet_object")
 def fixture_novaseq_dragen_sample_sheet_object(
-<<<<<<< HEAD
     dragen_flow_cell: FlowCellDirectoryData,
-    lims_novaseq_dragen_samples: List[FlowCellSampleDragen],
-=======
-    dragen_flow_cell: FlowCell,
     lims_novaseq_dragen_samples: List[FlowCellSampleNovaSeq6000Dragen],
->>>>>>> 30661cab
 ) -> SampleSheetCreator:
     return SampleSheetCreator(
         flow_cell=dragen_flow_cell,
