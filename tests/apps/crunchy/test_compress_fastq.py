"""Test methods for compressing FASTQ"""
import json
import logging

from cg.apps.crunchy import CrunchyAPI


def test_get_spring_metadata(spring_metadata_file, crunchy_config_dict):
    """Test the method that fetches the SPRING metadata from a file"""
    # GIVEN a SPRING path and the path to a populated SPRING metadata file
    assert spring_metadata_file.is_file()
    assert spring_metadata_file.exists()
    # GIVEN a crunchy API
    crunchy_api = CrunchyAPI(crunchy_config_dict)

    # WHEN fetching the content of the file
    parsed_content = crunchy_api.get_spring_metadata(spring_metadata_file)

    # THEN assert information about the three files is there
    assert len(parsed_content) == 3
    # THEN assert a list with the files is returned
    assert isinstance(parsed_content, list)


def test_get_spring_archive_files(spring_metadata):
    """Test the method that sorts the SPRING metadata into a dictionary"""
    # GIVEN a SPRING metadata content in its raw format
    assert isinstance(spring_metadata, list)

    # WHEN fetching the content of the file
    parsed_content = CrunchyAPI.get_spring_archive_files(spring_metadata)

    # THEN assert information about the three files is there
    assert len(parsed_content) == 3
    # THEN assert a dictionary with the files is returned
    assert isinstance(parsed_content, dict)


def test_get_spring_metadata_malformed_info(
    spring_metadata_file, spring_metadata, crunchy_config_dict
):
    """Test the method that fetches the SPRING metadata from a file when file is malformed"""
    # GIVEN a SPRING metadata file with missing information
    spring_metadata[0].pop("path")
    with open(spring_metadata_file, "w") as outfile:
        outfile.write(json.dumps(spring_metadata))

    # GIVEN a crunchy API
    crunchy_api = CrunchyAPI(crunchy_config_dict)

    # WHEN fetching the content of the file
    parsed_content = crunchy_api.get_spring_metadata(spring_metadata_file)

    # THEN assert that None is returned to indicate failure
    assert parsed_content is None


def test_get_spring_metadata_wrong_number_files(
    spring_metadata_file, spring_metadata, crunchy_config_dict
):
    """Test the method that fetches the SPRING metadata from a file when a file is missing"""
    # GIVEN a SPRING metadata file with missing file
    spring_metadata = spring_metadata[1:]
    with open(spring_metadata_file, "w") as outfile:
        outfile.write(json.dumps(spring_metadata))

    # GIVEN a crunchy API
    crunchy_api = CrunchyAPI(crunchy_config_dict)

    # WHEN fetching the content of the file
    parsed_content = crunchy_api.get_spring_metadata(spring_metadata_file)

    # THEN assert that None is returned to indicate failure
    assert parsed_content is None


def test_fastq_to_spring_sbatch(crunchy_config_dict, compression_object, sbatch_process, caplog):
    """Test fastq_to_spring method"""
    caplog.set_level(logging.DEBUG)
    # GIVEN a crunchy-api, and FASTQ paths

    crunchy_api = CrunchyAPI(crunchy_config_dict)
    crunchy_api.process = sbatch_process
    spring_path = compression_object.spring_path
    log_path = crunchy_api.get_log_dir(spring_path)
    run_name = compression_object.run_name
    sbatch_path = crunchy_api.get_sbatch_path(log_path, "fastq", run_name)

    # GIVEN that the sbatch file does not exist
    assert not sbatch_path.is_file()

<<<<<<< HEAD
    # WHEN calling fastq_to_spring on fastq files
    crunchy_api.fastq_to_spring(
        fastq_first=fastq_first,
        fastq_second=fastq_second,
    )
=======
    # WHEN calling fastq_to_spring on FASTQ files
    crunchy_api.fastq_to_spring(compression_obj=compression_object)
>>>>>>> a5863d79

    # THEN assert that the sbatch file was created
    assert sbatch_path.is_file()


def test_spring_to_fastq(compression_object, spring_metadata_file, crunchy_config_dict, mocker):
    """Test SPRING to FASTQ method

    Test to decompress SPRING to FASTQ. This test will make sure that the correct sbatch content
    was submitted to the Process api
    """
    # GIVEN a crunchy-api given an existing SPRING metadata file
    assert spring_metadata_file.exists()
    mocker_submit_sbatch = mocker.patch.object(CrunchyAPI, "_submit_sbatch")
    crunchy_api = CrunchyAPI(crunchy_config_dict)

    # WHEN calling bam_to_cram method on bam-path
    crunchy_api.spring_to_fastq(compression_obj=compression_object)

    # THEN _submit_sbatch method is called
    mocker_submit_sbatch.assert_called()<|MERGE_RESOLUTION|>--- conflicted
+++ resolved
@@ -89,16 +89,8 @@
     # GIVEN that the sbatch file does not exist
     assert not sbatch_path.is_file()
 
-<<<<<<< HEAD
-    # WHEN calling fastq_to_spring on fastq files
-    crunchy_api.fastq_to_spring(
-        fastq_first=fastq_first,
-        fastq_second=fastq_second,
-    )
-=======
     # WHEN calling fastq_to_spring on FASTQ files
     crunchy_api.fastq_to_spring(compression_obj=compression_object)
->>>>>>> a5863d79
 
     # THEN assert that the sbatch file was created
     assert sbatch_path.is_file()
