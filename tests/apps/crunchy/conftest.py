"""Fixtures for crunchy api"""
import copy
import json
import logging
from pathlib import Path
from typing import List

import pytest

from cg.apps.crunchy.models import CrunchyFileSchema
from cg.models import CompressionData

LOG = logging.getLogger(__name__)


class MockProcess:
    """Mock a process"""

    def __init__(self, process_name: str):
        """Inititalise mock"""
        self.stderr = ""
        self.stdout = ""
        self.base_call = [process_name]
        self.process_name = process_name

    def run_command(self, parameters: List):
        """Mock the run process method"""
        command = copy.deepcopy(self.base_call)
        if parameters:
            command.extend(parameters)

        LOG.info("Running command %s", " ".join(command))


# File fixtures


@pytest.fixture(scope="function", name="file_schema")
def fixture_file_schema():
    """Return a instance of the file schema that describes content of SPRING metadata"""
    return CrunchyFileSchema()


@pytest.fixture(name="real_spring_metadata_path")
def fixture_real_spring_metadata_path(fixtures_dir):
    """Return the path to a SPRING metadata file"""
    return fixtures_dir / "apps" / "crunchy" / "spring_metadata.json"


@pytest.fixture(name="spring_metadata")
def fixture_spring_metadata(compression_object: CompressionData) -> List[dict]:
    """Return meta data information"""
    first_read = compression_object.fastq_first
    second_read = compression_object.fastq_second
    spring_path = compression_object.spring_path
    metadata = [
        {
            "path": str(first_read),
            "file": "first_read",
            "checksum": "checksum_first_read",
            "algorithm": "sha256",
        },
        {
            "path": str(second_read),
            "file": "second_read",
            "checksum": "checksum_second_read",
            "algorithm": "sha256",
        },
        {"path": str(spring_path), "file": "spring"},
    ]
    return metadata


@pytest.fixture(scope="function", name="spring_metadata_file")
def fixture_spring_metadata_file(
    compression_object: CompressionData, spring_metadata: List[dict]
) -> Path:
    """Return the path to a populated SPRING metadata file"""
    metadata_path = compression_object.spring_metadata_path

    with open(metadata_path, "w") as outfile:
        outfile.write(json.dumps(spring_metadata))

    return metadata_path


@pytest.fixture(scope="function", name="sbatch_process")
def fixture_sbatch_process():
    """Return a mocked process object"""
    return MockProcess("sbatch")


@pytest.fixture(scope="function", name="fastq_first_file")
def fixture_fastq_first_file(fastq_first_path):
    """Creates an existing FASTQ path"""
    fastq_first_path.touch()
    return fastq_first_path


@pytest.fixture(scope="function", name="fastq_second_file")
def fixture_fastq_second_file(fastq_second_path):
    """Creates an existing FASTQ path"""
    fastq_second_path.touch()
    return fastq_second_path


@pytest.fixture(scope="function", name="spring_file")
def fixture_spring_file(spring_path):
    """Creates an existing SPRING file"""
    spring_path.touch()
    return spring_path


@pytest.fixture(scope="function", name="fastq_paths")
def fixture_fastq_paths(fastq_first_path, fastq_second_path):
    """Creates FASTQ paths"""
    return {
        "fastq_first_path": fastq_first_path,
        "fastq_second_path": fastq_second_path,
    }


@pytest.fixture(scope="function", name="existing_fastq_paths")
def fixture_existing_fastq_paths(fastq_first_file, fastq_second_file):
    """Creates existing FASTQ paths"""
    return {
        "fastq_first_path": fastq_first_file,
        "fastq_second_path": fastq_second_file,
    }


@pytest.fixture(scope="function", name="compressed_fastqs")
def fixture_compressed_fastqs(existing_fastq_paths, spring_file, spring_metadata_file):
    """Creates FASTQs with corresponding SPRING and FLAG"""
    fastq_paths = existing_fastq_paths
    flag_path = spring_metadata_file

    assert spring_file.exists()
    assert flag_path.exists()
<<<<<<< HEAD
    return fastq_paths


@pytest.fixture(scope="function", name="compressed_fastqs_without_spring")
def fixture_compressed_fastqs_without_spring(existing_fastq_paths):
    """Creates fastqs with corresponding FLAG"""
    fastq_paths = existing_fastq_paths
    flag_path = Path(
        str(fastq_paths["fastq_first_path"]).replace(FASTQ_FIRST_READ_SUFFIX, ".crunchy.txt")
    )
    flag_path.touch()
    assert flag_path.exists()
    return fastq_paths


@pytest.fixture(scope="function", name="compressed_fastqs_without_flag")
def fixture_compressed_fastqs_without_flag(existing_fastq_paths, spring_file):
    """Creates fastqs with corresponding SPRING"""
    fastq_paths = existing_fastq_paths
    assert spring_file.exists()
    return fastq_paths


@pytest.fixture(scope="function", name="compressed_fastqs_pending")
def fixture_compressed_fastqs_pending(existing_fastq_paths):
    """Creates fastqs with corresponding PENDING"""
    fastq_paths = existing_fastq_paths
    pending_path = Path(
        str(fastq_paths["fastq_first_path"]).replace(
            FASTQ_FIRST_READ_SUFFIX, ".crunchy.pending.txt"
        )
    )
    pending_path.touch()
    assert pending_path.exists()
    return fastq_paths


@pytest.fixture(scope="function")
def mock_bam_to_cram():
    """This fixture returns a mocked bam_to_cram method. this mock_method
    Will create files with suffixes .cram and .crai for a given BAM path"""

    def _mock_bam_to_cram_func(bam_path: Path, dry_run: bool = False):

        _ = dry_run

        cram_path = bam_path.with_suffix(".cram")
        crai_path = bam_path.with_suffix(".cram.crai")
        flag_path = bam_path.with_suffix(".crunchy.txt")

        cram_path.touch()
        crai_path.touch()
        flag_path.touch()

    return _mock_bam_to_cram_func
=======
    return fastq_paths
>>>>>>> a5863d79
<|MERGE_RESOLUTION|>--- conflicted
+++ resolved
@@ -137,62 +137,4 @@
 
     assert spring_file.exists()
     assert flag_path.exists()
-<<<<<<< HEAD
-    return fastq_paths
-
-
-@pytest.fixture(scope="function", name="compressed_fastqs_without_spring")
-def fixture_compressed_fastqs_without_spring(existing_fastq_paths):
-    """Creates fastqs with corresponding FLAG"""
-    fastq_paths = existing_fastq_paths
-    flag_path = Path(
-        str(fastq_paths["fastq_first_path"]).replace(FASTQ_FIRST_READ_SUFFIX, ".crunchy.txt")
-    )
-    flag_path.touch()
-    assert flag_path.exists()
-    return fastq_paths
-
-
-@pytest.fixture(scope="function", name="compressed_fastqs_without_flag")
-def fixture_compressed_fastqs_without_flag(existing_fastq_paths, spring_file):
-    """Creates fastqs with corresponding SPRING"""
-    fastq_paths = existing_fastq_paths
-    assert spring_file.exists()
-    return fastq_paths
-
-
-@pytest.fixture(scope="function", name="compressed_fastqs_pending")
-def fixture_compressed_fastqs_pending(existing_fastq_paths):
-    """Creates fastqs with corresponding PENDING"""
-    fastq_paths = existing_fastq_paths
-    pending_path = Path(
-        str(fastq_paths["fastq_first_path"]).replace(
-            FASTQ_FIRST_READ_SUFFIX, ".crunchy.pending.txt"
-        )
-    )
-    pending_path.touch()
-    assert pending_path.exists()
-    return fastq_paths
-
-
-@pytest.fixture(scope="function")
-def mock_bam_to_cram():
-    """This fixture returns a mocked bam_to_cram method. this mock_method
-    Will create files with suffixes .cram and .crai for a given BAM path"""
-
-    def _mock_bam_to_cram_func(bam_path: Path, dry_run: bool = False):
-
-        _ = dry_run
-
-        cram_path = bam_path.with_suffix(".cram")
-        crai_path = bam_path.with_suffix(".cram.crai")
-        flag_path = bam_path.with_suffix(".crunchy.txt")
-
-        cram_path.touch()
-        crai_path.touch()
-        flag_path.touch()
-
-    return _mock_bam_to_cram_func
-=======
-    return fastq_paths
->>>>>>> a5863d79
+    return fastq_paths