<<<<<<< HEAD
"""Tests the config part of Crunchy."""
=======
"""Tests for the config part of Crunchy."""
>>>>>>> 909878dd
from pathlib import Path
from typing import Dict, Any

from cg.apps.crunchy.files import get_crunchy_metadata, update_metadata_date, update_metadata_paths
from cg.constants.constants import FileFormat
from cg.io.controller import ReadFile
from cgmodels.crunchy.metadata import CrunchyMetadata


<<<<<<< HEAD
def test_get_spring_metadata_real_file(real_spring_metadata_path: Path):
    """Test get the content of a real spring metadata file."""
=======
def test_get_spring_metadata_real_file(
    real_spring_metadata_path: Path, crunchy_config: Dict[str, Dict[str, Any]]
):
    """Test to parse the content of a real spring metadata file."""
>>>>>>> 909878dd
    # GIVEN the path to a file with spring metadata content
    content: list = ReadFile.get_content_from_file(
        file_format=FileFormat.JSON, file_path=real_spring_metadata_path
    )

    # WHEN parsing the content
    crunchy_metadata: CrunchyMetadata = get_crunchy_metadata(real_spring_metadata_path)

    # THEN assert the length is the same
    assert len(content) == len(crunchy_metadata.files)


<<<<<<< HEAD
def test_update_date(spring_metadata_file: Path):
=======
def test_update_date(spring_metadata_file: Path, crunchy_config: Dict[str, Dict[str, Any]]):
>>>>>>> 909878dd
    """Test to update the date in a spring metadata file."""
    # GIVEN the path to a metadata file without any "updated" information and a crunchy api
    spring_metadata: CrunchyMetadata = get_crunchy_metadata(spring_metadata_file)
    for file_info in spring_metadata.files:
        assert file_info.updated is None

    # WHEN running the update date function
    update_metadata_date(spring_metadata_file)

    # THEN assert that the "updated" information has been added
    updated_spring_metadata: CrunchyMetadata = get_crunchy_metadata(spring_metadata_file)
    for file_info in updated_spring_metadata.files:
        assert file_info.updated is not None


def test_update_metadata_paths(spring_metadata_file: Path, fixtures_dir: Path):
    """Test to update paths in a spring metadata file."""
    # GIVEN the path to a metadata file without any "updated" information and a crunchy api

    # WHEN running the update date function
    update_metadata_paths(spring_metadata_path=spring_metadata_file, new_parent_path=fixtures_dir)

    # THEN assert that the parent path has been switched
    updated_spring_metadata: CrunchyMetadata = get_crunchy_metadata(spring_metadata_file)
    for file in updated_spring_metadata.files:
        assert Path(file.path).parent == fixtures_dir<|MERGE_RESOLUTION|>--- conflicted
+++ resolved
@@ -1,8 +1,4 @@
-<<<<<<< HEAD
 """Tests the config part of Crunchy."""
-=======
-"""Tests for the config part of Crunchy."""
->>>>>>> 909878dd
 from pathlib import Path
 from typing import Dict, Any
 
@@ -12,15 +8,10 @@
 from cgmodels.crunchy.metadata import CrunchyMetadata
 
 
-<<<<<<< HEAD
-def test_get_spring_metadata_real_file(real_spring_metadata_path: Path):
-    """Test get the content of a real spring metadata file."""
-=======
 def test_get_spring_metadata_real_file(
     real_spring_metadata_path: Path, crunchy_config: Dict[str, Dict[str, Any]]
 ):
     """Test to parse the content of a real spring metadata file."""
->>>>>>> 909878dd
     # GIVEN the path to a file with spring metadata content
     content: list = ReadFile.get_content_from_file(
         file_format=FileFormat.JSON, file_path=real_spring_metadata_path
@@ -33,11 +24,7 @@
     assert len(content) == len(crunchy_metadata.files)
 
 
-<<<<<<< HEAD
 def test_update_date(spring_metadata_file: Path):
-=======
-def test_update_date(spring_metadata_file: Path, crunchy_config: Dict[str, Dict[str, Any]]):
->>>>>>> 909878dd
     """Test to update the date in a spring metadata file."""
     # GIVEN the path to a metadata file without any "updated" information and a crunchy api
     spring_metadata: CrunchyMetadata = get_crunchy_metadata(spring_metadata_file)
