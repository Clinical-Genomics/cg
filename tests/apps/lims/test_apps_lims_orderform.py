# -*- coding: utf-8 -*-
from cg.apps.lims import orderform


def test_parsing_rml_orderform(rml_orderform):
    # GIVEN a path to a RML orderform with 2 sample in a pool
    # WHEN parsing the file
    data = orderform.parse_orderform(rml_orderform)
    # THEN it should determine the type of project and customer
    assert data['project_type'] == 'rml'
    assert data['customer'] == 'cust001'
    # ... and find all samples
    assert len(data['items']) == 2
    # ... and collect relevant sample data
    sample_data = data['items'][0]
    assert sample_data['well_position'] is None
    assert sample_data['well_position_rml'] == 'A:1'
    assert sample_data['pool'] == '1'
    assert sample_data['volume'] == '30'
    assert sample_data['concentration'] == '5'


def test_parsing_fastq_orderform(fastq_orderform):
    # GIVEN a FASTQ orderform with 2 samples, one normal, one tumour
    # WHEN paring the file
    data = orderform.parse_orderform(fastq_orderform)
    # THEN it should determine the project type
    assert data['project_type'] == 'fastq'
    # ... and find all samples
    assert len(data['items']) == 2
    # ... and collect relevant sample info
    normal_sample = data['items'][0]
    tumour_sample = data['items'][1]
    assert normal_sample['name'] == 'prov 1'
    assert normal_sample['container'] == 'Tube'
    assert normal_sample['application'] == 'WGSPCFC030'
    assert normal_sample['sex'] == 'male'
    assert normal_sample['source'] == 'blood'
    assert normal_sample['priority'] == 'priority'
    assert normal_sample['tumour'] is False
    assert tumour_sample['tumour'] is True
    assert tumour_sample['source'] == 'cell line'


def test_parsing_scout_orderform(scout_orderform):
    # GIVEN an order form for a Scout order with 4 samples, 1 trio, in a plate
    # WHEN parsing the order form
    data = orderform.parse_orderform(scout_orderform)
    # THEN it should detect the type of project
    assert data['project_type'] == 'scout'
    # ... and it should find and group all samples in families
    assert len(data['items']) == 2
    # ... and collect relevant data about the families
    trio_family = data['items'][0]
    assert len(trio_family['samples']) == 3
    assert trio_family['name'] == 'family1'
    assert trio_family['priority'] == 'standard'
    assert trio_family['panels'] == ['IEM']
    assert trio_family['require_qcok'] is True
    # ... and collect relevant info about the samples
    proband_sample = trio_family['samples'][0]
    assert proband_sample['container'] == '96 well plate'
    assert proband_sample['container_name'] == 'CMMS'
    assert proband_sample['status'] == 'affected'
    assert proband_sample['mother'] == 'sample2'
    assert proband_sample['father'] == 'sample3'
    mother_sample = trio_family['samples'][1]
    assert mother_sample.get('mother') is None
    assert mother_sample['quantity'] == '220'
    assert isinstance(mother_sample['comment'], str)


def test_parsing_external_orderform(external_orderform):
    # GIVEN an orderform for two external samples, one WES, one WGS
    # WHEN parsing the file
    data = orderform.parse_orderform(external_orderform)
    # THEN it should detect the project type
    assert data['project_type'] == 'external'
    # ... and find all families (1) and samples (2)
    assert len(data['items']) == 1
    family = data['items'][0]
    assert set(family['panels']) == set(['CILM', 'CTD'])
    # ... and collect info about the samples
    wes_sample = family['samples'][0]
    wgs_sample = family['samples'][1]
    assert wes_sample['capture_kit'] == 'Agilent Sureselect V5'
    assert wgs_sample.get('capture_kit') is None


<<<<<<< HEAD
def test_parsing_metagenome_orderform(metagenome_orderform):
    # GIVEN an orderform for one metagenome sample
    # WHEN parsing the file
    data = orderform.parse_orderform(metagenome_orderform)
    # THEN it should detect the project type
    assert data['project_type'] == 'metagenome'
    # ... and find all samples
    assert len(data['items']) == 2
    # ... and collect relevant sample info
    sample = data['items'][0]

    assert sample['name'] == 'Bristol'
    assert sample['container'] == '96 well plate'
    assert sample['application'] == 'METPCFR020'
    assert sample['customer'] == 'cust000'
    assert sample['source'] == 'faeces'
    assert sample['priority'] == 'standard'
    assert sample['elution_buffer'] == 'EB-buffer'
    assert sample['container_name'] == 'Platen'
    assert sample['well_position'] == 'A:1'
    assert sample['concentration_weight'] == '2'
    assert sample['quantity'] == '10'
    assert sample['extraction_method'] == 'best'
    assert sample['comment'] == '5 on the chart'
=======
def test_parsing_microbial_orderform(microbial_orderform):
    # GIVEN a path to a microbial orderform with 3 samples

    # WHEN parsing the file
    data = orderform.parse_orderform(microbial_orderform)

    # THEN it should determine the type of project and customer
    assert data['project_type'] == 'microbial'
    assert data['customer'] == 'cust015'

    # ... and find all samples
    assert len(data['items']) == 5

    # ... and collect relevant sample data
    sample_data = data['items'][0]

    assert sample_data['name'] == 'all-fields'
    assert sample_data.get('internal_id') is None
    assert sample_data['strain'] == 'Other'
    assert sample_data['reference_genome'] == 'NC_111'
    assert sample_data['application'] == 'MWRNXTR003'
    assert sample_data['require_qcok'] is True
    assert sample_data['elution_buffer'] == 'Nuclease-free water'
    assert sample_data['container'] == '96 well plate'
    assert sample_data['container_name'] == 'name of plate'
    assert sample_data.get('volume') is None
    assert sample_data.get('concentration') is None
    assert sample_data['well_position'] == 'A:1'
    assert sample_data.get('tumour') is False
    assert sample_data.get('source') is None
    assert sample_data.get('priority') in 'research'
    assert sample_data['strain_other'] == 'M.upium'
    assert sample_data['extraction_method'] == 'MagNaPure 96 (contact Clinical Genomics before submission)'
    assert sample_data['comment'] == 'plate comment'
    assert sample_data['concentration_weight'] == '101'
    assert sample_data['quantity'] == '102'
>>>>>>> e4474516
<|MERGE_RESOLUTION|>--- conflicted
+++ resolved
@@ -87,7 +87,6 @@
     assert wgs_sample.get('capture_kit') is None
 
 
-<<<<<<< HEAD
 def test_parsing_metagenome_orderform(metagenome_orderform):
     # GIVEN an orderform for one metagenome sample
     # WHEN parsing the file
@@ -112,7 +111,8 @@
     assert sample['quantity'] == '10'
     assert sample['extraction_method'] == 'best'
     assert sample['comment'] == '5 on the chart'
-=======
+
+    
 def test_parsing_microbial_orderform(microbial_orderform):
     # GIVEN a path to a microbial orderform with 3 samples
 
@@ -149,4 +149,4 @@
     assert sample_data['comment'] == 'plate comment'
     assert sample_data['concentration_weight'] == '101'
     assert sample_data['quantity'] == '102'
->>>>>>> e4474516
+    