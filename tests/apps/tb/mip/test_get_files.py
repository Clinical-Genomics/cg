# -*- coding: utf-8 -*-
"""Test get MIP files"""

from pathlib import Path

from cg.apps.tb.add import AddHandler


def test_get_files(files_data) -> dict:
    """
    Args:
    files_raw (dict): With dicts from files
    """
    # GIVEN config data of a "sharp" run (not dry run)
    mip_config = files_data['config']

    # GIVEN sampleinfo input from a finished analysis
    sampleinfo = files_data['sampleinfo']

    mip_file_data = AddHandler._get_files(mip_config, sampleinfo)

    # Define test data
    mip_file_test_data = {
        'mip-config': {
            'path': mip_config['config_path'],
        },
        'sampleinfo': {
            'path': mip_config['sampleinfo_path'],
        },
        'pedigree': {
            'path': sampleinfo['pedigree_path'],
        },
        'mip-log': {
            'path': mip_config['log_path'],
        },
        'qcmetrics': {
            'path': sampleinfo['qcmetrics_path'],
        },
<<<<<<< HEAD
=======
        'snv-gbcf': {
            'path': sampleinfo['snv']['bcf'],
        },
        'snv-gbcf-index': {
            'path': f"{sampleinfo['snv']['bcf']}.csi",
        },
>>>>>>> e46278f7
        'snv-bcf': {
            'path': sampleinfo['snv']['bcf'],
        },
        'snv-bcf-index': {
            'path': f"{sampleinfo['snv']['bcf']}.csi",
        },
        'sv-bcf': {
            'path': sampleinfo['sv']['bcf'],
        },
        'sv-bcf-index': {
            'path': f"{sampleinfo['sv']['bcf']}.csi",
        },
        'ped-check': {
            'path': sampleinfo['peddy']['ped_check'],
        },
        'ped': {
            'path': sampleinfo['peddy']['ped'],
        },
        'sex-check': {
            'path': sampleinfo['peddy']['sex_check'],
        },
        'vcf-snv-clinical': {
            'path': sampleinfo['snv']['clinical_vcf'],
        },
        'vcf-snv-clinical-index': {
            'path': f"{sampleinfo['snv']['clinical_vcf']}.tbi",
        },
        'vcf-sv-clinical': {
            'path': sampleinfo['sv']['clinical_vcf'],
        },
        'vcf-sv-clinical-index': {
            'path': f"{sampleinfo['sv']['clinical_vcf']}.csi",
        },
        'vcf-snv-research': {
            'path': sampleinfo['snv']['research_vcf'],
        },
        'vcf-snv-research-index': {
            'path': f"{sampleinfo['snv']['research_vcf']}.tbi",
        },
        'vcf-sv-research': {
            'path': sampleinfo['sv']['research_vcf'],
        },
        'vcf-sv-research-index': {
            'path': f"{sampleinfo['sv']['research_vcf']}.csi",
        },
        'vcf-str': {
            'path': sampleinfo['str_vcf'],
        },
    }

    # Check returns from def
    # Case data
    for tag_id in mip_file_test_data:
        # For every file tag
        for key, value in mip_file_test_data[tag_id].items():
            # For each element
            for element_data in mip_file_data:
                # If file tag exists in the return data tags
                if tag_id in element_data['tags']:
                    assert value in element_data[key]

    mip_file_test_sample_data = {}

    # Define sample test data
    for sample_data in sampleinfo['samples']:

        # Bam pre-processing
        bam_path = sample_data['bam']
        bai_path = f"{bam_path}.bai"
        if not Path(bai_path).exists():
            bai_path = bam_path.replace('.bam', '.bai')
        mip_file_test_sample_data[sample_data['id']] = {
            'bam': bam_path,
            'bam-index': bai_path,
            'coverage': sample_data['sambamba'],
            'vcf2cytosure': sample_data['vcf2cytosure'],
        }

        # Only wgs data
        # Downsamples MT bam
        if sample_data['subsample_mt']:
            mt_bam_path = sample_data['subsample_mt']
            mt_bai_path = f"{mt_bam_path}.bai"
            if not Path(mt_bai_path).exists():
                mt_bai_path = mt_bam_path.replace('.bam', '.bai')
            mip_file_test_sample_data[sample_data['id']]['bam-mt'] = mt_bam_path
            mip_file_test_sample_data[sample_data['id']]['bam-mt-index'] = mt_bai_path

    # Check returns from def
    # Sample data
    for sample_id in mip_file_test_sample_data:
        for key, value in mip_file_test_sample_data[sample_id].items():
            for element_data in mip_file_data:
                # If file tag exists in the return data tags
                if all(k in element_data['tags'] for k in (sample_id, key)):
                    assert value in element_data['path']<|MERGE_RESOLUTION|>--- conflicted
+++ resolved
@@ -36,15 +36,12 @@
         'qcmetrics': {
             'path': sampleinfo['qcmetrics_path'],
         },
-<<<<<<< HEAD
-=======
         'snv-gbcf': {
             'path': sampleinfo['snv']['bcf'],
         },
         'snv-gbcf-index': {
             'path': f"{sampleinfo['snv']['bcf']}.csi",
         },
->>>>>>> e46278f7
         'snv-bcf': {
             'path': sampleinfo['snv']['bcf'],
         },
