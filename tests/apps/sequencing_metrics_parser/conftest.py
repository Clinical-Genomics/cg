--- conflicted
+++ resolved
@@ -3,10 +3,6 @@
 from cg.apps.sequencing_metrics_parser.models.bcl_convert import (
     BclConvertDemuxMetrics,
     BclConvertQualityMetrics,
-<<<<<<< HEAD
-=======
-    BclConvertAdapterMetrics,
->>>>>>> ab085b57
 )
 from cg.apps.sequencing_metrics_parser.parsers.bcl_convert import BclConvertMetricsParser
 import pytest
