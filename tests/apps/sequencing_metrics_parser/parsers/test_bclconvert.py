"""This module contains tests for the BCLConvert metrics parser."""
<<<<<<< HEAD
from pathlib import Path
from typing import List
=======

>>>>>>> 3b647fe1
from cg.apps.sequencing_metrics_parser.parsers.bcl_convert import BclConvertMetricsParser
from cg.apps.sequencing_metrics_parser.models.bcl_convert import (
    BclConvertQualityMetrics,
    BclConvertDemuxMetrics,
    BclConvertSampleSheetData,
    BclConvertAdapterMetrics,
    BclConvertRunInfo,
)
from cg.constants.demultiplexing import INDEX_CHECK, UNDETERMINED


def test_parse_bcl_convert_metrics(
    bcl_convert_metrics_dir_path: Path,
):
    """Test to parse BCLConvert metrics."""
    # GIVEN paths to a BCLConvert metrics files
    # WHEN parsing the files
    bcl_convert_metrics_parser = BclConvertMetricsParser(
        bcl_convert_metrics_dir_path=bcl_convert_metrics_dir_path
    )

    # THEN assert that the metrics are parsed
    assert bcl_convert_metrics_parser.quality_metrics
    assert isinstance(bcl_convert_metrics_parser.quality_metrics[0], BclConvertQualityMetrics)
    assert bcl_convert_metrics_parser.demux_metrics
    assert isinstance(bcl_convert_metrics_parser.demux_metrics[0], BclConvertDemuxMetrics)
    assert bcl_convert_metrics_parser.sample_sheet
    assert isinstance(bcl_convert_metrics_parser.sample_sheet[0], BclConvertSampleSheetData)
    assert bcl_convert_metrics_parser.adapter_metrics
    assert isinstance(bcl_convert_metrics_parser.adapter_metrics[0], BclConvertAdapterMetrics)
    assert bcl_convert_metrics_parser.run_info
    assert isinstance(bcl_convert_metrics_parser.run_info, BclConvertRunInfo)


def test_parse_bcl_convert_quality_metrics(
    parsed_bcl_convert_metrics: BclConvertMetricsParser,
    bcl_convert_quality_metric_model_with_data: BclConvertQualityMetrics,
):
    """Test to parse BCLConvert quality metrics."""
    # GIVEN a parsed BCLConvert metrics

    # ASSERT that the parsed quality metrics are correct
    quality_metrics_model: BclConvertQualityMetrics = parsed_bcl_convert_metrics.quality_metrics[0]

    # ASSERT that the parsed quality metrics are of the correct type
    assert isinstance(quality_metrics_model, BclConvertQualityMetrics)

    # ASSERT that the parsed quality metrics has the correct values
    for attr_name, attr_value in quality_metrics_model.dict().items():
        assert getattr(bcl_convert_quality_metric_model_with_data, attr_name) == attr_value


def test_parse_bcl_convert_adapter_metrics(
    parsed_bcl_convert_metrics: BclConvertMetricsParser,
    bcl_convert_adapter_metric_model_with_data: BclConvertAdapterMetrics,
):
    """Test to parse BCLConvert adapter metrics."""
    # GIVEN a parsed BCLConvert metrics

    # ASSERT that the parsed adapter metrics are correct
    adapter_metrics_model: BclConvertAdapterMetrics = parsed_bcl_convert_metrics.adapter_metrics[0]

    # ASSERT that the parsed adapter metrics are of the correct type
    assert isinstance(adapter_metrics_model, BclConvertAdapterMetrics)

    # ASSERT that the parsed adapter metrics has the correct values
    for attr_name, attr_value in adapter_metrics_model.dict().items():
        assert getattr(bcl_convert_adapter_metric_model_with_data, attr_name) == attr_value


def test_parse_bcl_convert_demux_metrics(
    parsed_bcl_convert_metrics: BclConvertMetricsParser,
    bcl_convert_demux_metric_model_with_data: BclConvertDemuxMetrics,
):
    """Test to parse BCLConvert demux metrics."""
    # GIVEN a parsed BCLConvert metrics

    # ASSERT that the parsed demux metrics are correct
    demux_metrics_model: BclConvertDemuxMetrics = parsed_bcl_convert_metrics.demux_metrics[0]

    # ASSERT that the parsed demux metrics are of the correct type
    assert isinstance(demux_metrics_model, BclConvertDemuxMetrics)

    # ASSERT that the parsed demux metrics has the correct values
    for attr_name, attr_value in demux_metrics_model.dict().items():
        assert getattr(bcl_convert_demux_metric_model_with_data, attr_name) == attr_value


def test_parse_bcl_convert_sample_sheet(
    parsed_bcl_convert_metrics: BclConvertMetricsParser,
    bcl_convert_sample_sheet_model_with_data: BclConvertSampleSheetData,
):
    """Test to parse BCLConvert sample sheet."""
    # GIVEN a parsed BCLConvert metrics

    # ASSERT that the parsed sample sheet is correct
    sample_sheet_model: BclConvertSampleSheetData = parsed_bcl_convert_metrics.sample_sheet[0]

    # ASSERT that the parsed sample sheet is of the correct type
    assert isinstance(sample_sheet_model, BclConvertSampleSheetData)

    # ASSERT that the parsed sample sheet has the correct values
    for attr_name, attr_value in sample_sheet_model.dict().items():
        assert getattr(bcl_convert_sample_sheet_model_with_data, attr_name) == attr_value


def test_get_sample_internal_ids(
    parsed_bcl_convert_metrics: BclConvertMetricsParser,
    test_sample_internal_id: str,
):
    """Test to get sample internal ids from BclConvertMetricsParser."""
    # GIVEN a parsed BCLConvert metrics

    # WHEN getting sample internal ids
    sample_internal_ids: List[str] = parsed_bcl_convert_metrics.get_sample_internal_ids()

    # THEN assert that the test sample internal id is present
    assert test_sample_internal_id in sample_internal_ids

    # THEN assert that all sample internal ids contain ACC prefix
    assert all([sample_internal_id.startswith("ACC") for sample_internal_id in sample_internal_ids])


def test_get_lanes_for_sample_internal_id(
    parsed_bcl_convert_metrics: BclConvertMetricsParser, test_sample_internal_id: str
):
    """Test to get lanes for a sample internal id from BclConvertMetricsParser."""
    # GIVEN a parsed BCLConvert metrics

    # WHEN getting lanes for a sample internal id
    lanes: List[int] = parsed_bcl_convert_metrics.get_lanes_for_sample_internal_id(
        sample_internal_id=test_sample_internal_id
    )

    # THEN assert that there are two lanes
    assert len(lanes) == 2
    for lane in lanes:
        assert isinstance(lane, int)
        assert lane in [1, 2]


def test_get_metrics_for_sample_internal_id_and_lane(
    parsed_bcl_convert_metrics: BclConvertMetricsParser, test_sample_internal_id: str
):
    """Test to get metrics for a sample internal id and lane from BclConvertMetricsParser."""

    # GIVEN a parsed BCLConvert metrics

    # WHEN getting metrics for a sample internal id and lane
    metrics: BclConvertDemuxMetrics = (
        parsed_bcl_convert_metrics.get_metrics_for_sample_internal_id_and_lane(
            metrics_list=parsed_bcl_convert_metrics.demux_metrics,
            sample_internal_id=test_sample_internal_id,
            lane=1,
        )
    )

    # THEN assert that the metrics are of the correct type
    assert isinstance(metrics, BclConvertDemuxMetrics)
    assert metrics.sample_internal_id == test_sample_internal_id
    assert metrics.lane == 1


def test_calculate_total_reads_per_lane(
    parsed_bcl_convert_metrics: BclConvertMetricsParser,
    test_sample_internal_id: str,
    bcl_convert_reads_for_test_sample: int,
    test_lane: int,
):
    """Test to calculate total reads per lane from BclConvertMetricsParser."""
    # GIVEN a parsed BCLConvert metrics

    # WHEN calculating total reads per lane
    total_reads_per_lane: int = parsed_bcl_convert_metrics.calculate_total_reads_per_lane(
        sample_internal_id=test_sample_internal_id, lane=test_lane
    )
    expected_total_reads_per_lane: int = bcl_convert_reads_for_test_sample * 2
    # THEN assert that the total reads per lane is correct
    assert total_reads_per_lane == expected_total_reads_per_lane


def test_calculate_total_yield_per_lane_in_mega_bases(
    parsed_bcl_convert_metrics: BclConvertMetricsParser,
    test_sample_internal_id: str,
    test_lane: int,
    bcl_convert_yield_for_test_sample: int,
):
    """Test to calculate total yield per lane in mega bases from BclConvertMetricsParser."""
    # GIVEN a parsed BCLConvert metrics

    # WHEN calculating total yield per lane in mega bases
    total_yield_per_lane_in_mega_bases: float = (
        parsed_bcl_convert_metrics.calculate_total_yield_per_lane_in_mega_bases(
            sample_internal_id=test_sample_internal_id,
            lane=test_lane,
        )
    )

    # THEN assert that the total yield per lane in mega bases is correct
    expected_total_yield_per_lane_in_mega_bases: int = int(
        bcl_convert_yield_for_test_sample / 1_000_000
    )

    assert total_yield_per_lane_in_mega_bases == expected_total_yield_per_lane_in_mega_bases


def test_get_flow_cell_name(
    parsed_bcl_convert_metrics: BclConvertMetricsParser, bcl_convert_test_flow_cell_name: str
):
    """Test to get flow cell name from BclConvertMetricsParser."""
    # GIVEN a parsed BCLConvert metrics

    # WHEN getting flow cell name
    flow_cell_name: str = parsed_bcl_convert_metrics.get_flow_cell_name()

    # THEN assert that the flow cell name is correct
    assert flow_cell_name == bcl_convert_test_flow_cell_name


def test_get_q30_bases_percent_per_lane(
    parsed_bcl_convert_metrics,
    bcl_convert_test_q30_bases_percent: float,
    test_lane: int,
    test_sample_internal_id,
):
    """Test to get q30 bases percent per lane from BclConvertMetricsParser."""
    # GIVEN a parsed BCLConvert metrics

    # WHEN getting q30 bases percent per lane
    q30_bases_percent_per_lane: float = parsed_bcl_convert_metrics.get_q30_bases_percent_per_lane(
        sample_internal_id=test_sample_internal_id, lane=test_lane
    )

    # THEN assert that the q30 bases percent per lane is correct
    assert q30_bases_percent_per_lane == bcl_convert_test_q30_bases_percent


def test_get_perfect_index_reads_percent_for_sample_per_lane(
    parsed_bcl_convert_metrics,
    test_lane,
    test_sample_internal_id,
    bcl_convert_test_perfect_index_reads_percent,
):
    """Test to get perfect index reads percent for sample per lane from BclConvertMetricsParser."""
    # GIVEN a parsed BCLConvert metrics

    # WHEN getting perfect index reads percent for sample per lane
    perfect_index_reads_percent_for_sample_per_lane: float = (
        parsed_bcl_convert_metrics.get_perfect_index_reads_percent_for_sample_per_lane(
            sample_internal_id=test_sample_internal_id, lane=test_lane
        )
    )

    # THEN assert that the perfect index reads percent for sample per lane is correct
    assert (
        perfect_index_reads_percent_for_sample_per_lane
        == bcl_convert_test_perfect_index_reads_percent
    )


def test_get_mean_quality_score_per_lane(
    parsed_bcl_convert_metrics: BclConvertMetricsParser,
    test_sample_internal_id: str,
    test_lane: int,
    bcl_convert_test_mean_quality_score_per_lane: float,
):
    """Test to get mean quality score per lane from BclConvertMetricsParser."""
    # GIVEN a parsed BCLConvert metrics

    # WHEN getting mean quality score per lane
    mean_quality_score_per_lane: float = parsed_bcl_convert_metrics.get_mean_quality_score_per_lane(
        sample_internal_id=test_sample_internal_id, lane=test_lane
    )

    # THEN assert that the mean quality score per lane is correct
    assert mean_quality_score_per_lane == bcl_convert_test_mean_quality_score_per_lane


def test_is_valid_sample_project(
    parsed_bcl_convert_metrics: BclConvertMetricsParser, test_sample_internal_id: str
):
    """Test to check if a sample project is valid."""
    # GIVEN a sample project

    # WHEN checking if the sample project is valid
    sample_project_list: List[str] = [test_sample_internal_id, INDEX_CHECK, UNDETERMINED]
    expected_outcome: List[bool] = [True, False, False]

    # THEN assert that the outcome is correct
    for index in range(len(sample_project_list)):
        assert (
            parsed_bcl_convert_metrics.is_valid_sample_project(sample_project_list[index])
            == expected_outcome[index]
        )<|MERGE_RESOLUTION|>--- conflicted
+++ resolved
@@ -1,10 +1,5 @@
 """This module contains tests for the BCLConvert metrics parser."""
-<<<<<<< HEAD
-from pathlib import Path
-from typing import List
-=======
-
->>>>>>> 3b647fe1
+
 from cg.apps.sequencing_metrics_parser.parsers.bcl_convert import BclConvertMetricsParser
 from cg.apps.sequencing_metrics_parser.models.bcl_convert import (
     BclConvertQualityMetrics,
