"""This module contains tests for the BCLConvert metrics parser."""

from cg.apps.sequencing_metrics_parser.parsers.bcl_convert import BclConvertMetricsParser
from cg.apps.sequencing_metrics_parser.models.bcl_convert import (
    BclConvertQualityMetrics,
    BclConvertDemuxMetrics,
<<<<<<< HEAD
=======
    BclConvertAdapterMetrics,
>>>>>>> ab085b57
)
from pathlib import Path
from typing import List
import pytest


def test_parse_bcl_convert_metrics(
    bcl_convert_metrics_dir_path: Path,
):
    """Test to parse BCLConvert metrics."""
    # GIVEN paths to a BCLConvert metrics files
    # WHEN parsing the files
    bcl_convert_metrics_parser = BclConvertMetricsParser(
        bcl_convert_metrics_dir_path=bcl_convert_metrics_dir_path
    )

    # THEN assert that the metrics are parsed
    assert bcl_convert_metrics_parser.quality_metrics
    assert isinstance(bcl_convert_metrics_parser.quality_metrics[0], BclConvertQualityMetrics)
    assert bcl_convert_metrics_parser.demux_metrics
    assert isinstance(bcl_convert_metrics_parser.demux_metrics[0], BclConvertDemuxMetrics)


def test_parse_metrics_files_not_existing():
    """Test to parse BCLConvert metrics with non-existing path."""
    # GIVEN paths to a BCLConvert metrics files that do not exist
    # WHEN parsing the files assert that a FileNotFoundError is raised
    with pytest.raises(FileNotFoundError):
        BclConvertMetricsParser(bcl_convert_metrics_dir_path=Path("non-existing-path"))


def test_parse_bcl_convert_quality_metrics(
    parsed_bcl_convert_metrics: BclConvertMetricsParser,
    bcl_convert_quality_metric_model_with_data: BclConvertQualityMetrics,
):
    """Test to parse BCLConvert quality metrics."""
    # GIVEN a parsed BCLConvert metrics

    # ASSERT that the parsed quality metrics are correct
    quality_metrics_model: BclConvertQualityMetrics = parsed_bcl_convert_metrics.quality_metrics[0]

    # ASSERT that the parsed quality metrics are of the correct type
    assert isinstance(quality_metrics_model, BclConvertQualityMetrics)

    # ASSERT that the parsed quality metrics has the correct values
    for attr_name, attr_value in quality_metrics_model.dict().items():
        assert getattr(bcl_convert_quality_metric_model_with_data, attr_name) == attr_value


def test_parse_bcl_convert_demux_metrics(
    parsed_bcl_convert_metrics: BclConvertMetricsParser,
    bcl_convert_demux_metric_model_with_data: BclConvertDemuxMetrics,
):
    """Test to parse BCLConvert demux metrics."""
    # GIVEN a parsed BCLConvert metrics

    # ASSERT that the parsed demux metrics are correct
    demux_metrics_model: BclConvertDemuxMetrics = parsed_bcl_convert_metrics.demux_metrics[0]

    # ASSERT that the parsed demux metrics are of the correct type
    assert isinstance(demux_metrics_model, BclConvertDemuxMetrics)

    # ASSERT that the parsed demux metrics has the correct values
    for attr_name, attr_value in demux_metrics_model.dict().items():
        assert getattr(bcl_convert_demux_metric_model_with_data, attr_name) == attr_value


def test_get_sample_internal_ids(
    parsed_bcl_convert_metrics: BclConvertMetricsParser,
    test_sample_internal_id: str,
):
    """Test to get sample internal ids from BclConvertMetricsParser."""
    # GIVEN a parsed BCLConvert metrics

    # WHEN getting sample internal ids
    sample_internal_ids: List[str] = parsed_bcl_convert_metrics.get_sample_internal_ids()

    # THEN assert that the test sample internal id is present
    assert test_sample_internal_id in sample_internal_ids

    # THEN assert that all sample internal ids contain ACC prefix
    assert all([sample_internal_id.startswith("ACC") for sample_internal_id in sample_internal_ids])

    # THEN assert that all sample internal ids are unique
    assert len(sample_internal_ids) == len(set(sample_internal_ids))


def test_get_lanes_for_sample_internal_id(
    parsed_bcl_convert_metrics: BclConvertMetricsParser, test_sample_internal_id: str
):
    """Test to get lanes for a sample internal id from BclConvertMetricsParser."""
    # GIVEN a parsed BCLConvert metrics

    # WHEN getting lanes for a sample internal id
    lanes: List[int] = parsed_bcl_convert_metrics.get_lanes_for_sample(
        sample_internal_id=test_sample_internal_id
    )

    # THEN assert that there are two lanes
    assert len(lanes) == 2
    for lane in lanes:
        assert isinstance(lane, int)
        assert lane in [1, 2]


def test_get_metrics_for_sample_internal_id_and_lane(
    parsed_bcl_convert_metrics: BclConvertMetricsParser, test_sample_internal_id: str
):
    """Test to get metrics for a sample internal id and lane from BclConvertMetricsParser."""

    # GIVEN a parsed BCLConvert metrics

    # WHEN getting metrics for a sample internal id and lane
    metrics: BclConvertDemuxMetrics = parsed_bcl_convert_metrics.get_metrics_for_sample_and_lane(
        metrics=parsed_bcl_convert_metrics.demux_metrics,
        sample_internal_id=test_sample_internal_id,
        lane=1,
    )

    # THEN assert that the metrics are of the correct type
    assert isinstance(metrics, BclConvertDemuxMetrics)
    assert metrics.sample_internal_id == test_sample_internal_id
    assert metrics.lane == 1


def test_calculate_total_reads_per_lane(
    parsed_bcl_convert_metrics: BclConvertMetricsParser,
    test_sample_internal_id: str,
    bcl_convert_reads_for_test_sample: int,
    test_lane: int,
):
    """Test to calculate total reads per lane from BclConvertMetricsParser."""
    # GIVEN a parsed BCLConvert metrics

    # WHEN calculating total reads per lane
    total_reads_per_lane: int = parsed_bcl_convert_metrics.calculate_total_reads_for_sample_in_lane(
        sample_internal_id=test_sample_internal_id, lane=test_lane
    )
    expected_total_reads_per_lane: int = bcl_convert_reads_for_test_sample * 2
    # THEN assert that the total reads per lane is correct
    assert total_reads_per_lane == expected_total_reads_per_lane


def test_get_q30_bases_percent_per_lane(
    parsed_bcl_convert_metrics,
    bcl_convert_test_q30_bases_percent: float,
    test_lane: int,
    test_sample_internal_id,
):
    """Test to get q30 bases percent per lane from BclConvertMetricsParser."""
    # GIVEN a parsed BCLConvert metrics

    # WHEN getting q30 bases percent per lane
    q30_bases_percent_per_lane: float = (
        parsed_bcl_convert_metrics.get_q30_bases_percent_for_sample_in_lane(
            sample_internal_id=test_sample_internal_id, lane=test_lane
        )
    )

    # THEN assert that the q30 bases percent per lane is correct
    assert q30_bases_percent_per_lane == bcl_convert_test_q30_bases_percent


def test_get_mean_quality_score_per_lane(
    parsed_bcl_convert_metrics: BclConvertMetricsParser,
    test_sample_internal_id: str,
    test_lane: int,
    bcl_convert_test_mean_quality_score_per_lane: float,
):
    """Test to get mean quality score per lane from BclConvertMetricsParser."""
    # GIVEN a parsed BCLConvert metrics

    # WHEN getting mean quality score per lane
    mean_quality_score_per_lane: float = (
        parsed_bcl_convert_metrics.get_mean_quality_score_for_sample_in_lane(
            sample_internal_id=test_sample_internal_id, lane=test_lane
        )
    )

    # THEN assert that the mean quality score per lane is correct
    assert mean_quality_score_per_lane == bcl_convert_test_mean_quality_score_per_lane<|MERGE_RESOLUTION|>--- conflicted
+++ resolved
@@ -4,10 +4,6 @@
 from cg.apps.sequencing_metrics_parser.models.bcl_convert import (
     BclConvertQualityMetrics,
     BclConvertDemuxMetrics,
-<<<<<<< HEAD
-=======
-    BclConvertAdapterMetrics,
->>>>>>> ab085b57
 )
 from pathlib import Path
 from typing import List
