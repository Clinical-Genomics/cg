--- conflicted
+++ resolved
@@ -2913,9 +2913,6 @@
     store.session.add_all(sample_lane_sequencing_metrics)
     store.session.commit()
 
-<<<<<<< HEAD
-    return store
-=======
     return store
 
 
@@ -3037,5 +3034,4 @@
         sample=taxprofiler_sample,
     )
 
-    return cg_context
->>>>>>> 73ac47ca
+    return cg_context