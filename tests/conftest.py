--- conflicted
+++ resolved
@@ -2543,13 +2543,10 @@
         skip_germlinecnvcaller=False,
         analysis_type=AnalysisTypes.WES,
         save_mapped_as_cram=True,
-<<<<<<< HEAD
         vcfanno_extra_resources=str(
             Path(raredisease_dir, raredisease_case_id + ScoutExportFileName.MANAGED_VARIANTS)
         ),
-=======
         local_genomes=Path(raredisease_dir, "references").as_posix(),
->>>>>>> 50b728fa
     )
 
 
