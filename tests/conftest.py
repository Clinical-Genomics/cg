--- conflicted
+++ resolved
@@ -193,19 +193,18 @@
     _file = orderforms / "1603.9.microbial.xlsx"
     return str(_file)
 
-
-<<<<<<< HEAD
+  
 @pytest.fixture
 def rml_orderform():
     """Orderform fixture for RML samples"""
     return "tests/fixtures/orderforms/1604.10.rml.xlsx"
-=======
+
+  
 @pytest.fixture(name="madeline_output")
 def fixture_madeline_output(apps_dir: Path) -> str:
     """File with madeline output"""
     _file = apps_dir / "madeline/madeline.xml"
     return str(_file)
->>>>>>> bb70fc6b
 
 
 @pytest.fixture(scope="session", name="files")
