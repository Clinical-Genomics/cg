"""
    Conftest file for pytest fixtures that needs to be shared for multiple tests
"""
import copy
import datetime as dt
import json
import logging
import os
import pytest
import shutil

from pathlib import Path
<<<<<<< HEAD
from typing import Dict
=======
from typing import Generator
>>>>>>> b38495e7


from cg.apps.gt import GenotypeAPI
from cg.apps.hermes.hermes_api import HermesApi
from cg.apps.housekeeper.hk import HousekeeperAPI
from cg.constants import Pipeline
from cg.constants.priority import SlurmQos
from cg.meta.orders.external_data import ExternalDataAPI
from cg.meta.rsync import RsyncAPI
from cg.models import CompressionData
from cg.models.cg_config import CGConfig
from cg.models.observations.observations_input_files import ObservationsInputFiles
from cg.store import Store

from .mocks.crunchy import MockCrunchyAPI
from .mocks.hk_mock import MockHousekeeperAPI
from .mocks.limsmock import MockLimsAPI
from .mocks.madeline import MockMadelineAPI
from .mocks.osticket import MockOsTicket
from .mocks.process_mock import ProcessMock
from .mocks.scout import MockScoutAPI
from .mocks.tb_mock import MockTB
from .small_helpers import SmallHelpers
from .store_helpers import StoreHelpers

LOG = logging.getLogger(__name__)


# Case fixtures


@pytest.fixture(name="slurm_account")
def fixture_slurm_account() -> str:
    return "super_account"


@pytest.fixture(name="user_name")
def fixture_user_name() -> str:
    return "Paul Anderson"


@pytest.fixture(name="user_mail")
def fixture_user_mail() -> str:
    return "paul@magnolia.com"


@pytest.fixture(name="email_adress")
def fixture_email_adress() -> str:
    return "james.holden@scilifelab.se"


@pytest.fixture(name="case_id")
def fixture_case_id() -> str:
    """Return a case id"""
    return "yellowhog"


@pytest.fixture(name="sample_id")
def fixture_sample_id() -> str:
    """Returns a sample id"""
    return "ADM1"


@pytest.fixture(name="cust_sample_id")
def fixture_cust_sample_id() -> str:
    """Returns a customer sample id"""
    return "child"


@pytest.fixture(name="family_name")
def fixture_family_name() -> str:
    """Return a case name"""
    return "case"


@pytest.fixture(name="customer_id")
def fixture_customer_id() -> str:
    """Return a customer id"""
    return "cust000"


@pytest.fixture(name="ticket_nr")
def fixture_ticket_nr() -> int:
    """Return a ticket nr"""
    return 123456


@pytest.fixture(scope="function", name="analysis_family_single_case")
def fixture_analysis_family_single(case_id: str, family_name: str, ticket_nr: int) -> dict:
    """Build an example case."""
    return {
        "name": family_name,
        "internal_id": case_id,
        "data_analysis": str(Pipeline.MIP_DNA),
        "application_type": "wgs",
        "panels": ["IEM", "EP"],
        "samples": [
            {
                "name": "proband",
                "sex": "male",
                "internal_id": "ADM1",
                "status": "affected",
                "ticket_number": ticket_nr,
                "reads": 5000000000,
                "capture_kit": "GMSmyeloid",
            }
        ],
    }


@pytest.fixture(scope="function", name="analysis_family")
def fixture_analysis_family(case_id: str, family_name: str, ticket_nr: int) -> dict:
    """Return a dictionary with information from a analysis case"""
    return {
        "name": family_name,
        "internal_id": case_id,
        "data_analysis": str(Pipeline.MIP_DNA),
        "application_type": "wgs",
        "panels": ["IEM", "EP"],
        "samples": [
            {
                "name": "child",
                "sex": "male",
                "internal_id": "ADM1",
                "father": "ADM2",
                "mother": "ADM3",
                "status": "affected",
                "ticket_number": ticket_nr,
                "reads": 5000000,
                "capture_kit": "GMSmyeloid",
            },
            {
                "name": "father",
                "sex": "male",
                "internal_id": "ADM2",
                "status": "unaffected",
                "ticket_number": ticket_nr,
                "reads": 6000000,
                "capture_kit": "GMSmyeloid",
            },
            {
                "name": "mother",
                "sex": "female",
                "internal_id": "ADM3",
                "status": "unaffected",
                "ticket_number": ticket_nr,
                "reads": 7000000,
                "capture_kit": "GMSmyeloid",
            },
        ],
    }


# Config fixtures


@pytest.fixture(name="base_config_dict")
def fixture_base_config_dict() -> dict:
    """Returns the basic configs necessary for running CG"""
    return {
        "database": "sqlite:///",
        "madeline_exe": "path/to/madeline",
        "bed_path": "path/to/bed",
        "delivery_path": "path/to/delivery",
        "housekeeper": {
            "database": "sqlite:///",
            "root": "path/to/root",
        },
        "email_base_settings": {
            "sll_port": 465,
            "smtp_server": "smtp.gmail.com",
            "sender_email": "test@gmail.com",
            "sender_password": "",
        },
    }


@pytest.fixture(name="cg_config_object")
def fixture_cg_config_object(base_config_dict: dict) -> CGConfig:
    """Return a CG config dict"""
    return CGConfig(**base_config_dict)


@pytest.fixture
def chanjo_config_dict() -> dict:
    """Chanjo configs"""
    return {"chanjo": {"config_path": "chanjo_config", "binary_path": "chanjo"}}


@pytest.fixture
def crunchy_config_dict():
    """Crunchy configs"""
    return {
        "crunchy": {
            "cram_reference": "/path/to/fasta",
            "slurm": {"account": "mock_account", "mail_user": "mock_mail", "conda_env": "mock_env"},
        }
    }


@pytest.fixture(name="hk_config_dict")
def fixture_hk_config_dict(root_path):
    """Crunchy configs"""
    return {
        "housekeeper": {
            "database": "sqlite:///:memory:",
            "root": str(root_path),
        }
    }


@pytest.fixture(name="genotype_config")
def fixture_genotype_config() -> dict:
    """
    genotype config fixture
    """
    return {
        "genotype": {
            "database": "database",
            "config_path": "config/path",
            "binary_path": "gtdb",
        }
    }


# Api fixtures


@pytest.fixture(name="rsync_api")
def fixture_rsync_api(cg_context: CGConfig) -> RsyncAPI:
    """RsyncAPI fixture"""
    _rsync_api: RsyncAPI = RsyncAPI(config=cg_context)
    return _rsync_api


@pytest.fixture(name="external_data_api")
def fixture_external_data_api(cg_context: CGConfig) -> ExternalDataAPI:
    """ExternalDataAPI fixture"""
    _external_data_api: ExternalDataAPI = ExternalDataAPI(config=cg_context)
    return _external_data_api


@pytest.fixture(name="genotype_api")
def fixture_genotype_api(genotype_config: dict) -> GenotypeAPI:
    """
    genotype API fixture
    """
    _genotype_api = GenotypeAPI(genotype_config)
    _genotype_api.set_dry_run(True)
    return _genotype_api


@pytest.fixture(scope="function")
def madeline_api(madeline_output) -> MockMadelineAPI:
    """madeline_api fixture"""
    _api = MockMadelineAPI()
    _api.set_outpath(madeline_output)

    return _api


@pytest.fixture(name="ticket_number")
def fixture_ticket_number() -> int:
    """Return a ticket number for testing"""
    return 123456


@pytest.fixture(name="osticket")
def fixture_os_ticket(ticket_number: int) -> MockOsTicket:
    """Return a api that mock the os ticket api"""
    api = MockOsTicket()
    api.set_ticket_nr(ticket_number)
    return api


# Files fixtures

# Common file fixtures
@pytest.fixture(name="fixtures_dir")
def fixture_fixtures_dir() -> Path:
    """Return the path to the fixtures dir"""
    return Path("tests/fixtures")


@pytest.fixture(name="analysis_dir")
def fixture_analysis_dir(fixtures_dir: Path) -> Path:
    """Return the path to the analysis dir"""
    return fixtures_dir / "analysis"


@pytest.fixture(name="apps_dir")
def fixture_apps_dir(fixtures_dir: Path) -> Path:
    """Return the path to the apps dir"""
    return fixtures_dir / "apps"


@pytest.fixture(name="fastq_dir")
def fixture_fastq_dir(fixtures_dir: Path) -> Path:
    """Return the path to the fastq files dir"""
    return fixtures_dir / "fastq"


@pytest.fixture(scope="function", name="project_dir")
def fixture_project_dir(
    tmpdir_factory,
) -> Generator[Path, None, None]:
    """Path to a temporary directory where intermediate files can be stored"""
    my_tmpdir: Path = Path(tmpdir_factory.mktemp("data"))
    yield my_tmpdir


@pytest.fixture(scope="function")
def tmp_file(project_dir):
    """Get a temp file"""
    return project_dir / "test"


@pytest.fixture(name="non_existing_file_path")
def fixture_non_existing_file_path(project_dir: Path) -> Path:
    """Return the path to a non existing file"""
    return project_dir / "a_file.txt"


@pytest.fixture(name="content")
def fixture_content() -> str:
    """Return some content for a file"""
    _content = (
        "Lorem ipsum dolor sit amet, consectetur adipiscing elit, sed do eiusmod tempor incididunt"
        " ut labore et dolore magna aliqua. Ut enim ad minim veniam, quis nostrud exercitation ull"
        "amco laboris nisi ut aliquip ex ea commodo consequat. Duis aute irure dolor in reprehende"
        "rit in voluptate velit esse cillum dolore eu fugiat nulla pariatur. Excepteur sint occaec"
        "at cupidatat non proident, sunt in culpa qui officia deserunt mollit anim id est laborum."
    )
    return _content


@pytest.fixture(name="filled_file")
def fixture_filled_file(non_existing_file_path: Path, content: str) -> Path:
    """Return the path to a existing file with some content"""
    with open(non_existing_file_path, "w") as outfile:
        outfile.write(content)
    return non_existing_file_path


@pytest.fixture(name="orderforms")
def fixture_orderform(fixtures_dir: Path) -> Path:
    """Return the path to the directory with orderforms"""
    return fixtures_dir / "orderforms"


@pytest.fixture(name="case_qc_sample_info_path")
def fixture_case_qc_sample_info_path(fixtures_dir) -> Path:
    """Return path to case_qc_sample_info.yaml"""
    return Path(fixtures_dir, "apps", "mip", "dna", "store", "case_qc_sample_info.yaml")


@pytest.fixture(name="case_qc_metrics_deliverables")
def fixture_case_qc_metrics_deliverables(apps_dir: Path) -> Path:
    """Return the path to a qc metrics deliverables file with case data"""
    return Path("tests", "fixtures", "apps", "mip", "case_metrics_deliverables.yaml")


@pytest.fixture(name="mip_dna_store_files")
def fixture_mip_dna_store_files(apps_dir: Path) -> Path:
    """Return the path to the directory with mip dna store files"""
    return apps_dir / "mip" / "dna" / "store"


@pytest.fixture(name="mip_analysis_dir")
def fixture_mip_analysis_dir(analysis_dir: Path) -> Path:
    """Return the path to the directory with mip analysis files"""
    return analysis_dir / "mip"


@pytest.fixture(name="balsamic_analysis_dir")
def fixture_balsamic_analysis_dir(analysis_dir: Path) -> Path:
    """Return the path to the directory with balsamic analysis files"""
    return analysis_dir / "balsamic"


@pytest.fixture(name="balsamic_panel_analysis_dir")
def fixture_balsamic_panel_analysis_dir(balsamic_analysis_dir: Path) -> Path:
    """Return the path to the directory with balsamic analysis files"""
    return balsamic_analysis_dir / "tn_panel"


@pytest.fixture(name="mip_dna_analysis_dir")
def fixture_mip_dna_analysis_dir(mip_analysis_dir: Path) -> Path:
    """Return the path to the directory with mip dna analysis files"""
    return mip_analysis_dir / "dna"


@pytest.fixture(name="sample1_cram")
def fixture_sample1_cram(mip_dna_analysis_dir: Path) -> Path:
    """Return the path to the cram file for sample 1"""
    return mip_dna_analysis_dir / "adm1.cram"


@pytest.fixture(name="mip_deliverables_file")
def fixture_mip_deliverables_files(mip_dna_store_files: Path) -> Path:
    """Fixture for general deliverables file in mip"""
    return mip_dna_store_files / "case_id_deliverables.yaml"


@pytest.fixture(name="vcf_file")
def fixture_vcf_file(mip_dna_store_files: Path) -> Path:
    """Return the path to to a vcf file"""
    return mip_dna_store_files / "yellowhog_clinical_selected.vcf"


@pytest.fixture(name="fastq_file")
def fixture_fastq_file(fastq_dir: Path) -> Path:
    """Return the path to to a fastq file"""
    return fastq_dir / "dummy_run_R1_001.fastq.gz"


# Orderform fixtures


@pytest.fixture
def microbial_orderform(orderforms: Path) -> str:
    """Orderform fixture for microbial samples"""
    return Path(orderforms / "1603.10.microbial.xlsx").as_posix()


@pytest.fixture
def sarscov2_orderform(orderforms: Path) -> str:
    """Orderform fixture for sarscov2 samples"""
    return Path(orderforms / "2184.5.sarscov2.xlsx").as_posix()


@pytest.fixture
def rml_orderform(orderforms: Path) -> str:
    """Orderform fixture for RML samples"""
    return Path(orderforms / "1604.10.rml.xlsx").as_posix()


@pytest.fixture
def mip_json_orderform() -> dict:
    """Load an example json scout order."""
    return json.load(open("tests/fixtures/orderforms/mip-json.json"))


@pytest.fixture(name="madeline_output")
def fixture_madeline_output(apps_dir: Path) -> str:
    """File with madeline output"""
    _file = apps_dir / "madeline/madeline.xml"
    return str(_file)


@pytest.fixture
def mip_order_to_submit() -> dict:
    """Load an example scout order."""
    return json.load(open("tests/fixtures/cgweb_orders/mip.json"))


@pytest.fixture
def mip_rna_order_to_submit() -> dict:
    """Load an example rna order."""
    return json.load(open("tests/fixtures/cgweb_orders/mip_rna.json"))


@pytest.fixture
def external_order_to_submit() -> dict:
    """Load an example external order."""
    return json.load(open("tests/fixtures/cgweb_orders/external.json"))


@pytest.fixture
def fastq_order_to_submit() -> dict:
    """Load an example fastq order."""
    return json.load(open("tests/fixtures/cgweb_orders/fastq.json"))


@pytest.fixture
def rml_order_to_submit() -> dict:
    """Load an example rml order."""
    return json.load(open("tests/fixtures/cgweb_orders/rml.json"))


@pytest.fixture
def metagenome_order_to_submit() -> dict:
    """Load an example metagenome order."""
    return json.load(open("tests/fixtures/cgweb_orders/metagenome.json"))


@pytest.fixture
def microbial_order_to_submit() -> dict:
    """Load an example microbial order."""
    return json.load(open("tests/fixtures/cgweb_orders/microsalt.json"))


@pytest.fixture
def sarscov2_order_to_submit() -> dict:
    """Load an example sarscov2 order."""
    return json.load(open("tests/fixtures/cgweb_orders/sarscov2.json"))


@pytest.fixture
def balsamic_order_to_submit() -> dict:
    """Load an example cancer order."""
    return json.load(open("tests/fixtures/cgweb_orders/balsamic.json"))


# Compression fixtures


@pytest.fixture(scope="function", name="run_name")
def fixture_run_name() -> str:
    """Return the name of a fastq run"""
    return "fastq_run"


@pytest.fixture(scope="function", name="original_fastq_data")
def fixture_original_fastq_data(fastq_dir: Path, run_name) -> CompressionData:
    """Return a compression object with a path to the original fastq files"""

    return CompressionData(fastq_dir / run_name)


@pytest.fixture(scope="function", name="fastq_stub")
def fixture_fastq_stub(project_dir: Path, run_name: str) -> Path:
    """Creates a path to the base format of a fastq run"""
    return project_dir / run_name


@pytest.fixture(scope="function", name="compression_object")
def fixture_compression_object(
    fastq_stub: Path, original_fastq_data: CompressionData
) -> CompressionData:
    """Creates compression data object with information about files used in fastq compression"""
    working_files = CompressionData(fastq_stub)
    shutil.copy(str(original_fastq_data.fastq_first), str(working_files.fastq_first))
    shutil.copy(str(original_fastq_data.fastq_second), str(working_files.fastq_second))
    return working_files


# Unknown file fixtures


@pytest.fixture(name="bcf_file")
def fixture_bcf_file(apps_dir: Path) -> Path:
    """Return the path to a bcf file"""
    return apps_dir / "gt" / "yellowhog.bcf"


@pytest.fixture(scope="function", name="bed_file")
def fixture_bed_file(analysis_dir) -> str:
    """Get the path to a bed file file"""
    return str(analysis_dir / "sample_coverage.bed")


# Helper fixtures


@pytest.fixture(name="helpers")
def fixture_helpers():
    """Return a class with helper functions for the stores"""
    return StoreHelpers()


@pytest.fixture(name="small_helpers")
def fixture_small_helpers():
    """Return a class with small helper functions"""
    return SmallHelpers()


# HK fixtures


@pytest.fixture(name="root_path")
def fixture_root_path(project_dir: Path) -> Path:
    """Return the path to a hk bundles dir"""
    _root_path = project_dir / "bundles"
    _root_path.mkdir(parents=True, exist_ok=True)
    return _root_path


@pytest.fixture(scope="function", name="timestamp")
def fixture_timestamp() -> dt.datetime:
    """Return a time stamp in date time format"""
    return dt.datetime(2020, 5, 1)


@pytest.fixture(scope="function", name="later_timestamp")
def fixture_later_timestamp() -> dt.datetime:
    """Return a time stamp in date time format"""
    return dt.datetime(2020, 6, 1)


@pytest.fixture(scope="function", name="timestamp_today")
def fixture_timestamp_today() -> dt.datetime:
    """Return a time stamp of todays date in date time format"""
    return dt.datetime.now()


@pytest.fixture(scope="function", name="timestamp_yesterday")
def fixture_timestamp_yesterday(timestamp_today: dt.datetime) -> dt.datetime:
    """Return a time stamp of yesterdays date in date time format"""
    return timestamp_today - dt.timedelta(days=1)


@pytest.fixture(scope="function", name="timestamp_in_2_weeks")
def fixture_timestamp_in_2_weeks(timestamp_today: dt.datetime) -> dt.datetime:
    """Return a time stamp 14 days ahead in time"""
    return timestamp_today + dt.timedelta(days=14)


@pytest.fixture(scope="function", name="hk_bundle_data")
def fixture_hk_bundle_data(case_id: str, bed_file: str, timestamp: dt.datetime) -> dict:
    """Get some bundle data for housekeeper"""
    return {
        "name": case_id,
        "created": timestamp,
        "expires": timestamp,
        "files": [{"path": bed_file, "archive": False, "tags": ["bed", "sample"]}],
    }


@pytest.fixture(scope="function", name="sample_hk_bundle_no_files")
def fixture_sample_hk_bundle_no_files(sample_id: str, timestamp: dt.datetime) -> dict:
    """Create a complete bundle mock for testing compression"""
    return {
        "name": sample_id,
        "created": timestamp,
        "expires": timestamp,
        "files": [],
    }


@pytest.fixture(scope="function", name="case_hk_bundle_no_files")
def fixture_case_hk_bundle_no_files(case_id: str, timestamp: dt.datetime) -> dict:
    """Create a complete bundle mock for testing compression"""
    return {
        "name": case_id,
        "created": timestamp,
        "expires": timestamp,
        "files": [],
    }


@pytest.fixture(scope="function", name="compress_hk_fastq_bundle")
def fixture_compress_hk_fastq_bundle(
    compression_object: CompressionData, sample_hk_bundle_no_files: dict
) -> dict:
    """Create a complete bundle mock for testing compression

    This bundle contains a pair of fastq files.
    """
    hk_bundle_data = copy.deepcopy(sample_hk_bundle_no_files)

    first_fastq = compression_object.fastq_first
    second_fastq = compression_object.fastq_second
    for fastq_file in [first_fastq, second_fastq]:
        fastq_file.touch()
        # We need to set the time to an old date
        # Create a older date
        # Convert the date to a float
        before_timestamp = dt.datetime.timestamp(dt.datetime(2020, 1, 1))
        # Update the utime so file looks old
        os.utime(fastq_file, (before_timestamp, before_timestamp))
        fastq_file_info = {"path": str(fastq_file), "archive": False, "tags": ["fastq"]}

        hk_bundle_data["files"].append(fastq_file_info)

    return hk_bundle_data


@pytest.fixture(name="housekeeper_api")
def fixture_housekeeper_api(hk_config_dict: dict) -> MockHousekeeperAPI:
    """Setup Housekeeper store."""
    return MockHousekeeperAPI(hk_config_dict)


@pytest.fixture(scope="function", name="real_housekeeper_api")
def fixture_real_housekeeper_api(hk_config_dict: dict) -> HousekeeperAPI:
    """Setup a real Housekeeper store."""
    _api = HousekeeperAPI(hk_config_dict)
    _api.initialise_db()
    yield _api


@pytest.fixture(scope="function", name="populated_housekeeper_api")
def fixture_populated_housekeeper_api(
    housekeeper_api: MockHousekeeperAPI, hk_bundle_data: dict, helpers
) -> MockHousekeeperAPI:
    """Setup a Housekeeper store with some data."""
    hk_api = housekeeper_api
    helpers.ensure_hk_bundle(hk_api, hk_bundle_data)
    return hk_api


@pytest.fixture(scope="function", name="hk_version_obj")
def fixture_hk_version_obj(
    housekeeper_api: MockHousekeeperAPI, hk_bundle_data: dict, helpers
) -> MockHousekeeperAPI:
    """Get a housekeeper version object"""
    return helpers.ensure_hk_version(housekeeper_api, hk_bundle_data)


# Process Mock


@pytest.fixture(name="sbatch_job_number")
def fixture_sbatch_job_number() -> int:
    return 123456


@pytest.fixture(name="process")
def fixture_process() -> ProcessMock:
    """Returns a mocked process"""
    return ProcessMock()


# Hermes mock


@pytest.fixture(name="hermes_process")
def fixture_hermes_process() -> ProcessMock:
    """Return a mocked hermes process"""
    return ProcessMock(binary="hermes")


@pytest.fixture(name="hermes_api")
def fixture_hermes_api(hermes_process: ProcessMock) -> HermesApi:
    """Return a hermes api with a mocked process"""
    hermes_config = {"hermes": {"deploy_config": "deploy_config", "binary_path": "/bin/true"}}
    hermes_api = HermesApi(config=hermes_config)
    hermes_api.process = hermes_process
    return hermes_api


# Scout fixtures


@pytest.fixture(scope="function", name="scout_api")
def fixture_scout_api() -> MockScoutAPI:
    """Setup Scout api."""
    return MockScoutAPI()


# Crunchy fixtures


@pytest.fixture(scope="function", name="crunchy_api")
def fixture_crunchy_api():
    """Setup Crunchy api."""
    return MockCrunchyAPI()


# Store fixtures


@pytest.fixture(scope="function", name="analysis_store")
def fixture_analysis_store(
    base_store: Store, analysis_family: dict, wgs_application_tag: str, helpers
):
    """Setup a store instance for testing analysis API."""
    helpers.ensure_case_from_dict(
        base_store, case_info=analysis_family, app_tag=wgs_application_tag
    )

    yield base_store


@pytest.fixture(scope="function", name="analysis_store_trio")
def fixture_analysis_store_trio(analysis_store):
    """Setup a store instance with a trion loaded for testing analysis API."""

    yield analysis_store


@pytest.fixture(scope="function", name="analysis_store_single_case")
def fixture_analysis_store_single(base_store, analysis_family_single_case, helpers):
    """Setup a store instance with a single ind case for testing analysis API."""
    helpers.ensure_case_from_dict(base_store, case_info=analysis_family_single_case)

    yield base_store


@pytest.fixture(scope="function", name="customer_group")
def fixture_customer_group() -> str:
    """Return a default customer group"""
    return "all_customers"


@pytest.fixture(scope="function", name="customer_production")
def fixture_customer_production(customer_group) -> dict:
    """Return a dictionary with information about the prod customer"""
    return dict(
        customer_id="cust000",
        name="Production",
        scout_access=True,
        customer_group=customer_group,
    )


@pytest.fixture(scope="function", name="external_wgs_application_tag")
def fixture_external_wgs_application_tag() -> str:
    """Return the external wgs app tag"""
    return "WGXCUSC000"


@pytest.fixture(scope="function", name="external_wgs_info")
def fixture_external_wgs_info(external_wgs_application_tag) -> dict:
    """Return a dictionary with information external WGS application"""
    return dict(
        application_tag=external_wgs_application_tag,
        application_type="wgs",
        description="External WGS",
        is_external=True,
        target_reads=10,
    )


@pytest.fixture(scope="function", name="external_wes_application_tag")
def fixture_external_wes_application_tag() -> str:
    """Return the external whole exome sequencing app tag"""
    return "EXXCUSR000"


@pytest.fixture(scope="function", name="external_wes_info")
def fixture_external_wes_info(external_wes_application_tag) -> dict:
    """Return a dictionary with information external WES application"""
    return dict(
        application_tag=external_wes_application_tag,
        application_type="wes",
        description="External WES",
        is_external=True,
        target_reads=10,
    )


@pytest.fixture(scope="function", name="wgs_application_tag")
def fixture_wgs_application_tag() -> str:
    """Return the wgs app tag"""
    return "WGSPCFC060"


@pytest.fixture(scope="function", name="wgs_application_info")
def fixture_wgs_application_info(wgs_application_tag) -> dict:
    """Return a dictionary with information the WGS application"""
    return dict(
        application_tag=wgs_application_tag,
        application_type="wgs",
        description="WGS, double",
        sequencing_depth=30,
        is_external=True,
        is_accredited=True,
        target_reads=10,
    )


@pytest.fixture(name="store")
def fixture_store() -> Store:
    """Fixture with a CG store"""
    _store = Store(uri="sqlite:///")
    _store.create_all()
    yield _store
    _store.drop_all()


@pytest.fixture(name="apptag_rna")
def fixture_apptag_rna() -> str:
    return "RNAPOAR025"


@pytest.fixture(scope="function", name="base_store")
def fixture_base_store(store: Store, apptag_rna: str) -> Store:
    """Setup and example store."""
    customer_group = store.add_customer_group("all_customers", "all customers")

    store.add_commit(customer_group)
    customers = [
        store.add_customer(
            "cust000",
            "Production",
            scout_access=True,
            customer_group=customer_group,
            invoice_address="Test street",
            invoice_reference="ABCDEF",
        ),
        store.add_customer(
            "cust001",
            "Customer",
            scout_access=False,
            customer_group=customer_group,
            invoice_address="Test street",
            invoice_reference="ABCDEF",
        ),
        store.add_customer(
            "cust002",
            "Karolinska",
            scout_access=True,
            customer_group=customer_group,
            invoice_address="Test street",
            invoice_reference="ABCDEF",
        ),
        store.add_customer(
            "cust003",
            "CMMS",
            scout_access=True,
            customer_group=customer_group,
            invoice_address="Test street",
            invoice_reference="ABCDEF",
        ),
    ]
    store.add_commit(customers)
    applications = [
        store.add_application(
            tag="WGXCUSC000",
            category="wgs",
            description="External WGS",
            sequencing_depth=0,
            is_external=True,
            percent_kth=80,
            percent_reads_guaranteed=75,
            target_reads=10,
        ),
        store.add_application(
            tag="EXXCUSR000",
            category="wes",
            description="External WES",
            sequencing_depth=0,
            is_external=True,
            percent_kth=80,
            percent_reads_guaranteed=75,
            target_reads=10,
        ),
        store.add_application(
            tag="WGSPCFC060",
            category="wgs",
            description="WGS, double",
            sequencing_depth=30,
            accredited=True,
            percent_kth=80,
            percent_reads_guaranteed=75,
            target_reads=10,
        ),
        store.add_application(
            tag="RMLS05R150",
            category="rml",
            description="Ready-made",
            sequencing_depth=0,
            percent_kth=80,
            percent_reads_guaranteed=75,
            target_reads=10,
        ),
        store.add_application(
            tag="WGTPCFC030",
            category="wgs",
            description="WGS trio",
            is_accredited=True,
            sequencing_depth=30,
            target_reads=30,
            limitations="some",
            percent_kth=80,
            percent_reads_guaranteed=75,
        ),
        store.add_application(
            tag="METLIFR020",
            category="wgs",
            description="Whole genome metagenomics",
            sequencing_depth=0,
            target_reads=400000,
            percent_kth=80,
            percent_reads_guaranteed=75,
        ),
        store.add_application(
            tag="METNXTR020",
            category="wgs",
            description="Metagenomics",
            sequencing_depth=0,
            target_reads=200000,
            percent_kth=80,
            percent_reads_guaranteed=75,
        ),
        store.add_application(
            tag="MWRNXTR003",
            category="mic",
            description="Microbial whole genome ",
            sequencing_depth=0,
            percent_kth=80,
            percent_reads_guaranteed=75,
            target_reads=10,
        ),
        store.add_application(
            tag=apptag_rna,
            category="tgs",
            description="RNA seq, poly-A based priming",
            percent_kth=80,
            percent_reads_guaranteed=75,
            sequencing_depth=25,
            accredited=True,
            target_reads=10,
        ),
        store.add_application(
            tag="VWGDPTR001",
            category="cov",
            description="Viral whole genome  ",
            sequencing_depth=0,
            percent_kth=80,
            percent_reads_guaranteed=75,
            target_reads=10,
        ),
    ]

    store.add_commit(applications)

    prices = {"standard": 10, "priority": 20, "express": 30, "research": 5}
    versions = [
        store.add_version(application, 1, valid_from=dt.datetime.now(), prices=prices)
        for application in applications
    ]
    store.add_commit(versions)

    beds = [store.add_bed("Bed")]
    store.add_commit(beds)
    bed_versions = [store.add_bed_version(bed, 1, "Bed.bed") for bed in beds]
    store.add_commit(bed_versions)

    organism = store.add_organism("C. jejuni", "C. jejuni")
    store.add_commit(organism)

    yield store


@pytest.fixture(scope="function")
def sample_store(base_store) -> Store:
    """Populate store with samples."""
    new_samples = [
        base_store.add_sample("ordered", sex="male"),
        base_store.add_sample("received", sex="unknown", received=dt.datetime.now()),
        base_store.add_sample(
            "received-prepared",
            sex="unknown",
            received=dt.datetime.now(),
            prepared_at=dt.datetime.now(),
        ),
        base_store.add_sample("external", sex="female", external=True),
        base_store.add_sample(
            "external-received", sex="female", external=True, received=dt.datetime.now()
        ),
        base_store.add_sample(
            "sequenced",
            sex="male",
            received=dt.datetime.now(),
            prepared_at=dt.datetime.now(),
            sequenced_at=dt.datetime.now(),
            reads=(310 * 1000000),
        ),
        base_store.add_sample(
            "sequenced-partly",
            sex="male",
            received=dt.datetime.now(),
            prepared_at=dt.datetime.now(),
            reads=(250 * 1000000),
        ),
    ]
    customer = base_store.customers().first()
    external_app = base_store.application("WGXCUSC000").versions[0]
    wgs_app = base_store.application("WGTPCFC030").versions[0]
    for sample in new_samples:
        sample.customer = customer
        sample.application_version = external_app if "external" in sample.name else wgs_app
    base_store.add_commit(new_samples)
    return base_store


@pytest.fixture(scope="function", name="trailblazer_api")
def fixture_trailblazer_api() -> MockTB:
    return MockTB()


@pytest.fixture(scope="function", name="lims_api")
def fixture_lims_api() -> MockLimsAPI:
    return MockLimsAPI()


@pytest.fixture(name="config_root_dir")
def config_root_dir(tmpdir_factory):
    return Path("tests/fixtures/data")


@pytest.fixture()
def housekeeper_dir(tmpdir_factory):
    return tmpdir_factory.mktemp("housekeeper")


@pytest.fixture()
def mip_dir(tmpdir_factory):
    return tmpdir_factory.mktemp("mip")


@pytest.fixture(scope="function")
def fluffy_dir(tmpdir_factory):
    return tmpdir_factory.mktemp("fluffy")


@pytest.fixture(scope="function")
def balsamic_dir(tmpdir_factory):
    return tmpdir_factory.mktemp("balsamic")


@pytest.fixture(scope="function")
def cg_dir(tmpdir_factory):
    return tmpdir_factory.mktemp("cg")


@pytest.fixture(scope="function")
def microsalt_dir(tmpdir_factory):
    return tmpdir_factory.mktemp("microsalt")


@pytest.fixture(name="fixture_cg_uri")
def fixture_cg_uri() -> str:
    return "sqlite:///"


@pytest.fixture(name="fixture_hk_uri")
def fixture_hk_uri() -> str:
    return "sqlite:///"


@pytest.fixture(name="context_config")
def fixture_context_config(
    fixture_cg_uri: str,
    fixture_hk_uri: str,
    fluffy_dir: str,
    housekeeper_dir: str,
    mip_dir: str,
    cg_dir: str,
    balsamic_dir: str,
    microsalt_dir: str,
) -> dict:
    return {
        "database": fixture_cg_uri,
        "madeline_exe": "echo",
        "bed_path": str(cg_dir),
        "delivery_path": str(cg_dir),
        "hermes": {"deploy_config": "hermes-deploy-stage.yaml", "binary_path": "hermes"},
        "email_base_settings": {
            "sll_port": 465,
            "smtp_server": "smtp.gmail.com",
            "sender_email": "test@gmail.com",
            "sender_password": "",
        },
        "demultiplex": {
            "run_dir": "tests/fixtures/apps/demultiplexing/flowcell_runs",
            "out_dir": "tests/fixtures/apps/demultiplexing/demultiplexed-runs",
            "demux_stats_files": {
                "bcl2fastq": {
                    "demultiplexing_stats": "Stats/DemultiplexingStats.xml",
                    "conversion_stats": "Stats/ConversionStats.xml",
                    "run_info": "",
                },
                "dragen": {
                    "demultiplexing_stats": "Reports/Demultiplex_Stats.csv",
                    "conversion_stats": "Reports/Demultiplex_Stats.csv",
                    "adapter_metrics": "Reports/Adapter_Metrics.csv",
                    "run_info": "Reports/RunInfo.xml",
                },
            },
            "slurm": {
                "account": "development",
                "mail_user": "mans.magnusson@scilifelab.se",
            },
        },
        "fluffy": {
            "deploy_config": "fluffy-deploy-stage.yaml",
            "binary_path": "echo",
            "config_path": "fluffy/Config.json",
            "root_dir": str(fluffy_dir),
            "sftp": {
                "user": "sftpuser",
                "password": "sftpassword",
                "host": "sftphost",
                "remote_path": "sftpremotepath",
                "port": 22,
            },
        },
        "statina": {"host": "http://localhost:28002"},
        "data-delivery": {
            "destination_path": "server.name.se:/some",
            "covid_destination_path": "server.name.se:/another/%s/foldername/",
            "covid_report_path": "/folder_structure/%s/yet_another_folder/filename_%s_data_*.csv",
            "base_path": "/another/path",
            "account": "development",
            "mail_user": "an@email.com",
        },
        "external": {
            "hasta": "/path/on/hasta/%s",
            "caesar": "server.name.se:/path/%s/on/caesar",
        },
        "shipping": {"host_config": "host_config_stage.yaml", "binary_path": "echo"},
        "housekeeper": {"database": fixture_hk_uri, "root": str(housekeeper_dir)},
        "trailblazer": {
            "service_account": "SERVICE",
            "service_account_auth_file": "trailblazer-auth.json",
            "host": "https://trailblazer.scilifelab.se/",
        },
        "gisaid": {
            "binary_path": "/path/to/gisaid_uploader.py",
            "log_dir": "/path/to/log",
            "submitter": "s.submitter",
            "logwatch_email": "some@email.com",
            "upload_password": "pass",
            "upload_cid": "cid",
        },
        "lims": {
            "host": "https://lims.scilifelab.se",
            "username": "user",
            "password": "password",
        },
        "chanjo": {"binary_path": "echo", "config_path": "chanjo-stage.yaml"},
        "genotype": {
            "binary_path": "echo",
            "config_path": "genotype-stage.yaml",
        },
        "vogue": {"binary_path": "echo", "config_path": "vogue-stage.yaml"},
        "cgstats": {"database": "sqlite:///./cgstats", "root": str(cg_dir)},
        "scout": {
            "binary_path": "echo",
            "config_path": "scout-stage.yaml",
            "deploy_config": "scout-deploy-stage.yaml",
        },
        "loqusdb": {"binary_path": "loqusdb", "config_path": "loqusdb-stage.yaml"},
        "loqusdb-wes": {"binary_path": "loqusdb", "config_path": "loqusdb-wes-stage.yaml"},
        "balsamic": {
            "root": str(balsamic_dir),
            "binary_path": "echo",
            "conda_env": "S_BALSAMIC",
            "balsamic_cache": "hello",
            "slurm": {
                "mail_user": "test.email@scilifelab.se",
                "account": "development",
                "qos": SlurmQos.LOW,
            },
        },
        "microsalt": {
            "root": str(microsalt_dir),
            "queries_path": Path(microsalt_dir, "queries").as_posix(),
            "binary_path": "echo",
            "conda_env": "S_microSALT",
        },
        "mip-rd-dna": {
            "conda_env": "S_mip9.0",
            "mip_config": "mip9.0-dna-stage.yaml",
            "pipeline": "analyse rd_dna",
            "root": str(mip_dir),
            "script": "mip",
        },
        "mip-rd-rna": {
            "conda_env": "S_mip9.0",
            "mip_config": "mip9.0-rna-stage.yaml",
            "pipeline": "analyse rd_rna",
            "root": str(mip_dir),
            "script": "mip",
        },
        "mutacc-auto": {
            "config_path": "mutacc-auto-stage.yaml",
            "binary_path": "echo",
            "padding": 300,
        },
        "mutant": {
            "binary_path": "echo",
            "conda_env": "S_mutant",
            "root": str(mip_dir),
        },
        "crunchy": {
            "cram_reference": "grch37_homo_sapiens_-d5-.fasta",
            "slurm": {
                "account": "development",
                "mail_user": "mans.magnusson@scilifelab.se",
                "conda_env": "S_crunchy",
            },
        },
        "backup": {"root": {"hiseqx": "flowcells/hiseqx", "hiseqga": "RUNS/", "novaseq": "runs/"}},
    }


@pytest.fixture(name="cg_context")
def fixture_cg_context(
    context_config: dict, base_store: Store, housekeeper_api: HousekeeperAPI
) -> CGConfig:
    cg_config = CGConfig(**context_config)
    cg_config.status_db_ = base_store
    cg_config.housekeeper_api_ = housekeeper_api
    return cg_config


@pytest.fixture(name="observation_input_files_raw")
def fixture_observation_input_files_raw(case_id: str, filled_file: Path) -> dict:
    """Raw observations input files"""
    return {
        "case_id": case_id,
        "pedigree": filled_file,
        "snv_gbcf": filled_file,
        "snv_vcf": filled_file,
        "sv_vcf": None,
    }<|MERGE_RESOLUTION|>--- conflicted
+++ resolved
@@ -8,13 +8,8 @@
 import os
 import pytest
 import shutil
-
 from pathlib import Path
-<<<<<<< HEAD
 from typing import Dict
-=======
-from typing import Generator
->>>>>>> b38495e7
 
 
 from cg.apps.gt import GenotypeAPI
@@ -271,8 +266,7 @@
 def madeline_api(madeline_output) -> MockMadelineAPI:
     """madeline_api fixture"""
     _api = MockMadelineAPI()
-    _api.set_outpath(madeline_output)
-
+    _api.setath(madeline_outpu
     return _api
 
 
@@ -320,7 +314,8 @@
 @pytest.fixture(scope="function", name="project_dir")
 def fixture_project_dir(
     tmpdir_factory,
-) -> Generator[Path, None, None]:
+) -> 
+[Path, None, None]:
     """Path to a temporary directory where intermediate files can be stored"""
     my_tmpdir: Path = Path(tmpdir_factory.mktemp("data"))
     yield my_tmpdir
