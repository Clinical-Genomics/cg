"""Conftest file for pytest fixtures that needs to be shared for multiple tests."""

import gzip
import http
import logging
import os
import shutil
from copy import deepcopy
from datetime import datetime
from pathlib import Path
from subprocess import CompletedProcess
from typing import Any, Generator

import pytest
from housekeeper.store.models import File, Version
from requests import Response

from cg.apps.crunchy import CrunchyAPI
from cg.apps.demultiplex.demultiplex_api import DemultiplexingAPI
from cg.apps.demultiplex.sample_sheet.api import SampleSheetAPI
from cg.apps.downsample.downsample import DownsampleAPI
from cg.apps.gens import GensAPI
from cg.apps.gt import GenotypeAPI
from cg.apps.hermes.hermes_api import HermesApi
from cg.apps.housekeeper.hk import HousekeeperAPI
from cg.apps.housekeeper.models import InputBundle
from cg.apps.lims import LimsAPI
from cg.apps.slurm.slurm_api import SlurmAPI
from cg.apps.tb.dto.summary_response import AnalysisSummary, StatusSummary
from cg.constants import FileExtensions, SequencingFileTag, Workflow
from cg.constants.constants import (
    CaseActions,
    CustomerId,
    FileFormat,
    GenomeVersion,
    Strandedness,
<<<<<<< HEAD
=======
    PrepCategory,
>>>>>>> 40fd8100
)
from cg.constants.gene_panel import GenePanelMasterList
from cg.constants.housekeeper_tags import HK_DELIVERY_REPORT_TAG
from cg.constants.priority import SlurmQos
from cg.constants.sequencing import SequencingPlatform
from cg.constants.subject import Sex
from cg.constants.tb import AnalysisTypes
from cg.io.controller import WriteFile
from cg.io.json import read_json, write_json
from cg.io.yaml import read_yaml, write_yaml
from cg.meta.demultiplex.demux_post_processing import DemuxPostProcessingAPI
from cg.meta.encryption.encryption import FlowCellEncryptionAPI
from cg.meta.rsync import RsyncAPI
from cg.meta.tar.tar import TarAPI
from cg.meta.transfer.external_data import ExternalDataAPI
from cg.meta.workflow.jasen import JasenAnalysisAPI
from cg.meta.workflow.raredisease import RarediseaseAnalysisAPI
from cg.meta.workflow.rnafusion import RnafusionAnalysisAPI
from cg.meta.workflow.taxprofiler import TaxprofilerAnalysisAPI
from cg.meta.workflow.tomte import TomteAnalysisAPI
from cg.models import CompressionData
from cg.models.cg_config import CGConfig, PDCArchivingDirectory
from cg.models.downsample.downsample_data import DownsampleData
from cg.models.raredisease.raredisease import RarediseaseParameters, RarediseaseSampleSheetHeaders
from cg.models.rnafusion.rnafusion import RnafusionParameters, RnafusionSampleSheetEntry
from cg.models.run_devices.illumina_run_directory_data import IlluminaRunDirectoryData
from cg.models.taxprofiler.taxprofiler import TaxprofilerParameters, TaxprofilerSampleSheetEntry
from cg.models.tomte.tomte import TomteParameters, TomteSampleSheetHeaders
from cg.services.illumina_services.illumina_metrics_service.illumina_metrics_service import (
    IlluminaMetricsService,
)
from cg.store.database import create_all_tables, drop_all_tables, initialize_database
from cg.store.models import (
    Bed,
    BedVersion,
    Case,
    Customer,
    Order,
    Organism,
    Sample,
    IlluminaSequencingRun,
    IlluminaFlowCell,
    Application,
    ApplicationVersion,
)
from cg.store.store import Store
from cg.utils import Process
from tests.mocks.crunchy import MockCrunchyAPI
from tests.mocks.hk_mock import MockHousekeeperAPI
from tests.mocks.limsmock import MockLimsAPI
from tests.mocks.madeline import MockMadelineAPI
from tests.mocks.osticket import MockOsTicket
from tests.mocks.process_mock import ProcessMock
from tests.mocks.scout import MockScoutAPI
from tests.mocks.tb_mock import MockTB
from tests.small_helpers import SmallHelpers
from tests.store_helpers import StoreHelpers

LOG = logging.getLogger(__name__)
multiqc_json_file = "multiqc_data.json"
software_version_file = "software_versions.yml"
deliverables_yaml = "_deliverables.yaml"
pytest_plugins = [
    "tests.fixture_plugins.timestamp_fixtures",
    "tests.fixture_plugins.demultiplex_fixtures.flow_cell_fixtures",
    "tests.fixture_plugins.demultiplex_fixtures.name_fixtures",
    "tests.fixture_plugins.demultiplex_fixtures.path_fixtures",
    "tests.fixture_plugins.demultiplex_fixtures.run_parameters_fixtures",
    "tests.fixture_plugins.demultiplex_fixtures.sample_fixtures",
    "tests.fixture_plugins.demultiplex_fixtures.sample_sheet_fixtures",
    "tests.fixture_plugins.delivery_fixtures.context_fixtures",
    "tests.fixture_plugins.delivery_fixtures.bundle_fixtures",
    "tests.fixture_plugins.delivery_fixtures.path_fixtures",
    "tests.fixture_plugins.quality_controller_fixtures.sequencing_qc_fixtures",
    "tests.fixture_plugins.quality_controller_fixtures.sequencing_qc_check_scenario",
    "tests.fixture_plugins.loqusdb_fixtures.loqusdb_api_fixtures",
    "tests.fixture_plugins.loqusdb_fixtures.loqusdb_output_fixtures",
    "tests.fixture_plugins.observations_fixtures.observations_api_fixtures",
    "tests.fixture_plugins.observations_fixtures.observations_input_files_fixtures",
]


# Case fixtures


@pytest.fixture(scope="session")
def any_string() -> str:
    return "any_string"


@pytest.fixture(scope="session")
def slurm_account() -> str:
    """Return a SLURM account."""
    return "super_account"


@pytest.fixture(scope="session")
def user_name() -> str:
    """Return a username."""
    return "Paul Anderson"


@pytest.fixture(scope="session")
def user_mail() -> str:
    """Return a user email."""
    return "paul@magnolia.com"


@pytest.fixture(scope="function")
def email_address() -> str:
    """Return an email address."""
    return "user.name@scilifelab.se"


@pytest.fixture(scope="session")
def case_id() -> str:
    """Return a case id."""
    return "yellowhog"


@pytest.fixture(scope="session")
def case_name() -> str:
    return "C12345"


@pytest.fixture(scope="session")
def case_id_does_not_exist() -> str:
    """Return a case id that should not exist."""
    return "case_does_not_exist"


@pytest.fixture(scope="session")
def another_case_id() -> str:
    """Return another case id."""
    return "another_case_id"


@pytest.fixture(scope="session")
def sample_id() -> str:
    """Return a sample id."""
    return "ADM1"


@pytest.fixture(scope="session")
def another_sample_id() -> str:
    """Return another sample id."""
    return "another_sample_id"


@pytest.fixture(scope="session")
def father_sample_id() -> str:
    """Return the sample id of the father."""
    return "ADM2"


@pytest.fixture(scope="session")
def mother_sample_id() -> str:
    """Return the mothers sample id."""
    return "ADM3"


@pytest.fixture(scope="session")
def invalid_sample_id() -> str:
    """Return an invalid sample id."""
    return "invalid-sample-id"


@pytest.fixture(scope="session")
def sample_ids(sample_id: str, father_sample_id: str, mother_sample_id: str) -> list[str]:
    """Return a list with three samples of a family."""
    return [sample_id, father_sample_id, mother_sample_id]


@pytest.fixture(scope="session")
def sample_name() -> str:
    """Returns a sample name."""
    return "a_sample_name"


@pytest.fixture(scope="session")
def another_sample_name() -> str:
    """Returns a sample name."""
    return "another_sample_name"


@pytest.fixture(scope="session")
def cust_sample_id() -> str:
    """Returns a customer sample id."""
    return "child"


@pytest.fixture(scope="session")
def family_name() -> str:
    """Return a case name."""
    return "case"


@pytest.fixture(scope="session")
def customer_id() -> str:
    """Return a customer id."""
    return "cust000"


@pytest.fixture(scope="session")
def sbatch_job_number() -> int:
    return 123456


@pytest.fixture(scope="session")
def empty_list() -> list:
    return []


@pytest.fixture(scope="session")
def sbatch_process(sbatch_job_number: int) -> ProcessMock:
    """Return a mocked process object."""
    slurm_process = ProcessMock(binary="sbatch")
    slurm_process.set_stdout(text=str(sbatch_job_number))
    return slurm_process


@pytest.fixture(scope="function")
def dna_case(analysis_store, helpers) -> Case:
    """Case with DNA application"""
    cust = helpers.ensure_customer(analysis_store)
    return analysis_store.get_case_by_name_and_customer(customer=cust, case_name="dna_case")


@pytest.fixture
def analysis_family_single_case(
    case_id: str, family_name: str, sample_id: str, ticket_id: str
) -> dict:
    """Build an example case."""
    return {
        "name": family_name,
        "internal_id": case_id,
        "data_analysis": Workflow.MIP_DNA,
        "application_type": "wgs",
        "panels": ["IEM", "EP"],
        "tickets": ticket_id,
        "samples": [
            {
                "name": "proband",
                "sex": Sex.MALE,
                "internal_id": sample_id,
                "status": "affected",
                "original_ticket": ticket_id,
                "reads": 5000000000,
                "capture_kit": "GMSmyeloid",
            }
        ],
    }


@pytest.fixture
def analysis_family(case_id: str, family_name: str, sample_id: str, ticket_id: str) -> dict:
    """Return a dictionary with information from a analysis case."""
    return {
        "name": family_name,
        "internal_id": case_id,
        "data_analysis": Workflow.MIP_DNA,
        "application_type": "wgs",
        "tickets": ticket_id,
        "panels": ["IEM", "EP"],
        "samples": [
            {
                "name": "child",
                "sex": Sex.MALE,
                "internal_id": sample_id,
                "father": "ADM2",
                "mother": "ADM3",
                "status": "affected",
                "original_ticket": ticket_id,
                "reads": 5000000,
                "capture_kit": "GMSmyeloid",
            },
            {
                "name": "father",
                "sex": Sex.MALE,
                "internal_id": "ADM2",
                "status": "unaffected",
                "original_ticket": ticket_id,
                "reads": 6000000,
                "capture_kit": "GMSmyeloid",
            },
            {
                "name": "mother",
                "sex": Sex.FEMALE,
                "internal_id": "ADM3",
                "status": "unaffected",
                "original_ticket": ticket_id,
                "reads": 7000000,
                "capture_kit": "GMSmyeloid",
            },
        ],
    }


# Config fixtures


@pytest.fixture
def base_config_dict() -> dict:
    """Returns the basic configs necessary for running CG."""
    return {
        "database": "sqlite:///",
        "madeline_exe": "path/to/madeline",
        "tower_binary_path": "path/to/tower",
        "delivery_path": "path/to/delivery",
        "nanopore_data_directory": "path/to/nanopore_data_directory",
        "run_instruments": {
            "pacbio": {
                "data_dir": "path/to/data_directory",
                "systemd_trigger_dir": "path/to/trigger_directory",
            },
            "nanopore": {
                "data_dir": "path/to/data_directory",
                "systemd_trigger_dir": "path/to/ptrigger_directory",
            },
            "illumina": {
                "sequencing_runs_dir": "path/to/sequencing-runs",
                "demultiplexed_runs_dir": "path/to/demultiplexed_flow_cells_dir",
            },
        },
        "downsample": {
            "downsample_dir": "path/to/downsample_dir",
            "downsample_script": "downsample.sh",
            "account": "development",
        },
        "housekeeper": {
            "database": "sqlite:///",
            "root": "path/to/root",
        },
        "email_base_settings": {
            "sll_port": 465,
            "smtp_server": "smtp.gmail.com",
            "sender_email": "test@gmail.com",
            "sender_password": "",
        },
    }


@pytest.fixture
def cg_config_object(base_config_dict: dict) -> CGConfig:
    """Return a CG config."""
    return CGConfig(**base_config_dict)


@pytest.fixture
def chanjo_config() -> dict[str, dict[str, str]]:
    """Return Chanjo config."""
    return {"chanjo": {"config_path": "chanjo_config", "binary_path": "chanjo"}}


@pytest.fixture
def crunchy_config() -> dict[str, dict[str, Any]]:
    """Return Crunchy config."""
    return {
        "crunchy": {
            "conda_binary": "a conda binary",
            "cram_reference": "/path/to/fasta",
            "slurm": {
                "account": "mock_account",
                "conda_env": "mock_env",
                "hours": 1,
                "mail_user": "mock_mail",
                "memory": 1,
                "number_tasks": 1,
            },
        }
    }


@pytest.fixture
def demultiplexing_context_for_demux(
    demultiplexing_api_for_demux: DemultiplexingAPI,
    cg_context: CGConfig,
    store_with_demultiplexed_samples: Store,
) -> CGConfig:
    """Return cg context with a demultiplex context."""
    cg_context.demultiplex_api_ = demultiplexing_api_for_demux
    cg_context.housekeeper_api_ = demultiplexing_api_for_demux.hk_api
    cg_context.status_db_ = store_with_demultiplexed_samples
    return cg_context


@pytest.fixture
def demultiplex_context(
    demultiplexing_api: DemultiplexingAPI,
    real_housekeeper_api: HousekeeperAPI,
    cg_context: CGConfig,
    store_with_demultiplexed_samples: Store,
) -> CGConfig:
    """Return cg context with a demultiplex context."""
    cg_context.demultiplex_api_ = demultiplexing_api
    cg_context.housekeeper_api_ = real_housekeeper_api
    cg_context.status_db_ = store_with_demultiplexed_samples
    return cg_context


@pytest.fixture
def updated_demultiplex_context(
    demultiplexing_api: DemultiplexingAPI,
    real_housekeeper_api: HousekeeperAPI,
    cg_context: CGConfig,
    updated_store_with_demultiplexed_samples: Store,
) -> CGConfig:
    """Return cg context with a demultiplex context."""
    cg_context.demultiplex_api_ = demultiplexing_api
    cg_context.housekeeper_api_ = real_housekeeper_api
    cg_context.status_db_ = updated_store_with_demultiplexed_samples
    return cg_context


@pytest.fixture(name="demultiplex_configs_for_demux")
def demultiplex_configs_for_demux(
    tmp_illumina_flow_cells_demux_all_directory,
    tmp_empty_demultiplexed_runs_directory: Path,
) -> dict:
    """Return demultiplex configs."""
    return {
        "run_instruments": {
            "illumina": {
                "sequencing_runs_dir": tmp_illumina_flow_cells_demux_all_directory.as_posix(),
                "demultiplexed_runs_dir": tmp_empty_demultiplexed_runs_directory.as_posix(),
            }
        },
        "demultiplex": {"slurm": {"account": "test", "mail_user": "testuser@github.se"}},
    }


@pytest.fixture(name="demultiplex_configs")
def demultiplex_configs(
    tmp_illumina_sequencing_runs_directory,
    tmp_illumina_demultiplexed_flow_cells_directory,
) -> dict:
    """Return demultiplex configs."""
    return {
        "run_instruments": {
            "illumina": {
                "sequencing_runs_dir": tmp_illumina_sequencing_runs_directory.as_posix(),
                "demultiplexed_runs_dir": tmp_illumina_demultiplexed_flow_cells_directory.as_posix(),
            }
        },
        "demultiplex": {"slurm": {"account": "test", "mail_user": "testuser@github.se"}},
    }


@pytest.fixture
def real_crunchy_api(crunchy_config) -> CrunchyAPI:
    return CrunchyAPI(crunchy_config)


@pytest.fixture
def hk_config_dict(root_path: Path):
    """Housekeeper configs."""
    return {
        "housekeeper": {
            "database": "sqlite:///:memory:",
            "root": str(root_path),
        }
    }


@pytest.fixture
def genotype_config() -> dict:
    """Genotype config fixture."""
    return {
        "genotype": {
            "database": "database",
            "config_path": "config/path",
            "binary_path": "gtdb",
        }
    }


@pytest.fixture
def gens_config() -> dict[str, dict[str, str]]:
    """Gens config fixture."""
    return {
        "gens": {
            "config_path": Path("config", "path").as_posix(),
            "binary_path": "gens",
        }
    }


@pytest.fixture(name="sample_sheet_context")
def sample_sheet_context(
    cg_context: CGConfig,
    lims_api: LimsAPI,
    populated_housekeeper_api: HousekeeperAPI,
    tmp_illumina_sequencing_runs_directory: Path,
) -> CGConfig:
    """Return cg context with added Lims and Housekeeper API."""
    cg_context.lims_api_ = lims_api
    cg_context.housekeeper_api_ = populated_housekeeper_api
    cg_context.sample_sheet_api_ = SampleSheetAPI(
        flow_cell_dir=tmp_illumina_sequencing_runs_directory.as_posix(),
        hk_api=cg_context.housekeeper_api,
        lims_api=cg_context.lims_api,
    )
    return cg_context


@pytest.fixture
def sample_sheet_context_broken_flow_cells(
    cg_context: CGConfig,
    lims_api: LimsAPI,
    populated_housekeeper_api: HousekeeperAPI,
    tmp_broken_flow_cells_directory: Path,
) -> CGConfig:
    """Return cg context with broken flow cells."""
    cg_context.run_instruments.illumina.demultiplexed_runs_dir = (
        tmp_broken_flow_cells_directory.as_posix()
    )
    cg_context.lims_api_ = lims_api
    cg_context.housekeeper_api_ = populated_housekeeper_api
    cg_context.sample_sheet_api_ = SampleSheetAPI(
        flow_cell_dir=tmp_broken_flow_cells_directory.as_posix(),
        hk_api=cg_context.housekeeper_api,
        lims_api=cg_context.lims_api,
    )
    return cg_context


# Api fixtures


@pytest.fixture(name="demultiplexing_api_for_demux")
def demultiplexing_api_for_demux(
    demultiplex_configs_for_demux: dict,
    sbatch_process: Process,
    populated_housekeeper_api: HousekeeperAPI,
) -> DemultiplexingAPI:
    """Return demultiplex API."""
    demux_api = DemultiplexingAPI(
        config=demultiplex_configs_for_demux,
        housekeeper_api=populated_housekeeper_api,
    )
    demux_api.slurm_api.process = sbatch_process
    return demux_api


@pytest.fixture
def demultiplexing_api(
    demultiplex_configs: dict, sbatch_process: Process, populated_housekeeper_api: HousekeeperAPI
) -> DemultiplexingAPI:
    """Return demultiplex API."""
    demux_api = DemultiplexingAPI(
        config=demultiplex_configs, housekeeper_api=populated_housekeeper_api
    )
    demux_api.slurm_api.process = sbatch_process
    return demux_api


@pytest.fixture
def demux_post_processing_api(
    demultiplex_context: CGConfig, tmp_illumina_demultiplexed_flow_cells_directory
) -> DemuxPostProcessingAPI:
    api = DemuxPostProcessingAPI(demultiplex_context)
    api.demultiplexed_runs_dir = tmp_illumina_demultiplexed_flow_cells_directory
    return api


@pytest.fixture
def updated_demux_post_processing_api(
    updated_demultiplex_context: CGConfig,
    tmp_illumina_demultiplexed_flow_cells_directory,
) -> DemuxPostProcessingAPI:
    api = DemuxPostProcessingAPI(updated_demultiplex_context)
    api.demultiplexed_runs_dir = tmp_illumina_demultiplexed_flow_cells_directory
    return api


@pytest.fixture
def rsync_api(cg_context: CGConfig) -> RsyncAPI:
    """RsyncAPI fixture."""
    return RsyncAPI(config=cg_context)


@pytest.fixture
def external_data_api(analysis_store, cg_context: CGConfig) -> ExternalDataAPI:
    """ExternalDataAPI fixture."""
    return ExternalDataAPI(config=cg_context)


@pytest.fixture
def genotype_api(genotype_config: dict) -> GenotypeAPI:
    """Genotype API fixture."""
    _genotype_api = GenotypeAPI(genotype_config)
    _genotype_api.set_dry_run(True)
    return _genotype_api


@pytest.fixture
def gens_api(gens_config: dict) -> GensAPI:
    """Gens API fixture."""
    _gens_api = GensAPI(gens_config)
    _gens_api.set_dry_run(True)
    return _gens_api


@pytest.fixture
def madeline_api(madeline_output: Path) -> MockMadelineAPI:
    """madeline_api fixture."""
    _api = MockMadelineAPI()
    _api.set_outpath(out_path=madeline_output.as_posix())
    return _api


@pytest.fixture(scope="session")
def ticket_id() -> str:
    """Return a ticket number for testing."""
    return "123456"


@pytest.fixture
def osticket(ticket_id: str) -> MockOsTicket:
    """Return a api that mock the os ticket api."""
    api = MockOsTicket()
    api.set_ticket_nr(ticket_id)
    return api


# Files fixtures


@pytest.fixture
def empty_fastq_file_path(data_dir: Path):
    """Return the path to an empty fastq file."""
    return Path(data_dir, "fastq.fastq.gz")


# Common file name fixtures


@pytest.fixture
def snv_vcf_file() -> str:
    """Return a single nucleotide variant file name."""
    return f"snv{FileExtensions.VCF}"


@pytest.fixture
def sv_vcf_file() -> str:
    """Return a structural variant file name."""
    return f"sv{FileExtensions.VCF}"


@pytest.fixture
def snv_research_vcf_file() -> str:
    #    """Return a single nucleotide variant research file name."""
    return f"snv_research{FileExtensions.VCF}"


@pytest.fixture
def sv_research_vcf_file() -> str:
    """Return a structural variant research file name."""
    return f"sv_research{FileExtensions.VCF}"


# Common file fixtures
@pytest.fixture(scope="session")
def fixtures_dir() -> Path:
    """Return the path to the fixtures dir."""
    return Path("tests", "fixtures")


@pytest.fixture(scope="session")
def analysis_dir(fixtures_dir: Path) -> Path:
    """Return the path to the analysis dir."""
    return Path(fixtures_dir, "analysis")


@pytest.fixture(scope="session")
def microsalt_analysis_dir(analysis_dir: Path) -> Path:
    """Return the path to the analysis dir."""
    return Path(analysis_dir, "microsalt")


@pytest.fixture(scope="session")
def apps_dir(fixtures_dir: Path) -> Path:
    """Return the path to the apps dir."""
    return Path(fixtures_dir, "apps")


@pytest.fixture(scope="session")
def cgweb_orders_dir(fixtures_dir: Path) -> Path:
    """Return the path to the cgweb_orders dir."""
    return Path(fixtures_dir, "cgweb_orders")


@pytest.fixture(scope="session")
def data_dir(fixtures_dir: Path) -> Path:
    """Return the path to the data dir."""
    return Path(fixtures_dir, "data")


@pytest.fixture
def project_dir(tmpdir_factory) -> Generator[Path, None, None]:
    """Path to a temporary directory where intermediate files can be stored."""
    yield Path(tmpdir_factory.mktemp("data"))


@pytest.fixture
def tmp_file(project_dir) -> Path:
    """Return a temp file path."""
    return Path(project_dir, "test")


@pytest.fixture
def non_existing_file_path(project_dir: Path) -> Path:
    """Return the path to a non-existing file."""
    return Path(project_dir, "a_file.txt")


@pytest.fixture(scope="session")
def content() -> str:
    """Return some content for a file."""
    return (
        "Lorem ipsum dolor sit amet, consectetur adipiscing elit, sed do eiusmod tempor incididunt"
        " ut labore et dolore magna aliqua. Ut enim ad minim veniam, quis nostrud exercitation ull"
        "amco laboris nisi ut aliquip ex ea commodo consequat. Duis aute irure dolor in reprehende"
        "rit in voluptate velit esse cillum dolore eu fugiat nulla pariatur. Excepteur sint occaec"
        "at cupidatat non proident, sunt in culpa qui officia deserunt mollit anim id est laborum."
    )


@pytest.fixture
def filled_file(non_existing_file_path: Path, content: str) -> Path:
    """Return the path to a existing file with some content."""
    with open(non_existing_file_path, "w") as outfile:
        outfile.write(content)
    return non_existing_file_path


@pytest.fixture(scope="session")
def orderforms(fixtures_dir: Path) -> Path:
    """Return the path to the directory with order forms."""
    return Path(fixtures_dir, "orderforms")


@pytest.fixture
def hk_file(filled_file: Path, case_id: str) -> File:
    """Return a housekeeper File object."""
    return File(id=case_id, path=filled_file.as_posix())


@pytest.fixture
def mip_dna_store_files(apps_dir: Path) -> Path:
    """Return the path to the directory with mip dna store files."""
    return Path(apps_dir, "mip", "dna", "store")


@pytest.fixture
def case_qc_sample_info_path(mip_dna_store_files: Path) -> Path:
    """Return path to case_qc_sample_info.yaml."""
    return Path(mip_dna_store_files, "case_qc_sample_info.yaml")


@pytest.fixture
def delivery_report_html(mip_dna_store_files: Path) -> Path:
    """Return the path to a qc metrics deliverables file with case data."""
    return Path(mip_dna_store_files, "empty_delivery_report.html")


@pytest.fixture
def mip_deliverables_file(mip_dna_store_files: Path) -> Path:
    """Fixture for general deliverables file in mip."""
    return Path(mip_dna_store_files, "case_id_deliverables.yaml")


@pytest.fixture
def case_qc_metrics_deliverables(apps_dir: Path) -> Path:
    """Return the path to a qc metrics deliverables file with case data."""
    return Path(apps_dir, "mip", "case_metrics_deliverables.yaml")


@pytest.fixture
def mip_analysis_dir(analysis_dir: Path) -> Path:
    """Return the path to the directory with mip analysis files."""
    return Path(analysis_dir, "mip")


@pytest.fixture
def balsamic_analysis_dir(analysis_dir: Path) -> Path:
    """Return the path to the directory with balsamic analysis files."""
    return Path(analysis_dir, "balsamic")


@pytest.fixture
def balsamic_wgs_analysis_dir(balsamic_analysis_dir: Path) -> Path:
    """Return the path to the directory with balsamic analysis files."""
    return Path(balsamic_analysis_dir, "tn_wgs")


@pytest.fixture
def mip_dna_analysis_dir(mip_analysis_dir: Path) -> Path:
    """Return the path to the directory with mip dna analysis files."""
    return Path(mip_analysis_dir, "dna")


@pytest.fixture
def nf_analysis_analysis_dir(fixtures_dir: Path) -> Path:
    """Return the path to the directory with nf-analysis files."""
    return Path(fixtures_dir, "analysis", "nf-analysis")


@pytest.fixture
def raredisease_analysis_dir(analysis_dir: Path) -> Path:
    """Return the path to the directory with raredisease analysis files."""
    return Path(analysis_dir, "raredisease")


@pytest.fixture
def rnafusion_analysis_dir(analysis_dir: Path) -> Path:
    """Return the path to the directory with rnafusion analysis files."""
    return Path(analysis_dir, "rnafusion")


@pytest.fixture
def taxprofiler_analysis_dir(analysis_dir: Path) -> Path:
    """Return the path to the directory with taxprofiler analysis files."""
    return Path(analysis_dir, "taxprofiler")


@pytest.fixture
def sample_cram(mip_dna_analysis_dir: Path) -> Path:
    """Return the path to the cram file for a sample."""
    return Path(mip_dna_analysis_dir, "adm1.cram")


@pytest.fixture(name="father_sample_cram")
def father_sample_cram(
    mip_dna_analysis_dir: Path,
    father_sample_id: str,
) -> Path:
    """Return the path to the cram file for the father sample."""
    return Path(mip_dna_analysis_dir, father_sample_id + FileExtensions.CRAM)


@pytest.fixture(name="mother_sample_cram")
def mother_sample_cram(mip_dna_analysis_dir: Path, mother_sample_id: str) -> Path:
    """Return the path to the cram file for the mother sample."""
    return Path(mip_dna_analysis_dir, mother_sample_id + FileExtensions.CRAM)


@pytest.fixture(name="sample_cram_files")
def sample_crams(
    sample_cram: Path, father_sample_cram: Path, mother_sample_cram: Path
) -> list[Path]:
    """Return a list of cram paths for three samples."""
    return [sample_cram, father_sample_cram, mother_sample_cram]


@pytest.fixture(name="vcf_file")
def vcf_file(mip_dna_store_files: Path) -> Path:
    """Return the path to a VCF file."""
    return Path(mip_dna_store_files, "yellowhog_clinical_selected.vcf")


@pytest.fixture(name="madeline_output")
def madeline_output(apps_dir: Path) -> Path:
    """Return str of path for file with Madeline output."""
    return Path(apps_dir, "madeline", "madeline.xml")


@pytest.fixture(name="file_does_not_exist")
def file_does_not_exist() -> Path:
    """Return a file path that does not exist."""
    return Path("file", "does", "not", "exist")


# Compression fixtures


@pytest.fixture(name="run_name")
def run_name() -> str:
    """Return the name of a fastq run."""
    return "fastq_run"


@pytest.fixture(name="original_fastq_data")
def original_fastq_data(fastq_dir: Path, run_name) -> CompressionData:
    """Return a compression object with a path to the original fastq files."""
    return CompressionData(Path(fastq_dir, run_name))


@pytest.fixture(name="fastq_stub")
def fastq_stub(project_dir: Path, run_name: str) -> Path:
    """Creates a path to the base format of a fastq run."""
    return Path(project_dir, run_name)


@pytest.fixture(name="compression_object")
def compression_object(fastq_stub: Path, original_fastq_data: CompressionData) -> CompressionData:
    """Creates compression data object with information about files used in fastq compression."""
    working_files: CompressionData = CompressionData(fastq_stub)
    working_file_map: dict[str, str] = {
        original_fastq_data.fastq_first.as_posix(): working_files.fastq_first.as_posix(),
        original_fastq_data.fastq_second.as_posix(): working_files.fastq_second.as_posix(),
    }
    for original_file, working_file in working_file_map.items():
        shutil.copy(original_file, working_file)
    return working_files


# Genotype file fixture


@pytest.fixture(name="bcf_file")
def bcf_file(apps_dir: Path) -> Path:
    """Return the path to a BCF file."""
    return Path(apps_dir, "gt", "yellowhog.bcf")


# Gens file fixtures


@pytest.fixture(name="gens_fracsnp_path")
def gens_fracsnp_path(mip_dna_analysis_dir: Path, sample_id: str) -> Path:
    """Path to Gens fracsnp/baf bed file."""
    return Path(mip_dna_analysis_dir, f"{sample_id}.baf.bed.gz")


@pytest.fixture(name="gens_coverage_path")
def gens_coverage_path(mip_dna_analysis_dir: Path, sample_id: str) -> Path:
    """Path to Gens coverage bed file."""
    return Path(mip_dna_analysis_dir, f"{sample_id}.cov.bed.gz")


# Housekeeper, Chanjo file fixtures


@pytest.fixture(name="bed_file")
def bed_file(analysis_dir) -> Path:
    """Return the path to a bed file."""
    return Path(analysis_dir, "sample_coverage.bed")


# Helper fixtures


@pytest.fixture(scope="session")
def helpers() -> StoreHelpers:
    """Return a class with helper functions for the stores."""
    return StoreHelpers()


@pytest.fixture(name="small_helpers")
def small_helpers() -> SmallHelpers:
    """Return a class with small helper functions."""
    return SmallHelpers()


# HK fixtures


@pytest.fixture(name="root_path")
def root_path(project_dir: Path) -> Path:
    """Return the path to a hk bundles dir."""
    _root_path = Path(project_dir, "bundles")
    _root_path.mkdir(parents=True, exist_ok=True)
    return _root_path


@pytest.fixture(name="hk_bundle_sample_path")
def hk_bundle_sample_path(sample_id: str, timestamp: datetime) -> Path:
    """Return the relative path to a Housekeeper bundle mock sample."""
    return Path(sample_id, timestamp.strftime("%Y-%m-%d"))


@pytest.fixture(name="hk_bundle_data")
def hk_bundle_data(
    case_id: str,
    bed_file: Path,
    delivery_report_html: Path,
    timestamp_yesterday: datetime,
    sample_id: str,
    father_sample_id: str,
    mother_sample_id: str,
) -> dict[str, Any]:
    """Return some bundle data for Housekeeper."""
    return {
        "name": case_id,
        "created": timestamp_yesterday,
        "expires": timestamp_yesterday,
        "files": [
            {
                "path": bed_file.as_posix(),
                "archive": False,
                "tags": ["bed", sample_id, father_sample_id, mother_sample_id, "coverage"],
            },
            {
                "path": delivery_report_html.as_posix(),
                "archive": False,
                "tags": [HK_DELIVERY_REPORT_TAG],
            },
        ],
    }


@pytest.fixture(name="hk_sample_bundle")
def hk_sample_bundle(
    fastq_file: Path,
    sample_hk_bundle_no_files: dict,
    sample_id: str,
    spring_file: Path,
) -> dict:
    """Returns a dict for building a housekeeper bundle for a sample."""
    sample_hk_bundle_no_files["files"] = [
        {
            "path": spring_file.as_posix(),
            "archive": False,
            "tags": [SequencingFileTag.SPRING, sample_id],
        },
        {
            "path": fastq_file.as_posix(),
            "archive": False,
            "tags": [SequencingFileTag.FASTQ, sample_id],
        },
    ]
    return sample_hk_bundle_no_files


@pytest.fixture(name="hk_father_sample_bundle")
def hk_father_sample_bundle(
    fastq_file_father: Path,
    helpers,
    sample_hk_bundle_no_files: dict,
    father_sample_id: str,
    spring_file_father: Path,
) -> dict:
    """Returns a dict for building a housekeeper bundle for a second sample."""
    father_sample_bundle = deepcopy(sample_hk_bundle_no_files)
    father_sample_bundle["name"] = father_sample_id
    father_sample_bundle["files"] = [
        {
            "path": spring_file_father.as_posix(),
            "archive": False,
            "tags": [SequencingFileTag.SPRING, father_sample_id],
        },
        {
            "path": fastq_file_father.as_posix(),
            "archive": False,
            "tags": [SequencingFileTag.FASTQ, father_sample_id],
        },
    ]
    return father_sample_bundle


@pytest.fixture(name="sample_hk_bundle_no_files")
def sample_hk_bundle_no_files(sample_id: str, timestamp: datetime) -> dict:
    """Create a complete bundle mock for testing compression."""
    return {
        "name": sample_id,
        "created": timestamp,
        "expires": timestamp,
        "files": [],
    }


@pytest.fixture(name="case_hk_bundle_no_files")
def case_hk_bundle_no_files(case_id: str, timestamp: datetime) -> dict:
    """Create a complete bundle mock for testing compression."""
    return {
        "name": case_id,
        "created": timestamp,
        "expires": timestamp,
        "files": [],
    }


@pytest.fixture(name="compress_hk_fastq_bundle")
def compress_hk_fastq_bundle(
    compression_object: CompressionData, sample_hk_bundle_no_files: dict
) -> dict:
    """Create a complete bundle mock for testing compression
    This bundle contains a pair of fastq files.
    ."""
    hk_bundle_data = deepcopy(sample_hk_bundle_no_files)

    first_fastq = compression_object.fastq_first
    second_fastq = compression_object.fastq_second
    for fastq_file in [first_fastq, second_fastq]:
        fastq_file.touch()
        # We need to set the time to an old date
        # Create an older date
        # Convert the date to a float
        before_timestamp = datetime.timestamp(datetime(2020, 1, 1))
        # Update the utime so file looks old
        os.utime(fastq_file, (before_timestamp, before_timestamp))
        fastq_file_info = {"path": str(fastq_file), "archive": False, "tags": ["fastq"]}

        hk_bundle_data["files"].append(fastq_file_info)
    return hk_bundle_data


@pytest.fixture(name="housekeeper_api")
def housekeeper_api(hk_config_dict: dict) -> MockHousekeeperAPI:
    """Setup Housekeeper store."""
    return MockHousekeeperAPI(hk_config_dict)


@pytest.fixture(name="real_housekeeper_api")
def real_housekeeper_api(hk_config_dict: dict) -> Generator[HousekeeperAPI, None, None]:
    """Set up a real Housekeeper store."""
    _api = HousekeeperAPI(hk_config_dict)
    _api.initialise_db()
    yield _api


@pytest.fixture(name="populated_housekeeper_api")
def populated_housekeeper_api(
    real_housekeeper_api: HousekeeperAPI,
    hk_bundle_data: dict,
    hk_father_sample_bundle: dict,
    hk_sample_bundle: dict,
    helpers,
) -> HousekeeperAPI:
    """Setup a Housekeeper store with some data."""
    hk_api = real_housekeeper_api
    helpers.ensure_hk_bundle(store=hk_api, bundle_data=hk_bundle_data)
    helpers.ensure_hk_bundle(store=hk_api, bundle_data=hk_sample_bundle)
    helpers.ensure_hk_bundle(store=hk_api, bundle_data=hk_father_sample_bundle)
    return hk_api


@pytest.fixture(name="hk_version")
def hk_version(housekeeper_api: MockHousekeeperAPI, hk_bundle_data: dict, helpers) -> Version:
    """Get a Housekeeper version object."""
    return helpers.ensure_hk_version(housekeeper_api, hk_bundle_data)


# Process Mock


@pytest.fixture(name="process")
def process() -> ProcessMock:
    """Returns a mocked process."""
    return ProcessMock()


# Hermes mock


@pytest.fixture(name="hermes_process")
def hermes_process() -> ProcessMock:
    """Return a mocked Hermes process."""
    return ProcessMock(binary="hermes")


@pytest.fixture(name="hermes_api")
def hermes_api(hermes_process: ProcessMock) -> HermesApi:
    """Return a Hermes API with a mocked process."""
    hermes_config = {"hermes": {"binary_path": "/bin/true"}}
    hermes_api = HermesApi(config=hermes_config)
    hermes_api.process = hermes_process
    return hermes_api


# Scout fixtures


@pytest.fixture(name="scout_api")
def scout_api() -> MockScoutAPI:
    """Setup Scout API."""
    return MockScoutAPI()


# Crunchy fixtures


@pytest.fixture(name="crunchy_api")
def crunchy_api():
    """Setup Crunchy API."""
    return MockCrunchyAPI()


# Store fixtures


@pytest.fixture(name="analysis_store")
def analysis_store(
    base_store: Store,
    analysis_family: dict,
    wgs_application_tag: str,
    helpers: StoreHelpers,
    timestamp_yesterday: datetime,
) -> Generator[Store, None, None]:
    """Setup a store instance for testing analysis API."""
    helpers.ensure_case_from_dict(
        base_store,
        case_info=analysis_family,
        app_tag=wgs_application_tag,
        started_at=timestamp_yesterday,
    )
    yield base_store


@pytest.fixture(name="analysis_store_trio")
def analysis_store_trio(analysis_store: Store) -> Generator[Store, None, None]:
    """Setup a store instance with a trio loaded for testing analysis API."""
    yield analysis_store


@pytest.fixture
def analysis_store_single_case(
    base_store: Store, analysis_family_single_case: Store, helpers: StoreHelpers
):
    """Set up a store instance with a single ind case for testing analysis API."""
    helpers.ensure_case_from_dict(base_store, case_info=analysis_family_single_case)
    yield base_store


@pytest.fixture
def store_with_demultiplexed_samples(
    store: Store,
    helpers: StoreHelpers,
    selected_novaseq_6000_post_1_5_kits_sample_ids: list[str],
    selected_hiseq_x_dual_index_sample_ids: list[str],
    hiseq_x_dual_index_flow_cell_id: str,
    novaseq_6000_post_1_5_kits_flow_cell_id: str,
) -> Store:
    """Return a store with samples that have been demultiplexed."""
    helpers.add_flow_cell(store, novaseq_6000_post_1_5_kits_flow_cell_id, sequencer_type="novaseq")
    helpers.add_flow_cell(store, hiseq_x_dual_index_flow_cell_id, sequencer_type="hiseqx")
    for i, sample_internal_id in enumerate(selected_novaseq_6000_post_1_5_kits_sample_ids):
        helpers.add_sample(store, internal_id=sample_internal_id, name=f"sample_bcl_convert_{i}")
        helpers.ensure_sample_lane_sequencing_metrics(
            store,
            sample_internal_id=sample_internal_id,
            flow_cell_name=novaseq_6000_post_1_5_kits_flow_cell_id,
        )

    for i, sample_internal_id in enumerate(selected_hiseq_x_dual_index_sample_ids):
        helpers.add_sample(store, internal_id=sample_internal_id, name=f"sample_bcl2fastq_{i}")
        helpers.ensure_sample_lane_sequencing_metrics(
            store,
            sample_internal_id=sample_internal_id,
            flow_cell_name=hiseq_x_dual_index_flow_cell_id,
        )
    return store


@pytest.fixture
def updated_store_with_demultiplexed_samples(
    store: Store,
    helpers: StoreHelpers,
    seven_canonical_flow_cells: list[IlluminaRunDirectoryData],
    seven_canonical_flow_cells_selected_sample_ids: list[list[str]],
) -> Store:
    """Return a store with the 7 canonical flow cells with samples added to store."""
    for flow_cell, sample_internal_ids in zip(
        seven_canonical_flow_cells, seven_canonical_flow_cells_selected_sample_ids
    ):
        helpers.add_flow_cell_and_samples_with_sequencing_metrics(
            flow_cell_name=flow_cell.id,
            sequencer=flow_cell.sequencer_type,
            sample_ids=sample_internal_ids,
            store=store,
        )
    return store


@pytest.fixture
def store_with_illumina_sequencing_data(
    store: Store,
    helpers: StoreHelpers,
    seven_canonical_flow_cells: list[IlluminaRunDirectoryData],
    seven_canonical_flow_cells_selected_sample_ids: list[list[str]],
    seven_canonical_sequencing_runs_selected_case_ids: list[list[str]],
) -> Store:
    """Return a store with Illumina flow cells, sequencing runs and sample sequencing metrics."""
    for run_dir, sample_internal_ids, case_ids in zip(
        seven_canonical_flow_cells,
        seven_canonical_flow_cells_selected_sample_ids,
        seven_canonical_sequencing_runs_selected_case_ids,
    ):
        helpers.add_illumina_flow_cell_and_samples_with_sequencing_metrics(
            run_directory_data=run_dir,
            sample_ids=sample_internal_ids,
            case_ids=case_ids,
            store=store,
        )
    return store


@pytest.fixture
def re_sequenced_sample_illumina_data_store(
    store_with_illumina_sequencing_data: Store,
    sample_id_sequenced_on_multiple_flow_cells: str,
    flow_cells_with_the_same_sample: list[str],
    case_id_for_sample_on_multiple_flow_cells: str,
    helpers: StoreHelpers,
) -> Store:
    """Return a store with re-sequenced samples on illumina flow cells for Fluffy case."""
    sequencing_run: IlluminaSequencingRun = (
        store_with_illumina_sequencing_data.get_illumina_sequencing_run_by_device_internal_id(
            flow_cells_with_the_same_sample[1]
        )
    )
    helpers.add_illumina_sample_sequencing_metrics_object(
        store=store_with_illumina_sequencing_data,
        sample_id=sample_id_sequenced_on_multiple_flow_cells,
        sequencing_run=sequencing_run,
        lane=1,
    )
    # Add application and tags to case
    application: Application = helpers.ensure_application(
        store=store_with_illumina_sequencing_data, tag="RMLO05R800", prep_category="rml"
    )
    application_version: ApplicationVersion = helpers.ensure_application_version(
        store=store_with_illumina_sequencing_data, tag="RMLO05R800", prep_category="rml"
    )
    case: Case = store_with_illumina_sequencing_data.get_case_by_internal_id(
        case_id_for_sample_on_multiple_flow_cells
    )
    case.links[0].sample.application_version = application_version
    case.links[0].sample.application_version.application = application
    return store_with_illumina_sequencing_data


@pytest.fixture
def collaboration_id() -> str:
    """Return a default customer group."""
    return "hospital_collaboration"


@pytest.fixture
def mip_dna_customer(collaboration_id: str, customer_id: str) -> Customer:
    """Return a Rare Disease customer."""
    return Customer(
        name="Klinisk Immunologi",
        internal_id=CustomerId.CUST004,
        loqus_upload=True,
    )


@pytest.fixture
def balsamic_customer(collaboration_id: str, customer_id: str) -> Customer:
    """Return a Cancer customer."""
    return Customer(
        name="AML",
        internal_id=CustomerId.CUST110,
        loqus_upload=True,
    )


@pytest.fixture
def external_wes_application_tag() -> str:
    """Return the external whole exome sequencing application tag."""
    return "EXXCUSR000"


@pytest.fixture
def wgs_application_tag() -> str:
    """Return the WGS application tag."""
    return "WGSPCFC030"


@pytest.fixture
def microbial_application_tag() -> str:
    """Return the WGS microbial application tag."""
    return "MWRNXTR003"


@pytest.fixture
def metagenomics_application_tag() -> str:
    """Return the metagenomics application tag."""
    return "METPCFR030"


@pytest.fixture
def store() -> Generator[Store, None, None]:
    """Return a CG store."""
    initialize_database("sqlite:///")
    _store = Store()
    create_all_tables()
    yield _store
    drop_all_tables()


@pytest.fixture
def apptag_rna() -> str:
    """Return the RNA application tag."""
    return "RNAPOAR025"


@pytest.fixture
def bed_name() -> str:
    """Return a bed model name attribute."""
    return "Bed"


@pytest.fixture
def bed_version_file_name(bed_name: str) -> str:
    """Return a bed version model file name attribute."""
    return f"{bed_name}.bed"


@pytest.fixture
def bed_version_short_name() -> str:
    """Return a bed version model short name attribute."""
    return "bed_short_name_0.0"


@pytest.fixture
def invoice_address() -> str:
    """Return an invoice address."""
    return "Test street"


@pytest.fixture
def invoice_reference() -> str:
    """Return an invoice reference."""
    return "ABCDEF"


@pytest.fixture
def prices() -> dict[str, int]:
    """Return dictionary with prices for each priority status."""
    return {"standard": 10, "priority": 20, "express": 30, "research": 5}


@pytest.fixture
def base_store(
    apptag_rna: str,
    bed_name: str,
    bed_version_short_name: str,
    collaboration_id: str,
    customer_id: str,
    invoice_address: str,
    invoice_reference: str,
    store: Store,
    prices: dict[str, int],
) -> Generator[Store, None, None]:
    """Setup and example store."""
    collaboration = store.add_collaboration(internal_id=collaboration_id, name=collaboration_id)

    store.session.add(collaboration)
    customers: list[Customer] = []
    customer_map: dict[str, str] = {
        customer_id: "Production",
        "cust001": "Customer",
        "cust002": "Karolinska",
        "cust003": "CMMS",
    }
    for new_customer_id, new_customer_name in customer_map.items():
        customers.append(
            store.add_customer(
                internal_id=new_customer_id,
                name=new_customer_name,
                scout_access=True,
                invoice_address=invoice_address,
                invoice_reference=invoice_reference,
            )
        )

    for customer in customers:
        collaboration.customers.append(customer)
    store.session.add_all(customers)
    applications = [
        store.add_application(
            tag="WGXCUSC000",
            prep_category="wgs",
            description="External WGS",
            sequencing_depth=0,
            is_external=True,
            percent_kth=80,
            percent_reads_guaranteed=75,
            target_reads=10,
        ),
        store.add_application(
            tag="EXXCUSR000",
            prep_category="wes",
            description="External WES",
            sequencing_depth=0,
            is_external=True,
            percent_kth=80,
            percent_reads_guaranteed=75,
            target_reads=10,
        ),
        store.add_application(
            tag="WGSPCFC060",
            prep_category="wgs",
            description="WGS, double",
            sequencing_depth=30,
            is_accredited=True,
            percent_kth=80,
            percent_reads_guaranteed=75,
            target_reads=10,
        ),
        store.add_application(
            tag="RMLP05R800",
            prep_category="rml",
            description="Ready-made",
            sequencing_depth=0,
            percent_kth=80,
            percent_reads_guaranteed=75,
            target_reads=10,
        ),
        store.add_application(
            tag="WGSPCFC030",
            prep_category="wgs",
            description="WGS trio",
            is_accredited=True,
            sequencing_depth=30,
            target_reads=30,
            limitations="some",
            percent_kth=80,
            percent_reads_guaranteed=75,
            min_sequencing_depth=30,
        ),
        store.add_application(
            tag="METLIFR020",
            prep_category="wgs",
            description="Whole genome metagenomics",
            sequencing_depth=0,
            target_reads=400000,
            percent_kth=80,
            percent_reads_guaranteed=75,
        ),
        store.add_application(
            tag="METNXTR020",
            prep_category="wgs",
            description="Metagenomics",
            sequencing_depth=0,
            target_reads=200000,
            percent_kth=80,
            percent_reads_guaranteed=75,
        ),
        store.add_application(
            tag="MWRNXTR003",
            prep_category="mic",
            description="Microbial whole genome ",
            sequencing_depth=0,
            percent_kth=80,
            percent_reads_guaranteed=75,
            target_reads=10,
        ),
        store.add_application(
            tag=apptag_rna,
            prep_category="tgs",
            description="RNA seq, poly-A based priming",
            percent_kth=80,
            percent_reads_guaranteed=75,
            sequencing_depth=25,
            is_accredited=True,
            target_reads=10,
            min_sequencing_depth=30,
        ),
        store.add_application(
            tag="VWGDPTR001",
            prep_category="cov",
            description="Viral whole genome  ",
            sequencing_depth=0,
            percent_kth=80,
            percent_reads_guaranteed=75,
            target_reads=10,
        ),
    ]

    store.session.add_all(applications)

    versions = [
        store.add_application_version(
            application=application, version=1, valid_from=datetime.now(), prices=prices
        )
        for application in applications
    ]
    store.session.add_all(versions)

    beds: list[Bed] = [store.add_bed(name=bed_name)]
    store.session.add_all(beds)
    bed_versions: list[BedVersion] = [
        store.add_bed_version(
            bed=bed,
            version=1,
            filename=bed_name + FileExtensions.BED,
            shortname=bed_version_short_name,
        )
        for bed in beds
    ]
    store.session.add_all(bed_versions)

    organism = store.add_organism("C. jejuni", "C. jejuni")
    store.session.add(organism)
    store.session.commit()

    yield store


@pytest.fixture
def sample_store(base_store: Store) -> Store:
    """Populate store with samples."""
    new_samples = [
        base_store.add_sample(name="ordered", sex=Sex.MALE, internal_id="test_internal_id"),
        base_store.add_sample(name="received", sex=Sex.UNKNOWN, received=datetime.now()),
        base_store.add_sample(
            name="received-prepared",
            sex=Sex.UNKNOWN,
            received=datetime.now(),
            prepared_at=datetime.now(),
        ),
        base_store.add_sample(name="external", sex=Sex.FEMALE),
        base_store.add_sample(name="external-received", sex=Sex.FEMALE, received=datetime.now()),
        base_store.add_sample(
            name="sequenced",
            sex=Sex.MALE,
            received=datetime.now(),
            prepared_at=datetime.now(),
            last_sequenced_at=datetime.now(),
            reads=(310 * 1000000),
        ),
        base_store.add_sample(
            name="sequenced-partly",
            sex=Sex.MALE,
            received=datetime.now(),
            prepared_at=datetime.now(),
            reads=(250 * 1000000),
        ),
        base_store.add_sample(
            name="to-deliver",
            sex=Sex.MALE,
            last_sequenced_at=datetime.now(),
        ),
        base_store.add_sample(
            name="delivered",
            sex=Sex.MALE,
            last_sequenced_at=datetime.now(),
            delivered_at=datetime.now(),
            no_invoice=False,
        ),
    ]
    customer: Customer = (base_store.get_customers())[0]
    external_app = base_store.get_application_by_tag("WGXCUSC000").versions[0]
    wgs_app = base_store.get_application_by_tag("WGSPCFC030").versions[0]
    for sample in new_samples:
        sample.customer = customer
        sample.application_version = external_app if "external" in sample.name else wgs_app
    base_store.session.add_all(new_samples)
    base_store.session.commit()
    return base_store


@pytest.fixture(scope="session")
def trailblazer_api() -> MockTB:
    """Return a mock Trailblazer API."""
    return MockTB()


@pytest.fixture(scope="session")
def lims_api() -> MockLimsAPI:
    """Return a mock LIMS API."""
    return MockLimsAPI()


@pytest.fixture(scope="session")
def config_root_dir() -> Path:
    """Return a path to the config root directory."""
    return Path("tests", "fixtures", "data")


@pytest.fixture(scope="session")
def housekeeper_dir(tmpdir_factory):
    """Return a temporary directory for Housekeeper testing."""
    return tmpdir_factory.mktemp("housekeeper")


@pytest.fixture(scope="session")
def mip_dir(tmpdir_factory) -> Path:
    """Return a temporary directory for MIP testing."""
    return tmpdir_factory.mktemp("mip")


@pytest.fixture(scope="session")
def fluffy_dir(tmpdir_factory) -> Path:
    """Return a temporary directory for Fluffy testing."""
    return tmpdir_factory.mktemp("fluffy")


@pytest.fixture(scope="session")
def balsamic_dir(tmpdir_factory) -> Path:
    """Return a temporary directory for Balsamic testing."""
    return tmpdir_factory.mktemp("balsamic")


@pytest.fixture(scope="session")
def cg_dir(tmpdir_factory) -> Path:
    """Return a temporary directory for cg testing."""
    return tmpdir_factory.mktemp("cg")


@pytest.fixture(scope="function")
def downsample_dir(tmp_path_factory) -> Path:
    """Return a temporary downsample directory for testing."""
    return tmp_path_factory.mktemp("downsample", numbered=True)


@pytest.fixture(name="swegen_dir")
def swegen_dir(tmpdir_factory, tmp_path) -> Path:
    """SweGen temporary directory containing mocked reference files."""
    return tmpdir_factory.mktemp("swegen")


@pytest.fixture(name="swegen_snv_reference")
def swegen_snv_reference_path(swegen_dir: Path) -> Path:
    """Return a temporary path to a SweGen SNV reference file."""
    mock_file = Path(swegen_dir, "grch37_swegen_10k_snv_-20220101-.vcf.gz")
    mock_file.touch(exist_ok=True)
    return mock_file


@pytest.fixture(name="observations_dir")
def observations_dir(tmpdir_factory, tmp_path) -> Path:
    """Loqusdb temporary directory containing observations mock files."""
    return tmpdir_factory.mktemp("loqusdb")


@pytest.fixture(name="observations_clinical_snv_file_path")
def observations_clinical_snv_file_path(observations_dir: Path) -> Path:
    """Return a temporary path to a clinical SNV file."""
    mock_file = Path(observations_dir, "loqusdb_clinical_snv_export-20220101-.vcf.gz")
    mock_file.touch(exist_ok=True)
    return mock_file


@pytest.fixture(name="observations_clinical_sv_file_path")
def observations_clinical_sv_file_path(observations_dir: Path) -> Path:
    """Return a temporary path to a clinical SV file."""
    mock_file = Path(observations_dir, "loqusdb_clinical_sv_export-20220101-.vcf.gz")
    mock_file.touch(exist_ok=True)
    return mock_file


@pytest.fixture(name="observations_somatic_snv_file_path")
def observations_somatic_snv_file_path(observations_dir: Path) -> Path:
    """Return a temporary path to a cancer somatic SNV file."""
    mock_file = Path(observations_dir, "loqusdb_cancer_somatic_snv_export-20220101-.vcf.gz")
    mock_file.touch(exist_ok=True)
    return mock_file


@pytest.fixture(name="outdated_observations_somatic_snv_file_path")
def outdated_observations_somatic_snv_file_path(observations_dir: Path) -> Path:
    """Return a temporary path to an outdated cancer somatic SNV file."""
    mock_file = Path(observations_dir, "loqusdb_cancer_somatic_snv_export-20180101-.vcf.gz")
    mock_file.touch(exist_ok=True)
    return mock_file


@pytest.fixture(name="custom_observations_clinical_snv_file_path")
def custom_observations_clinical_snv_file_path(observations_dir: Path) -> Path:
    """Return a custom path for the clinical SNV observations file."""
    return Path(observations_dir, "clinical_snv_export-19990101-.vcf.gz")


@pytest.fixture(scope="session")
def microsalt_dir(tmpdir_factory) -> Path:
    """Return a temporary directory for Microsalt testing."""
    return tmpdir_factory.mktemp("microsalt")


@pytest.fixture
def pdc_archiving_dir(tmp_flow_cell_without_run_parameters_path: Path) -> Path:
    """Return a temporary directory for PDC archiving testing."""
    return tmp_flow_cell_without_run_parameters_path


@pytest.fixture
def pdc_archiving_directory(pdc_archiving_dir: Path) -> PDCArchivingDirectory:
    """Returns different PDC archiving directories."""
    return PDCArchivingDirectory(
        current=f"/{pdc_archiving_dir.as_posix()}/", nas="/ENCRYPT/", pre_nas="/OLD_ENCRYPT/"
    )


@pytest.fixture(scope="function")
def nextflow_binary() -> Path:
    """Return the path to the nextflow binary."""
    return Path("path", "to", "bin", "nextflow")


@pytest.fixture(scope="function")
def conda_binary() -> Path:
    """Return the path to the conda binary."""
    return Path("path", "to", "bin", "conda")


@pytest.fixture(name="cg_uri")
def cg_uri() -> str:
    """Return a cg URI."""
    return "sqlite:///"


@pytest.fixture(name="hk_uri")
def hk_uri() -> str:
    """Return a Housekeeper URI."""
    return "sqlite:///"


@pytest.fixture(name="context_config")
def context_config(
    cg_uri: str,
    hk_uri: str,
    email_address: str,
    fluffy_dir: Path,
    housekeeper_dir: Path,
    mip_dir: Path,
    cg_dir: Path,
    conda_binary: Path,
    balsamic_dir: Path,
    microsalt_dir: Path,
    raredisease_dir: Path,
    rnafusion_dir: Path,
    taxprofiler_dir: Path,
    tomte_dir: Path,
    illumina_sequencing_runs_directory: Path,
    illumina_demultiplexed_runs_directory: Path,
    downsample_dir: Path,
    pdc_archiving_directory: PDCArchivingDirectory,
    nextflow_binary: Path,
    nf_analysis_platform_config_path: Path,
    nf_analysis_pipeline_params_path: Path,
    nf_analysis_pipeline_resource_optimisation_path: Path,
) -> dict:
    """Return a context config."""
    return {
        "database": cg_uri,
        "delivery_path": str(cg_dir),
        "nanopore_data_directory": "path/to/nanopore_data_directory",
        "run_instruments": {
            "pacbio": {
                "data_dir": "path/to/pacbio_data__directory",
                "systemd_trigger_dir": "path/to/pacbio_trigger_directory",
            },
            "nanopore": {
                "data_dir": "path/to/nanopore_data_directory",
                "systemd_trigger_dir": "path/to/nanopore_trigger_directory",
            },
            "illumina": {
                "sequencing_runs_dir": str(illumina_sequencing_runs_directory),
                "demultiplexed_runs_dir": str(illumina_demultiplexed_runs_directory),
            },
        },
        "downsample": {
            "downsample_dir": str(downsample_dir),
            "downsample_script": "downsample.sh",
            "account": "development",
        },
        "email_base_settings": {
            "sll_port": 465,
            "smtp_server": "smtp.gmail.com",
            "sender_email": "test@gmail.com",
            "sender_password": "",
        },
        "madeline_exe": "echo",
        "tower_binary_path": Path("path", "to", "bin", "tw").as_posix(),
        "pon_path": str(cg_dir),
        "backup": {
            "pdc_archiving_directory": pdc_archiving_directory.dict(),
            "slurm_flow_cell_encryption": {
                "account": "development",
                "hours": 1,
                "mail_user": email_address,
                "memory": 1,
                "number_tasks": 1,
            },
        },
        "balsamic": {
            "balsamic_cache": "hello",
            "bed_path": str(cg_dir),
            "binary_path": "echo",
            "cadd_path": str(cg_dir),
            "genome_interval_path": str(cg_dir),
            "gnomad_af5_path": str(cg_dir),
            "gens_coverage_female_path": str(cg_dir),
            "gens_coverage_male_path": str(cg_dir),
            "conda_binary": "a_conda_binary",
            "conda_env": "S_balsamic",
            "loqusdb_path": str(cg_dir),
            "pon_path": str(cg_dir),
            "root": str(balsamic_dir),
            "slurm": {
                "mail_user": email_address,
                "account": "development",
                "qos": SlurmQos.LOW,
            },
            "swegen_path": str(cg_dir),
        },
        "chanjo": {"binary_path": "echo", "config_path": "chanjo-stage.yaml"},
        "crunchy": {
            "conda_binary": "a_conda_binary",
            "cram_reference": "grch37_homo_sapiens_-d5-.fasta",
            "slurm": {
                "account": "development",
                "conda_env": "S_crunchy",
                "hours": 1,
                "mail_user": email_address,
                "memory": 1,
                "number_tasks": 1,
            },
        },
        "data-delivery": {
            "account": "development",
            "base_path": "/another/path",
            "covid_destination_path": "server.name.se:/another/%s/foldername/",
            "covid_report_path": "/folder_structure/%s/yet_another_folder/filename_%s_data_*.csv",
            "destination_path": "server.name.se:/some",
            "mail_user": email_address,
        },
        "data_input": {"input_dir_path": str(cg_dir)},
        "demultiplex": {
            "run_dir": "tests/fixtures/apps/demultiplexing/sequencing-runs/nova_seq_6000",
            "out_dir": "tests/fixtures/apps/demultiplexing/demultiplexed-runs",
            "slurm": {
                "account": "development",
                "mail_user": email_address,
            },
        },
        "encryption": {
            "binary_path": "bin/gpg",
            "encryption_dir": pdc_archiving_directory.current,
        },
        "external": {
            "caesar": "server.name.se:/path/%s/on/caesar",
            "hasta": "/path/on/hasta/%s",
        },
        "fluffy": {
            "binary_path": "echo",
            "config_path": "fluffy/Config.json",
            "root_dir": str(fluffy_dir),
            "sftp": {
                "user": "sftpuser",
                "password": "sftpassword",
                "host": "sftphost",
                "remote_path": "sftpremotepath",
                "port": 22,
            },
        },
        "genotype": {
            "binary_path": "echo",
            "config_path": "genotype-stage.yaml",
        },
        "gisaid": {
            "binary_path": "/path/to/gisaid_uploader.py",
            "log_dir": "/path/to/log",
            "logwatch_email": "some@email.com",
            "upload_cid": "cid",
            "upload_password": "pass",
            "submitter": "s.submitter",
        },
        "hermes": {"binary_path": "hermes"},
        "housekeeper": {"database": hk_uri, "root": str(housekeeper_dir)},
        "lims": {
            "host": "https://lims.scilifelab.se",
            "password": "password",
            "username": "user",
        },
        "loqusdb": {"binary_path": "loqusdb", "config_path": "loqusdb.yaml"},
        "loqusdb-wes": {"binary_path": "loqusdb-wes", "config_path": "loqusdb-wes.yaml"},
        "loqusdb-somatic": {
            "binary_path": "loqusdb-somatic",
            "config_path": "loqusdb-somatic.yaml",
        },
        "loqusdb-tumor": {"binary_path": "loqusdb-tumor", "config_path": "loqusdb-tumor.yaml"},
        "microsalt": {
            "binary_path": "echo",
            "conda_binary": "a_conda_binary",
            "conda_env": "S_microSALT",
            "queries_path": Path(microsalt_dir, "queries").as_posix(),
            "root": str(microsalt_dir),
        },
        "mip-rd-dna": {
            "conda_binary": "a_conda_binary",
            "conda_env": "S_mip9.0",
            "mip_config": "mip9.0-dna-stage.yaml",
            "workflow": "analyse rd_dna",
            "root": str(mip_dir),
            "script": "mip",
        },
        "mip-rd-rna": {
            "conda_binary": "a_conda_binary",
            "conda_env": "S_mip9.0",
            "mip_config": "mip9.0-rna-stage.yaml",
            "workflow": "analyse rd_rna",
            "root": str(mip_dir),
            "script": "mip",
        },
        "mutacc-auto": {
            "binary_path": "echo",
            "config_path": "mutacc-auto-stage.yaml",
            "padding": 300,
        },
        "mutant": {
            "binary_path": "echo",
            "conda_binary": "a_conda_binary",
            "conda_env": "S_mutant",
            "root": str(mip_dir),
        },
        "raredisease": {
            "binary_path": nextflow_binary.as_posix(),
            "compute_env": "nf_tower_compute_env",
            "conda_binary": conda_binary.as_posix(),
            "conda_env": "S_raredisease",
            "config_platform": str(nf_analysis_platform_config_path),
            "config_params": str(nf_analysis_pipeline_params_path),
            "config_resources": str(nf_analysis_pipeline_resource_optimisation_path),
            "launch_directory": Path("path", "to", "launchdir").as_posix(),
            "workflow_path": Path("workflow", "path").as_posix(),
            "profile": "myprofile",
            "references": Path("path", "to", "references").as_posix(),
            "revision": "2.2.0",
            "root": str(raredisease_dir),
            "slurm": {
                "account": "development",
                "mail_user": email_address,
            },
            "tower_workflow": "raredisease",
        },
        "tomte": {
            "binary_path": nextflow_binary.as_posix(),
            "compute_env": "nf_tower_compute_env",
            "conda_binary": conda_binary.as_posix(),
            "conda_env": "S_tomte",
            "config_platform": str(nf_analysis_platform_config_path),
            "config_params": str(nf_analysis_pipeline_params_path),
            "config_resources": str(nf_analysis_pipeline_resource_optimisation_path),
            "workflow_path": Path("workflow", "path").as_posix(),
            "profile": "myprofile",
            "references": Path("path", "to", "references").as_posix(),
            "revision": "2.2.0",
            "root": str(tomte_dir),
            "slurm": {
                "account": "development",
                "mail_user": email_address,
            },
            "tower_workflow": "tomte",
        },
        "rnafusion": {
            "binary_path": nextflow_binary.as_posix(),
            "compute_env": "nf_tower_compute_env",
            "conda_binary": conda_binary.as_posix(),
            "conda_env": "S_RNAFUSION",
            "launch_directory": Path("path", "to", "launchdir").as_posix(),
            "workflow_path": Path("workflow", "path").as_posix(),
            "profile": "myprofile",
            "references": Path("path", "to", "references").as_posix(),
            "revision": "2.2.0",
            "root": str(rnafusion_dir),
            "slurm": {
                "account": "development",
                "mail_user": "test.rnafusion.email@scilifelab.se",
            },
            "tower_workflow": "rnafusion",
        },
        "pigz": {"binary_path": "/bin/pigz"},
        "pdc": {"binary_path": "/bin/dsmc"},
        "taxprofiler": {
            "binary_path": nextflow_binary.as_posix(),
            "compute_env": "nf_tower_compute_env",
            "root": str(taxprofiler_dir),
            "conda_binary": conda_binary.as_posix(),
            "conda_env": "S_taxprofiler",
            "launch_directory": Path("path", "to", "launchdir").as_posix(),
            "workflow_path": Path("workflow", "path").as_posix(),
            "databases": Path("path", "to", "databases").as_posix(),
            "profile": "myprofile",
            "hostremoval_reference": Path("path", "to", "hostremoval_reference").as_posix(),
            "revision": "2.2.0",
            "slurm": {
                "account": "development",
                "mail_user": "taxprofiler.email@scilifelab.se",
            },
            "tower_workflow": "taxprofiler",
        },
        "scout": {
            "binary_path": "bin/scout",
            "config_path": "scout-stage.yaml",
        },
        "statina": {
            "api_url": "api_url",
            "auth_path": "auth_path",
            "host": "http://localhost:28002",
            "key": "key",
            "upload_path": "upload_path",
            "user": "user",
        },
        "tar": {"binary_path": "/bin/tar"},
        "trailblazer": {
            "host": "https://trailblazer.scilifelab.se/",
            "service_account": "SERVICE",
            "service_account_auth_file": "trailblazer-auth.json",
        },
        "arnold": {"api_url": "https://arnold.scilifelab.se/"},
        "janus": {"host": "https://janus.sys.scilifelab.se/"},
    }


@pytest.fixture(name="cg_context")
def cg_context(
    context_config: dict, base_store: Store, housekeeper_api: MockHousekeeperAPI
) -> CGConfig:
    """Return a cg config."""
    cg_config = CGConfig(**context_config)
    cg_config.status_db_ = base_store
    cg_config.housekeeper_api_ = housekeeper_api
    return cg_config


@pytest.fixture(scope="session")
def case_id_with_single_sample():
    """Return a case id that should only be associated with one sample."""
    return "exhaustedcrocodile"


@pytest.fixture(scope="session")
def case_id_with_multiple_samples():
    """Return a case id that should be associated with multiple samples."""
    return "righteouspanda"


@pytest.fixture(scope="session")
def case_id_without_samples():
    """Return a case id that should not be associated with any samples."""
    return "confusedtrout"


@pytest.fixture(scope="session")
def case_id_not_enough_reads():
    """Return a case id associated to a sample without enough reads."""
    return "tiredwalrus"


@pytest.fixture(scope="session")
def sample_id_in_single_case():
    """Return a sample id that should be associated with a single case."""
    return "ASM1"


@pytest.fixture(scope="session")
def sample_id_in_multiple_cases():
    """Return a sample id that should be associated with multiple cases."""
    return "ASM2"


@pytest.fixture(scope="session")
def sample_id_not_enough_reads():
    """Return a sample id without enough reads."""
    return "ASM3"


@pytest.fixture(name="store_with_multiple_cases_and_samples")
def store_with_multiple_cases_and_samples(
    case_id_without_samples: str,
    case_id_with_single_sample: str,
    case_id_with_multiple_samples: str,
    sample_id_in_single_case: str,
    sample_id_in_multiple_cases: str,
    case_id: str,
    ticket_id: str,
    helpers: StoreHelpers,
    store: Store,
):
    """Return a store containing multiple cases and samples."""

    helpers.add_case(
        store=store, internal_id=case_id_without_samples, ticket=ticket_id, action="running"
    )
    helpers.add_case_with_samples(
        base_store=store, case_id=case_id_with_multiple_samples, nr_samples=5
    )

    case_samples: list[tuple[str, str]] = [
        (case_id_with_multiple_samples, sample_id_in_multiple_cases),
        (case_id, sample_id_in_multiple_cases),
        (case_id_with_single_sample, sample_id_in_single_case),
    ]

    for case_sample in case_samples:
        case_id, sample_id = case_sample
        helpers.add_case_with_sample(base_store=store, case_id=case_id, sample_id=sample_id)

    yield store


@pytest.fixture(name="store_with_panels")
def store_with_panels(store: Store, helpers: StoreHelpers):
    helpers.ensure_panel(store=store, panel_abbreviation="panel1", customer_id="cust000")
    helpers.ensure_panel(store=store, panel_abbreviation="panel2", customer_id="cust000")
    helpers.ensure_panel(store=store, panel_abbreviation="panel3", customer_id="cust000")
    yield store


@pytest.fixture
def store_with_organisms(store: Store, helpers: StoreHelpers) -> Generator[Store, None, None]:
    """Return a store with multiple organisms."""

    organism_details = [
        ("organism_1", "Organism 1"),
        ("organism_2", "Organism 2"),
        ("organism_3", "Organism 3"),
    ]

    organisms: list[Organism] = []
    for internal_id, name in organism_details:
        organism: Organism = helpers.add_organism(store, internal_id=internal_id, name=name)
        organisms.append(organism)

    store.session.add_all(organisms)
    store.session.commit()
    yield store


@pytest.fixture(name="ok_response")
def ok_response() -> Response:
    """Return a response with the OK status code."""
    response: Response = Response()
    response.status_code = http.HTTPStatus.OK
    return response


@pytest.fixture(name="unauthorized_response")
def unauthorized_response() -> Response:
    """Return a response with the UNAUTHORIZED status code."""
    response: Response = Response()
    response.status_code = http.HTTPStatus.UNAUTHORIZED
    return response


@pytest.fixture(name="non_existent_email")
def non_existent_email():
    """Return email not associated with any entity."""
    return "non_existent_email@example.com"


@pytest.fixture(name="non_existent_id")
def non_existent_id():
    """Return id not associated with any entity."""
    return "non_existent_entity_id"


@pytest.fixture
def store_with_users(store: Store, helpers: StoreHelpers) -> Generator[Store, None, None]:
    """Return a store with multiple users."""

    customer: Customer = helpers.ensure_customer(store=store)

    user_details = [
        ("user1@example.com", "User One", False),
        ("user2@example.com", "User Two", True),
        ("user3@example.com", "User Three", False),
    ]

    for email, name, is_admin in user_details:
        user = store.add_user(customer=customer, email=email, name=name, is_admin=is_admin)
        store.session.add(user)

    store.session.commit()

    yield store


@pytest.fixture
def store_with_cases_and_customers(
    store: Store, helpers: StoreHelpers
) -> Generator[Store, None, None]:
    """Return a store with cases and customers."""

    customer_details: list[tuple[str, str, bool]] = [
        ("cust000", "Customer 1", True),
        ("cust001", "Customer 2", False),
        ("cust002", "Customer 3", True),
    ]
    customers = []

    for customer_id, customer_name, scout_access in customer_details:
        customer: Customer = helpers.ensure_customer(
            store=store,
            customer_id=customer_id,
            customer_name=customer_name,
            scout_access=scout_access,
        )
        customers.append(customer)

    case_details: list[tuple[str, str, Workflow, CaseActions, Customer]] = [
        ("case 1", "flyingwhale", Workflow.BALSAMIC, CaseActions.RUNNING, customers[0]),
        ("case 2", "swimmingtiger", Workflow.FLUFFY, CaseActions.ANALYZE, customers[0]),
        ("case 3", "sadbaboon", Workflow.MUTANT, CaseActions.HOLD, customers[1]),
        ("case 4", "funkysloth", Workflow.MIP_DNA, CaseActions.ANALYZE, customers[1]),
        ("case 5", "deadparrot", Workflow.MICROSALT, CaseActions.RUNNING, customers[2]),
        ("case 6", "anxiousbeetle", Workflow.DEMULTIPLEX, CaseActions.RUNNING, customers[2]),
    ]

    for case_name, case_id, pipeline, action, customer in case_details:
        helpers.ensure_case(
            store=store,
            case_name=case_name,
            case_id=case_id,
            data_analysis=pipeline.value,
            action=action.value,
            customer=customer,
        )
    store.session.commit()
    yield store


# Jasen fixtures


@pytest.fixture(scope="function")
def jasen_context(
    cg_context: CGConfig,
    helpers: StoreHelpers,
    nf_analysis_housekeeper: HousekeeperAPI,
    trailblazer_api: MockTB,
    hermes_api: HermesApi,
    cg_dir: Path,
) -> CGConfig:
    """Context to use in CLI."""
    cg_context.housekeeper_api_ = nf_analysis_housekeeper
    cg_context.trailblazer_api_ = trailblazer_api
    cg_context.meta_apis["analysis_api"] = JasenAnalysisAPI(config=cg_context)
    return cg_context


# NF analysis fixtures


@pytest.fixture(scope="session")
def no_sample_case_id() -> str:
    """Returns a case id of a case with no samples."""
    return "no_sample_case"


@pytest.fixture(scope="session")
def workflow_version() -> str:
    """Return a workflow version."""
    return "2.2.0"


@pytest.fixture(scope="session")
def fastq_forward_read_path(housekeeper_dir: Path) -> Path:
    """Path to existing fastq forward read file."""
    fastq_file_path = Path(housekeeper_dir, "XXXXXXXXX_000000_S000_L001_R1_001").with_suffix(
        f"{FileExtensions.FASTQ}{FileExtensions.GZIP}"
    )
    with gzip.open(fastq_file_path, "wb") as wh:
        wh.write(b"@A00689:73:XXXXXXXXX:1:1101:4806:1047 1:N:0:TCCTGGAACA+ACAACCAGTA")
    return fastq_file_path


@pytest.fixture(scope="session")
def fastq_reverse_read_path(housekeeper_dir: Path) -> Path:
    """Path to existing fastq reverse read file."""
    fastq_file_path = Path(
        housekeeper_dir, "XXXXXXXXX_000000_S000_L001_R2_001.fastq.gz"
    ).with_suffix(f"{FileExtensions.FASTQ}{FileExtensions.GZIP}")
    with gzip.open(fastq_file_path, "wb") as wh:
        wh.write(b"@A00689:73:XXXXXXXXX:1:1101:4806:1047 2:N:0:TCCTGGAACA+ACAACCAGTA")
    return fastq_file_path


@pytest.fixture(scope="session")
def mock_fastq_files(fastq_forward_read_path: Path, fastq_reverse_read_path: Path) -> list[Path]:
    """Return list of all mock fastq files to commit to mock housekeeper."""
    return [fastq_forward_read_path, fastq_reverse_read_path]


@pytest.fixture(scope="session")
def sequencing_platform() -> str:
    """Return a default sequencing platform."""
    return SequencingPlatform.ILLUMINA


# Raredisease fixtures
@pytest.fixture(scope="function")
def raredisease_dir(tmpdir_factory, apps_dir: Path) -> str:
    """Return the path to the raredisease apps dir."""
    raredisease_dir = tmpdir_factory.mktemp("raredisease")
    return Path(raredisease_dir).absolute().as_posix()


@pytest.fixture(scope="session")
def raredisease_case_id() -> str:
    """Returns a raredisease case id."""
    return "raredisease_case_enough_reads"


@pytest.fixture(scope="function")
def raredisease_sample_sheet_content(
    sample_id: str,
    raredisease_case_id: str,
    fastq_forward_read_path: Path,
    fastq_reverse_read_path: Path,
    strandedness: str,
) -> str:
    """Return the expected sample sheet content  for raredisease."""
    headers: str = ",".join(RarediseaseSampleSheetHeaders.list())
    row: str = ",".join(
        [
            sample_id,
            "1",
            fastq_forward_read_path.as_posix(),
            fastq_reverse_read_path.as_posix(),
            "2",
            "0",
            "",
            "",
            raredisease_case_id,
        ]
    )
    return "\n".join([headers, row])


@pytest.fixture(scope="function")
def hermes_deliverables(deliverable_data: dict, raredisease_case_id: str) -> dict:
    hermes_output: dict = {"pipeline": "raredisease", "bundle_id": raredisease_case_id, "files": []}
    for file_info in deliverable_data["files"]:
        tags: list[str] = []
        if "html" in file_info["format"]:
            tags.append("multiqc-html")
        hermes_output["files"].append({"path": file_info["path"], "tags": tags, "mandatory": True})
    return hermes_output


@pytest.fixture(scope="function")
def malformed_hermes_deliverables(hermes_deliverables: dict) -> dict:
    malformed_deliverable: dict = hermes_deliverables.copy()
    malformed_deliverable.pop("pipeline")

    return malformed_deliverable


@pytest.fixture(scope="function")
def raredisease_sample_sheet_path(raredisease_dir, raredisease_case_id) -> Path:
    """Path to sample sheet."""
    return Path(
        raredisease_dir, raredisease_case_id, f"{raredisease_case_id}_samplesheet"
    ).with_suffix(FileExtensions.CSV)


@pytest.fixture(scope="function")
def raredisease_params_file_path(raredisease_dir, raredisease_case_id) -> Path:
    """Path to parameters file."""
    return Path(
        raredisease_dir, raredisease_case_id, f"{raredisease_case_id}_params_file"
    ).with_suffix(FileExtensions.YAML)


@pytest.fixture(scope="function")
def raredisease_nexflow_config_file_path(raredisease_dir, raredisease_case_id) -> Path:
    """Path to config file."""
    return Path(
        raredisease_dir, raredisease_case_id, f"{raredisease_case_id}_nextflow_config"
    ).with_suffix(FileExtensions.JSON)


@pytest.fixture(scope="function")
def raredisease_deliverable_data(
    raredisease_dir: Path, raredisease_case_id: str, sample_id: str
) -> dict:
    return {
        "files": [
            {
                "path": f"{raredisease_dir}/{raredisease_case_id}/multiqc/multiqc_report.html",
                "path_index": "",
                "step": "report",
                "tag": ["multiqc-html"],
                "id": raredisease_case_id,
                "format": "html",
                "mandatory": True,
            },
        ]
    }


@pytest.fixture(scope="function")
def raredisease_deliverables_file_path(raredisease_dir, raredisease_case_id) -> Path:
    """Path to deliverables file."""
    return Path(
        raredisease_dir, raredisease_case_id, f"{raredisease_case_id}_deliverables"
    ).with_suffix(FileExtensions.YAML)


@pytest.fixture(scope="function")
def raredisease_parameters_default(
    raredisease_dir: Path,
    raredisease_case_id: str,
    raredisease_sample_sheet_path: Path,
    bed_version_file_name,
) -> RarediseaseParameters:
    """Return Tomte parameters."""
    return RarediseaseParameters(
        input=raredisease_sample_sheet_path,
        outdir=Path(raredisease_dir, raredisease_case_id),
        target_bed=bed_version_file_name,
        analysis_type=AnalysisTypes.WES,
    )


@pytest.fixture(scope="function")
def raredisease_context(
    cg_context: CGConfig,
    helpers: StoreHelpers,
    nf_analysis_housekeeper: HousekeeperAPI,
    trailblazer_api: MockTB,
    raredisease_case_id: str,
    sample_id: str,
    no_sample_case_id: str,
    total_sequenced_reads_pass: int,
    apptag_rna: str,
    case_id_not_enough_reads: str,
    sample_id_not_enough_reads: str,
    total_sequenced_reads_not_pass: int,
    mocker,
) -> CGConfig:
    """Context to use in CLI."""
    cg_context.housekeeper_api_ = nf_analysis_housekeeper
    cg_context.trailblazer_api_ = trailblazer_api
    cg_context.meta_apis["analysis_api"] = RarediseaseAnalysisAPI(config=cg_context)
    status_db: Store = cg_context.status_db

    # Create ERROR case with NO SAMPLES
    helpers.add_case(status_db, internal_id=no_sample_case_id, name=no_sample_case_id)

    # Create textbook case with enough reads
    case_enough_reads: Case = helpers.add_case(
        store=status_db,
        internal_id=raredisease_case_id,
        name=raredisease_case_id,
        data_analysis=Workflow.RAREDISEASE,
    )

    sample_raredisease_case_enough_reads: Sample = helpers.add_sample(
        status_db,
        internal_id=sample_id,
        last_sequenced_at=datetime.now(),
        reads=total_sequenced_reads_pass,
        application_tag=apptag_rna,
    )

    helpers.add_relationship(
        status_db,
        case=case_enough_reads,
        sample=sample_raredisease_case_enough_reads,
    )

    # Create case without enough reads
    case_not_enough_reads: Case = helpers.add_case(
        store=status_db,
        internal_id=case_id_not_enough_reads,
        name=case_id_not_enough_reads,
        data_analysis=Workflow.RAREDISEASE,
    )

    sample_not_enough_reads: Sample = helpers.add_sample(
        status_db,
        internal_id=sample_id_not_enough_reads,
        last_sequenced_at=datetime.now(),
        reads=total_sequenced_reads_not_pass,
        application_tag=apptag_rna,
    )

    helpers.add_relationship(status_db, case=case_not_enough_reads, sample=sample_not_enough_reads)

    mocker.patch.object(RarediseaseAnalysisAPI, "get_target_bed_from_lims")
    RarediseaseAnalysisAPI.get_target_bed_from_lims.return_value = "some_target_bed_file"

    return cg_context


@pytest.fixture(scope="function")
def deliverable_data(raredisease_dir: Path, raredisease_case_id: str, sample_id: str) -> dict:
    return {
        "files": [
            {
                "path": f"{raredisease_dir}/{raredisease_case_id}/multiqc/multiqc_report.html",
                "path_index": "",
                "step": "report",
                "tag": ["multiqc-html", "rna"],
                "id": raredisease_case_id,
                "format": "html",
                "mandatory": True,
            },
        ]
    }


@pytest.fixture(scope="function")
def mock_deliverable(
    raredisease_dir: Path, deliverable_data: dict, raredisease_case_id: str
) -> None:
    """Create deliverable file with dummy data and files to deliver."""
    Path.mkdir(
        Path(raredisease_dir, raredisease_case_id),
        parents=True,
        exist_ok=True,
    )
    Path.mkdir(
        Path(raredisease_dir, raredisease_case_id, "multiqc"),
        parents=True,
        exist_ok=True,
    )
    for report_entry in deliverable_data["files"]:
        Path(report_entry["path"]).touch(exist_ok=True)
    WriteFile.write_file_from_content(
        content=deliverable_data,
        file_format=FileFormat.JSON,
        file_path=Path(
            raredisease_dir, raredisease_case_id, raredisease_case_id + deliverables_yaml
        ),
    )


@pytest.fixture(scope="function")
def raredisease_mock_config(raredisease_dir: Path, raredisease_case_id: str) -> None:
    """Create samplesheet.csv file for testing"""
    Path.mkdir(Path(raredisease_dir, raredisease_case_id), parents=True, exist_ok=True)
    Path(raredisease_dir, raredisease_case_id, f"{raredisease_case_id}_samplesheet").with_suffix(
        FileExtensions.CSV
    ).touch(exist_ok=True)


@pytest.fixture(scope="function")
def raredisease_metrics_deliverables(raredisease_analysis_dir: Path) -> list[dict]:
    """Returns the content of a mock metrics deliverables file."""
    return read_yaml(
        file_path=Path(
            raredisease_analysis_dir, "raredisease_case_enough_reads_metrics_deliverables.yaml"
        )
    )


@pytest.fixture(scope="function")
def raredisease_metrics_deliverables_path(raredisease_dir: Path, raredisease_case_id: str) -> Path:
    """Path to deliverables file."""
    return Path(
        raredisease_dir, raredisease_case_id, f"{raredisease_case_id}_metrics_deliverables"
    ).with_suffix(FileExtensions.YAML)


@pytest.fixture(scope="function")
def raredisease_mock_analysis_finish(
    raredisease_dir: Path,
    raredisease_case_id: str,
    raredisease_multiqc_json_metrics: dict,
    tower_id: int,
) -> None:
    """Create analysis finish file for testing."""
    Path.mkdir(
        Path(raredisease_dir, raredisease_case_id, "pipeline_info"), parents=True, exist_ok=True
    )
    Path(raredisease_dir, raredisease_case_id, "pipeline_info", "software_versions.yml").touch(
        exist_ok=True
    )
    Path(raredisease_dir, raredisease_case_id, f"{raredisease_case_id}_samplesheet.csv").touch(
        exist_ok=True
    )
    Path.mkdir(
        Path(raredisease_dir, raredisease_case_id, "multiqc", "multiqc_data"),
        parents=True,
        exist_ok=True,
    )
    write_json(
        content=raredisease_multiqc_json_metrics,
        file_path=Path(
            raredisease_dir,
            raredisease_case_id,
            "multiqc",
            "multiqc_data",
            "multiqc_data",
        ).with_suffix(FileExtensions.JSON),
    )
    write_yaml(
        content={raredisease_case_id: [tower_id]},
        file_path=Path(
            raredisease_dir,
            raredisease_case_id,
            "tower_ids",
        ).with_suffix(FileExtensions.YAML),
    )


@pytest.fixture(scope="function")
def raredisease_mock_deliverable_dir(
    raredisease_dir: Path, raredisease_deliverable_data: dict, raredisease_case_id: str
) -> Path:
    """Create raredisease deliverable file with dummy data and files to deliver."""
    Path.mkdir(
        Path(raredisease_dir, raredisease_case_id),
        parents=True,
        exist_ok=True,
    )
    Path.mkdir(
        Path(raredisease_dir, raredisease_case_id, "multiqc"),
        parents=True,
        exist_ok=True,
    )
    for report_entry in raredisease_deliverable_data["files"]:
        Path(report_entry["path"]).touch(exist_ok=True)
    WriteFile.write_file_from_content(
        content=raredisease_deliverable_data,
        file_format=FileFormat.JSON,
        file_path=Path(
            raredisease_dir, raredisease_case_id, raredisease_case_id + deliverables_yaml
        ),
    )
    return raredisease_dir


@pytest.fixture(scope="function")
def raredisease_multiqc_json_metrics(raredisease_analysis_dir: Path) -> list[dict]:
    """Returns the content of a mock Multiqc JSON file."""
    return read_json(file_path=Path(raredisease_analysis_dir, "multiqc_data.json"))


# Rnafusion fixtures


@pytest.fixture(scope="function")
def rnafusion_dir(tmpdir_factory, apps_dir: Path) -> str:
    """Return the path to the rnafusion apps dir."""
    rnafusion_dir = tmpdir_factory.mktemp("rnafusion")
    return Path(rnafusion_dir).absolute().as_posix()


@pytest.fixture(scope="session")
def rnafusion_case_id() -> str:
    """Returns a rnafusion case id."""
    return "rnafusion_case_enough_reads"


@pytest.fixture(scope="session")
def rnafusion_workflow() -> str:
    """Returns rnafusion workflow."""
    return "rnafusion"


@pytest.fixture(scope="function")
def rnafusion_sample_sheet_content(
    rnafusion_case_id: str,
    fastq_forward_read_path: Path,
    fastq_reverse_read_path: Path,
    strandedness: str,
) -> str:
    """Return the expected sample sheet content  for rnafusion."""
    headers: str = ",".join(RnafusionSampleSheetEntry.headers())
    row: str = ",".join(
        [
            rnafusion_case_id,
            fastq_forward_read_path.as_posix(),
            fastq_reverse_read_path.as_posix(),
            strandedness,
        ]
    )
    return "\n".join([headers, row])


@pytest.fixture(scope="session")
def strandedness() -> str:
    """Return a default strandedness."""
    return Strandedness.REVERSE


@pytest.fixture(scope="session")
def strandedness_not_permitted() -> str:
    """Return a not permitted strandedness."""
    return "double_stranded"


@pytest.fixture(scope="function")
def rnafusion_hermes_deliverables(rnafusion_deliverable_data: dict, rnafusion_case_id: str) -> dict:
    hermes_output: dict = {"workflow": "rnafusion", "bundle_id": rnafusion_case_id, "files": []}
    for file_info in rnafusion_deliverable_data["files"]:
        tags: list[str] = []
        if "html" in file_info["format"]:
            tags.append("multiqc-html")
        hermes_output["files"].append({"path": file_info["path"], "tags": tags, "mandatory": True})
    return hermes_output


@pytest.fixture(scope="function")
def rnafusion_malformed_hermes_deliverables(rnafusion_hermes_deliverables: dict) -> dict:
    malformed_deliverable: dict = rnafusion_hermes_deliverables.copy()
    malformed_deliverable.pop("workflow")

    return malformed_deliverable


@pytest.fixture(scope="function")
def rnafusion_multiqc_json_metrics(rnafusion_analysis_dir) -> dict:
    """Returns the content of a mock Multiqc JSON file."""
    return read_json(file_path=Path(rnafusion_analysis_dir, multiqc_json_file))


@pytest.fixture(scope="function")
def rnafusion_sample_sheet_path(rnafusion_dir, rnafusion_case_id) -> Path:
    """Path to sample sheet."""
    return Path(rnafusion_dir, rnafusion_case_id, f"{rnafusion_case_id}_samplesheet").with_suffix(
        FileExtensions.CSV
    )


@pytest.fixture(scope="function")
def rnafusion_params_file_path(rnafusion_dir, rnafusion_case_id) -> Path:
    """Path to parameters file."""
    return Path(rnafusion_dir, rnafusion_case_id, f"{rnafusion_case_id}_params_file").with_suffix(
        FileExtensions.YAML
    )


@pytest.fixture(scope="function")
def rnafusion_nexflow_config_file_path(rnafusion_dir, rnafusion_case_id) -> Path:
    """Path to config file."""
    return Path(
        rnafusion_dir, rnafusion_case_id, f"{rnafusion_case_id}_nextflow_config"
    ).with_suffix(FileExtensions.JSON)


@pytest.fixture(scope="function")
def rnafusion_metrics_deliverables(rnafusion_analysis_dir: Path) -> list[dict]:
    """Returns the content of a mock metrics deliverables file."""
    return read_yaml(
        file_path=Path(
            rnafusion_analysis_dir, "rnafusion_case_enough_reads_metrics_deliverables.yaml"
        )
    )


@pytest.fixture(scope="function")
def rnafusion_metrics_deliverables_path(rnafusion_dir: Path, rnafusion_case_id: str) -> Path:
    """Path to deliverables file."""
    return Path(
        rnafusion_dir, rnafusion_case_id, f"{rnafusion_case_id}_metrics_deliverables"
    ).with_suffix(FileExtensions.YAML)


@pytest.fixture(scope="function")
def rnafusion_deliverables_file_path(rnafusion_dir, rnafusion_case_id) -> Path:
    """Path to deliverables file."""
    return Path(rnafusion_dir, rnafusion_case_id, f"{rnafusion_case_id}_deliverables").with_suffix(
        FileExtensions.YAML
    )


@pytest.fixture(scope="function")
def nf_analysis_platform_config_path(nf_analysis_analysis_dir) -> Path:
    """Path to platform config file."""
    return Path(nf_analysis_analysis_dir, "platform").with_suffix(FileExtensions.CONFIG)


@pytest.fixture(scope="function")
def nf_analysis_pipeline_params_path(nf_analysis_analysis_dir) -> Path:
    """Path to pipeline params file."""
    return Path(nf_analysis_analysis_dir, "pipeline_params").with_suffix(FileExtensions.CONFIG)


@pytest.fixture(scope="function")
def rnafusion_deliverables_response_data(
    create_multiqc_html_file,
    create_multiqc_json_file,
    rnafusion_case_id,
    timestamp_yesterday,
) -> InputBundle:
    return InputBundle(
        **{
            "files": [
                {
                    "path": create_multiqc_json_file.as_posix(),
                    "tags": ["multiqc-json", rnafusion_case_id],
                },
                {
                    "path": create_multiqc_html_file.as_posix(),
                    "tags": ["multiqc-html", rnafusion_case_id],
                },
            ],
            "created": timestamp_yesterday,
            "name": rnafusion_case_id,
        }
    )


@pytest.fixture(scope="function")
def nf_analysis_pipeline_resource_optimisation_path(nf_analysis_analysis_dir) -> Path:
    """Path to pipeline resource optimisation file."""
    return Path(nf_analysis_analysis_dir, "pipeline_resource_optimisation").with_suffix(
        FileExtensions.CONFIG
    )


@pytest.fixture(scope="session")
def tower_id() -> int:
    """Returns a NF-Tower ID."""
    return 123456


@pytest.fixture(scope="session")
def existing_directory(tmpdir_factory) -> Path:
    """Path to existing temporary directory."""
    return tmpdir_factory.mktemp("any_directory")


@pytest.fixture(scope="function")
def rnafusion_parameters_default(
    rnafusion_dir: Path,
    rnafusion_case_id: str,
    rnafusion_sample_sheet_path: Path,
    existing_directory: Path,
) -> RnafusionParameters:
    """Return Rnafusion parameters."""
    return RnafusionParameters(
        cluster_options="--qos=normal",
        genomes_base=existing_directory,
        input=rnafusion_sample_sheet_path,
        outdir=Path(rnafusion_dir, rnafusion_case_id),
        priority="development",
    )


@pytest.fixture(scope="session")
def total_sequenced_reads_pass() -> int:
    return 200_000_000


@pytest.fixture(scope="session")
def total_sequenced_reads_not_pass() -> int:
    return 0


@pytest.fixture(scope="function")
def rnafusion_context(
    cg_context: CGConfig,
    helpers: StoreHelpers,
    nf_analysis_housekeeper: HousekeeperAPI,
    trailblazer_api: MockTB,
    hermes_api: HermesApi,
    cg_dir: Path,
    rnafusion_case_id: str,
    sample_id: str,
    no_sample_case_id: str,
    total_sequenced_reads_pass: int,
    apptag_rna: str,
    case_id_not_enough_reads: str,
    sample_id_not_enough_reads: str,
    total_sequenced_reads_not_pass: int,
) -> CGConfig:
    """context to use in cli"""
    cg_context.housekeeper_api_ = nf_analysis_housekeeper
    cg_context.trailblazer_api_ = trailblazer_api
    cg_context.meta_apis["analysis_api"] = RnafusionAnalysisAPI(config=cg_context)
    status_db: Store = cg_context.status_db

    # Create case with no associated samples
    helpers.add_case(status_db, internal_id=no_sample_case_id, name=no_sample_case_id)

    # Create case without enough reads
    case_not_enough_reads: Case = helpers.add_case(
        store=status_db,
        internal_id=case_id_not_enough_reads,
        name=case_id_not_enough_reads,
        data_analysis=Workflow.RNAFUSION,
    )

    sample_not_enough_reads: Sample = helpers.add_sample(
        status_db,
        application_tag=apptag_rna,
        internal_id=sample_id_not_enough_reads,
        reads=total_sequenced_reads_not_pass,
        last_sequenced_at=datetime.now(),
    )

    helpers.add_relationship(status_db, case=case_not_enough_reads, sample=sample_not_enough_reads)

    # Create textbook case with enough reads
    case_enough_reads: Case = helpers.add_case(
        store=status_db,
        internal_id=rnafusion_case_id,
        name=rnafusion_case_id,
        data_analysis=Workflow.RNAFUSION,
    )

    sample_rnafusion_case_enough_reads: Sample = helpers.add_sample(
        status_db,
        application_tag=apptag_rna,
        internal_id=sample_id,
        reads=total_sequenced_reads_pass,
        last_sequenced_at=datetime.now(),
    )

    helpers.add_relationship(
        status_db,
        case=case_enough_reads,
        sample=sample_rnafusion_case_enough_reads,
    )

    return cg_context


@pytest.fixture(scope="function")
def rnafusion_deliverable_data(rnafusion_dir: Path, rnafusion_case_id: str, sample_id: str) -> dict:
    return {
        "files": [
            {
                "path": f"{rnafusion_dir}/{rnafusion_case_id}/multiqc/multiqc_report.html",
                "path_index": "",
                "step": "report",
                "tag": ["multiqc-html", "rna"],
                "id": rnafusion_case_id,
                "format": "html",
                "mandatory": True,
            },
        ]
    }


@pytest.fixture(scope="function")
def rnafusion_mock_deliverable_dir(
    rnafusion_dir: Path, rnafusion_deliverable_data: dict, rnafusion_case_id: str
) -> Path:
    """Create deliverable file with dummy data and files to deliver."""
    Path.mkdir(
        Path(rnafusion_dir, rnafusion_case_id),
        parents=True,
        exist_ok=True,
    )
    Path.mkdir(
        Path(rnafusion_dir, rnafusion_case_id, "multiqc"),
        parents=True,
        exist_ok=True,
    )
    for report_entry in rnafusion_deliverable_data["files"]:
        Path(report_entry["path"]).touch(exist_ok=True)
    WriteFile.write_file_from_content(
        content=rnafusion_deliverable_data,
        file_format=FileFormat.JSON,
        file_path=Path(rnafusion_dir, rnafusion_case_id, rnafusion_case_id + deliverables_yaml),
    )

    return rnafusion_dir


@pytest.fixture(scope="function")
def rnafusion_mock_analysis_finish(
    rnafusion_dir: Path, rnafusion_case_id: str, rnafusion_multiqc_json_metrics: dict, tower_id: int
) -> None:
    """Create analysis_finish file for testing."""
    Path.mkdir(Path(rnafusion_dir, rnafusion_case_id, "pipeline_info"), parents=True, exist_ok=True)
    Path(rnafusion_dir, rnafusion_case_id, "pipeline_info", software_version_file).touch(
        exist_ok=True
    )
    Path(rnafusion_dir, rnafusion_case_id, f"{rnafusion_case_id}_samplesheet.csv").touch(
        exist_ok=True
    )
    Path.mkdir(
        Path(rnafusion_dir, rnafusion_case_id, "multiqc", "multiqc_data"),
        parents=True,
        exist_ok=True,
    )
    write_json(
        content=rnafusion_multiqc_json_metrics,
        file_path=Path(
            rnafusion_dir,
            rnafusion_case_id,
            "multiqc",
            "multiqc_data",
            "multiqc_data",
        ).with_suffix(FileExtensions.JSON),
    )
    write_yaml(
        content={rnafusion_case_id: [tower_id]},
        file_path=Path(
            rnafusion_dir,
            rnafusion_case_id,
            "tower_ids",
        ).with_suffix(FileExtensions.YAML),
    )


@pytest.fixture(scope="function")
def rnafusion_mock_config(rnafusion_dir: Path, rnafusion_case_id: str) -> None:
    """Create samplesheet.csv file for testing"""
    Path.mkdir(Path(rnafusion_dir, rnafusion_case_id), parents=True, exist_ok=True)
    Path(rnafusion_dir, rnafusion_case_id, f"{rnafusion_case_id}_samplesheet.csv").with_suffix(
        FileExtensions.CSV
    ).touch(exist_ok=True)


# Tomte fixtures
@pytest.fixture(scope="session")
def tomte_case_id() -> str:
    """Returns a tomte case id."""
    return "tomte_case_enough_reads"


@pytest.fixture(scope="function")
def tomte_dir(tmpdir_factory, apps_dir: Path) -> str:
    """Return the path to the tomte apps dir."""
    tomte_dir = tmpdir_factory.mktemp("tomte")
    return Path(tomte_dir).absolute().as_posix()


@pytest.fixture(scope="function")
def tomte_sample_sheet_path(tomte_dir, tomte_case_id) -> Path:
    """Path to sample sheet."""
    return Path(tomte_dir, tomte_case_id, f"{tomte_case_id}_samplesheet").with_suffix(
        FileExtensions.CSV
    )


@pytest.fixture(scope="function")
def tomte_params_file_path(tomte_dir, tomte_case_id) -> Path:
    """Path to parameters file."""
    return Path(tomte_dir, tomte_case_id, f"{tomte_case_id}_params_file").with_suffix(
        FileExtensions.YAML
    )


@pytest.fixture(scope="function")
def tomte_nexflow_config_file_path(tomte_dir, tomte_case_id) -> Path:
    """Path to config file."""
    return Path(tomte_dir, tomte_case_id, f"{tomte_case_id}_nextflow_config").with_suffix(
        FileExtensions.JSON
    )


@pytest.fixture(scope="function")
def tomte_gene_panel_path(tomte_dir, tomte_case_id) -> Path:
    """Path to gene panel file."""
    return Path(tomte_dir, tomte_case_id, "gene_panels").with_suffix(FileExtensions.BED)


@pytest.fixture(scope="function")
def tomte_mock_config(tomte_dir: Path, tomte_case_id: str) -> None:
    """Create Tomte samplesheet.csv file for testing."""
    Path.mkdir(Path(tomte_dir, tomte_case_id), parents=True, exist_ok=True)
    Path(tomte_dir, tomte_case_id, f"{tomte_case_id}_samplesheet").with_suffix(
        FileExtensions.CSV
    ).touch(exist_ok=True)


@pytest.fixture(scope="function")
def tomte_metrics_deliverables_path(tomte_dir: Path, tomte_case_id: str) -> Path:
    """Path to deliverables file."""
    return Path(tomte_dir, tomte_case_id, f"{tomte_case_id}_metrics_deliverables").with_suffix(
        FileExtensions.YAML
    )


@pytest.fixture(scope="function")
def tomte_metrics_deliverables(tomte_analysis_dir: Path) -> list[dict]:
    """Returns the content of a mock metrics deliverables file."""
    return read_yaml(
        file_path=Path(tomte_analysis_dir, "tomte_case_enough_reads_metrics_deliverables.yaml")
    )


@pytest.fixture(scope="function")
def tomte_deliverable_data(tomte_dir: Path, tomte_case_id: str, sample_id: str) -> dict:
    return {
        "files": [
            {
                "path": f"{tomte_dir}/{tomte_case_id}/multiqc/multiqc_report.html",
                "path_index": "",
                "step": "report",
                "tag": ["multiqc-html", "rna"],
                "id": tomte_case_id,
                "format": "html",
                "mandatory": True,
            },
        ]
    }


@pytest.fixture(scope="function")
def tomte_multiqc_json_metrics(tomte_analysis_dir) -> dict:
    """Returns the content of a mock Multiqc JSON file."""
    return read_json(file_path=Path(tomte_analysis_dir, multiqc_json_file))


@pytest.fixture
def tomte_analysis_dir(analysis_dir: Path) -> Path:
    """Return the path to the directory with Tomte analysis files."""
    return Path(analysis_dir, "tomte")


@pytest.fixture(scope="function")
def tomte_mock_deliverable_dir(
    tomte_dir: Path, tomte_deliverable_data: dict, tomte_case_id: str
) -> Path:
    """Create deliverable file with dummy data and files to deliver."""
    Path.mkdir(
        Path(tomte_dir, tomte_case_id),
        parents=True,
        exist_ok=True,
    )
    Path.mkdir(
        Path(tomte_dir, tomte_case_id, "multiqc"),
        parents=True,
        exist_ok=True,
    )
    for report_entry in tomte_deliverable_data["files"]:
        Path(report_entry["path"]).touch(exist_ok=True)
    WriteFile.write_file_from_content(
        content=tomte_deliverable_data,
        file_format=FileFormat.JSON,
        file_path=Path(tomte_dir, tomte_case_id, tomte_case_id + deliverables_yaml),
    )

    return tomte_dir


@pytest.fixture(scope="function")
def tomte_sample_sheet_content(
    tomte_case_id: str,
    sample_id: str,
    fastq_forward_read_path: Path,
    fastq_reverse_read_path: Path,
    strandedness: str,
) -> str:
    """Return the expected sample sheet content for tomte."""
    headers: str = ",".join(TomteSampleSheetHeaders.list())
    row: str = ",".join(
        [
            tomte_case_id,
            sample_id,
            fastq_forward_read_path.as_posix(),
            fastq_reverse_read_path.as_posix(),
            strandedness,
        ]
    )
    return "\n".join([headers, row])


@pytest.fixture(scope="function")
def tomte_mock_analysis_finish(
    tomte_dir: Path, tomte_case_id: str, tomte_multiqc_json_metrics: dict, tower_id: int
) -> None:
    """Create analysis_finish file for testing."""
    Path.mkdir(Path(tomte_dir, tomte_case_id, "pipeline_info"), parents=True, exist_ok=True)
    Path(tomte_dir, tomte_case_id, "pipeline_info", software_version_file).touch(exist_ok=True)
    Path(tomte_dir, tomte_case_id, f"{tomte_case_id}_samplesheet.csv").touch(exist_ok=True)
    Path.mkdir(
        Path(tomte_dir, tomte_case_id, "multiqc", "multiqc_data"),
        parents=True,
        exist_ok=True,
    )
    write_json(
        content=tomte_multiqc_json_metrics,
        file_path=Path(
            tomte_dir,
            tomte_case_id,
            "multiqc",
            "multiqc_data",
            "multiqc_data",
        ).with_suffix(FileExtensions.JSON),
    )
    write_yaml(
        content={tomte_case_id: [tower_id]},
        file_path=Path(
            tomte_dir,
            tomte_case_id,
            "tower_ids",
        ).with_suffix(FileExtensions.YAML),
    )


@pytest.fixture(scope="function")
def tomte_deliverables_file_path(tomte_dir, tomte_case_id) -> Path:
    """Path to deliverables file."""
    return Path(tomte_dir, tomte_case_id, f"{tomte_case_id}_deliverables").with_suffix(
        FileExtensions.YAML
    )


@pytest.fixture(scope="function")
def tomte_hermes_deliverables(tomte_deliverable_data: dict, tomte_case_id: str) -> dict:
    hermes_output: dict = {"workflow": "tomte", "bundle_id": tomte_case_id, "files": []}
    for file_info in tomte_deliverable_data["files"]:
        tags: list[str] = []
        if "html" in file_info["format"]:
            tags.append("multiqc-html")
        hermes_output["files"].append({"path": file_info["path"], "tags": tags, "mandatory": True})
    return hermes_output


@pytest.fixture(scope="function")
def tomte_malformed_hermes_deliverables(tomte_hermes_deliverables: dict) -> dict:
    malformed_deliverable: dict = tomte_hermes_deliverables.copy()
    malformed_deliverable.pop("workflow")
    return malformed_deliverable


@pytest.fixture(scope="function")
def tomte_deliverables_response_data(
    create_multiqc_html_file,
    create_multiqc_json_file,
    tomte_case_id,
    timestamp_yesterday,
) -> InputBundle:
    return InputBundle(
        **{
            "files": [
                {
                    "path": create_multiqc_json_file.as_posix(),
                    "tags": ["multiqc-json", tomte_case_id],
                },
                {
                    "path": create_multiqc_html_file.as_posix(),
                    "tags": ["multiqc-html", tomte_case_id],
                },
            ],
            "created": timestamp_yesterday,
            "name": tomte_case_id,
        }
    )


@pytest.fixture(scope="function")
def tomte_parameters_default(
    tomte_dir: Path,
    tomte_case_id: str,
    tomte_sample_sheet_path: Path,
    tomte_gene_panel_path: Path,
    existing_directory: Path,
) -> TomteParameters:
    """Return Tomte parameters."""
    return TomteParameters(
        input=tomte_sample_sheet_path,
        outdir=Path(tomte_dir, tomte_case_id),
        gene_panel_clinical_filter=tomte_gene_panel_path,
        tissue="unkown",
        genome="hg38",
    )


@pytest.fixture(scope="function")
def tomte_context(
    cg_context: CGConfig,
    helpers: StoreHelpers,
    nf_analysis_housekeeper: HousekeeperAPI,
    trailblazer_api: MockTB,
    hermes_api: HermesApi,
    cg_dir: Path,
    tomte_case_id: str,
    sample_id: str,
    no_sample_case_id: str,
    total_sequenced_reads_pass: int,
    apptag_rna: str,
    case_id_not_enough_reads: str,
    sample_id_not_enough_reads: str,
    total_sequenced_reads_not_pass: int,
) -> CGConfig:
    """Context to use in CLI."""
    cg_context.housekeeper_api_ = nf_analysis_housekeeper
    cg_context.trailblazer_api_ = trailblazer_api
    cg_context.meta_apis["analysis_api"] = TomteAnalysisAPI(config=cg_context)
    status_db: Store = cg_context.status_db

    # Create ERROR case with NO SAMPLES
    helpers.add_case(status_db, internal_id=no_sample_case_id, name=no_sample_case_id)

    # Create a textbook case with enough reads
    case_enough_reads: Case = helpers.add_case(
        store=status_db,
        internal_id=tomte_case_id,
        name=tomte_case_id,
        data_analysis=Workflow.TOMTE,
        panels=[GenePanelMasterList.OMIM_AUTO],
    )

    sample_enough_reads: Sample = helpers.add_sample(
        status_db,
        application_tag=apptag_rna,
        internal_id=sample_id,
        reads=total_sequenced_reads_pass,
        last_sequenced_at=datetime.now(),
        reference_genome=GenomeVersion.hg38,
    )

    helpers.add_relationship(
        status_db,
        case=case_enough_reads,
        sample=sample_enough_reads,
    )

    # Create a case without enough reads
    case_not_enough_reads: Case = helpers.add_case(
        store=status_db,
        internal_id=case_id_not_enough_reads,
        name=case_id_not_enough_reads,
        data_analysis=Workflow.TOMTE,
    )

    sample_not_enough_reads: Sample = helpers.add_sample(
        status_db,
        application_tag=apptag_rna,
        internal_id=sample_id_not_enough_reads,
        reads=total_sequenced_reads_not_pass,
        last_sequenced_at=datetime.now(),
    )

    helpers.add_relationship(status_db, case=case_not_enough_reads, sample=sample_not_enough_reads)

    return cg_context


# Taxprofiler fixtures


@pytest.fixture(scope="function")
def taxprofiler_config(taxprofiler_dir: Path, taxprofiler_case_id: str) -> None:
    """Create CSV sample sheet file for testing."""
    Path.mkdir(Path(taxprofiler_dir, taxprofiler_case_id), parents=True, exist_ok=True)
    Path(taxprofiler_dir, taxprofiler_case_id, f"{taxprofiler_case_id}_samplesheet").with_suffix(
        FileExtensions.CSV
    ).touch(exist_ok=True)


@pytest.fixture(scope="session")
def taxprofiler_case_id() -> str:
    """Returns a taxprofiler case id."""
    return "taxprofiler_case"


@pytest.fixture(scope="session")
def taxprofiler_workflow() -> str:
    """Returns taxprofiler workflow."""
    return "taxprofiler"


@pytest.fixture(scope="function")
def taxprofiler_dir(tmpdir_factory, apps_dir: Path) -> Path:
    """Return the path to the Taxprofiler directory."""
    taxprofiler_dir = tmpdir_factory.mktemp("taxprofiler")
    return Path(taxprofiler_dir).absolute().as_posix()


@pytest.fixture(scope="function")
def taxprofiler_sample_sheet_path(taxprofiler_dir, taxprofiler_case_id) -> Path:
    """Path to sample sheet."""
    return Path(
        taxprofiler_dir, taxprofiler_case_id, f"{taxprofiler_case_id}_samplesheet"
    ).with_suffix(FileExtensions.CSV)


@pytest.fixture(scope="function")
def taxprofiler_nexflow_config_file_path(taxprofiler_dir, taxprofiler_case_id) -> Path:
    """Path to config file."""
    return Path(
        taxprofiler_dir, taxprofiler_case_id, f"{taxprofiler_case_id}_nextflow_config"
    ).with_suffix(FileExtensions.JSON)


@pytest.fixture(scope="function")
def taxprofiler_sample_sheet_content(
    sample_name: str,
    sequencing_platform: str,
    fastq_forward_read_path: Path,
    fastq_reverse_read_path: Path,
) -> str:
    """Return the expected sample sheet content  for taxprofiler."""
    headers: str = ",".join(TaxprofilerSampleSheetEntry.headers())
    row: str = ",".join(
        [
            sample_name,
            "1",
            sequencing_platform,
            fastq_forward_read_path.as_posix(),
            fastq_reverse_read_path.as_posix(),
            "",
        ]
    )
    return "\n".join([headers, row])


@pytest.fixture(scope="function")
def taxprofiler_params_file_path(taxprofiler_dir, taxprofiler_case_id) -> Path:
    """Path to parameters file."""
    return Path(
        taxprofiler_dir, taxprofiler_case_id, f"{taxprofiler_case_id}_params_file"
    ).with_suffix(FileExtensions.YAML)


@pytest.fixture(scope="function")
def taxprofiler_hermes_deliverables(
    taxprofiler_deliverable_data: dict, taxprofiler_case_id: str
) -> dict:
    hermes_output: dict = {"workflow": "taxprofiler", "bundle_id": taxprofiler_case_id, "files": []}
    for file_info in taxprofiler_deliverable_data["files"]:
        tags: list[str] = []
        if "html" in file_info["format"]:
            tags.append("multiqc-html")
        hermes_output["files"].append({"path": file_info["path"], "tags": tags, "mandatory": True})
    return hermes_output


@pytest.fixture(scope="function")
def taxprofiler_malformed_hermes_deliverables(taxprofiler_hermes_deliverables: dict) -> dict:
    malformed_deliverable: dict = taxprofiler_hermes_deliverables.copy()
    malformed_deliverable.pop("workflow")
    return malformed_deliverable


@pytest.fixture(scope="function")
def taxprofiler_parameters_default(
    taxprofiler_dir: Path,
    taxprofiler_case_id: str,
    taxprofiler_sample_sheet_path: Path,
    existing_directory: Path,
) -> TaxprofilerParameters:
    """Return Taxprofiler parameters."""
    return TaxprofilerParameters(
        cluster_options="--qos=normal",
        input=taxprofiler_sample_sheet_path,
        outdir=Path(taxprofiler_dir, taxprofiler_case_id),
        databases=existing_directory,
        hostremoval_reference=existing_directory,
        priority="development",
    )


@pytest.fixture(scope="function")
def taxprofiler_multiqc_json_metrics(taxprofiler_analysis_dir: Path) -> list[dict]:
    """Returns the content of a mock Multiqc JSON file."""
    return read_json(file_path=Path(taxprofiler_analysis_dir, multiqc_json_file))


@pytest.fixture(scope="function")
def taxprofiler_metrics_deliverables(taxprofiler_analysis_dir: Path) -> dict:
    """Returns the content of a mock metrics deliverables file."""
    return read_yaml(
        file_path=Path(taxprofiler_analysis_dir, "taxprofiler_case_metrics_deliverables.yaml")
    )


@pytest.fixture(scope="function")
def taxprofiler_metrics_deliverables_path(taxprofiler_dir: Path, taxprofiler_case_id: str) -> Path:
    """Path to deliverables file."""
    return Path(
        taxprofiler_dir, taxprofiler_case_id, f"{taxprofiler_case_id}_metrics_deliverables"
    ).with_suffix(FileExtensions.YAML)


@pytest.fixture(scope="function")
def taxprofiler_deliverables_file_path(taxprofiler_dir: Path, taxprofiler_case_id: str) -> Path:
    """Path to deliverables file."""
    return Path(
        taxprofiler_dir, taxprofiler_case_id, f"{taxprofiler_case_id}_deliverables"
    ).with_suffix(FileExtensions.YAML)


@pytest.fixture(scope="function")
def taxprofiler_context(
    cg_context: CGConfig,
    helpers: StoreHelpers,
    trailblazer_api: MockTB,
    hermes_api: HermesApi,
    nf_analysis_housekeeper: HousekeeperAPI,
    cg_dir: Path,
    taxprofiler_case_id: str,
    sample_id: str,
    father_sample_id: str,
    sample_name: str,
    another_sample_name: str,
    no_sample_case_id: str,
    total_sequenced_reads_pass: int,
    metagenomics_application_tag: str,
    case_id_not_enough_reads: str,
    sample_id_not_enough_reads: str,
    total_sequenced_reads_not_pass: int,
) -> CGConfig:
    """Context to use in cli."""
    cg_context.housekeeper_api_ = nf_analysis_housekeeper
    cg_context.trailblazer_api_ = trailblazer_api
    cg_context.meta_apis["analysis_api"] = TaxprofilerAnalysisAPI(config=cg_context)
    status_db: Store = cg_context.status_db

    # Create case with no associate samples
    helpers.add_case(status_db, internal_id=no_sample_case_id, name=no_sample_case_id)

    # Create case without enough reads
    case_not_enough_reads: Case = helpers.add_case(
        store=status_db,
        internal_id=case_id_not_enough_reads,
        name=case_id_not_enough_reads,
        data_analysis=Workflow.TAXPROFILER,
    )

    sample_not_enough_reads: Sample = helpers.add_sample(
        status_db,
        application_tag=metagenomics_application_tag,
        internal_id=sample_id_not_enough_reads,
        reads=total_sequenced_reads_not_pass,
        last_sequenced_at=datetime.now(),
    )

    helpers.add_relationship(status_db, case=case_not_enough_reads, sample=sample_not_enough_reads)

    # Create case with associated samples
    taxprofiler_case: Case = helpers.add_case(
        store=status_db,
        internal_id=taxprofiler_case_id,
        name=taxprofiler_case_id,
        data_analysis=Workflow.TAXPROFILER,
    )

    taxprofiler_sample: Sample = helpers.add_sample(
        status_db,
        application_tag="multiqc",
        internal_id=sample_id,
        reads=total_sequenced_reads_pass,
        name=sample_name,
        last_sequenced_at=datetime.now(),
    )

    taxprofiler_another_sample: Sample = helpers.add_sample(
        status_db,
        application_tag="multiqc",
        internal_id=father_sample_id,
        last_sequenced_at=datetime.now(),
        name=another_sample_name,
        reads=total_sequenced_reads_pass,
    )

    helpers.add_relationship(
        status_db,
        case=taxprofiler_case,
        sample=taxprofiler_sample,
    )

    helpers.add_relationship(
        status_db,
        case=taxprofiler_case,
        sample=taxprofiler_another_sample,
    )

    return cg_context


@pytest.fixture(scope="function")
def taxprofiler_deliverable_data(
    taxprofiler_dir: Path, taxprofiler_case_id: str, sample_id: str
) -> dict:
    return {
        "files": [
            {
                "path": f"{taxprofiler_dir}/{taxprofiler_case_id}/multiqc/multiqc_report.html",
                "path_index": "",
                "step": "report",
                "tag": ["multiqc-html", "rna"],
                "id": taxprofiler_case_id,
                "format": "html",
                "mandatory": True,
            },
        ]
    }


@pytest.fixture(scope="function")
def taxprofiler_mock_deliverable_dir(
    taxprofiler_dir: Path, taxprofiler_deliverable_data: dict, taxprofiler_case_id: str
) -> Path:
    """Create taxprofiler deliverable file with dummy data and files to deliver."""
    Path.mkdir(
        Path(taxprofiler_dir, taxprofiler_case_id),
        parents=True,
        exist_ok=True,
    )
    Path.mkdir(
        Path(taxprofiler_dir, taxprofiler_case_id, "multiqc"),
        parents=True,
        exist_ok=True,
    )
    for report_entry in taxprofiler_deliverable_data["files"]:
        Path(report_entry["path"]).touch(exist_ok=True)
    WriteFile.write_file_from_content(
        content=taxprofiler_deliverable_data,
        file_format=FileFormat.JSON,
        file_path=Path(
            taxprofiler_dir, taxprofiler_case_id, taxprofiler_case_id + deliverables_yaml
        ),
    )
    return taxprofiler_dir


@pytest.fixture(scope="function")
def taxprofiler_mock_analysis_finish(
    taxprofiler_dir: Path,
    taxprofiler_case_id: str,
    taxprofiler_multiqc_json_metrics: dict,
    tower_id: int,
) -> None:
    """Create analysis_finish file for testing."""
    Path.mkdir(
        Path(taxprofiler_dir, taxprofiler_case_id, "pipeline_info"), parents=True, exist_ok=True
    )
    Path(taxprofiler_dir, taxprofiler_case_id, "pipeline_info", software_version_file).touch(
        exist_ok=True
    )
    Path(taxprofiler_dir, taxprofiler_case_id, f"{taxprofiler_case_id}_samplesheet.csv").touch(
        exist_ok=True
    )
    Path.mkdir(
        Path(taxprofiler_dir, taxprofiler_case_id, "multiqc", "multiqc_data"),
        parents=True,
        exist_ok=True,
    )
    write_json(
        content=taxprofiler_multiqc_json_metrics,
        file_path=Path(
            taxprofiler_dir,
            taxprofiler_case_id,
            "multiqc",
            "multiqc_data",
            "multiqc_data",
        ).with_suffix(FileExtensions.JSON),
    )
    write_yaml(
        content={taxprofiler_case_id: [tower_id]},
        file_path=Path(
            taxprofiler_dir,
            taxprofiler_case_id,
            "tower_ids",
        ).with_suffix(FileExtensions.YAML),
    )


@pytest.fixture(scope="function")
def taxprofiler_mock_config(taxprofiler_dir: Path, taxprofiler_case_id: str) -> None:
    """Create CSV sample sheet file for testing."""
    Path.mkdir(Path(taxprofiler_dir, taxprofiler_case_id), parents=True, exist_ok=True)
    Path(taxprofiler_dir, taxprofiler_case_id, f"{taxprofiler_case_id}_samplesheet").with_suffix(
        FileExtensions.CSV
    ).touch(exist_ok=True)


@pytest.fixture(scope="function")
def taxprofiler_deliverables_response_data(
    create_multiqc_html_file,
    create_multiqc_json_file,
    taxprofiler_case_id,
    timestamp_yesterday,
) -> InputBundle:
    return InputBundle(
        **{
            "files": [
                {
                    "path": create_multiqc_json_file.as_posix(),
                    "tags": ["multiqc-json", taxprofiler_case_id],
                },
                {
                    "path": create_multiqc_html_file.as_posix(),
                    "tags": ["multiqc-html", taxprofiler_case_id],
                },
            ],
            "created": timestamp_yesterday,
            "name": taxprofiler_case_id,
        }
    )


@pytest.fixture(scope="function")
def nf_analysis_housekeeper(
    housekeeper_api: HousekeeperAPI,
    helpers: StoreHelpers,
    mock_fastq_files: list[Path],
    sample_id: str,
    timestamp_now: datetime,
) -> HousekeeperAPI:
    """Create populated Housekeeper sample bundle mock."""

    bundle_data: dict[str, Any] = {
        "name": sample_id,
        "created": timestamp_now,
        "version": "1.0",
        "files": [
            {
                "path": fastq_file_path.as_posix(),
                "tags": [SequencingFileTag.FASTQ],
                "archive": False,
            }
            for fastq_file_path in mock_fastq_files
        ],
    }
    helpers.ensure_hk_bundle(store=housekeeper_api, bundle_data=bundle_data)
    return housekeeper_api


@pytest.fixture(scope="session")
def expected_total_reads() -> int:
    return 1_000_000


@pytest.fixture
def expected_average_q30_for_sample() -> float:
    """Return expected average Q30 for a sample."""
    return (85.5 + 80.5) / 2


@pytest.fixture
def expected_average_q30_for_flow_cell() -> float:
    return (((85.5 + 80.5) / 2) + ((83.5 + 81.5) / 2)) / 2


@pytest.fixture
def expected_total_reads_hiseq_x_flow_cell() -> int:
    """Return an expected read count"""
    return 8_000_000


@pytest.fixture
def store_with_sequencing_metrics(
    store: Store,
    sample_id: str,
    father_sample_id: str,
    mother_sample_id: str,
    expected_total_reads: int,
    flow_cell_name: str,
    novaseq_6000_post_1_5_kits_flow_cell_id: str,
    hiseq_x_dual_index_flow_cell_id: str,
    helpers: StoreHelpers,
) -> Store:
    """Return a store with multiple samples with sample lane sequencing metrics."""
    sample_sequencing_metrics_details: list[tuple] = [
        (sample_id, flow_cell_name, 1, expected_total_reads / 2, 90.5, 32),
        (sample_id, flow_cell_name, 2, expected_total_reads / 2, 90.4, 31),
        (mother_sample_id, hiseq_x_dual_index_flow_cell_id, 2, 2_000_000, 85.5, 30),
        (mother_sample_id, hiseq_x_dual_index_flow_cell_id, 1, 2_000_000, 80.5, 30),
        (father_sample_id, hiseq_x_dual_index_flow_cell_id, 2, 2_000_000, 83.5, 30),
        (father_sample_id, hiseq_x_dual_index_flow_cell_id, 1, 2_000_000, 81.5, 30),
        (mother_sample_id, novaseq_6000_post_1_5_kits_flow_cell_id, 3, 1_500_000, 80.5, 33),
        (mother_sample_id, novaseq_6000_post_1_5_kits_flow_cell_id, 2, 1_500_000, 80.5, 33),
    ]
    helpers.add_flow_cell(store=store, flow_cell_name=flow_cell_name)
    helpers.add_sample(
        store=store, customer_id="cust500", internal_id=sample_id, name=sample_id, sex=Sex.MALE
    )
    helpers.add_multiple_sample_lane_sequencing_metrics_entries(
        metrics_data=sample_sequencing_metrics_details, store=store
    )
    return store


@pytest.fixture
def flow_cell_encryption_api(
    cg_context: CGConfig, flow_cell_full_name: str
) -> FlowCellEncryptionAPI:
    flow_cell_encryption_api = FlowCellEncryptionAPI(
        binary_path=cg_context.encryption.binary_path,
        encryption_dir=Path(cg_context.backup.pdc_archiving_directory.current),
        dry_run=True,
        flow_cell=IlluminaRunDirectoryData(
            sequencing_run_path=Path(
                cg_context.run_instruments.illumina.sequencing_runs_dir, flow_cell_full_name
            )
        ),
        pigz_binary_path=cg_context.pigz.binary_path,
        slurm_api=SlurmAPI(),
        sbatch_parameter=cg_context.backup.slurm_flow_cell_encryption.dict(),
        tar_api=TarAPI(binary_path=cg_context.tar.binary_path, dry_run=True),
    )
    flow_cell_encryption_api.slurm_api.set_dry_run(dry_run=True)
    return flow_cell_encryption_api


def create_process_response(
    return_code: int = 0, args: str = "", std_out: str = "", std_err: str = ""
) -> CompletedProcess:
    """Returns a CompletedProcess object with default parameters."""
    return CompletedProcess(
        args=args,
        returncode=return_code,
        stderr=std_err.encode("utf-8"),
        stdout=std_out.encode("utf-8"),
    )


# Downsample
@pytest.fixture
def store_with_case_and_sample_with_reads(
    store: Store,
    helpers: StoreHelpers,
    downsample_case_internal_id: str,
    downsample_sample_internal_id_1: str,
    downsample_sample_internal_id_2: str,
) -> Store:
    """Return a store with a case and a sample with reads."""
    case: Case = helpers.add_case(
        store=store, internal_id=downsample_case_internal_id, name=downsample_case_internal_id
    )
    order: Order = helpers.add_order(
        store=store,
        customer_id=case.customer_id,
        ticket_id=case.latest_ticket,
        order_date=case.ordered_at,
        workflow=case.data_analysis,
    )
    case.orders.append(order)
    for sample_internal_id in [downsample_sample_internal_id_1, downsample_sample_internal_id_2]:
        helpers.add_sample(
            store=store,
            customer_id=case.customer_id,
            internal_id=sample_internal_id,
            reads=100_000_000,
        )
        sample: Sample = store.get_sample_by_internal_id(internal_id=sample_internal_id)
        helpers.add_relationship(store=store, case=case, sample=sample)

    return store


@pytest.fixture
def downsample_case_internal_id() -> str:
    """Return a case internal id."""
    return "supersonicturtle"


@pytest.fixture
def downsample_sample_internal_id_1() -> str:
    """Return a sample internal id."""
    return "ACC12345675213"


@pytest.fixture
def downsample_sample_internal_id_2() -> str:
    """Return a sample internal id."""
    return "ACC12345684213"


@pytest.fixture
def number_of_reads_in_millions() -> int:
    """Return a number of reads in millions."""
    return 50


@pytest.fixture
def downsample_hk_api(
    real_housekeeper_api: HousekeeperAPI,
    fastq_file: Path,
    downsample_sample_internal_id_1: str,
    downsample_sample_internal_id_2: str,
    timestamp_yesterday: str,
    helpers: StoreHelpers,
    tmp_path_factory,
) -> HousekeeperAPI:
    """Return a Housekeeper API with a real database."""
    for sample_internal_id in [downsample_sample_internal_id_1, downsample_sample_internal_id_2]:
        tmp_fastq_file = tmp_path_factory.mktemp(f"{sample_internal_id}.fastq.gz")
        downsample_bundle: dict = {
            "name": sample_internal_id,
            "created": timestamp_yesterday,
            "expires": timestamp_yesterday,
            "files": [
                {
                    "path": tmp_fastq_file.as_posix(),
                    "archive": False,
                    "tags": [SequencingFileTag.FASTQ, sample_internal_id],
                }
            ],
        }
        helpers.ensure_hk_bundle(store=real_housekeeper_api, bundle_data=downsample_bundle)
    return real_housekeeper_api


@pytest.fixture(scope="function")
def downsample_context(
    cg_context: CGConfig,
    store_with_case_and_sample_with_reads: Store,
    downsample_hk_api: HousekeeperAPI,
) -> CGConfig:
    """Return cg context with added Store and Housekeeper API."""
    cg_context.status_db_ = store_with_case_and_sample_with_reads
    cg_context.housekeeper_api_ = downsample_hk_api
    return cg_context


@pytest.fixture
def downsample_case_name():
    return "subsonichedgehog"


@pytest.fixture
def downsample_data(
    downsample_context: CGConfig,
    downsample_sample_internal_id_1: str,
    downsample_case_internal_id: str,
    downsample_case_name: str,
    number_of_reads_in_millions: int,
) -> DownsampleData:
    return DownsampleData(
        status_db=downsample_context.status_db_,
        hk_api=downsample_context.housekeeper_api_,
        sample_id=downsample_sample_internal_id_1,
        case_id=downsample_case_internal_id,
        case_name=downsample_case_name,
        number_of_reads=number_of_reads_in_millions,
        out_dir=Path(downsample_context.downsample.downsample_dir),
    )


@pytest.fixture(scope="function")
def downsample_api(
    downsample_context: CGConfig,
) -> DownsampleAPI:
    """Return a DownsampleAPI."""
    return DownsampleAPI(
        config=downsample_context,
    )


@pytest.fixture
def fastq_file_meta_raw(flow_cell_name: str) -> dict:
    return {
        "path": Path("a", f"file{FileExtensions.FASTQ}{FileExtensions.GZIP}"),
        "lane": str(1),
        "read_direction": str(2),
        "flow_cell_id": flow_cell_name,
        "undetermined": None,
    }


@pytest.fixture()
def illumina_metrics_service() -> IlluminaMetricsService:
    return IlluminaMetricsService()


@pytest.fixture
def completed_status_summary():
    return StatusSummary(count=1, case_ids=["completed_case_id"])


@pytest.fixture
def delivered_status_summary():
    return StatusSummary(count=1, case_ids=["delivered_case_id"])


@pytest.fixture
def failed_status_summary():
    return StatusSummary(count=1, case_ids=["failed_case_id"])


@pytest.fixture
def empty_status_summary():
    return StatusSummary()


@pytest.fixture
def analysis_summary(
    empty_status_summary: StatusSummary,
    completed_status_summary: StatusSummary,
    delivered_status_summary: StatusSummary,
    failed_status_summary: StatusSummary,
):
    return AnalysisSummary(
        order_id=1,
        cancelled=empty_status_summary,
        completed=completed_status_summary,
        running=empty_status_summary,
        delivered=delivered_status_summary,
        failed=failed_status_summary,
    )<|MERGE_RESOLUTION|>--- conflicted
+++ resolved
@@ -34,10 +34,7 @@
     FileFormat,
     GenomeVersion,
     Strandedness,
-<<<<<<< HEAD
-=======
     PrepCategory,
->>>>>>> 40fd8100
 )
 from cg.constants.gene_panel import GenePanelMasterList
 from cg.constants.housekeeper_tags import HK_DELIVERY_REPORT_TAG
