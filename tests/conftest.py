<<<<<<< HEAD
"""
    Conftest file for pytest fixtures that needs to be shared for multiple tests
"""
import copy
import datetime as dt
import json
import logging
import os
import shutil
from pathlib import Path
from typing import Generator

import pytest

from cg.apps.gt import GenotypeAPI
from cg.apps.hermes.hermes_api import HermesApi
from cg.apps.housekeeper.hk import HousekeeperAPI
from cg.constants import Pipeline
from cg.constants.priority import SlurmQos
from cg.meta.rsync import RsyncAPI
from cg.meta.transfer.external_data import ExternalDataAPI
from cg.models import CompressionData
from cg.models.cg_config import CGConfig
from cg.store import Store
from .mocks.crunchy import MockCrunchyAPI
from .mocks.hk_mock import MockHousekeeperAPI
from .mocks.limsmock import MockLimsAPI
from .mocks.madeline import MockMadelineAPI
from .mocks.osticket import MockOsTicket
from .mocks.process_mock import ProcessMock
from .mocks.scout import MockScoutAPI
from .mocks.tb_mock import MockTB
from .small_helpers import SmallHelpers
from .store_helpers import StoreHelpers

LOG = logging.getLogger(__name__)


# Case fixtures


@pytest.fixture(name="slurm_account")
def fixture_slurm_account() -> str:
    return "super_account"


@pytest.fixture(name="user_name")
def fixture_user_name() -> str:
    return "Paul Anderson"


@pytest.fixture(name="user_mail")
def fixture_user_mail() -> str:
    return "paul@magnolia.com"


@pytest.fixture(name="email_adress")
def fixture_email_adress() -> str:
    return "james.holden@scilifelab.se"


@pytest.fixture(name="case_id")
def fixture_case_id() -> str:
    """Return a case id"""
    return "yellowhog"


@pytest.fixture(name="sample_id")
def fixture_sample_id() -> str:
    """Returns a sample id"""
    return "ADM1"


@pytest.fixture(name="cust_sample_id", scope="session")
def fixture_cust_sample_id() -> str:
    """Returns a customer sample id"""
    return "child"


@pytest.fixture(name="family_name")
def fixture_family_name() -> str:
    """Return a case name"""
    return "case"


@pytest.fixture(name="customer_id", scope="session")
def fixture_customer_id() -> str:
    """Return a customer id"""
    return "cust000"


@pytest.fixture(name="ticket_nr", scope="session")
def fixture_ticket_nr() -> int:
    """Return a ticket nr"""
    return 123456


@pytest.fixture(scope="function", name="analysis_family_single_case")
def fixture_analysis_family_single(case_id: str, family_name: str, ticket_nr: int) -> dict:
    """Build an example case."""
    return {
        "name": family_name,
        "internal_id": case_id,
        "data_analysis": str(Pipeline.MIP_DNA),
        "application_type": "wgs",
        "panels": ["IEM", "EP"],
        "samples": [
            {
                "name": "proband",
                "sex": "male",
                "internal_id": "ADM1",
                "status": "affected",
                "ticket_number": ticket_nr,
                "reads": 5000000000,
                "capture_kit": "GMSmyeloid",
            }
        ],
    }


@pytest.fixture(scope="function", name="analysis_family")
def fixture_analysis_family(case_id: str, family_name: str, ticket_nr: int) -> dict:
    """Return a dictionary with information from a analysis case"""
    return {
        "name": family_name,
        "internal_id": case_id,
        "data_analysis": str(Pipeline.MIP_DNA),
        "application_type": "wgs",
        "panels": ["IEM", "EP"],
        "samples": [
            {
                "name": "child",
                "sex": "male",
                "internal_id": "ADM1",
                "father": "ADM2",
                "mother": "ADM3",
                "status": "affected",
                "ticket_number": ticket_nr,
                "reads": 5000000,
                "capture_kit": "GMSmyeloid",
            },
            {
                "name": "father",
                "sex": "male",
                "internal_id": "ADM2",
                "status": "unaffected",
                "ticket_number": ticket_nr,
                "reads": 6000000,
                "capture_kit": "GMSmyeloid",
            },
            {
                "name": "mother",
                "sex": "female",
                "internal_id": "ADM3",
                "status": "unaffected",
                "ticket_number": ticket_nr,
                "reads": 7000000,
                "capture_kit": "GMSmyeloid",
            },
        ],
    }


# Config fixtures


@pytest.fixture(name="base_config_dict")
def fixture_base_config_dict() -> dict:
    """Returns the basic configs necessary for running CG"""
    return {
        "database": "sqlite:///",
        "madeline_exe": "path/to/madeline",
        "bed_path": "path/to/bed",
        "delivery_path": "path/to/delivery",
        "housekeeper": {
            "database": "sqlite:///",
            "root": "path/to/root",
        },
        "email_base_settings": {
            "sll_port": 465,
            "smtp_server": "smtp.gmail.com",
            "sender_email": "test@gmail.com",
            "sender_password": "",
        },
    }


@pytest.fixture(name="cg_config_object")
def fixture_cg_config_object(base_config_dict: dict) -> CGConfig:
    """Return a CG config dict"""
    return CGConfig(**base_config_dict)


@pytest.fixture
def chanjo_config_dict() -> dict:
    """Chanjo configs"""
    return {"chanjo": {"config_path": "chanjo_config", "binary_path": "chanjo"}}


@pytest.fixture
def crunchy_config_dict():
    """Crunchy configs"""
    return {
        "crunchy": {
            "cram_reference": "/path/to/fasta",
            "slurm": {"account": "mock_account", "mail_user": "mock_mail", "conda_env": "mock_env"},
        }
    }


@pytest.fixture(name="hk_config_dict")
def fixture_hk_config_dict(root_path):
    """Crunchy configs"""
    return {
        "housekeeper": {
            "database": "sqlite:///:memory:",
            "root": str(root_path),
        }
    }


@pytest.fixture(name="genotype_config")
def fixture_genotype_config() -> dict:
    """
    genotype config fixture
    """
    return {
        "genotype": {
            "database": "database",
            "config_path": "config/path",
            "binary_path": "gtdb",
        }
    }


# Api fixtures


@pytest.fixture(name="rsync_api")
def fixture_rsync_api(cg_context: CGConfig) -> RsyncAPI:
    """RsyncAPI fixture"""
    _rsync_api: RsyncAPI = RsyncAPI(config=cg_context)
    return _rsync_api


@pytest.fixture(name="external_data_api")
def fixture_external_data_api(cg_context: CGConfig) -> ExternalDataAPI:
    """ExternalDataAPI fixture"""
    _external_data_api: ExternalDataAPI = ExternalDataAPI(config=cg_context)
    return _external_data_api


@pytest.fixture(name="genotype_api")
def fixture_genotype_api(genotype_config: dict) -> GenotypeAPI:
    """
    genotype API fixture
    """
    _genotype_api = GenotypeAPI(genotype_config)
    _genotype_api.set_dry_run(True)
    return _genotype_api


@pytest.fixture(scope="function")
def madeline_api(madeline_output) -> MockMadelineAPI:
    """madeline_api fixture"""
    _api = MockMadelineAPI()
    _api.set_outpath(madeline_output)

    return _api


@pytest.fixture(name="ticket_number")
def fixture_ticket_number() -> int:
    """Return a ticket number for testing"""
    return 123456


@pytest.fixture(name="osticket")
def fixture_os_ticket(ticket_number: int) -> MockOsTicket:
    """Return a api that mock the os ticket api"""
    api = MockOsTicket()
    api.set_ticket_nr(ticket_number)
    return api


# Files fixtures

# Common file fixtures
@pytest.fixture(name="fixtures_dir")
def fixture_fixtures_dir() -> Path:
    """Return the path to the fixtures dir"""
    return Path("tests/fixtures")


@pytest.fixture(name="analysis_dir")
def fixture_analysis_dir(fixtures_dir: Path) -> Path:
    """Return the path to the analysis dir"""
    return fixtures_dir / "analysis"


@pytest.fixture(name="apps_dir")
def fixture_apps_dir(fixtures_dir: Path) -> Path:
    """Return the path to the apps dir"""
    return fixtures_dir / "apps"


@pytest.fixture(name="fastq_dir")
def fixture_fastq_dir(fixtures_dir: Path) -> Path:
    """Return the path to the fastq files dir"""
    return fixtures_dir / "fastq"


@pytest.fixture(scope="function", name="project_dir")
def fixture_project_dir(
    tmpdir_factory,
) -> Generator[Path, None, None]:
    """Path to a temporary directory where intermediate files can be stored"""
    my_tmpdir: Path = Path(tmpdir_factory.mktemp("data"))
    yield my_tmpdir


@pytest.fixture(scope="function")
def tmp_file(project_dir):
    """Get a temp file"""
    return project_dir / "test"


@pytest.fixture(name="non_existing_file_path")
def fixture_non_existing_file_path(project_dir: Path) -> Path:
    """Return the path to a non existing file"""
    return project_dir / "a_file.txt"


@pytest.fixture(name="content")
def fixture_content() -> str:
    """Return some content for a file"""
    _content = (
        "Lorem ipsum dolor sit amet, consectetur adipiscing elit, sed do eiusmod tempor incididunt"
        " ut labore et dolore magna aliqua. Ut enim ad minim veniam, quis nostrud exercitation ull"
        "amco laboris nisi ut aliquip ex ea commodo consequat. Duis aute irure dolor in reprehende"
        "rit in voluptate velit esse cillum dolore eu fugiat nulla pariatur. Excepteur sint occaec"
        "at cupidatat non proident, sunt in culpa qui officia deserunt mollit anim id est laborum."
    )
    return _content


@pytest.fixture(name="filled_file")
def fixture_filled_file(non_existing_file_path: Path, content: str) -> Path:
    """Return the path to a existing file with some content"""
    with open(non_existing_file_path, "w") as outfile:
        outfile.write(content)
    return non_existing_file_path


@pytest.fixture(name="orderforms")
def fixture_orderform(fixtures_dir: Path) -> Path:
    """Return the path to the directory with orderforms"""
    return fixtures_dir / "orderforms"


@pytest.fixture(name="case_qc_sample_info_path")
def fixture_case_qc_sample_info_path(fixtures_dir) -> Path:
    """Return path to case_qc_sample_info.yaml"""
    return Path(fixtures_dir, "apps", "mip", "dna", "store", "case_qc_sample_info.yaml")


@pytest.fixture(name="case_qc_metrics_deliverables")
def fixture_case_qc_metrics_deliverables(apps_dir: Path) -> Path:
    """Return the path to a qc metrics deliverables file with case data"""
    return Path("tests", "fixtures", "apps", "mip", "case_metrics_deliverables.yaml")


@pytest.fixture(name="mip_dna_store_files")
def fixture_mip_dna_store_files(apps_dir: Path) -> Path:
    """Return the path to the directory with mip dna store files"""
    return apps_dir / "mip" / "dna" / "store"


@pytest.fixture(name="mip_analysis_dir")
def fixture_mip_analysis_dir(analysis_dir: Path) -> Path:
    """Return the path to the directory with mip analysis files"""
    return analysis_dir / "mip"


@pytest.fixture(name="balsamic_analysis_dir")
def fixture_balsamic_analysis_dir(analysis_dir: Path) -> Path:
    """Return the path to the directory with balsamic analysis files"""
    return analysis_dir / "balsamic"


@pytest.fixture(name="balsamic_panel_analysis_dir")
def fixture_balsamic_panel_analysis_dir(balsamic_analysis_dir: Path) -> Path:
    """Return the path to the directory with balsamic analysis files"""
    return balsamic_analysis_dir / "tn_panel"


@pytest.fixture(name="mip_dna_analysis_dir")
def fixture_mip_dna_analysis_dir(mip_analysis_dir: Path) -> Path:
    """Return the path to the directory with mip dna analysis files"""
    return mip_analysis_dir / "dna"


@pytest.fixture(name="sample1_cram")
def fixture_sample1_cram(mip_dna_analysis_dir: Path) -> Path:
    """Return the path to the cram file for sample 1"""
    return mip_dna_analysis_dir / "adm1.cram"


@pytest.fixture(name="mip_deliverables_file")
def fixture_mip_deliverables_files(mip_dna_store_files: Path) -> Path:
    """Fixture for general deliverables file in mip"""
    return mip_dna_store_files / "case_id_deliverables.yaml"


@pytest.fixture(name="vcf_file")
def fixture_vcf_file(mip_dna_store_files: Path) -> Path:
    """Return the path to to a vcf file"""
    return mip_dna_store_files / "yellowhog_clinical_selected.vcf"


@pytest.fixture(name="fastq_file")
def fixture_fastq_file(fastq_dir: Path) -> Path:
    """Return the path to to a fastq file"""
    return fastq_dir / "dummy_run_R1_001.fastq.gz"


# Orderform fixtures


@pytest.fixture
def microbial_orderform(orderforms: Path) -> str:
    """Orderform fixture for microbial samples"""
    return Path(orderforms / "1603.10.microbial.xlsx").as_posix()


@pytest.fixture
def sarscov2_orderform(orderforms: Path) -> str:
    """Orderform fixture for sarscov2 samples"""
    return Path(orderforms / "2184.5.sarscov2.xlsx").as_posix()


@pytest.fixture
def rml_orderform(orderforms: Path) -> str:
    """Orderform fixture for RML samples"""
    return Path(orderforms / "1604.11.rml.xlsx").as_posix()


@pytest.fixture
def mip_json_orderform(orderforms: Path) -> dict:
    """Load an example of json scout order."""
    return json.load(open(orderforms / "mip-json.json"))


@pytest.fixture(name="madeline_output")
def fixture_madeline_output(apps_dir: Path) -> str:
    """File with madeline output"""
    _file = apps_dir / "madeline/madeline.xml"
    return str(_file)


@pytest.fixture
def mip_order_to_submit() -> dict:
    """Load an example scout order."""
    return json.load(open("tests/fixtures/cgweb_orders/mip.json"))


@pytest.fixture
def mip_rna_order_to_submit() -> dict:
    """Load an example rna order."""
    return json.load(open("tests/fixtures/cgweb_orders/mip_rna.json"))


@pytest.fixture
def fastq_order_to_submit() -> dict:
    """Load an example fastq order."""
    return json.load(open("tests/fixtures/cgweb_orders/fastq.json"))


@pytest.fixture
def rml_order_to_submit() -> dict:
    """Load an example rml order."""
    return json.load(open("tests/fixtures/cgweb_orders/rml.json"))


@pytest.fixture
def fluffy_order_to_submit() -> dict:
    """Load an example fluffy order."""
    return json.load(open("tests/fixtures/cgweb_orders/rml.json"))


@pytest.fixture
def metagenome_order_to_submit() -> dict:
    """Load an example metagenome order."""
    return json.load(open("tests/fixtures/cgweb_orders/metagenome.json"))


@pytest.fixture
def microbial_order_to_submit() -> dict:
    """Load an example microbial order."""
    return json.load(open("tests/fixtures/cgweb_orders/microsalt.json"))


@pytest.fixture
def sarscov2_order_to_submit() -> dict:
    """Load an example sarscov2 order."""
    return json.load(open("tests/fixtures/cgweb_orders/sarscov2.json"))


@pytest.fixture
def balsamic_order_to_submit() -> dict:
    """Load an example cancer order."""
    return json.load(open("tests/fixtures/cgweb_orders/balsamic.json"))


# Compression fixtures


@pytest.fixture(scope="function", name="run_name")
def fixture_run_name() -> str:
    """Return the name of a fastq run"""
    return "fastq_run"


@pytest.fixture(scope="function", name="original_fastq_data")
def fixture_original_fastq_data(fastq_dir: Path, run_name) -> CompressionData:
    """Return a compression object with a path to the original fastq files"""

    return CompressionData(fastq_dir / run_name)


@pytest.fixture(scope="function", name="fastq_stub")
def fixture_fastq_stub(project_dir: Path, run_name: str) -> Path:
    """Creates a path to the base format of a fastq run"""
    return project_dir / run_name


@pytest.fixture(scope="function", name="compression_object")
def fixture_compression_object(
    fastq_stub: Path, original_fastq_data: CompressionData
) -> CompressionData:
    """Creates compression data object with information about files used in fastq compression"""
    working_files = CompressionData(fastq_stub)
    shutil.copy(str(original_fastq_data.fastq_first), str(working_files.fastq_first))
    shutil.copy(str(original_fastq_data.fastq_second), str(working_files.fastq_second))
    return working_files


# Unknown file fixtures


@pytest.fixture(name="bcf_file")
def fixture_bcf_file(apps_dir: Path) -> Path:
    """Return the path to a bcf file"""
    return apps_dir / "gt" / "yellowhog.bcf"


@pytest.fixture(scope="function", name="bed_file")
def fixture_bed_file(analysis_dir) -> str:
    """Get the path to a bed file file"""
    return str(analysis_dir / "sample_coverage.bed")


# Helper fixtures


@pytest.fixture(name="helpers")
def fixture_helpers() -> StoreHelpers:
    """Return a class with helper functions for the stores"""
    return StoreHelpers()


@pytest.fixture(name="small_helpers")
def fixture_small_helpers() -> SmallHelpers:
    """Return a class with small helper functions"""
    return SmallHelpers()


# HK fixtures


@pytest.fixture(name="root_path")
def fixture_root_path(project_dir: Path) -> Path:
    """Return the path to a hk bundles dir"""
    _root_path = project_dir / "bundles"
    _root_path.mkdir(parents=True, exist_ok=True)
    return _root_path


@pytest.fixture(scope="function", name="timestamp")
def fixture_timestamp() -> dt.datetime:
    """Return a time stamp in date time format"""
    return dt.datetime(2020, 5, 1)


@pytest.fixture(scope="function", name="later_timestamp")
def fixture_later_timestamp() -> dt.datetime:
    """Return a time stamp in date time format"""
    return dt.datetime(2020, 6, 1)


@pytest.fixture(scope="function", name="timestamp_today")
def fixture_timestamp_today() -> dt.datetime:
    """Return a time stamp of todays date in date time format"""
    return dt.datetime.now()


@pytest.fixture(scope="function", name="timestamp_yesterday")
def fixture_timestamp_yesterday(timestamp_today: dt.datetime) -> dt.datetime:
    """Return a time stamp of yesterdays date in date time format"""
    return timestamp_today - dt.timedelta(days=1)


@pytest.fixture(scope="function", name="timestamp_in_2_weeks")
def fixture_timestamp_in_2_weeks(timestamp_today: dt.datetime) -> dt.datetime:
    """Return a time stamp 14 days ahead in time"""
    return timestamp_today + dt.timedelta(days=14)


@pytest.fixture(scope="function", name="hk_bundle_data")
def fixture_hk_bundle_data(case_id: str, bed_file: str, timestamp: dt.datetime) -> dict:
    """Get some bundle data for housekeeper"""
    return {
        "name": case_id,
        "created": timestamp,
        "expires": timestamp,
        "files": [{"path": bed_file, "archive": False, "tags": ["bed", "sample"]}],
    }


@pytest.fixture(scope="function", name="sample_hk_bundle_no_files")
def fixture_sample_hk_bundle_no_files(sample_id: str, timestamp: dt.datetime) -> dict:
    """Create a complete bundle mock for testing compression"""
    return {
        "name": sample_id,
        "created": timestamp,
        "expires": timestamp,
        "files": [],
    }


@pytest.fixture(scope="function", name="case_hk_bundle_no_files")
def fixture_case_hk_bundle_no_files(case_id: str, timestamp: dt.datetime) -> dict:
    """Create a complete bundle mock for testing compression"""
    return {
        "name": case_id,
        "created": timestamp,
        "expires": timestamp,
        "files": [],
    }


@pytest.fixture(scope="function", name="compress_hk_fastq_bundle")
def fixture_compress_hk_fastq_bundle(
    compression_object: CompressionData, sample_hk_bundle_no_files: dict
) -> dict:
    """Create a complete bundle mock for testing compression
    This bundle contains a pair of fastq files.
    """
    hk_bundle_data = copy.deepcopy(sample_hk_bundle_no_files)

    first_fastq = compression_object.fastq_first
    second_fastq = compression_object.fastq_second
    for fastq_file in [first_fastq, second_fastq]:
        fastq_file.touch()
        # We need to set the time to an old date
        # Create a older date
        # Convert the date to a float
        before_timestamp = dt.datetime.timestamp(dt.datetime(2020, 1, 1))
        # Update the utime so file looks old
        os.utime(fastq_file, (before_timestamp, before_timestamp))
        fastq_file_info = {"path": str(fastq_file), "archive": False, "tags": ["fastq"]}

        hk_bundle_data["files"].append(fastq_file_info)

    return hk_bundle_data


@pytest.fixture(name="housekeeper_api")
def fixture_housekeeper_api(hk_config_dict: dict) -> MockHousekeeperAPI:
    """Setup Housekeeper store."""
    return MockHousekeeperAPI(hk_config_dict)


@pytest.fixture(scope="function", name="real_housekeeper_api")
def fixture_real_housekeeper_api(hk_config_dict: dict) -> HousekeeperAPI:
    """Setup a real Housekeeper store."""
    _api = HousekeeperAPI(hk_config_dict)
    _api.initialise_db()
    yield _api


@pytest.fixture(scope="function", name="populated_housekeeper_api")
def fixture_populated_housekeeper_api(
    housekeeper_api: MockHousekeeperAPI, hk_bundle_data: dict, helpers
) -> MockHousekeeperAPI:
    """Setup a Housekeeper store with some data."""
    hk_api = housekeeper_api
    helpers.ensure_hk_bundle(hk_api, hk_bundle_data)
    return hk_api


@pytest.fixture(scope="function", name="hk_version_obj")
def fixture_hk_version_obj(
    housekeeper_api: MockHousekeeperAPI, hk_bundle_data: dict, helpers
) -> MockHousekeeperAPI:
    """Get a housekeeper version object"""
    return helpers.ensure_hk_version(housekeeper_api, hk_bundle_data)


# Process Mock


@pytest.fixture(name="sbatch_job_number")
def fixture_sbatch_job_number() -> int:
    return 123456


@pytest.fixture(name="process")
def fixture_process() -> ProcessMock:
    """Returns a mocked process"""
    return ProcessMock()


# Hermes mock


@pytest.fixture(name="hermes_process")
def fixture_hermes_process() -> ProcessMock:
    """Return a mocked hermes process"""
    return ProcessMock(binary="hermes")


@pytest.fixture(name="hermes_api")
def fixture_hermes_api(hermes_process: ProcessMock) -> HermesApi:
    """Return a hermes api with a mocked process"""
    hermes_config = {"hermes": {"deploy_config": "deploy_config", "binary_path": "/bin/true"}}
    hermes_api = HermesApi(config=hermes_config)
    hermes_api.process = hermes_process
    return hermes_api


# Scout fixtures


@pytest.fixture(scope="function", name="scout_api")
def fixture_scout_api() -> MockScoutAPI:
    """Setup Scout api."""
    return MockScoutAPI()


# Crunchy fixtures


@pytest.fixture(scope="function", name="crunchy_api")
def fixture_crunchy_api():
    """Setup Crunchy api."""
    return MockCrunchyAPI()


# Store fixtures


@pytest.fixture(scope="function", name="analysis_store")
def fixture_analysis_store(
    base_store: Store, analysis_family: dict, wgs_application_tag: str, helpers
):
    """Setup a store instance for testing analysis API."""
    helpers.ensure_case_from_dict(
        base_store, case_info=analysis_family, app_tag=wgs_application_tag
    )

    yield base_store


@pytest.fixture(scope="function", name="analysis_store_trio")
def fixture_analysis_store_trio(analysis_store):
    """Setup a store instance with a trion loaded for testing analysis API."""

    yield analysis_store


@pytest.fixture(scope="function", name="analysis_store_single_case")
def fixture_analysis_store_single(base_store, analysis_family_single_case, helpers):
    """Setup a store instance with a single ind case for testing analysis API."""
    helpers.ensure_case_from_dict(base_store, case_info=analysis_family_single_case)

    yield base_store


@pytest.fixture(scope="function", name="customer_group")
def fixture_customer_group() -> str:
    """Return a default customer group"""
    return "all_customers"


@pytest.fixture(scope="function", name="customer_production")
def fixture_customer_production(customer_group) -> dict:
    """Return a dictionary with information about the prod customer"""
    return dict(
        customer_id="cust000",
        name="Production",
        scout_access=True,
        customer_group=customer_group,
    )


@pytest.fixture(scope="function", name="external_wgs_application_tag")
def fixture_external_wgs_application_tag() -> str:
    """Return the external wgs app tag"""
    return "WGXCUSC000"


@pytest.fixture(scope="function", name="external_wgs_info")
def fixture_external_wgs_info(external_wgs_application_tag) -> dict:
    """Return a dictionary with information external WGS application"""
    return dict(
        application_tag=external_wgs_application_tag,
        application_type="wgs",
        description="External WGS",
        is_external=True,
        target_reads=10,
    )


@pytest.fixture(scope="function", name="external_wes_application_tag")
def fixture_external_wes_application_tag() -> str:
    """Return the external whole exome sequencing app tag"""
    return "EXXCUSR000"


@pytest.fixture(scope="function", name="external_wes_info")
def fixture_external_wes_info(external_wes_application_tag) -> dict:
    """Return a dictionary with information external WES application"""
    return dict(
        application_tag=external_wes_application_tag,
        application_type="wes",
        description="External WES",
        is_external=True,
        target_reads=10,
    )


@pytest.fixture(scope="function", name="wgs_application_tag")
def fixture_wgs_application_tag() -> str:
    """Return the wgs app tag"""
    return "WGSPCFC060"


@pytest.fixture(scope="function", name="wgs_application_info")
def fixture_wgs_application_info(wgs_application_tag) -> dict:
    """Return a dictionary with information the WGS application"""
    return dict(
        application_tag=wgs_application_tag,
        application_type="wgs",
        description="WGS, double",
        sequencing_depth=30,
        is_external=True,
        is_accredited=True,
        target_reads=10,
    )


@pytest.fixture(name="store")
def fixture_store() -> Store:
    """Fixture with a CG store"""
    _store = Store(uri="sqlite:///")
    _store.create_all()
    yield _store
    _store.drop_all()


@pytest.fixture(name="apptag_rna")
def fixture_apptag_rna() -> str:
    return "RNAPOAR025"


@pytest.fixture(scope="function", name="base_store")
def fixture_base_store(store: Store, apptag_rna: str) -> Store:
    """Setup and example store."""
    customer_group = store.add_customer_group("all_customers", "all customers")

    store.add_commit(customer_group)
    customers = [
        store.add_customer(
            "cust000",
            "Production",
            scout_access=True,
            customer_group=customer_group,
            invoice_address="Test street",
            invoice_reference="ABCDEF",
        ),
        store.add_customer(
            "cust001",
            "Customer",
            scout_access=False,
            customer_group=customer_group,
            invoice_address="Test street",
            invoice_reference="ABCDEF",
        ),
        store.add_customer(
            "cust002",
            "Karolinska",
            scout_access=True,
            customer_group=customer_group,
            invoice_address="Test street",
            invoice_reference="ABCDEF",
        ),
        store.add_customer(
            "cust003",
            "CMMS",
            scout_access=True,
            customer_group=customer_group,
            invoice_address="Test street",
            invoice_reference="ABCDEF",
        ),
    ]
    store.add_commit(customers)
    applications = [
        store.add_application(
            tag="WGXCUSC000",
            category="wgs",
            description="External WGS",
            sequencing_depth=0,
            is_external=True,
            percent_kth=80,
            percent_reads_guaranteed=75,
            target_reads=10,
        ),
        store.add_application(
            tag="EXXCUSR000",
            category="wes",
            description="External WES",
            sequencing_depth=0,
            is_external=True,
            percent_kth=80,
            percent_reads_guaranteed=75,
            target_reads=10,
        ),
        store.add_application(
            tag="WGSPCFC060",
            category="wgs",
            description="WGS, double",
            sequencing_depth=30,
            accredited=True,
            percent_kth=80,
            percent_reads_guaranteed=75,
            target_reads=10,
        ),
        store.add_application(
            tag="RMLP05R800",
            category="rml",
            description="Ready-made",
            sequencing_depth=0,
            percent_kth=80,
            percent_reads_guaranteed=75,
            target_reads=10,
        ),
        store.add_application(
            tag="WGSPCFC030",
            category="wgs",
            description="WGS trio",
            is_accredited=True,
            sequencing_depth=30,
            target_reads=30,
            limitations="some",
            percent_kth=80,
            percent_reads_guaranteed=75,
        ),
        store.add_application(
            tag="METLIFR020",
            category="wgs",
            description="Whole genome metagenomics",
            sequencing_depth=0,
            target_reads=400000,
            percent_kth=80,
            percent_reads_guaranteed=75,
        ),
        store.add_application(
            tag="METNXTR020",
            category="wgs",
            description="Metagenomics",
            sequencing_depth=0,
            target_reads=200000,
            percent_kth=80,
            percent_reads_guaranteed=75,
        ),
        store.add_application(
            tag="MWRNXTR003",
            category="mic",
            description="Microbial whole genome ",
            sequencing_depth=0,
            percent_kth=80,
            percent_reads_guaranteed=75,
            target_reads=10,
        ),
        store.add_application(
            tag=apptag_rna,
            category="tgs",
            description="RNA seq, poly-A based priming",
            percent_kth=80,
            percent_reads_guaranteed=75,
            sequencing_depth=25,
            accredited=True,
            target_reads=10,
        ),
        store.add_application(
            tag="VWGDPTR001",
            category="cov",
            description="Viral whole genome  ",
            sequencing_depth=0,
            percent_kth=80,
            percent_reads_guaranteed=75,
            target_reads=10,
        ),
    ]

    store.add_commit(applications)

    prices = {"standard": 10, "priority": 20, "express": 30, "research": 5}
    versions = [
        store.add_version(application, 1, valid_from=dt.datetime.now(), prices=prices)
        for application in applications
    ]
    store.add_commit(versions)

    beds = [store.add_bed("Bed")]
    store.add_commit(beds)
    bed_versions = [store.add_bed_version(bed, 1, "Bed.bed") for bed in beds]
    store.add_commit(bed_versions)

    organism = store.add_organism("C. jejuni", "C. jejuni")
    store.add_commit(organism)

    yield store


@pytest.fixture(scope="function")
def sample_store(base_store) -> Store:
    """Populate store with samples."""
    new_samples = [
        base_store.add_sample("ordered", sex="male"),
        base_store.add_sample("received", sex="unknown", received=dt.datetime.now()),
        base_store.add_sample(
            "received-prepared",
            sex="unknown",
            received=dt.datetime.now(),
            prepared_at=dt.datetime.now(),
        ),
        base_store.add_sample("external", sex="female", external=True),
        base_store.add_sample(
            "external-received", sex="female", external=True, received=dt.datetime.now()
        ),
        base_store.add_sample(
            "sequenced",
            sex="male",
            received=dt.datetime.now(),
            prepared_at=dt.datetime.now(),
            sequenced_at=dt.datetime.now(),
            reads=(310 * 1000000),
        ),
        base_store.add_sample(
            "sequenced-partly",
            sex="male",
            received=dt.datetime.now(),
            prepared_at=dt.datetime.now(),
            reads=(250 * 1000000),
        ),
    ]
    customer = base_store.customers().first()
    external_app = base_store.application("WGXCUSC000").versions[0]
    wgs_app = base_store.application("WGSPCFC030").versions[0]
    for sample in new_samples:
        sample.customer = customer
        sample.application_version = external_app if "external" in sample.name else wgs_app
    base_store.add_commit(new_samples)
    return base_store


@pytest.fixture(scope="function", name="trailblazer_api")
def fixture_trailblazer_api() -> MockTB:
    return MockTB()


@pytest.fixture(scope="function", name="lims_api")
def fixture_lims_api() -> MockLimsAPI:
    return MockLimsAPI()


@pytest.fixture(name="config_root_dir")
def config_root_dir(tmpdir_factory):
    return Path("tests/fixtures/data")


@pytest.fixture()
def housekeeper_dir(tmpdir_factory):
    return tmpdir_factory.mktemp("housekeeper")


@pytest.fixture()
def mip_dir(tmpdir_factory):
    return tmpdir_factory.mktemp("mip")


@pytest.fixture(scope="function")
def fluffy_dir(tmpdir_factory):
    return tmpdir_factory.mktemp("fluffy")


@pytest.fixture(scope="function")
def balsamic_dir(tmpdir_factory):
    return tmpdir_factory.mktemp("balsamic")


@pytest.fixture(scope="function")
def cg_dir(tmpdir_factory):
    return tmpdir_factory.mktemp("cg")


@pytest.fixture(scope="function")
def microsalt_dir(tmpdir_factory):
    return tmpdir_factory.mktemp("microsalt")


@pytest.fixture(name="fixture_cg_uri")
def fixture_cg_uri() -> str:
    return "sqlite:///"


@pytest.fixture(name="fixture_hk_uri")
def fixture_hk_uri() -> str:
    return "sqlite:///"


@pytest.fixture(name="context_config")
def fixture_context_config(
    fixture_cg_uri: str,
    fixture_hk_uri: str,
    fluffy_dir: str,
    housekeeper_dir: str,
    mip_dir: str,
    cg_dir: str,
    balsamic_dir: str,
    microsalt_dir: str,
) -> dict:
    return {
        "database": fixture_cg_uri,
        "madeline_exe": "echo",
        "bed_path": str(cg_dir),
        "delivery_path": str(cg_dir),
        "hermes": {"deploy_config": "hermes-deploy-stage.yaml", "binary_path": "hermes"},
        "email_base_settings": {
            "sll_port": 465,
            "smtp_server": "smtp.gmail.com",
            "sender_email": "test@gmail.com",
            "sender_password": "",
        },
        "demultiplex": {
            "run_dir": "tests/fixtures/apps/demultiplexing/flowcell-runs",
            "out_dir": "tests/fixtures/apps/demultiplexing/demultiplexed-runs",
            "slurm": {
                "account": "development",
                "mail_user": "mans.magnusson@scilifelab.se",
            },
        },
        "fluffy": {
            "deploy_config": "fluffy-deploy-stage.yaml",
            "binary_path": "echo",
            "config_path": "fluffy/Config.json",
            "root_dir": str(fluffy_dir),
            "sftp": {
                "user": "sftpuser",
                "password": "sftpassword",
                "host": "sftphost",
                "remote_path": "sftpremotepath",
                "port": 22,
            },
        },
        "statina": {"host": "http://localhost:28002"},
        "data-delivery": {
            "destination_path": "server.name.se:/some",
            "covid_destination_path": "server.name.se:/another/%s/foldername/",
            "covid_report_path": "/folder_structure/%s/yet_another_folder/filename_%s_data_*.csv",
            "base_path": "/another/path",
            "account": "development",
            "mail_user": "an@email.com",
        },
        "external": {
            "hasta": "/path/on/hasta/%s",
            "caesar": "server.name.se:/path/%s/on/caesar",
        },
        "shipping": {"host_config": "host_config_stage.yaml", "binary_path": "echo"},
        "housekeeper": {"database": fixture_hk_uri, "root": str(housekeeper_dir)},
        "trailblazer": {
            "service_account": "SERVICE",
            "service_account_auth_file": "trailblazer-auth.json",
            "host": "https://trailblazer.scilifelab.se/",
        },
        "gisaid": {
            "binary_path": "/path/to/gisaid_uploader.py",
            "log_dir": "/path/to/log",
            "submitter": "s.submitter",
            "logwatch_email": "some@email.com",
            "upload_password": "pass",
            "upload_cid": "cid",
        },
        "lims": {
            "host": "https://lims.scilifelab.se",
            "username": "user",
            "password": "password",
        },
        "chanjo": {"binary_path": "echo", "config_path": "chanjo-stage.yaml"},
        "genotype": {
            "binary_path": "echo",
            "config_path": "genotype-stage.yaml",
        },
        "vogue": {"binary_path": "echo", "config_path": "vogue-stage.yaml"},
        "cgstats": {"database": "sqlite:///./cgstats", "root": str(cg_dir)},
        "scout": {
            "binary_path": "echo",
            "config_path": "scout-stage.yaml",
            "deploy_config": "scout-deploy-stage.yaml",
        },
        "loqusdb": {"binary_path": "loqusdb", "config_path": "loqusdb-stage.yaml"},
        "loqusdb-wes": {"binary_path": "loqusdb", "config_path": "loqusdb-wes-stage.yaml"},
        "balsamic": {
            "root": str(balsamic_dir),
            "binary_path": "echo",
            "conda_env": "S_BALSAMIC",
            "balsamic_cache": "hello",
            "slurm": {
                "mail_user": "test.email@scilifelab.se",
                "account": "development",
                "qos": SlurmQos.LOW,
            },
        },
        "microsalt": {
            "root": str(microsalt_dir),
            "queries_path": Path(microsalt_dir, "queries").as_posix(),
            "binary_path": "echo",
            "conda_env": "S_microSALT",
        },
        "mip-rd-dna": {
            "conda_env": "S_mip9.0",
            "mip_config": "mip9.0-dna-stage.yaml",
            "pipeline": "analyse rd_dna",
            "root": str(mip_dir),
            "script": "mip",
        },
        "mip-rd-rna": {
            "conda_env": "S_mip9.0",
            "mip_config": "mip9.0-rna-stage.yaml",
            "pipeline": "analyse rd_rna",
            "root": str(mip_dir),
            "script": "mip",
        },
        "mutacc-auto": {
            "config_path": "mutacc-auto-stage.yaml",
            "binary_path": "echo",
            "padding": 300,
        },
        "mutant": {
            "binary_path": "echo",
            "conda_env": "S_mutant",
            "root": str(mip_dir),
        },
        "crunchy": {
            "cram_reference": "grch37_homo_sapiens_-d5-.fasta",
            "slurm": {
                "account": "development",
                "mail_user": "mans.magnusson@scilifelab.se",
                "conda_env": "S_crunchy",
            },
        },
        "backup": {"root": {"hiseqx": "flowcells/hiseqx", "hiseqga": "RUNS/", "novaseq": "runs/"}},
    }


@pytest.fixture(name="cg_context")
def fixture_cg_context(
    context_config: dict, base_store: Store, housekeeper_api: HousekeeperAPI
) -> CGConfig:
    cg_config = CGConfig(**context_config)
    cg_config.status_db_ = base_store
    cg_config.housekeeper_api_ = housekeeper_api
    return cg_config


@pytest.fixture(name="observation_input_files_raw")
def fixture_observation_input_files_raw(case_id: str, filled_file: Path) -> dict:
    """Raw observations input files"""
    return {
        "case_id": case_id,
        "pedigree": filled_file,
        "snv_gbcf": filled_file,
        "snv_vcf": filled_file,
        "sv_vcf": None,
    }
=======
"""
    Conftest file for pytest fixtures that needs to be shared for multiple tests
"""
import copy
import datetime as dt
import json
import logging
import os
import shutil
from pathlib import Path
from typing import Generator

import pytest

from cg.apps.gt import GenotypeAPI
from cg.apps.hermes.hermes_api import HermesApi
from cg.apps.housekeeper.hk import HousekeeperAPI
from cg.constants import Pipeline
from cg.constants.priority import SlurmQos
from cg.meta.rsync import RsyncAPI
from cg.meta.transfer.external_data import ExternalDataAPI
from cg.models import CompressionData
from cg.models.cg_config import CGConfig
from cg.store import Store
from .mocks.crunchy import MockCrunchyAPI
from .mocks.hk_mock import MockHousekeeperAPI
from .mocks.limsmock import MockLimsAPI
from .mocks.madeline import MockMadelineAPI
from .mocks.osticket import MockOsTicket
from .mocks.process_mock import ProcessMock
from .mocks.scout import MockScoutAPI
from .mocks.tb_mock import MockTB
from .small_helpers import SmallHelpers
from .store_helpers import StoreHelpers

LOG = logging.getLogger(__name__)


# Case fixtures


@pytest.fixture(name="slurm_account")
def fixture_slurm_account() -> str:
    return "super_account"


@pytest.fixture(name="user_name")
def fixture_user_name() -> str:
    return "Paul Anderson"


@pytest.fixture(name="user_mail")
def fixture_user_mail() -> str:
    return "paul@magnolia.com"


@pytest.fixture(name="email_adress")
def fixture_email_adress() -> str:
    return "james.holden@scilifelab.se"


@pytest.fixture(name="case_id")
def fixture_case_id() -> str:
    """Return a case id"""
    return "yellowhog"


@pytest.fixture(name="sample_id")
def fixture_sample_id() -> str:
    """Returns a sample id"""
    return "ADM1"


@pytest.fixture(name="cust_sample_id", scope="session")
def fixture_cust_sample_id() -> str:
    """Returns a customer sample id"""
    return "child"


@pytest.fixture(name="family_name")
def fixture_family_name() -> str:
    """Return a case name"""
    return "case"


@pytest.fixture(name="customer_id", scope="session")
def fixture_customer_id() -> str:
    """Return a customer id"""
    return "cust000"


@pytest.fixture(name="ticket_nr", scope="session")
def fixture_ticket_nr() -> int:
    """Return a ticket nr"""
    return 123456


@pytest.fixture(scope="function", name="analysis_family_single_case")
def fixture_analysis_family_single(case_id: str, family_name: str, ticket_nr: int) -> dict:
    """Build an example case."""
    return {
        "name": family_name,
        "internal_id": case_id,
        "data_analysis": str(Pipeline.MIP_DNA),
        "application_type": "wgs",
        "panels": ["IEM", "EP"],
        "samples": [
            {
                "name": "proband",
                "sex": "male",
                "internal_id": "ADM1",
                "status": "affected",
                "ticket_number": ticket_nr,
                "reads": 5000000000,
                "capture_kit": "GMSmyeloid",
            }
        ],
    }


@pytest.fixture(scope="function", name="analysis_family")
def fixture_analysis_family(case_id: str, family_name: str, ticket_nr: int) -> dict:
    """Return a dictionary with information from a analysis case"""
    return {
        "name": family_name,
        "internal_id": case_id,
        "data_analysis": str(Pipeline.MIP_DNA),
        "application_type": "wgs",
        "panels": ["IEM", "EP"],
        "samples": [
            {
                "name": "child",
                "sex": "male",
                "internal_id": "ADM1",
                "father": "ADM2",
                "mother": "ADM3",
                "status": "affected",
                "ticket_number": ticket_nr,
                "reads": 5000000,
                "capture_kit": "GMSmyeloid",
            },
            {
                "name": "father",
                "sex": "male",
                "internal_id": "ADM2",
                "status": "unaffected",
                "ticket_number": ticket_nr,
                "reads": 6000000,
                "capture_kit": "GMSmyeloid",
            },
            {
                "name": "mother",
                "sex": "female",
                "internal_id": "ADM3",
                "status": "unaffected",
                "ticket_number": ticket_nr,
                "reads": 7000000,
                "capture_kit": "GMSmyeloid",
            },
        ],
    }


# Config fixtures


@pytest.fixture(name="base_config_dict")
def fixture_base_config_dict() -> dict:
    """Returns the basic configs necessary for running CG"""
    return {
        "database": "sqlite:///",
        "madeline_exe": "path/to/madeline",
        "bed_path": "path/to/bed",
        "delivery_path": "path/to/delivery",
        "housekeeper": {
            "database": "sqlite:///",
            "root": "path/to/root",
        },
        "email_base_settings": {
            "sll_port": 465,
            "smtp_server": "smtp.gmail.com",
            "sender_email": "test@gmail.com",
            "sender_password": "",
        },
    }


@pytest.fixture(name="cg_config_object")
def fixture_cg_config_object(base_config_dict: dict) -> CGConfig:
    """Return a CG config dict"""
    return CGConfig(**base_config_dict)


@pytest.fixture
def chanjo_config_dict() -> dict:
    """Chanjo configs"""
    return {"chanjo": {"config_path": "chanjo_config", "binary_path": "chanjo"}}


@pytest.fixture
def crunchy_config_dict():
    """Crunchy configs"""
    return {
        "crunchy": {
            "cram_reference": "/path/to/fasta",
            "slurm": {"account": "mock_account", "mail_user": "mock_mail", "conda_env": "mock_env"},
        }
    }


@pytest.fixture(name="hk_config_dict")
def fixture_hk_config_dict(root_path):
    """Crunchy configs"""
    return {
        "housekeeper": {
            "database": "sqlite:///:memory:",
            "root": str(root_path),
        }
    }


@pytest.fixture(name="genotype_config")
def fixture_genotype_config() -> dict:
    """
    genotype config fixture
    """
    return {
        "genotype": {
            "database": "database",
            "config_path": "config/path",
            "binary_path": "gtdb",
        }
    }


# Api fixtures


@pytest.fixture(name="rsync_api")
def fixture_rsync_api(cg_context: CGConfig) -> RsyncAPI:
    """RsyncAPI fixture"""
    _rsync_api: RsyncAPI = RsyncAPI(config=cg_context)
    return _rsync_api


@pytest.fixture(name="external_data_api")
def fixture_external_data_api(cg_context: CGConfig) -> ExternalDataAPI:
    """ExternalDataAPI fixture"""
    _external_data_api: ExternalDataAPI = ExternalDataAPI(config=cg_context)
    return _external_data_api


@pytest.fixture(name="genotype_api")
def fixture_genotype_api(genotype_config: dict) -> GenotypeAPI:
    """
    genotype API fixture
    """
    _genotype_api = GenotypeAPI(genotype_config)
    _genotype_api.set_dry_run(True)
    return _genotype_api


@pytest.fixture(scope="function")
def madeline_api(madeline_output) -> MockMadelineAPI:
    """madeline_api fixture"""
    _api = MockMadelineAPI()
    _api.set_outpath(madeline_output)

    return _api


@pytest.fixture(name="ticket_number")
def fixture_ticket_number() -> int:
    """Return a ticket number for testing"""
    return 123456


@pytest.fixture(name="osticket")
def fixture_os_ticket(ticket_number: int) -> MockOsTicket:
    """Return a api that mock the os ticket api"""
    api = MockOsTicket()
    api.set_ticket_nr(ticket_number)
    return api


# Files fixtures

# Common file fixtures
@pytest.fixture(name="fixtures_dir")
def fixture_fixtures_dir() -> Path:
    """Return the path to the fixtures dir"""
    return Path("tests/fixtures")


@pytest.fixture(name="analysis_dir")
def fixture_analysis_dir(fixtures_dir: Path) -> Path:
    """Return the path to the analysis dir"""
    return fixtures_dir / "analysis"


@pytest.fixture(name="apps_dir")
def fixture_apps_dir(fixtures_dir: Path) -> Path:
    """Return the path to the apps dir"""
    return fixtures_dir / "apps"


@pytest.fixture(name="fastq_dir")
def fixture_fastq_dir(fixtures_dir: Path) -> Path:
    """Return the path to the fastq files dir"""
    return fixtures_dir / "fastq"


@pytest.fixture(scope="function", name="project_dir")
def fixture_project_dir(
    tmpdir_factory,
) -> Generator[Path, None, None]:
    """Path to a temporary directory where intermediate files can be stored"""
    my_tmpdir: Path = Path(tmpdir_factory.mktemp("data"))
    yield my_tmpdir


@pytest.fixture(scope="function")
def tmp_file(project_dir):
    """Get a temp file"""
    return project_dir / "test"


@pytest.fixture(name="non_existing_file_path")
def fixture_non_existing_file_path(project_dir: Path) -> Path:
    """Return the path to a non existing file"""
    return project_dir / "a_file.txt"


@pytest.fixture(name="content")
def fixture_content() -> str:
    """Return some content for a file"""
    _content = (
        "Lorem ipsum dolor sit amet, consectetur adipiscing elit, sed do eiusmod tempor incididunt"
        " ut labore et dolore magna aliqua. Ut enim ad minim veniam, quis nostrud exercitation ull"
        "amco laboris nisi ut aliquip ex ea commodo consequat. Duis aute irure dolor in reprehende"
        "rit in voluptate velit esse cillum dolore eu fugiat nulla pariatur. Excepteur sint occaec"
        "at cupidatat non proident, sunt in culpa qui officia deserunt mollit anim id est laborum."
    )
    return _content


@pytest.fixture(name="filled_file")
def fixture_filled_file(non_existing_file_path: Path, content: str) -> Path:
    """Return the path to a existing file with some content"""
    with open(non_existing_file_path, "w") as outfile:
        outfile.write(content)
    return non_existing_file_path


@pytest.fixture(name="orderforms")
def fixture_orderform(fixtures_dir: Path) -> Path:
    """Return the path to the directory with orderforms"""
    return fixtures_dir / "orderforms"


@pytest.fixture(name="case_qc_sample_info_path")
def fixture_case_qc_sample_info_path(fixtures_dir) -> Path:
    """Return path to case_qc_sample_info.yaml"""
    return Path(fixtures_dir, "apps", "mip", "dna", "store", "case_qc_sample_info.yaml")


@pytest.fixture(name="case_qc_metrics_deliverables")
def fixture_case_qc_metrics_deliverables(apps_dir: Path) -> Path:
    """Return the path to a qc metrics deliverables file with case data"""
    return Path("tests", "fixtures", "apps", "mip", "case_metrics_deliverables.yaml")


@pytest.fixture(name="mip_dna_store_files")
def fixture_mip_dna_store_files(apps_dir: Path) -> Path:
    """Return the path to the directory with mip dna store files"""
    return apps_dir / "mip" / "dna" / "store"


@pytest.fixture(name="mip_analysis_dir")
def fixture_mip_analysis_dir(analysis_dir: Path) -> Path:
    """Return the path to the directory with mip analysis files"""
    return analysis_dir / "mip"


@pytest.fixture(name="balsamic_analysis_dir")
def fixture_balsamic_analysis_dir(analysis_dir: Path) -> Path:
    """Return the path to the directory with balsamic analysis files"""
    return analysis_dir / "balsamic"


@pytest.fixture(name="balsamic_panel_analysis_dir")
def fixture_balsamic_panel_analysis_dir(balsamic_analysis_dir: Path) -> Path:
    """Return the path to the directory with balsamic analysis files"""
    return balsamic_analysis_dir / "tn_panel"


@pytest.fixture(name="mip_dna_analysis_dir")
def fixture_mip_dna_analysis_dir(mip_analysis_dir: Path) -> Path:
    """Return the path to the directory with mip dna analysis files"""
    return mip_analysis_dir / "dna"


@pytest.fixture(name="sample1_cram")
def fixture_sample1_cram(mip_dna_analysis_dir: Path) -> Path:
    """Return the path to the cram file for sample 1"""
    return mip_dna_analysis_dir / "adm1.cram"


@pytest.fixture(name="mip_deliverables_file")
def fixture_mip_deliverables_files(mip_dna_store_files: Path) -> Path:
    """Fixture for general deliverables file in mip"""
    return mip_dna_store_files / "case_id_deliverables.yaml"


@pytest.fixture(name="vcf_file")
def fixture_vcf_file(mip_dna_store_files: Path) -> Path:
    """Return the path to to a vcf file"""
    return mip_dna_store_files / "yellowhog_clinical_selected.vcf"


@pytest.fixture(name="fastq_file")
def fixture_fastq_file(fastq_dir: Path) -> Path:
    """Return the path to to a fastq file"""
    return fastq_dir / "dummy_run_R1_001.fastq.gz"


# Orderform fixtures


@pytest.fixture
def microbial_orderform(orderforms: Path) -> str:
    """Orderform fixture for microbial samples"""
    return Path(orderforms / "1603.10.microbial.xlsx").as_posix()


@pytest.fixture
def sarscov2_orderform(orderforms: Path) -> str:
    """Orderform fixture for sarscov2 samples"""
    return Path(orderforms / "2184.5.sarscov2.xlsx").as_posix()


@pytest.fixture
def rml_orderform(orderforms: Path) -> str:
    """Orderform fixture for RML samples"""
    return Path(orderforms / "1604.11.rml.xlsx").as_posix()


@pytest.fixture
def mip_json_orderform(orderforms: Path) -> dict:
    """Load an example of json scout order."""
    return json.load(open(orderforms / "mip-json.json"))


@pytest.fixture(name="madeline_output")
def fixture_madeline_output(apps_dir: Path) -> str:
    """File with madeline output"""
    _file = apps_dir / "madeline/madeline.xml"
    return str(_file)


@pytest.fixture
def mip_order_to_submit() -> dict:
    """Load an example scout order."""
    return json.load(open("tests/fixtures/cgweb_orders/mip.json"))


@pytest.fixture
def mip_rna_order_to_submit() -> dict:
    """Load an example rna order."""
    return json.load(open("tests/fixtures/cgweb_orders/mip_rna.json"))


@pytest.fixture
def fastq_order_to_submit() -> dict:
    """Load an example fastq order."""
    return json.load(open("tests/fixtures/cgweb_orders/fastq.json"))


@pytest.fixture
def rml_order_to_submit() -> dict:
    """Load an example rml order."""
    return json.load(open("tests/fixtures/cgweb_orders/rml.json"))


@pytest.fixture
def fluffy_order_to_submit() -> dict:
    """Load an example fluffy order."""
    return json.load(open("tests/fixtures/cgweb_orders/rml.json"))


@pytest.fixture
def metagenome_order_to_submit() -> dict:
    """Load an example metagenome order."""
    return json.load(open("tests/fixtures/cgweb_orders/metagenome.json"))


@pytest.fixture
def microbial_order_to_submit() -> dict:
    """Load an example microbial order."""
    return json.load(open("tests/fixtures/cgweb_orders/microsalt.json"))


@pytest.fixture
def sarscov2_order_to_submit() -> dict:
    """Load an example sarscov2 order."""
    return json.load(open("tests/fixtures/cgweb_orders/sarscov2.json"))


@pytest.fixture
def balsamic_order_to_submit() -> dict:
    """Load an example cancer order."""
    return json.load(open("tests/fixtures/cgweb_orders/balsamic.json"))


# Compression fixtures


@pytest.fixture(scope="function", name="run_name")
def fixture_run_name() -> str:
    """Return the name of a fastq run"""
    return "fastq_run"


@pytest.fixture(scope="function", name="original_fastq_data")
def fixture_original_fastq_data(fastq_dir: Path, run_name) -> CompressionData:
    """Return a compression object with a path to the original fastq files"""

    return CompressionData(fastq_dir / run_name)


@pytest.fixture(scope="function", name="fastq_stub")
def fixture_fastq_stub(project_dir: Path, run_name: str) -> Path:
    """Creates a path to the base format of a fastq run"""
    return project_dir / run_name


@pytest.fixture(scope="function", name="compression_object")
def fixture_compression_object(
    fastq_stub: Path, original_fastq_data: CompressionData
) -> CompressionData:
    """Creates compression data object with information about files used in fastq compression"""
    working_files = CompressionData(fastq_stub)
    shutil.copy(str(original_fastq_data.fastq_first), str(working_files.fastq_first))
    shutil.copy(str(original_fastq_data.fastq_second), str(working_files.fastq_second))
    return working_files


# Unknown file fixtures


@pytest.fixture(name="bcf_file")
def fixture_bcf_file(apps_dir: Path) -> Path:
    """Return the path to a bcf file"""
    return apps_dir / "gt" / "yellowhog.bcf"


@pytest.fixture(scope="function", name="bed_file")
def fixture_bed_file(analysis_dir) -> str:
    """Get the path to a bed file file"""
    return str(analysis_dir / "sample_coverage.bed")


# Helper fixtures


@pytest.fixture(name="helpers")
def fixture_helpers() -> StoreHelpers:
    """Return a class with helper functions for the stores"""
    return StoreHelpers()


@pytest.fixture(name="small_helpers")
def fixture_small_helpers() -> SmallHelpers:
    """Return a class with small helper functions"""
    return SmallHelpers()


# HK fixtures


@pytest.fixture(name="root_path")
def fixture_root_path(project_dir: Path) -> Path:
    """Return the path to a hk bundles dir"""
    _root_path = project_dir / "bundles"
    _root_path.mkdir(parents=True, exist_ok=True)
    return _root_path


@pytest.fixture(scope="function", name="timestamp")
def fixture_timestamp() -> dt.datetime:
    """Return a time stamp in date time format"""
    return dt.datetime(2020, 5, 1)


@pytest.fixture(scope="function", name="later_timestamp")
def fixture_later_timestamp() -> dt.datetime:
    """Return a time stamp in date time format"""
    return dt.datetime(2020, 6, 1)


@pytest.fixture(scope="function", name="timestamp_today")
def fixture_timestamp_today() -> dt.datetime:
    """Return a time stamp of todays date in date time format"""
    return dt.datetime.now()


@pytest.fixture(scope="function", name="timestamp_yesterday")
def fixture_timestamp_yesterday(timestamp_today: dt.datetime) -> dt.datetime:
    """Return a time stamp of yesterdays date in date time format"""
    return timestamp_today - dt.timedelta(days=1)


@pytest.fixture(scope="function", name="timestamp_in_2_weeks")
def fixture_timestamp_in_2_weeks(timestamp_today: dt.datetime) -> dt.datetime:
    """Return a time stamp 14 days ahead in time"""
    return timestamp_today + dt.timedelta(days=14)


@pytest.fixture(scope="function", name="hk_bundle_data")
def fixture_hk_bundle_data(case_id: str, bed_file: str, timestamp: dt.datetime) -> dict:
    """Get some bundle data for housekeeper"""
    return {
        "name": case_id,
        "created": timestamp,
        "expires": timestamp,
        "files": [{"path": bed_file, "archive": False, "tags": ["bed", "sample"]}],
    }


@pytest.fixture(scope="function", name="sample_hk_bundle_no_files")
def fixture_sample_hk_bundle_no_files(sample_id: str, timestamp: dt.datetime) -> dict:
    """Create a complete bundle mock for testing compression"""
    return {
        "name": sample_id,
        "created": timestamp,
        "expires": timestamp,
        "files": [],
    }


@pytest.fixture(scope="function", name="case_hk_bundle_no_files")
def fixture_case_hk_bundle_no_files(case_id: str, timestamp: dt.datetime) -> dict:
    """Create a complete bundle mock for testing compression"""
    return {
        "name": case_id,
        "created": timestamp,
        "expires": timestamp,
        "files": [],
    }


@pytest.fixture(scope="function", name="compress_hk_fastq_bundle")
def fixture_compress_hk_fastq_bundle(
    compression_object: CompressionData, sample_hk_bundle_no_files: dict
) -> dict:
    """Create a complete bundle mock for testing compression

    This bundle contains a pair of fastq files.
    """
    hk_bundle_data = copy.deepcopy(sample_hk_bundle_no_files)

    first_fastq = compression_object.fastq_first
    second_fastq = compression_object.fastq_second
    for fastq_file in [first_fastq, second_fastq]:
        fastq_file.touch()
        # We need to set the time to an old date
        # Create a older date
        # Convert the date to a float
        before_timestamp = dt.datetime.timestamp(dt.datetime(2020, 1, 1))
        # Update the utime so file looks old
        os.utime(fastq_file, (before_timestamp, before_timestamp))
        fastq_file_info = {"path": str(fastq_file), "archive": False, "tags": ["fastq"]}

        hk_bundle_data["files"].append(fastq_file_info)

    return hk_bundle_data


@pytest.fixture(name="housekeeper_api")
def fixture_housekeeper_api(hk_config_dict: dict) -> MockHousekeeperAPI:
    """Setup Housekeeper store."""
    return MockHousekeeperAPI(hk_config_dict)


@pytest.fixture(scope="function", name="real_housekeeper_api")
def fixture_real_housekeeper_api(hk_config_dict: dict) -> HousekeeperAPI:
    """Setup a real Housekeeper store."""
    _api = HousekeeperAPI(hk_config_dict)
    _api.initialise_db()
    yield _api


@pytest.fixture(scope="function", name="populated_housekeeper_api")
def fixture_populated_housekeeper_api(
    housekeeper_api: MockHousekeeperAPI, hk_bundle_data: dict, helpers
) -> MockHousekeeperAPI:
    """Setup a Housekeeper store with some data."""
    hk_api = housekeeper_api
    helpers.ensure_hk_bundle(hk_api, hk_bundle_data)
    return hk_api


@pytest.fixture(scope="function", name="hk_version_obj")
def fixture_hk_version_obj(
    housekeeper_api: MockHousekeeperAPI, hk_bundle_data: dict, helpers
) -> MockHousekeeperAPI:
    """Get a housekeeper version object"""
    return helpers.ensure_hk_version(housekeeper_api, hk_bundle_data)


# Process Mock


@pytest.fixture(name="sbatch_job_number")
def fixture_sbatch_job_number() -> int:
    return 123456


@pytest.fixture(name="process")
def fixture_process() -> ProcessMock:
    """Returns a mocked process"""
    return ProcessMock()


# Hermes mock


@pytest.fixture(name="hermes_process")
def fixture_hermes_process() -> ProcessMock:
    """Return a mocked hermes process"""
    return ProcessMock(binary="hermes")


@pytest.fixture(name="hermes_api")
def fixture_hermes_api(hermes_process: ProcessMock) -> HermesApi:
    """Return a hermes api with a mocked process"""
    hermes_config = {"hermes": {"deploy_config": "deploy_config", "binary_path": "/bin/true"}}
    hermes_api = HermesApi(config=hermes_config)
    hermes_api.process = hermes_process
    return hermes_api


# Scout fixtures


@pytest.fixture(scope="function", name="scout_api")
def fixture_scout_api() -> MockScoutAPI:
    """Setup Scout api."""
    return MockScoutAPI()


# Crunchy fixtures


@pytest.fixture(scope="function", name="crunchy_api")
def fixture_crunchy_api():
    """Setup Crunchy api."""
    return MockCrunchyAPI()


# Store fixtures


@pytest.fixture(scope="function", name="analysis_store")
def fixture_analysis_store(
    base_store: Store, analysis_family: dict, wgs_application_tag: str, helpers
):
    """Setup a store instance for testing analysis API."""
    helpers.ensure_case_from_dict(
        base_store, case_info=analysis_family, app_tag=wgs_application_tag
    )

    yield base_store


@pytest.fixture(scope="function", name="analysis_store_trio")
def fixture_analysis_store_trio(analysis_store):
    """Setup a store instance with a trion loaded for testing analysis API."""

    yield analysis_store


@pytest.fixture(scope="function", name="analysis_store_single_case")
def fixture_analysis_store_single(base_store, analysis_family_single_case, helpers):
    """Setup a store instance with a single ind case for testing analysis API."""
    helpers.ensure_case_from_dict(base_store, case_info=analysis_family_single_case)

    yield base_store


@pytest.fixture(scope="function", name="customer_group")
def fixture_customer_group() -> str:
    """Return a default customer group"""
    return "all_customers"


@pytest.fixture(scope="function", name="customer_production")
def fixture_customer_production(customer_group) -> dict:
    """Return a dictionary with information about the prod customer"""
    return dict(
        customer_id="cust000",
        name="Production",
        scout_access=True,
        customer_group=customer_group,
    )


@pytest.fixture(scope="function", name="external_wgs_application_tag")
def fixture_external_wgs_application_tag() -> str:
    """Return the external wgs app tag"""
    return "WGXCUSC000"


@pytest.fixture(scope="function", name="external_wgs_info")
def fixture_external_wgs_info(external_wgs_application_tag) -> dict:
    """Return a dictionary with information external WGS application"""
    return dict(
        application_tag=external_wgs_application_tag,
        application_type="wgs",
        description="External WGS",
        is_external=True,
        target_reads=10,
    )


@pytest.fixture(scope="function", name="external_wes_application_tag")
def fixture_external_wes_application_tag() -> str:
    """Return the external whole exome sequencing app tag"""
    return "EXXCUSR000"


@pytest.fixture(scope="function", name="external_wes_info")
def fixture_external_wes_info(external_wes_application_tag) -> dict:
    """Return a dictionary with information external WES application"""
    return dict(
        application_tag=external_wes_application_tag,
        application_type="wes",
        description="External WES",
        is_external=True,
        target_reads=10,
    )


@pytest.fixture(scope="function", name="wgs_application_tag")
def fixture_wgs_application_tag() -> str:
    """Return the wgs app tag"""
    return "WGSPCFC060"


@pytest.fixture(scope="function", name="wgs_application_info")
def fixture_wgs_application_info(wgs_application_tag) -> dict:
    """Return a dictionary with information the WGS application"""
    return dict(
        application_tag=wgs_application_tag,
        application_type="wgs",
        description="WGS, double",
        sequencing_depth=30,
        is_external=True,
        is_accredited=True,
        target_reads=10,
    )


@pytest.fixture(name="store")
def fixture_store() -> Store:
    """Fixture with a CG store"""
    _store = Store(uri="sqlite:///")
    _store.create_all()
    yield _store
    _store.drop_all()


@pytest.fixture(name="apptag_rna")
def fixture_apptag_rna() -> str:
    return "RNAPOAR025"


@pytest.fixture(scope="function", name="base_store")
def fixture_base_store(store: Store, apptag_rna: str) -> Store:
    """Setup and example store."""
    customer_group = store.add_customer_group("all_customers", "all customers")

    store.add_commit(customer_group)
    customers = [
        store.add_customer(
            "cust000",
            "Production",
            scout_access=True,
            customer_group=customer_group,
            invoice_address="Test street",
            invoice_reference="ABCDEF",
        ),
        store.add_customer(
            "cust001",
            "Customer",
            scout_access=False,
            customer_group=customer_group,
            invoice_address="Test street",
            invoice_reference="ABCDEF",
        ),
        store.add_customer(
            "cust002",
            "Karolinska",
            scout_access=True,
            customer_group=customer_group,
            invoice_address="Test street",
            invoice_reference="ABCDEF",
        ),
        store.add_customer(
            "cust003",
            "CMMS",
            scout_access=True,
            customer_group=customer_group,
            invoice_address="Test street",
            invoice_reference="ABCDEF",
        ),
    ]
    store.add_commit(customers)
    applications = [
        store.add_application(
            tag="WGXCUSC000",
            category="wgs",
            description="External WGS",
            sequencing_depth=0,
            is_external=True,
            percent_kth=80,
            percent_reads_guaranteed=75,
            target_reads=10,
        ),
        store.add_application(
            tag="EXXCUSR000",
            category="wes",
            description="External WES",
            sequencing_depth=0,
            is_external=True,
            percent_kth=80,
            percent_reads_guaranteed=75,
            target_reads=10,
        ),
        store.add_application(
            tag="WGSPCFC060",
            category="wgs",
            description="WGS, double",
            sequencing_depth=30,
            accredited=True,
            percent_kth=80,
            percent_reads_guaranteed=75,
            target_reads=10,
        ),
        store.add_application(
            tag="RMLP05R800",
            category="rml",
            description="Ready-made",
            sequencing_depth=0,
            percent_kth=80,
            percent_reads_guaranteed=75,
            target_reads=10,
        ),
        store.add_application(
            tag="WGSPCFC030",
            category="wgs",
            description="WGS trio",
            is_accredited=True,
            sequencing_depth=30,
            target_reads=30,
            limitations="some",
            percent_kth=80,
            percent_reads_guaranteed=75,
        ),
        store.add_application(
            tag="METLIFR020",
            category="wgs",
            description="Whole genome metagenomics",
            sequencing_depth=0,
            target_reads=400000,
            percent_kth=80,
            percent_reads_guaranteed=75,
        ),
        store.add_application(
            tag="METNXTR020",
            category="wgs",
            description="Metagenomics",
            sequencing_depth=0,
            target_reads=200000,
            percent_kth=80,
            percent_reads_guaranteed=75,
        ),
        store.add_application(
            tag="MWRNXTR003",
            category="mic",
            description="Microbial whole genome ",
            sequencing_depth=0,
            percent_kth=80,
            percent_reads_guaranteed=75,
            target_reads=10,
        ),
        store.add_application(
            tag=apptag_rna,
            category="tgs",
            description="RNA seq, poly-A based priming",
            percent_kth=80,
            percent_reads_guaranteed=75,
            sequencing_depth=25,
            accredited=True,
            target_reads=10,
        ),
        store.add_application(
            tag="VWGDPTR001",
            category="cov",
            description="Viral whole genome  ",
            sequencing_depth=0,
            percent_kth=80,
            percent_reads_guaranteed=75,
            target_reads=10,
        ),
    ]

    store.add_commit(applications)

    prices = {"standard": 10, "priority": 20, "express": 30, "research": 5}
    versions = [
        store.add_version(application, 1, valid_from=dt.datetime.now(), prices=prices)
        for application in applications
    ]
    store.add_commit(versions)

    beds = [store.add_bed("Bed")]
    store.add_commit(beds)
    bed_versions = [store.add_bed_version(bed, 1, "Bed.bed") for bed in beds]
    store.add_commit(bed_versions)

    organism = store.add_organism("C. jejuni", "C. jejuni")
    store.add_commit(organism)

    yield store


@pytest.fixture(scope="function")
def sample_store(base_store) -> Store:
    """Populate store with samples."""
    new_samples = [
        base_store.add_sample("ordered", sex="male"),
        base_store.add_sample("received", sex="unknown", received=dt.datetime.now()),
        base_store.add_sample(
            "received-prepared",
            sex="unknown",
            received=dt.datetime.now(),
            prepared_at=dt.datetime.now(),
        ),
        base_store.add_sample("external", sex="female", external=True),
        base_store.add_sample(
            "external-received", sex="female", external=True, received=dt.datetime.now()
        ),
        base_store.add_sample(
            "sequenced",
            sex="male",
            received=dt.datetime.now(),
            prepared_at=dt.datetime.now(),
            sequenced_at=dt.datetime.now(),
            reads=(310 * 1000000),
        ),
        base_store.add_sample(
            "sequenced-partly",
            sex="male",
            received=dt.datetime.now(),
            prepared_at=dt.datetime.now(),
            reads=(250 * 1000000),
        ),
    ]
    customer = base_store.customers().first()
    external_app = base_store.application("WGXCUSC000").versions[0]
    wgs_app = base_store.application("WGSPCFC030").versions[0]
    for sample in new_samples:
        sample.customer = customer
        sample.application_version = external_app if "external" in sample.name else wgs_app
    base_store.add_commit(new_samples)
    return base_store


@pytest.fixture(scope="function", name="trailblazer_api")
def fixture_trailblazer_api() -> MockTB:
    return MockTB()


@pytest.fixture(scope="function", name="lims_api")
def fixture_lims_api() -> MockLimsAPI:
    return MockLimsAPI()


@pytest.fixture(name="config_root_dir")
def config_root_dir(tmpdir_factory):
    return Path("tests/fixtures/data")


@pytest.fixture()
def housekeeper_dir(tmpdir_factory):
    return tmpdir_factory.mktemp("housekeeper")


@pytest.fixture()
def mip_dir(tmpdir_factory):
    return tmpdir_factory.mktemp("mip")


@pytest.fixture(scope="function")
def fluffy_dir(tmpdir_factory):
    return tmpdir_factory.mktemp("fluffy")


@pytest.fixture(scope="function")
def balsamic_dir(tmpdir_factory):
    return tmpdir_factory.mktemp("balsamic")


@pytest.fixture(scope="function")
def cg_dir(tmpdir_factory):
    return tmpdir_factory.mktemp("cg")


@pytest.fixture(scope="function")
def microsalt_dir(tmpdir_factory):
    return tmpdir_factory.mktemp("microsalt")


@pytest.fixture(name="fixture_cg_uri")
def fixture_cg_uri() -> str:
    return "sqlite:///"


@pytest.fixture(name="fixture_hk_uri")
def fixture_hk_uri() -> str:
    return "sqlite:///"


@pytest.fixture(name="context_config")
def fixture_context_config(
    fixture_cg_uri: str,
    fixture_hk_uri: str,
    fluffy_dir: str,
    housekeeper_dir: str,
    mip_dir: str,
    cg_dir: str,
    balsamic_dir: str,
    microsalt_dir: str,
) -> dict:
    return {
        "database": fixture_cg_uri,
        "madeline_exe": "echo",
        "bed_path": str(cg_dir),
        "delivery_path": str(cg_dir),
        "hermes": {"deploy_config": "hermes-deploy-stage.yaml", "binary_path": "hermes"},
        "email_base_settings": {
            "sll_port": 465,
            "smtp_server": "smtp.gmail.com",
            "sender_email": "test@gmail.com",
            "sender_password": "",
        },
        "demultiplex": {
            "run_dir": "tests/fixtures/apps/demultiplexing/flowcell-runs",
            "out_dir": "tests/fixtures/apps/demultiplexing/demultiplexed-runs",
            "slurm": {
                "account": "development",
                "mail_user": "mans.magnusson@scilifelab.se",
            },
        },
        "fluffy": {
            "deploy_config": "fluffy-deploy-stage.yaml",
            "binary_path": "echo",
            "config_path": "fluffy/Config.json",
            "root_dir": str(fluffy_dir),
            "sftp": {
                "user": "sftpuser",
                "password": "sftpassword",
                "host": "sftphost",
                "remote_path": "sftpremotepath",
                "port": 22,
            },
        },
        "statina": {"host": "http://localhost:28002"},
        "data-delivery": {
            "destination_path": "server.name.se:/some",
            "covid_destination_path": "server.name.se:/another/%s/foldername/",
            "covid_report_path": "/folder_structure/%s/yet_another_folder/filename_%s_data_*.csv",
            "base_path": "/another/path",
            "account": "development",
            "mail_user": "an@email.com",
        },
        "external": {
            "hasta": "/path/on/hasta/%s",
            "caesar": "server.name.se:/path/%s/on/caesar",
        },
        "shipping": {"host_config": "host_config_stage.yaml", "binary_path": "echo"},
        "housekeeper": {"database": fixture_hk_uri, "root": str(housekeeper_dir)},
        "trailblazer": {
            "service_account": "SERVICE",
            "service_account_auth_file": "trailblazer-auth.json",
            "host": "https://trailblazer.scilifelab.se/",
        },
        "gisaid": {
            "binary_path": "/path/to/gisaid_uploader.py",
            "log_dir": "/path/to/log",
            "submitter": "s.submitter",
            "logwatch_email": "some@email.com",
            "upload_password": "pass",
            "upload_cid": "cid",
        },
        "lims": {
            "host": "https://lims.scilifelab.se",
            "username": "user",
            "password": "password",
        },
        "chanjo": {"binary_path": "echo", "config_path": "chanjo-stage.yaml"},
        "genotype": {
            "binary_path": "echo",
            "config_path": "genotype-stage.yaml",
        },
        "vogue": {"binary_path": "echo", "config_path": "vogue-stage.yaml"},
        "cgstats": {"database": "sqlite:///./cgstats", "root": str(cg_dir)},
        "scout": {
            "binary_path": "echo",
            "config_path": "scout-stage.yaml",
            "deploy_config": "scout-deploy-stage.yaml",
        },
        "loqusdb": {"binary_path": "loqusdb", "config_path": "loqusdb-stage.yaml"},
        "loqusdb-wes": {"binary_path": "loqusdb", "config_path": "loqusdb-wes-stage.yaml"},
        "balsamic": {
            "root": str(balsamic_dir),
            "binary_path": "echo",
            "conda_env": "S_BALSAMIC",
            "balsamic_cache": "hello",
            "slurm": {
                "mail_user": "test.email@scilifelab.se",
                "account": "development",
                "qos": SlurmQos.LOW,
            },
        },
        "microsalt": {
            "root": str(microsalt_dir),
            "queries_path": Path(microsalt_dir, "queries").as_posix(),
            "binary_path": "echo",
            "conda_env": "S_microSALT",
        },
        "mip-rd-dna": {
            "conda_env": "S_mip9.0",
            "mip_config": "mip9.0-dna-stage.yaml",
            "pipeline": "analyse rd_dna",
            "root": str(mip_dir),
            "script": "mip",
        },
        "mip-rd-rna": {
            "conda_env": "S_mip9.0",
            "mip_config": "mip9.0-rna-stage.yaml",
            "pipeline": "analyse rd_rna",
            "root": str(mip_dir),
            "script": "mip",
        },
        "mutacc-auto": {
            "config_path": "mutacc-auto-stage.yaml",
            "binary_path": "echo",
            "padding": 300,
        },
        "mutant": {
            "binary_path": "echo",
            "conda_env": "S_mutant",
            "root": str(mip_dir),
        },
        "crunchy": {
            "cram_reference": "grch37_homo_sapiens_-d5-.fasta",
            "slurm": {
                "account": "development",
                "mail_user": "mans.magnusson@scilifelab.se",
                "conda_env": "S_crunchy",
            },
        },
        "backup": {"root": {"hiseqx": "flowcells/hiseqx", "hiseqga": "RUNS/", "novaseq": "runs/"}},
    }


@pytest.fixture(name="cg_context")
def fixture_cg_context(
    context_config: dict, base_store: Store, housekeeper_api: HousekeeperAPI
) -> CGConfig:
    cg_config = CGConfig(**context_config)
    cg_config.status_db_ = base_store
    cg_config.housekeeper_api_ = housekeeper_api
    return cg_config


@pytest.fixture(name="observation_input_files_raw")
def fixture_observation_input_files_raw(case_id: str, filled_file: Path) -> dict:
    """Raw observations input files"""
    return {
        "case_id": case_id,
        "pedigree": filled_file,
        "snv_gbcf": filled_file,
        "snv_vcf": filled_file,
        "sv_vcf": None,
    }
>>>>>>> 485cc6f8
<|MERGE_RESOLUTION|>--- conflicted
+++ resolved
@@ -1,4 +1,3 @@
-<<<<<<< HEAD
 """
     Conftest file for pytest fixtures that needs to be shared for multiple tests
 """
@@ -655,6 +654,7 @@
     compression_object: CompressionData, sample_hk_bundle_no_files: dict
 ) -> dict:
     """Create a complete bundle mock for testing compression
+
     This bundle contains a pair of fastq files.
     """
     hk_bundle_data = copy.deepcopy(sample_hk_bundle_no_files)
@@ -1295,1304 +1295,4 @@
         "snv_gbcf": filled_file,
         "snv_vcf": filled_file,
         "sv_vcf": None,
-    }
-=======
-"""
-    Conftest file for pytest fixtures that needs to be shared for multiple tests
-"""
-import copy
-import datetime as dt
-import json
-import logging
-import os
-import shutil
-from pathlib import Path
-from typing import Generator
-
-import pytest
-
-from cg.apps.gt import GenotypeAPI
-from cg.apps.hermes.hermes_api import HermesApi
-from cg.apps.housekeeper.hk import HousekeeperAPI
-from cg.constants import Pipeline
-from cg.constants.priority import SlurmQos
-from cg.meta.rsync import RsyncAPI
-from cg.meta.transfer.external_data import ExternalDataAPI
-from cg.models import CompressionData
-from cg.models.cg_config import CGConfig
-from cg.store import Store
-from .mocks.crunchy import MockCrunchyAPI
-from .mocks.hk_mock import MockHousekeeperAPI
-from .mocks.limsmock import MockLimsAPI
-from .mocks.madeline import MockMadelineAPI
-from .mocks.osticket import MockOsTicket
-from .mocks.process_mock import ProcessMock
-from .mocks.scout import MockScoutAPI
-from .mocks.tb_mock import MockTB
-from .small_helpers import SmallHelpers
-from .store_helpers import StoreHelpers
-
-LOG = logging.getLogger(__name__)
-
-
-# Case fixtures
-
-
-@pytest.fixture(name="slurm_account")
-def fixture_slurm_account() -> str:
-    return "super_account"
-
-
-@pytest.fixture(name="user_name")
-def fixture_user_name() -> str:
-    return "Paul Anderson"
-
-
-@pytest.fixture(name="user_mail")
-def fixture_user_mail() -> str:
-    return "paul@magnolia.com"
-
-
-@pytest.fixture(name="email_adress")
-def fixture_email_adress() -> str:
-    return "james.holden@scilifelab.se"
-
-
-@pytest.fixture(name="case_id")
-def fixture_case_id() -> str:
-    """Return a case id"""
-    return "yellowhog"
-
-
-@pytest.fixture(name="sample_id")
-def fixture_sample_id() -> str:
-    """Returns a sample id"""
-    return "ADM1"
-
-
-@pytest.fixture(name="cust_sample_id", scope="session")
-def fixture_cust_sample_id() -> str:
-    """Returns a customer sample id"""
-    return "child"
-
-
-@pytest.fixture(name="family_name")
-def fixture_family_name() -> str:
-    """Return a case name"""
-    return "case"
-
-
-@pytest.fixture(name="customer_id", scope="session")
-def fixture_customer_id() -> str:
-    """Return a customer id"""
-    return "cust000"
-
-
-@pytest.fixture(name="ticket_nr", scope="session")
-def fixture_ticket_nr() -> int:
-    """Return a ticket nr"""
-    return 123456
-
-
-@pytest.fixture(scope="function", name="analysis_family_single_case")
-def fixture_analysis_family_single(case_id: str, family_name: str, ticket_nr: int) -> dict:
-    """Build an example case."""
-    return {
-        "name": family_name,
-        "internal_id": case_id,
-        "data_analysis": str(Pipeline.MIP_DNA),
-        "application_type": "wgs",
-        "panels": ["IEM", "EP"],
-        "samples": [
-            {
-                "name": "proband",
-                "sex": "male",
-                "internal_id": "ADM1",
-                "status": "affected",
-                "ticket_number": ticket_nr,
-                "reads": 5000000000,
-                "capture_kit": "GMSmyeloid",
-            }
-        ],
-    }
-
-
-@pytest.fixture(scope="function", name="analysis_family")
-def fixture_analysis_family(case_id: str, family_name: str, ticket_nr: int) -> dict:
-    """Return a dictionary with information from a analysis case"""
-    return {
-        "name": family_name,
-        "internal_id": case_id,
-        "data_analysis": str(Pipeline.MIP_DNA),
-        "application_type": "wgs",
-        "panels": ["IEM", "EP"],
-        "samples": [
-            {
-                "name": "child",
-                "sex": "male",
-                "internal_id": "ADM1",
-                "father": "ADM2",
-                "mother": "ADM3",
-                "status": "affected",
-                "ticket_number": ticket_nr,
-                "reads": 5000000,
-                "capture_kit": "GMSmyeloid",
-            },
-            {
-                "name": "father",
-                "sex": "male",
-                "internal_id": "ADM2",
-                "status": "unaffected",
-                "ticket_number": ticket_nr,
-                "reads": 6000000,
-                "capture_kit": "GMSmyeloid",
-            },
-            {
-                "name": "mother",
-                "sex": "female",
-                "internal_id": "ADM3",
-                "status": "unaffected",
-                "ticket_number": ticket_nr,
-                "reads": 7000000,
-                "capture_kit": "GMSmyeloid",
-            },
-        ],
-    }
-
-
-# Config fixtures
-
-
-@pytest.fixture(name="base_config_dict")
-def fixture_base_config_dict() -> dict:
-    """Returns the basic configs necessary for running CG"""
-    return {
-        "database": "sqlite:///",
-        "madeline_exe": "path/to/madeline",
-        "bed_path": "path/to/bed",
-        "delivery_path": "path/to/delivery",
-        "housekeeper": {
-            "database": "sqlite:///",
-            "root": "path/to/root",
-        },
-        "email_base_settings": {
-            "sll_port": 465,
-            "smtp_server": "smtp.gmail.com",
-            "sender_email": "test@gmail.com",
-            "sender_password": "",
-        },
-    }
-
-
-@pytest.fixture(name="cg_config_object")
-def fixture_cg_config_object(base_config_dict: dict) -> CGConfig:
-    """Return a CG config dict"""
-    return CGConfig(**base_config_dict)
-
-
-@pytest.fixture
-def chanjo_config_dict() -> dict:
-    """Chanjo configs"""
-    return {"chanjo": {"config_path": "chanjo_config", "binary_path": "chanjo"}}
-
-
-@pytest.fixture
-def crunchy_config_dict():
-    """Crunchy configs"""
-    return {
-        "crunchy": {
-            "cram_reference": "/path/to/fasta",
-            "slurm": {"account": "mock_account", "mail_user": "mock_mail", "conda_env": "mock_env"},
-        }
-    }
-
-
-@pytest.fixture(name="hk_config_dict")
-def fixture_hk_config_dict(root_path):
-    """Crunchy configs"""
-    return {
-        "housekeeper": {
-            "database": "sqlite:///:memory:",
-            "root": str(root_path),
-        }
-    }
-
-
-@pytest.fixture(name="genotype_config")
-def fixture_genotype_config() -> dict:
-    """
-    genotype config fixture
-    """
-    return {
-        "genotype": {
-            "database": "database",
-            "config_path": "config/path",
-            "binary_path": "gtdb",
-        }
-    }
-
-
-# Api fixtures
-
-
-@pytest.fixture(name="rsync_api")
-def fixture_rsync_api(cg_context: CGConfig) -> RsyncAPI:
-    """RsyncAPI fixture"""
-    _rsync_api: RsyncAPI = RsyncAPI(config=cg_context)
-    return _rsync_api
-
-
-@pytest.fixture(name="external_data_api")
-def fixture_external_data_api(cg_context: CGConfig) -> ExternalDataAPI:
-    """ExternalDataAPI fixture"""
-    _external_data_api: ExternalDataAPI = ExternalDataAPI(config=cg_context)
-    return _external_data_api
-
-
-@pytest.fixture(name="genotype_api")
-def fixture_genotype_api(genotype_config: dict) -> GenotypeAPI:
-    """
-    genotype API fixture
-    """
-    _genotype_api = GenotypeAPI(genotype_config)
-    _genotype_api.set_dry_run(True)
-    return _genotype_api
-
-
-@pytest.fixture(scope="function")
-def madeline_api(madeline_output) -> MockMadelineAPI:
-    """madeline_api fixture"""
-    _api = MockMadelineAPI()
-    _api.set_outpath(madeline_output)
-
-    return _api
-
-
-@pytest.fixture(name="ticket_number")
-def fixture_ticket_number() -> int:
-    """Return a ticket number for testing"""
-    return 123456
-
-
-@pytest.fixture(name="osticket")
-def fixture_os_ticket(ticket_number: int) -> MockOsTicket:
-    """Return a api that mock the os ticket api"""
-    api = MockOsTicket()
-    api.set_ticket_nr(ticket_number)
-    return api
-
-
-# Files fixtures
-
-# Common file fixtures
-@pytest.fixture(name="fixtures_dir")
-def fixture_fixtures_dir() -> Path:
-    """Return the path to the fixtures dir"""
-    return Path("tests/fixtures")
-
-
-@pytest.fixture(name="analysis_dir")
-def fixture_analysis_dir(fixtures_dir: Path) -> Path:
-    """Return the path to the analysis dir"""
-    return fixtures_dir / "analysis"
-
-
-@pytest.fixture(name="apps_dir")
-def fixture_apps_dir(fixtures_dir: Path) -> Path:
-    """Return the path to the apps dir"""
-    return fixtures_dir / "apps"
-
-
-@pytest.fixture(name="fastq_dir")
-def fixture_fastq_dir(fixtures_dir: Path) -> Path:
-    """Return the path to the fastq files dir"""
-    return fixtures_dir / "fastq"
-
-
-@pytest.fixture(scope="function", name="project_dir")
-def fixture_project_dir(
-    tmpdir_factory,
-) -> Generator[Path, None, None]:
-    """Path to a temporary directory where intermediate files can be stored"""
-    my_tmpdir: Path = Path(tmpdir_factory.mktemp("data"))
-    yield my_tmpdir
-
-
-@pytest.fixture(scope="function")
-def tmp_file(project_dir):
-    """Get a temp file"""
-    return project_dir / "test"
-
-
-@pytest.fixture(name="non_existing_file_path")
-def fixture_non_existing_file_path(project_dir: Path) -> Path:
-    """Return the path to a non existing file"""
-    return project_dir / "a_file.txt"
-
-
-@pytest.fixture(name="content")
-def fixture_content() -> str:
-    """Return some content for a file"""
-    _content = (
-        "Lorem ipsum dolor sit amet, consectetur adipiscing elit, sed do eiusmod tempor incididunt"
-        " ut labore et dolore magna aliqua. Ut enim ad minim veniam, quis nostrud exercitation ull"
-        "amco laboris nisi ut aliquip ex ea commodo consequat. Duis aute irure dolor in reprehende"
-        "rit in voluptate velit esse cillum dolore eu fugiat nulla pariatur. Excepteur sint occaec"
-        "at cupidatat non proident, sunt in culpa qui officia deserunt mollit anim id est laborum."
-    )
-    return _content
-
-
-@pytest.fixture(name="filled_file")
-def fixture_filled_file(non_existing_file_path: Path, content: str) -> Path:
-    """Return the path to a existing file with some content"""
-    with open(non_existing_file_path, "w") as outfile:
-        outfile.write(content)
-    return non_existing_file_path
-
-
-@pytest.fixture(name="orderforms")
-def fixture_orderform(fixtures_dir: Path) -> Path:
-    """Return the path to the directory with orderforms"""
-    return fixtures_dir / "orderforms"
-
-
-@pytest.fixture(name="case_qc_sample_info_path")
-def fixture_case_qc_sample_info_path(fixtures_dir) -> Path:
-    """Return path to case_qc_sample_info.yaml"""
-    return Path(fixtures_dir, "apps", "mip", "dna", "store", "case_qc_sample_info.yaml")
-
-
-@pytest.fixture(name="case_qc_metrics_deliverables")
-def fixture_case_qc_metrics_deliverables(apps_dir: Path) -> Path:
-    """Return the path to a qc metrics deliverables file with case data"""
-    return Path("tests", "fixtures", "apps", "mip", "case_metrics_deliverables.yaml")
-
-
-@pytest.fixture(name="mip_dna_store_files")
-def fixture_mip_dna_store_files(apps_dir: Path) -> Path:
-    """Return the path to the directory with mip dna store files"""
-    return apps_dir / "mip" / "dna" / "store"
-
-
-@pytest.fixture(name="mip_analysis_dir")
-def fixture_mip_analysis_dir(analysis_dir: Path) -> Path:
-    """Return the path to the directory with mip analysis files"""
-    return analysis_dir / "mip"
-
-
-@pytest.fixture(name="balsamic_analysis_dir")
-def fixture_balsamic_analysis_dir(analysis_dir: Path) -> Path:
-    """Return the path to the directory with balsamic analysis files"""
-    return analysis_dir / "balsamic"
-
-
-@pytest.fixture(name="balsamic_panel_analysis_dir")
-def fixture_balsamic_panel_analysis_dir(balsamic_analysis_dir: Path) -> Path:
-    """Return the path to the directory with balsamic analysis files"""
-    return balsamic_analysis_dir / "tn_panel"
-
-
-@pytest.fixture(name="mip_dna_analysis_dir")
-def fixture_mip_dna_analysis_dir(mip_analysis_dir: Path) -> Path:
-    """Return the path to the directory with mip dna analysis files"""
-    return mip_analysis_dir / "dna"
-
-
-@pytest.fixture(name="sample1_cram")
-def fixture_sample1_cram(mip_dna_analysis_dir: Path) -> Path:
-    """Return the path to the cram file for sample 1"""
-    return mip_dna_analysis_dir / "adm1.cram"
-
-
-@pytest.fixture(name="mip_deliverables_file")
-def fixture_mip_deliverables_files(mip_dna_store_files: Path) -> Path:
-    """Fixture for general deliverables file in mip"""
-    return mip_dna_store_files / "case_id_deliverables.yaml"
-
-
-@pytest.fixture(name="vcf_file")
-def fixture_vcf_file(mip_dna_store_files: Path) -> Path:
-    """Return the path to to a vcf file"""
-    return mip_dna_store_files / "yellowhog_clinical_selected.vcf"
-
-
-@pytest.fixture(name="fastq_file")
-def fixture_fastq_file(fastq_dir: Path) -> Path:
-    """Return the path to to a fastq file"""
-    return fastq_dir / "dummy_run_R1_001.fastq.gz"
-
-
-# Orderform fixtures
-
-
-@pytest.fixture
-def microbial_orderform(orderforms: Path) -> str:
-    """Orderform fixture for microbial samples"""
-    return Path(orderforms / "1603.10.microbial.xlsx").as_posix()
-
-
-@pytest.fixture
-def sarscov2_orderform(orderforms: Path) -> str:
-    """Orderform fixture for sarscov2 samples"""
-    return Path(orderforms / "2184.5.sarscov2.xlsx").as_posix()
-
-
-@pytest.fixture
-def rml_orderform(orderforms: Path) -> str:
-    """Orderform fixture for RML samples"""
-    return Path(orderforms / "1604.11.rml.xlsx").as_posix()
-
-
-@pytest.fixture
-def mip_json_orderform(orderforms: Path) -> dict:
-    """Load an example of json scout order."""
-    return json.load(open(orderforms / "mip-json.json"))
-
-
-@pytest.fixture(name="madeline_output")
-def fixture_madeline_output(apps_dir: Path) -> str:
-    """File with madeline output"""
-    _file = apps_dir / "madeline/madeline.xml"
-    return str(_file)
-
-
-@pytest.fixture
-def mip_order_to_submit() -> dict:
-    """Load an example scout order."""
-    return json.load(open("tests/fixtures/cgweb_orders/mip.json"))
-
-
-@pytest.fixture
-def mip_rna_order_to_submit() -> dict:
-    """Load an example rna order."""
-    return json.load(open("tests/fixtures/cgweb_orders/mip_rna.json"))
-
-
-@pytest.fixture
-def fastq_order_to_submit() -> dict:
-    """Load an example fastq order."""
-    return json.load(open("tests/fixtures/cgweb_orders/fastq.json"))
-
-
-@pytest.fixture
-def rml_order_to_submit() -> dict:
-    """Load an example rml order."""
-    return json.load(open("tests/fixtures/cgweb_orders/rml.json"))
-
-
-@pytest.fixture
-def fluffy_order_to_submit() -> dict:
-    """Load an example fluffy order."""
-    return json.load(open("tests/fixtures/cgweb_orders/rml.json"))
-
-
-@pytest.fixture
-def metagenome_order_to_submit() -> dict:
-    """Load an example metagenome order."""
-    return json.load(open("tests/fixtures/cgweb_orders/metagenome.json"))
-
-
-@pytest.fixture
-def microbial_order_to_submit() -> dict:
-    """Load an example microbial order."""
-    return json.load(open("tests/fixtures/cgweb_orders/microsalt.json"))
-
-
-@pytest.fixture
-def sarscov2_order_to_submit() -> dict:
-    """Load an example sarscov2 order."""
-    return json.load(open("tests/fixtures/cgweb_orders/sarscov2.json"))
-
-
-@pytest.fixture
-def balsamic_order_to_submit() -> dict:
-    """Load an example cancer order."""
-    return json.load(open("tests/fixtures/cgweb_orders/balsamic.json"))
-
-
-# Compression fixtures
-
-
-@pytest.fixture(scope="function", name="run_name")
-def fixture_run_name() -> str:
-    """Return the name of a fastq run"""
-    return "fastq_run"
-
-
-@pytest.fixture(scope="function", name="original_fastq_data")
-def fixture_original_fastq_data(fastq_dir: Path, run_name) -> CompressionData:
-    """Return a compression object with a path to the original fastq files"""
-
-    return CompressionData(fastq_dir / run_name)
-
-
-@pytest.fixture(scope="function", name="fastq_stub")
-def fixture_fastq_stub(project_dir: Path, run_name: str) -> Path:
-    """Creates a path to the base format of a fastq run"""
-    return project_dir / run_name
-
-
-@pytest.fixture(scope="function", name="compression_object")
-def fixture_compression_object(
-    fastq_stub: Path, original_fastq_data: CompressionData
-) -> CompressionData:
-    """Creates compression data object with information about files used in fastq compression"""
-    working_files = CompressionData(fastq_stub)
-    shutil.copy(str(original_fastq_data.fastq_first), str(working_files.fastq_first))
-    shutil.copy(str(original_fastq_data.fastq_second), str(working_files.fastq_second))
-    return working_files
-
-
-# Unknown file fixtures
-
-
-@pytest.fixture(name="bcf_file")
-def fixture_bcf_file(apps_dir: Path) -> Path:
-    """Return the path to a bcf file"""
-    return apps_dir / "gt" / "yellowhog.bcf"
-
-
-@pytest.fixture(scope="function", name="bed_file")
-def fixture_bed_file(analysis_dir) -> str:
-    """Get the path to a bed file file"""
-    return str(analysis_dir / "sample_coverage.bed")
-
-
-# Helper fixtures
-
-
-@pytest.fixture(name="helpers")
-def fixture_helpers() -> StoreHelpers:
-    """Return a class with helper functions for the stores"""
-    return StoreHelpers()
-
-
-@pytest.fixture(name="small_helpers")
-def fixture_small_helpers() -> SmallHelpers:
-    """Return a class with small helper functions"""
-    return SmallHelpers()
-
-
-# HK fixtures
-
-
-@pytest.fixture(name="root_path")
-def fixture_root_path(project_dir: Path) -> Path:
-    """Return the path to a hk bundles dir"""
-    _root_path = project_dir / "bundles"
-    _root_path.mkdir(parents=True, exist_ok=True)
-    return _root_path
-
-
-@pytest.fixture(scope="function", name="timestamp")
-def fixture_timestamp() -> dt.datetime:
-    """Return a time stamp in date time format"""
-    return dt.datetime(2020, 5, 1)
-
-
-@pytest.fixture(scope="function", name="later_timestamp")
-def fixture_later_timestamp() -> dt.datetime:
-    """Return a time stamp in date time format"""
-    return dt.datetime(2020, 6, 1)
-
-
-@pytest.fixture(scope="function", name="timestamp_today")
-def fixture_timestamp_today() -> dt.datetime:
-    """Return a time stamp of todays date in date time format"""
-    return dt.datetime.now()
-
-
-@pytest.fixture(scope="function", name="timestamp_yesterday")
-def fixture_timestamp_yesterday(timestamp_today: dt.datetime) -> dt.datetime:
-    """Return a time stamp of yesterdays date in date time format"""
-    return timestamp_today - dt.timedelta(days=1)
-
-
-@pytest.fixture(scope="function", name="timestamp_in_2_weeks")
-def fixture_timestamp_in_2_weeks(timestamp_today: dt.datetime) -> dt.datetime:
-    """Return a time stamp 14 days ahead in time"""
-    return timestamp_today + dt.timedelta(days=14)
-
-
-@pytest.fixture(scope="function", name="hk_bundle_data")
-def fixture_hk_bundle_data(case_id: str, bed_file: str, timestamp: dt.datetime) -> dict:
-    """Get some bundle data for housekeeper"""
-    return {
-        "name": case_id,
-        "created": timestamp,
-        "expires": timestamp,
-        "files": [{"path": bed_file, "archive": False, "tags": ["bed", "sample"]}],
-    }
-
-
-@pytest.fixture(scope="function", name="sample_hk_bundle_no_files")
-def fixture_sample_hk_bundle_no_files(sample_id: str, timestamp: dt.datetime) -> dict:
-    """Create a complete bundle mock for testing compression"""
-    return {
-        "name": sample_id,
-        "created": timestamp,
-        "expires": timestamp,
-        "files": [],
-    }
-
-
-@pytest.fixture(scope="function", name="case_hk_bundle_no_files")
-def fixture_case_hk_bundle_no_files(case_id: str, timestamp: dt.datetime) -> dict:
-    """Create a complete bundle mock for testing compression"""
-    return {
-        "name": case_id,
-        "created": timestamp,
-        "expires": timestamp,
-        "files": [],
-    }
-
-
-@pytest.fixture(scope="function", name="compress_hk_fastq_bundle")
-def fixture_compress_hk_fastq_bundle(
-    compression_object: CompressionData, sample_hk_bundle_no_files: dict
-) -> dict:
-    """Create a complete bundle mock for testing compression
-
-    This bundle contains a pair of fastq files.
-    """
-    hk_bundle_data = copy.deepcopy(sample_hk_bundle_no_files)
-
-    first_fastq = compression_object.fastq_first
-    second_fastq = compression_object.fastq_second
-    for fastq_file in [first_fastq, second_fastq]:
-        fastq_file.touch()
-        # We need to set the time to an old date
-        # Create a older date
-        # Convert the date to a float
-        before_timestamp = dt.datetime.timestamp(dt.datetime(2020, 1, 1))
-        # Update the utime so file looks old
-        os.utime(fastq_file, (before_timestamp, before_timestamp))
-        fastq_file_info = {"path": str(fastq_file), "archive": False, "tags": ["fastq"]}
-
-        hk_bundle_data["files"].append(fastq_file_info)
-
-    return hk_bundle_data
-
-
-@pytest.fixture(name="housekeeper_api")
-def fixture_housekeeper_api(hk_config_dict: dict) -> MockHousekeeperAPI:
-    """Setup Housekeeper store."""
-    return MockHousekeeperAPI(hk_config_dict)
-
-
-@pytest.fixture(scope="function", name="real_housekeeper_api")
-def fixture_real_housekeeper_api(hk_config_dict: dict) -> HousekeeperAPI:
-    """Setup a real Housekeeper store."""
-    _api = HousekeeperAPI(hk_config_dict)
-    _api.initialise_db()
-    yield _api
-
-
-@pytest.fixture(scope="function", name="populated_housekeeper_api")
-def fixture_populated_housekeeper_api(
-    housekeeper_api: MockHousekeeperAPI, hk_bundle_data: dict, helpers
-) -> MockHousekeeperAPI:
-    """Setup a Housekeeper store with some data."""
-    hk_api = housekeeper_api
-    helpers.ensure_hk_bundle(hk_api, hk_bundle_data)
-    return hk_api
-
-
-@pytest.fixture(scope="function", name="hk_version_obj")
-def fixture_hk_version_obj(
-    housekeeper_api: MockHousekeeperAPI, hk_bundle_data: dict, helpers
-) -> MockHousekeeperAPI:
-    """Get a housekeeper version object"""
-    return helpers.ensure_hk_version(housekeeper_api, hk_bundle_data)
-
-
-# Process Mock
-
-
-@pytest.fixture(name="sbatch_job_number")
-def fixture_sbatch_job_number() -> int:
-    return 123456
-
-
-@pytest.fixture(name="process")
-def fixture_process() -> ProcessMock:
-    """Returns a mocked process"""
-    return ProcessMock()
-
-
-# Hermes mock
-
-
-@pytest.fixture(name="hermes_process")
-def fixture_hermes_process() -> ProcessMock:
-    """Return a mocked hermes process"""
-    return ProcessMock(binary="hermes")
-
-
-@pytest.fixture(name="hermes_api")
-def fixture_hermes_api(hermes_process: ProcessMock) -> HermesApi:
-    """Return a hermes api with a mocked process"""
-    hermes_config = {"hermes": {"deploy_config": "deploy_config", "binary_path": "/bin/true"}}
-    hermes_api = HermesApi(config=hermes_config)
-    hermes_api.process = hermes_process
-    return hermes_api
-
-
-# Scout fixtures
-
-
-@pytest.fixture(scope="function", name="scout_api")
-def fixture_scout_api() -> MockScoutAPI:
-    """Setup Scout api."""
-    return MockScoutAPI()
-
-
-# Crunchy fixtures
-
-
-@pytest.fixture(scope="function", name="crunchy_api")
-def fixture_crunchy_api():
-    """Setup Crunchy api."""
-    return MockCrunchyAPI()
-
-
-# Store fixtures
-
-
-@pytest.fixture(scope="function", name="analysis_store")
-def fixture_analysis_store(
-    base_store: Store, analysis_family: dict, wgs_application_tag: str, helpers
-):
-    """Setup a store instance for testing analysis API."""
-    helpers.ensure_case_from_dict(
-        base_store, case_info=analysis_family, app_tag=wgs_application_tag
-    )
-
-    yield base_store
-
-
-@pytest.fixture(scope="function", name="analysis_store_trio")
-def fixture_analysis_store_trio(analysis_store):
-    """Setup a store instance with a trion loaded for testing analysis API."""
-
-    yield analysis_store
-
-
-@pytest.fixture(scope="function", name="analysis_store_single_case")
-def fixture_analysis_store_single(base_store, analysis_family_single_case, helpers):
-    """Setup a store instance with a single ind case for testing analysis API."""
-    helpers.ensure_case_from_dict(base_store, case_info=analysis_family_single_case)
-
-    yield base_store
-
-
-@pytest.fixture(scope="function", name="customer_group")
-def fixture_customer_group() -> str:
-    """Return a default customer group"""
-    return "all_customers"
-
-
-@pytest.fixture(scope="function", name="customer_production")
-def fixture_customer_production(customer_group) -> dict:
-    """Return a dictionary with information about the prod customer"""
-    return dict(
-        customer_id="cust000",
-        name="Production",
-        scout_access=True,
-        customer_group=customer_group,
-    )
-
-
-@pytest.fixture(scope="function", name="external_wgs_application_tag")
-def fixture_external_wgs_application_tag() -> str:
-    """Return the external wgs app tag"""
-    return "WGXCUSC000"
-
-
-@pytest.fixture(scope="function", name="external_wgs_info")
-def fixture_external_wgs_info(external_wgs_application_tag) -> dict:
-    """Return a dictionary with information external WGS application"""
-    return dict(
-        application_tag=external_wgs_application_tag,
-        application_type="wgs",
-        description="External WGS",
-        is_external=True,
-        target_reads=10,
-    )
-
-
-@pytest.fixture(scope="function", name="external_wes_application_tag")
-def fixture_external_wes_application_tag() -> str:
-    """Return the external whole exome sequencing app tag"""
-    return "EXXCUSR000"
-
-
-@pytest.fixture(scope="function", name="external_wes_info")
-def fixture_external_wes_info(external_wes_application_tag) -> dict:
-    """Return a dictionary with information external WES application"""
-    return dict(
-        application_tag=external_wes_application_tag,
-        application_type="wes",
-        description="External WES",
-        is_external=True,
-        target_reads=10,
-    )
-
-
-@pytest.fixture(scope="function", name="wgs_application_tag")
-def fixture_wgs_application_tag() -> str:
-    """Return the wgs app tag"""
-    return "WGSPCFC060"
-
-
-@pytest.fixture(scope="function", name="wgs_application_info")
-def fixture_wgs_application_info(wgs_application_tag) -> dict:
-    """Return a dictionary with information the WGS application"""
-    return dict(
-        application_tag=wgs_application_tag,
-        application_type="wgs",
-        description="WGS, double",
-        sequencing_depth=30,
-        is_external=True,
-        is_accredited=True,
-        target_reads=10,
-    )
-
-
-@pytest.fixture(name="store")
-def fixture_store() -> Store:
-    """Fixture with a CG store"""
-    _store = Store(uri="sqlite:///")
-    _store.create_all()
-    yield _store
-    _store.drop_all()
-
-
-@pytest.fixture(name="apptag_rna")
-def fixture_apptag_rna() -> str:
-    return "RNAPOAR025"
-
-
-@pytest.fixture(scope="function", name="base_store")
-def fixture_base_store(store: Store, apptag_rna: str) -> Store:
-    """Setup and example store."""
-    customer_group = store.add_customer_group("all_customers", "all customers")
-
-    store.add_commit(customer_group)
-    customers = [
-        store.add_customer(
-            "cust000",
-            "Production",
-            scout_access=True,
-            customer_group=customer_group,
-            invoice_address="Test street",
-            invoice_reference="ABCDEF",
-        ),
-        store.add_customer(
-            "cust001",
-            "Customer",
-            scout_access=False,
-            customer_group=customer_group,
-            invoice_address="Test street",
-            invoice_reference="ABCDEF",
-        ),
-        store.add_customer(
-            "cust002",
-            "Karolinska",
-            scout_access=True,
-            customer_group=customer_group,
-            invoice_address="Test street",
-            invoice_reference="ABCDEF",
-        ),
-        store.add_customer(
-            "cust003",
-            "CMMS",
-            scout_access=True,
-            customer_group=customer_group,
-            invoice_address="Test street",
-            invoice_reference="ABCDEF",
-        ),
-    ]
-    store.add_commit(customers)
-    applications = [
-        store.add_application(
-            tag="WGXCUSC000",
-            category="wgs",
-            description="External WGS",
-            sequencing_depth=0,
-            is_external=True,
-            percent_kth=80,
-            percent_reads_guaranteed=75,
-            target_reads=10,
-        ),
-        store.add_application(
-            tag="EXXCUSR000",
-            category="wes",
-            description="External WES",
-            sequencing_depth=0,
-            is_external=True,
-            percent_kth=80,
-            percent_reads_guaranteed=75,
-            target_reads=10,
-        ),
-        store.add_application(
-            tag="WGSPCFC060",
-            category="wgs",
-            description="WGS, double",
-            sequencing_depth=30,
-            accredited=True,
-            percent_kth=80,
-            percent_reads_guaranteed=75,
-            target_reads=10,
-        ),
-        store.add_application(
-            tag="RMLP05R800",
-            category="rml",
-            description="Ready-made",
-            sequencing_depth=0,
-            percent_kth=80,
-            percent_reads_guaranteed=75,
-            target_reads=10,
-        ),
-        store.add_application(
-            tag="WGSPCFC030",
-            category="wgs",
-            description="WGS trio",
-            is_accredited=True,
-            sequencing_depth=30,
-            target_reads=30,
-            limitations="some",
-            percent_kth=80,
-            percent_reads_guaranteed=75,
-        ),
-        store.add_application(
-            tag="METLIFR020",
-            category="wgs",
-            description="Whole genome metagenomics",
-            sequencing_depth=0,
-            target_reads=400000,
-            percent_kth=80,
-            percent_reads_guaranteed=75,
-        ),
-        store.add_application(
-            tag="METNXTR020",
-            category="wgs",
-            description="Metagenomics",
-            sequencing_depth=0,
-            target_reads=200000,
-            percent_kth=80,
-            percent_reads_guaranteed=75,
-        ),
-        store.add_application(
-            tag="MWRNXTR003",
-            category="mic",
-            description="Microbial whole genome ",
-            sequencing_depth=0,
-            percent_kth=80,
-            percent_reads_guaranteed=75,
-            target_reads=10,
-        ),
-        store.add_application(
-            tag=apptag_rna,
-            category="tgs",
-            description="RNA seq, poly-A based priming",
-            percent_kth=80,
-            percent_reads_guaranteed=75,
-            sequencing_depth=25,
-            accredited=True,
-            target_reads=10,
-        ),
-        store.add_application(
-            tag="VWGDPTR001",
-            category="cov",
-            description="Viral whole genome  ",
-            sequencing_depth=0,
-            percent_kth=80,
-            percent_reads_guaranteed=75,
-            target_reads=10,
-        ),
-    ]
-
-    store.add_commit(applications)
-
-    prices = {"standard": 10, "priority": 20, "express": 30, "research": 5}
-    versions = [
-        store.add_version(application, 1, valid_from=dt.datetime.now(), prices=prices)
-        for application in applications
-    ]
-    store.add_commit(versions)
-
-    beds = [store.add_bed("Bed")]
-    store.add_commit(beds)
-    bed_versions = [store.add_bed_version(bed, 1, "Bed.bed") for bed in beds]
-    store.add_commit(bed_versions)
-
-    organism = store.add_organism("C. jejuni", "C. jejuni")
-    store.add_commit(organism)
-
-    yield store
-
-
-@pytest.fixture(scope="function")
-def sample_store(base_store) -> Store:
-    """Populate store with samples."""
-    new_samples = [
-        base_store.add_sample("ordered", sex="male"),
-        base_store.add_sample("received", sex="unknown", received=dt.datetime.now()),
-        base_store.add_sample(
-            "received-prepared",
-            sex="unknown",
-            received=dt.datetime.now(),
-            prepared_at=dt.datetime.now(),
-        ),
-        base_store.add_sample("external", sex="female", external=True),
-        base_store.add_sample(
-            "external-received", sex="female", external=True, received=dt.datetime.now()
-        ),
-        base_store.add_sample(
-            "sequenced",
-            sex="male",
-            received=dt.datetime.now(),
-            prepared_at=dt.datetime.now(),
-            sequenced_at=dt.datetime.now(),
-            reads=(310 * 1000000),
-        ),
-        base_store.add_sample(
-            "sequenced-partly",
-            sex="male",
-            received=dt.datetime.now(),
-            prepared_at=dt.datetime.now(),
-            reads=(250 * 1000000),
-        ),
-    ]
-    customer = base_store.customers().first()
-    external_app = base_store.application("WGXCUSC000").versions[0]
-    wgs_app = base_store.application("WGSPCFC030").versions[0]
-    for sample in new_samples:
-        sample.customer = customer
-        sample.application_version = external_app if "external" in sample.name else wgs_app
-    base_store.add_commit(new_samples)
-    return base_store
-
-
-@pytest.fixture(scope="function", name="trailblazer_api")
-def fixture_trailblazer_api() -> MockTB:
-    return MockTB()
-
-
-@pytest.fixture(scope="function", name="lims_api")
-def fixture_lims_api() -> MockLimsAPI:
-    return MockLimsAPI()
-
-
-@pytest.fixture(name="config_root_dir")
-def config_root_dir(tmpdir_factory):
-    return Path("tests/fixtures/data")
-
-
-@pytest.fixture()
-def housekeeper_dir(tmpdir_factory):
-    return tmpdir_factory.mktemp("housekeeper")
-
-
-@pytest.fixture()
-def mip_dir(tmpdir_factory):
-    return tmpdir_factory.mktemp("mip")
-
-
-@pytest.fixture(scope="function")
-def fluffy_dir(tmpdir_factory):
-    return tmpdir_factory.mktemp("fluffy")
-
-
-@pytest.fixture(scope="function")
-def balsamic_dir(tmpdir_factory):
-    return tmpdir_factory.mktemp("balsamic")
-
-
-@pytest.fixture(scope="function")
-def cg_dir(tmpdir_factory):
-    return tmpdir_factory.mktemp("cg")
-
-
-@pytest.fixture(scope="function")
-def microsalt_dir(tmpdir_factory):
-    return tmpdir_factory.mktemp("microsalt")
-
-
-@pytest.fixture(name="fixture_cg_uri")
-def fixture_cg_uri() -> str:
-    return "sqlite:///"
-
-
-@pytest.fixture(name="fixture_hk_uri")
-def fixture_hk_uri() -> str:
-    return "sqlite:///"
-
-
-@pytest.fixture(name="context_config")
-def fixture_context_config(
-    fixture_cg_uri: str,
-    fixture_hk_uri: str,
-    fluffy_dir: str,
-    housekeeper_dir: str,
-    mip_dir: str,
-    cg_dir: str,
-    balsamic_dir: str,
-    microsalt_dir: str,
-) -> dict:
-    return {
-        "database": fixture_cg_uri,
-        "madeline_exe": "echo",
-        "bed_path": str(cg_dir),
-        "delivery_path": str(cg_dir),
-        "hermes": {"deploy_config": "hermes-deploy-stage.yaml", "binary_path": "hermes"},
-        "email_base_settings": {
-            "sll_port": 465,
-            "smtp_server": "smtp.gmail.com",
-            "sender_email": "test@gmail.com",
-            "sender_password": "",
-        },
-        "demultiplex": {
-            "run_dir": "tests/fixtures/apps/demultiplexing/flowcell-runs",
-            "out_dir": "tests/fixtures/apps/demultiplexing/demultiplexed-runs",
-            "slurm": {
-                "account": "development",
-                "mail_user": "mans.magnusson@scilifelab.se",
-            },
-        },
-        "fluffy": {
-            "deploy_config": "fluffy-deploy-stage.yaml",
-            "binary_path": "echo",
-            "config_path": "fluffy/Config.json",
-            "root_dir": str(fluffy_dir),
-            "sftp": {
-                "user": "sftpuser",
-                "password": "sftpassword",
-                "host": "sftphost",
-                "remote_path": "sftpremotepath",
-                "port": 22,
-            },
-        },
-        "statina": {"host": "http://localhost:28002"},
-        "data-delivery": {
-            "destination_path": "server.name.se:/some",
-            "covid_destination_path": "server.name.se:/another/%s/foldername/",
-            "covid_report_path": "/folder_structure/%s/yet_another_folder/filename_%s_data_*.csv",
-            "base_path": "/another/path",
-            "account": "development",
-            "mail_user": "an@email.com",
-        },
-        "external": {
-            "hasta": "/path/on/hasta/%s",
-            "caesar": "server.name.se:/path/%s/on/caesar",
-        },
-        "shipping": {"host_config": "host_config_stage.yaml", "binary_path": "echo"},
-        "housekeeper": {"database": fixture_hk_uri, "root": str(housekeeper_dir)},
-        "trailblazer": {
-            "service_account": "SERVICE",
-            "service_account_auth_file": "trailblazer-auth.json",
-            "host": "https://trailblazer.scilifelab.se/",
-        },
-        "gisaid": {
-            "binary_path": "/path/to/gisaid_uploader.py",
-            "log_dir": "/path/to/log",
-            "submitter": "s.submitter",
-            "logwatch_email": "some@email.com",
-            "upload_password": "pass",
-            "upload_cid": "cid",
-        },
-        "lims": {
-            "host": "https://lims.scilifelab.se",
-            "username": "user",
-            "password": "password",
-        },
-        "chanjo": {"binary_path": "echo", "config_path": "chanjo-stage.yaml"},
-        "genotype": {
-            "binary_path": "echo",
-            "config_path": "genotype-stage.yaml",
-        },
-        "vogue": {"binary_path": "echo", "config_path": "vogue-stage.yaml"},
-        "cgstats": {"database": "sqlite:///./cgstats", "root": str(cg_dir)},
-        "scout": {
-            "binary_path": "echo",
-            "config_path": "scout-stage.yaml",
-            "deploy_config": "scout-deploy-stage.yaml",
-        },
-        "loqusdb": {"binary_path": "loqusdb", "config_path": "loqusdb-stage.yaml"},
-        "loqusdb-wes": {"binary_path": "loqusdb", "config_path": "loqusdb-wes-stage.yaml"},
-        "balsamic": {
-            "root": str(balsamic_dir),
-            "binary_path": "echo",
-            "conda_env": "S_BALSAMIC",
-            "balsamic_cache": "hello",
-            "slurm": {
-                "mail_user": "test.email@scilifelab.se",
-                "account": "development",
-                "qos": SlurmQos.LOW,
-            },
-        },
-        "microsalt": {
-            "root": str(microsalt_dir),
-            "queries_path": Path(microsalt_dir, "queries").as_posix(),
-            "binary_path": "echo",
-            "conda_env": "S_microSALT",
-        },
-        "mip-rd-dna": {
-            "conda_env": "S_mip9.0",
-            "mip_config": "mip9.0-dna-stage.yaml",
-            "pipeline": "analyse rd_dna",
-            "root": str(mip_dir),
-            "script": "mip",
-        },
-        "mip-rd-rna": {
-            "conda_env": "S_mip9.0",
-            "mip_config": "mip9.0-rna-stage.yaml",
-            "pipeline": "analyse rd_rna",
-            "root": str(mip_dir),
-            "script": "mip",
-        },
-        "mutacc-auto": {
-            "config_path": "mutacc-auto-stage.yaml",
-            "binary_path": "echo",
-            "padding": 300,
-        },
-        "mutant": {
-            "binary_path": "echo",
-            "conda_env": "S_mutant",
-            "root": str(mip_dir),
-        },
-        "crunchy": {
-            "cram_reference": "grch37_homo_sapiens_-d5-.fasta",
-            "slurm": {
-                "account": "development",
-                "mail_user": "mans.magnusson@scilifelab.se",
-                "conda_env": "S_crunchy",
-            },
-        },
-        "backup": {"root": {"hiseqx": "flowcells/hiseqx", "hiseqga": "RUNS/", "novaseq": "runs/"}},
-    }
-
-
-@pytest.fixture(name="cg_context")
-def fixture_cg_context(
-    context_config: dict, base_store: Store, housekeeper_api: HousekeeperAPI
-) -> CGConfig:
-    cg_config = CGConfig(**context_config)
-    cg_config.status_db_ = base_store
-    cg_config.housekeeper_api_ = housekeeper_api
-    return cg_config
-
-
-@pytest.fixture(name="observation_input_files_raw")
-def fixture_observation_input_files_raw(case_id: str, filled_file: Path) -> dict:
-    """Raw observations input files"""
-    return {
-        "case_id": case_id,
-        "pedigree": filled_file,
-        "snv_gbcf": filled_file,
-        "snv_vcf": filled_file,
-        "sv_vcf": None,
-    }
->>>>>>> 485cc6f8
+    }