--- conflicted
+++ resolved
@@ -47,11 +47,8 @@
     Family,
     Organism,
     Sample,
-<<<<<<< HEAD
     SampleLaneSequencingMetrics,
     Flowcell,
-=======
->>>>>>> f211bf5d
 )
 
 from cg.utils import Process
@@ -2800,17 +2797,6 @@
     return "HVKJCDRXX"
 
 
-<<<<<<< HEAD
-@pytest.fixture(name="store_with_sequencing_metrics")
-def fixture_store_with_sequencing_metrics(
-    store: Store,
-    sample_id: str,
-    expected_total_reads: int,
-    flow_cell_name: str,
-    helpers: StoreHelpers,
-) -> Store:
-    """Return a store with multiple samples with sample lane sequencing metrics."""
-=======
 @pytest.fixture(name="expected_average_q30")
 def fixture_expected_average_q30() -> float:
     """Return expected average Q30."""
@@ -2821,7 +2807,6 @@
 def fixture_expected_average_q30_for_sample() -> float:
     """Return expected average Q30 for a sample."""
     return (85.5 + 80.5) / 2
->>>>>>> f211bf5d
 
 
 @pytest.fixture(name="expected_average_q30_for_flow_cell")
@@ -2859,7 +2844,7 @@
         (mother_sample_id, flow_cell_name_demultiplexed_with_bcl_convert, 2, 1_500_000, 80.5, 33),
     ]
 
-<<<<<<< HEAD
+
     flow_cell: Flowcell = helpers.add_flowcell(
         flow_cell_name=flow_cell_name,
         store=store,
@@ -2868,8 +2853,7 @@
         name=sample_id, internal_id=sample_id, sex="male", store=store, customer_id="cust500"
     )
     sample_lane_sequencing_metrics: List[SampleLaneSequencingMetrics] = []
-=======
->>>>>>> f211bf5d
+
     for (
         sample_internal_id,
         flow_cell_name_,
@@ -2887,14 +2871,13 @@
             sample_base_fraction_passing_q30=sample_base_fraction_passing_q30,
             sample_base_mean_quality_score=sample_base_mean_quality_score,
         )
-<<<<<<< HEAD
+
         sample_lane_sequencing_metrics.append(sequencing_metrics)
     store.session.add(flow_cell)
     store.session.add(sample)
     store.session.add_all(sample_lane_sequencing_metrics)
     store.session.commit()
-=======
->>>>>>> f211bf5d
+
     return store
 
 
