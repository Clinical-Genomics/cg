--- conflicted
+++ resolved
@@ -48,12 +48,11 @@
     Organism,
     Sample,
 )
-<<<<<<< HEAD
-=======
+
 from cg.utils import Process
 from housekeeper.store.models import File, Version
 from requests import Response
->>>>>>> 27875bf1
+
 from tests.mocks.crunchy import MockCrunchyAPI
 from tests.mocks.hk_mock import MockHousekeeperAPI
 from tests.mocks.limsmock import MockLimsAPI
