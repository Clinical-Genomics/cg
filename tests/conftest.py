--- conflicted
+++ resolved
@@ -570,7 +570,6 @@
     """Return the path to the analysis dir."""
     return Path(analysis_dir, "microsalt")
 
-<<<<<<< HEAD
 
 @pytest.fixture(scope="session")
 def apps_dir(fixtures_dir: Path) -> Path:
@@ -710,1003 +709,6 @@
 def raredisease_analysis_dir(analysis_dir: Path) -> Path:
     """Return the path to the directory with raredisease analysis files."""
     return Path(analysis_dir, "raredisease")
-
-
-@pytest.fixture
-def rnafusion_analysis_dir(analysis_dir: Path) -> Path:
-    """Return the path to the directory with rnafusion analysis files."""
-    return Path(analysis_dir, "rnafusion")
-
-
-@pytest.fixture
-def sample_cram(mip_dna_analysis_dir: Path) -> Path:
-    """Return the path to the cram file for a sample."""
-    return Path(mip_dna_analysis_dir, "adm1.cram")
-
-
-@pytest.fixture(name="father_sample_cram")
-def father_sample_cram(
-    mip_dna_analysis_dir: Path,
-    father_sample_id: str,
-) -> Path:
-    """Return the path to the cram file for the father sample."""
-    return Path(mip_dna_analysis_dir, father_sample_id + FileExtensions.CRAM)
-
-
-@pytest.fixture(name="mother_sample_cram")
-def mother_sample_cram(mip_dna_analysis_dir: Path, mother_sample_id: str) -> Path:
-    """Return the path to the cram file for the mother sample."""
-    return Path(mip_dna_analysis_dir, mother_sample_id + FileExtensions.CRAM)
-
-
-@pytest.fixture(name="sample_cram_files")
-def sample_crams(
-    sample_cram: Path, father_sample_cram: Path, mother_sample_cram: Path
-) -> list[Path]:
-    """Return a list of cram paths for three samples."""
-    return [sample_cram, father_sample_cram, mother_sample_cram]
-
-
-@pytest.fixture(name="vcf_file")
-def vcf_file(mip_dna_store_files: Path) -> Path:
-    """Return the path to a VCF file."""
-    return Path(mip_dna_store_files, "yellowhog_clinical_selected.vcf")
-
-
-@pytest.fixture(name="fastq_file")
-def fastq_file(fastq_dir: Path) -> Path:
-    """Return the path to a FASTQ file."""
-    return Path(fastq_dir, "dummy_run_R1_001.fastq.gz")
-
-
-@pytest.fixture(name="fastq_file_father")
-def fastq_file_father(fastq_dir: Path) -> Path:
-    """Return the path to a FASTQ file."""
-    return Path(fastq_dir, "fastq_run_R1_001.fastq.gz")
-
-
-@pytest.fixture(name="spring_file")
-def spring_file(spring_dir: Path) -> Path:
-    """Return the path to an existing spring file."""
-    return Path(spring_dir, "dummy_run_001.spring")
-
-
-@pytest.fixture(name="spring_meta_data_file")
-def spring_meta_data_file(spring_dir: Path) -> Path:
-    """Return the path to an existing spring file."""
-    return Path(spring_dir, "dummy_spring_meta_data.json")
-
-
-@pytest.fixture(name="spring_file_father")
-def spring_file_father(spring_dir: Path) -> Path:
-    """Return the path to a second existing spring file."""
-    return Path(spring_dir, "dummy_run_002.spring")
-
-
-@pytest.fixture(name="madeline_output")
-def madeline_output(apps_dir: Path) -> Path:
-    """Return str of path for file with Madeline output."""
-    return Path(apps_dir, "madeline", "madeline.xml")
-
-
-@pytest.fixture(name="file_does_not_exist")
-def file_does_not_exist() -> Path:
-    """Return a file path that does not exist."""
-    return Path("file", "does", "not", "exist")
-
-
-# Compression fixtures
-
-
-@pytest.fixture(name="run_name")
-def run_name() -> str:
-    """Return the name of a fastq run."""
-    return "fastq_run"
-
-
-@pytest.fixture(name="original_fastq_data")
-def original_fastq_data(fastq_dir: Path, run_name) -> CompressionData:
-    """Return a compression object with a path to the original fastq files."""
-    return CompressionData(Path(fastq_dir, run_name))
-
-
-@pytest.fixture(name="fastq_stub")
-def fastq_stub(project_dir: Path, run_name: str) -> Path:
-    """Creates a path to the base format of a fastq run."""
-    return Path(project_dir, run_name)
-
-
-@pytest.fixture(name="compression_object")
-def compression_object(fastq_stub: Path, original_fastq_data: CompressionData) -> CompressionData:
-    """Creates compression data object with information about files used in fastq compression."""
-    working_files: CompressionData = CompressionData(fastq_stub)
-    working_file_map: dict[str, str] = {
-        original_fastq_data.fastq_first.as_posix(): working_files.fastq_first.as_posix(),
-        original_fastq_data.fastq_second.as_posix(): working_files.fastq_second.as_posix(),
-    }
-    for original_file, working_file in working_file_map.items():
-        shutil.copy(original_file, working_file)
-    return working_files
-
-
-# Demultiplex fixtures
-
-
-@pytest.fixture
-def lims_novaseq_bcl_convert_samples(
-    lims_novaseq_samples_raw: list[dict],
-) -> list[FlowCellSampleBCLConvert]:
-    """Return a list of parsed flow cell samples demultiplexed with BCL convert."""
-    return [FlowCellSampleBCLConvert.model_validate(sample) for sample in lims_novaseq_samples_raw]
-
-
-@pytest.fixture
-def lims_novaseq_bcl2fastq_samples(
-    lims_novaseq_samples_raw: list[dict],
-) -> list[FlowCellSampleBcl2Fastq]:
-    """Return a list of parsed Bcl2fastq flow cell samples"""
-    return [FlowCellSampleBcl2Fastq.model_validate(sample) for sample in lims_novaseq_samples_raw]
-
-
-@pytest.fixture
-def lims_novaseq_6000_bcl2fastq_samples(
-    lims_novaseq_6000_sample_raw: list[dict],
-) -> list[FlowCellSampleBcl2Fastq]:
-    """Return a list of parsed Bcl2fastq flow cell samples"""
-    return [
-        FlowCellSampleBcl2Fastq.model_validate(sample) for sample in lims_novaseq_6000_sample_raw
-    ]
-
-
-@pytest.fixture(name="tmp_flow_cells_directory")
-def tmp_flow_cells_directory(tmp_path: Path, flow_cells_dir: Path) -> Path:
-    """
-    Return the path to a temporary flow cells directory with flow cells ready for demultiplexing.
-    Generates a copy of the original flow cells directory
-    """
-    original_dir = flow_cells_dir
-    tmp_dir = Path(tmp_path, "flow_cells")
-
-    return Path(shutil.copytree(original_dir, tmp_dir))
-
-
-@pytest.fixture(name="tmp_flow_cells_demux_all_directory")
-def tmp_flow_cells_demux_all_directory(tmp_path: Path, flow_cells_demux_all_dir: Path) -> Path:
-    """
-    Return the path to a temporary flow cells directory with flow cells ready for demultiplexing.
-    Generates a copy of the original flow cells directory.
-    This fixture is used for testing of the cg demutliplex all cmd.
-    """
-    original_dir = flow_cells_demux_all_dir
-    tmp_dir = Path(tmp_path, "flow_cells_demux_all")
-
-    return Path(shutil.copytree(original_dir, tmp_dir))
-
-
-@pytest.fixture(name="tmp_flow_cell_directory_bcl2fastq")
-def flow_cell_working_directory_bcl2fastq(
-    bcl2fastq_flow_cell_dir: Path, tmp_flow_cells_directory: Path
-) -> Path:
-    """Return the path to a working directory that will be deleted after test is run.
-
-    This is a path to a flow cell directory with the run parameters present.
-    """
-    return Path(tmp_flow_cells_directory, bcl2fastq_flow_cell_dir.name)
-
-
-@pytest.fixture(name="tmp_flow_cell_directory_bclconvert")
-def flow_cell_working_directory_bclconvert(
-    bcl_convert_flow_cell_dir: Path, tmp_flow_cells_directory: Path
-) -> Path:
-    """Return the path to a working directory that will be deleted after test is run.
-    This is a path to a flow cell directory with the run parameters present.
-    """
-    return Path(tmp_flow_cells_directory, bcl_convert_flow_cell_dir.name)
-
-
-@pytest.fixture
-def tmp_flow_cell_name_no_run_parameters() -> str:
-    """This is the name of a flow cell directory with the run parameters missing."""
-    return "180522_A00689_0200_BHLCKNCCXY"
-
-
-@pytest.fixture
-def tmp_flow_cell_name_malformed_sample_sheet() -> str:
-    """ "Returns the name of a flow cell directory ready for demultiplexing with BCL convert.
-    Contains a sample sheet with malformed headers.
-    """
-    return "201203_A00689_0200_AHVKJCDRXY"
-
-
-@pytest.fixture
-def tmp_flow_cell_name_no_sample_sheet() -> str:
-    """Return the name of a flow cell directory with the run parameters and sample sheet missing."""
-    return "170407_A00689_0209_BHHKVCALXX"
-
-
-@pytest.fixture(name="tmp_flow_cell_name_ready_for_demultiplexing_bcl2fastq")
-def tmp_flow_cell_name_ready_for_demultiplexing_bcl2fastq() -> str:
-    """Returns the name of a flow cell directory ready for demultiplexing with bcl2fastq."""
-    return "211101_D00483_0615_AHLG5GDRXY"
-
-
-@pytest.fixture
-def tmp_flow_cells_directory_no_run_parameters(
-    tmp_flow_cell_name_no_run_parameters: str, tmp_flow_cells_directory: Path
-) -> Path:
-    """This is a path to a flow cell directory with the run parameters missing."""
-    return Path(tmp_flow_cells_directory, tmp_flow_cell_name_no_run_parameters)
-
-
-@pytest.fixture(name="tmp_flow_cells_directory_no_sample_sheet")
-def tmp_flow_cells_directory_no_sample_sheet(
-    tmp_flow_cell_name_no_sample_sheet: str, tmp_flow_cells_directory: Path
-) -> Path:
-    """This is a path to a flow cell directory with the sample sheet and run parameters missing."""
-    return Path(tmp_flow_cells_directory, tmp_flow_cell_name_no_sample_sheet)
-
-
-@pytest.fixture
-def tmp_flow_cells_directory_malformed_sample_sheet(
-    tmp_flow_cell_name_malformed_sample_sheet: str, tmp_flow_cells_directory: Path
-) -> Path:
-    """This is a path to a flow cell directory with a sample sheet with malformed headers."""
-    return Path(tmp_flow_cells_directory, tmp_flow_cell_name_malformed_sample_sheet)
-
-
-@pytest.fixture
-def tmp_flow_cells_directory_ready_for_demultiplexing_bcl_convert(
-    bcl_convert_flow_cell_full_name: str, tmp_flow_cells_directory: Path
-) -> Path:
-    """This is a path to a flow cell directory with the run parameters missing."""
-    return Path(tmp_flow_cells_directory, bcl_convert_flow_cell_full_name)
-
-
-@pytest.fixture
-def tmp_flow_cells_directory_ready_for_demultiplexing_bcl2fastq(
-    tmp_flow_cell_name_ready_for_demultiplexing_bcl2fastq: str, tmp_flow_cells_directory: Path
-) -> Path:
-    """This is a path to a flow cell directory with the run parameters missing."""
-    return Path(tmp_flow_cells_directory, tmp_flow_cell_name_ready_for_demultiplexing_bcl2fastq)
-
-
-# Temporary demultiplexed runs fixtures
-@pytest.fixture(name="tmp_demultiplexed_runs_directory")
-def tmp_demultiplexed_flow_cells_directory(tmp_path: Path, demultiplexed_runs: Path) -> Path:
-    """Return the path to a temporary demultiplex-runs directory.
-    Generates a copy of the original demultiplexed-runs
-    """
-    original_dir = demultiplexed_runs
-    tmp_dir = Path(tmp_path, "demultiplexed-runs")
-    return Path(shutil.copytree(original_dir, tmp_dir))
-
-
-@pytest.fixture(name="tmp_demultiplexed_runs_bcl2fastq_directory")
-def tmp_demultiplexed_runs_bcl2fastq_directory(
-    tmp_demultiplexed_runs_directory: Path, bcl2fastq_flow_cell_dir: Path
-) -> Path:
-    """Return the path to a temporary demultiplex-runs bcl2fastq flow cell directory."""
-    return Path(tmp_demultiplexed_runs_directory, bcl2fastq_flow_cell_dir.name)
-
-
-@pytest.fixture(name="tmp_bcl2fastq_flow_cell")
-def tmp_bcl2fastq_flow_cell(
-    tmp_demultiplexed_runs_bcl2fastq_directory: Path,
-) -> FlowCellDirectoryData:
-    """Create a flow cell object with flow cell that is demultiplexed."""
-    return FlowCellDirectoryData(
-        flow_cell_path=tmp_demultiplexed_runs_bcl2fastq_directory,
-        bcl_converter=BclConverter.BCL2FASTQ,
-    )
-
-
-@pytest.fixture
-def novaseq6000_flow_cell(
-    tmp_flow_cells_directory_malformed_sample_sheet: Path,
-) -> FlowCellDirectoryData:
-    """Return a NovaSeq6000 flow cell."""
-    return FlowCellDirectoryData(
-        flow_cell_path=tmp_flow_cells_directory_malformed_sample_sheet,
-        bcl_converter=BclConverter.BCLCONVERT,
-    )
-
-
-@pytest.fixture(name="tmp_bcl_convert_flow_cell")
-def tmp_bcl_convert_flow_cell(
-    tmp_flow_cell_directory_bclconvert: Path,
-) -> FlowCellDirectoryData:
-    """Create a flow cell object with flow cell that is demultiplexed."""
-    return FlowCellDirectoryData(
-        flow_cell_path=tmp_flow_cell_directory_bclconvert,
-        bcl_converter=BclConverter.DRAGEN,
-    )
-
-
-@pytest.fixture(name="tmp_demultiplexed_runs_not_finished_directory")
-def tmp_demultiplexed_runs_not_finished_flow_cells_directory(
-    tmp_path: Path, demux_results_not_finished_dir: Path
-) -> Path:
-    """
-    Return a temporary demultiplex-runs-unfinished path with an unfinished flow cell directory.
-    Generates a copy of the original demultiplexed-runs-unfinished directory.
-    """
-    original_dir = demux_results_not_finished_dir
-    tmp_dir = Path(tmp_path, "demultiplexed-runs-unfinished")
-    return Path(shutil.copytree(original_dir, tmp_dir))
-
-
-@pytest.fixture(name="demultiplexed_runs_unfinished_bcl2fastq_flow_cell_directory")
-def demultiplexed_runs_bcl2fastq_flow_cell_directory(
-    tmp_demultiplexed_runs_not_finished_directory: Path,
-    bcl2fastq_flow_cell_full_name: str,
-) -> Path:
-    """Copy the content of a demultiplexed but not finished directory to a temporary location."""
-    return Path(tmp_demultiplexed_runs_not_finished_directory, bcl2fastq_flow_cell_full_name)
-
-
-@pytest.fixture(name="tmp_unfinished_bcl2fastq_flow_cell")
-def unfinished_bcl2fastq_flow_cell(
-    demultiplexed_runs_unfinished_bcl2fastq_flow_cell_directory: Path,
-    bcl2fastq_flow_cell_full_name: str,
-) -> FlowCellDirectoryData:
-    """Copy the content of a demultiplexed but not finished directory to a temporary location."""
-    return FlowCellDirectoryData(
-        flow_cell_path=demultiplexed_runs_unfinished_bcl2fastq_flow_cell_directory,
-        bcl_converter=BclConverter.BCL2FASTQ,
-    )
-
-
-@pytest.fixture(name="sample_sheet_context")
-def sample_sheet_context(
-    cg_context: CGConfig, lims_api: LimsAPI, populated_housekeeper_api: HousekeeperAPI
-) -> CGConfig:
-    """Return cg context with added Lims and Housekeeper API."""
-    cg_context.lims_api_ = lims_api
-    cg_context.housekeeper_api_ = populated_housekeeper_api
-    return cg_context
-
-
-@pytest.fixture
-def bcl_convert_sample_sheet_creator(
-    bcl_convert_flow_cell: FlowCellDirectoryData,
-    lims_novaseq_bcl_convert_samples: list[FlowCellSampleBCLConvert],
-) -> SampleSheetCreatorBCLConvert:
-    """Returns a sample sheet creator for version 2 sample sheets with dragen format."""
-    return SampleSheetCreatorBCLConvert(
-        flow_cell=bcl_convert_flow_cell,
-        lims_samples=lims_novaseq_bcl_convert_samples,
-    )
-
-
-@pytest.fixture(scope="session")
-def bcl_convert_demultiplexed_flow_cell_sample_internal_ids() -> list[str]:
-    """
-    Sample id:s present in sample sheet for dummy flow cell demultiplexed with BCL Convert in
-    cg/tests/fixtures/apps/demultiplexing/demultiplexed-runs/230504_A00689_0804_BHY7FFDRX2.
-    """
-    return ["ACC11927A2", "ACC11927A5"]
-
-
-@pytest.fixture(scope="session")
-def bcl2fastq_demultiplexed_flow_cell_sample_internal_ids() -> list[str]:
-    """
-    Sample id:s present in sample sheet for dummy flow cell demultiplexed with BCL Convert in
-    cg/tests/fixtures/apps/demultiplexing/demultiplexed-runs/170407_A00689_0209_BHHKVCALXX.
-    """
-    return ["SVE2528A1"]
-
-
-@pytest.fixture(scope="session")
-def flow_cell_name_demultiplexed_with_bcl2fastq() -> str:
-    """Return the name of a flow cell that has been demultiplexed with BCL2Fastq."""
-    return "HHKVCALXX"
-
-
-@pytest.fixture(scope="session")
-def flow_cell_directory_name_demultiplexed_with_bcl2fastq(
-    flow_cell_name_demultiplexed_with_bcl2fastq: str,
-):
-    """Return the name of a flow cell directory that has been demultiplexed with BCL2Fastq."""
-    return f"170407_ST-E00198_0209_B{flow_cell_name_demultiplexed_with_bcl2fastq}"
-
-
-@pytest.fixture(scope="session")
-def flow_cell_name_demultiplexed_with_bcl_convert() -> str:
-    return "HY7FFDRX2"
-
-
-@pytest.fixture(scope="session")
-def flow_cell_directory_name_demultiplexed_with_bcl_convert(
-    flow_cell_name_demultiplexed_with_bcl_convert: str,
-):
-    return f"230504_A00689_0804_B{flow_cell_name_demultiplexed_with_bcl_convert}"
-
-
-# Fixtures for test demultiplex flow cell
-@pytest.fixture
-def tmp_empty_demultiplexed_runs_directory(tmp_demultiplexed_runs_directory) -> Path:
-    return Path(tmp_demultiplexed_runs_directory, "empty")
-
-
-@pytest.fixture
-def store_with_demultiplexed_samples(
-    store: Store,
-    helpers: StoreHelpers,
-    bcl_convert_demultiplexed_flow_cell_sample_internal_ids: list[str],
-    bcl2fastq_demultiplexed_flow_cell_sample_internal_ids: list[str],
-    flow_cell_name_demultiplexed_with_bcl2fastq: str,
-    flow_cell_name_demultiplexed_with_bcl_convert: str,
-) -> Store:
-    """Return a store with samples that have been demultiplexed with BCL Convert and BCL2Fastq."""
-    helpers.add_flow_cell(
-        store, flow_cell_name_demultiplexed_with_bcl_convert, sequencer_type="novaseq"
-    )
-    helpers.add_flow_cell(
-        store, flow_cell_name_demultiplexed_with_bcl2fastq, sequencer_type="hiseqx"
-    )
-    for i, sample_internal_id in enumerate(bcl_convert_demultiplexed_flow_cell_sample_internal_ids):
-        helpers.add_sample(store, internal_id=sample_internal_id, name=f"sample_bcl_convert_{i}")
-        helpers.add_sample_lane_sequencing_metrics(
-            store,
-            sample_internal_id=sample_internal_id,
-            flow_cell_name=flow_cell_name_demultiplexed_with_bcl_convert,
-        )
-
-    for i, sample_internal_id in enumerate(bcl2fastq_demultiplexed_flow_cell_sample_internal_ids):
-        helpers.add_sample(store, internal_id=sample_internal_id, name=f"sample_bcl2fastq_{i}")
-        helpers.add_sample_lane_sequencing_metrics(
-            store,
-            sample_internal_id=sample_internal_id,
-            flow_cell_name=flow_cell_name_demultiplexed_with_bcl2fastq,
-        )
-    return store
-
-
-@pytest.fixture
-def demultiplexing_context_for_demux(
-    demultiplexing_api_for_demux: DemultiplexingAPI,
-    cg_context: CGConfig,
-    store_with_demultiplexed_samples: Store,
-) -> CGConfig:
-    """Return cg context with a demultiplex context."""
-    cg_context.demultiplex_api_ = demultiplexing_api_for_demux
-    cg_context.housekeeper_api_ = demultiplexing_api_for_demux.hk_api
-    cg_context.status_db_ = store_with_demultiplexed_samples
-    return cg_context
-
-
-@pytest.fixture(name="demultiplex_context")
-def demultiplex_context(
-    demultiplexing_api: DemultiplexingAPI,
-    real_housekeeper_api: HousekeeperAPI,
-    cg_context: CGConfig,
-    store_with_demultiplexed_samples: Store,
-) -> CGConfig:
-    """Return cg context with a demultiplex context."""
-    cg_context.demultiplex_api_ = demultiplexing_api
-    cg_context.housekeeper_api_ = real_housekeeper_api
-    cg_context.status_db_ = store_with_demultiplexed_samples
-    return cg_context
-
-
-@pytest.fixture(name="demultiplex_configs_for_demux")
-def demultiplex_configs_for_demux(
-    tmp_flow_cells_demux_all_directory: Path,
-    tmp_empty_demultiplexed_runs_directory: Path,
-) -> dict:
-    """Return demultiplex configs."""
-    return {
-        "flow_cells_dir": tmp_flow_cells_demux_all_directory.as_posix(),
-        "demultiplexed_flow_cells_dir": tmp_empty_demultiplexed_runs_directory.as_posix(),
-        "demultiplex": {"slurm": {"account": "test", "mail_user": "testuser@github.se"}},
-    }
-
-
-@pytest.fixture(name="demultiplex_configs")
-def demultiplex_configs(
-    tmp_flow_cells_directory: Path,
-    tmp_demultiplexed_runs_directory: Path,
-) -> dict:
-    """Return demultiplex configs."""
-    return {
-        "flow_cells_dir": tmp_flow_cells_directory.as_posix(),
-        "demultiplexed_flow_cells_dir": tmp_demultiplexed_runs_directory.as_posix(),
-        "demultiplex": {"slurm": {"account": "test", "mail_user": "testuser@github.se"}},
-    }
-
-
-@pytest.fixture(name="demultiplexing_api_for_demux")
-def demultiplexing_api_for_demux(
-    demultiplex_configs_for_demux: dict,
-    sbatch_process: Process,
-    populated_housekeeper_api: HousekeeperAPI,
-) -> DemultiplexingAPI:
-    """Return demultiplex API."""
-    demux_api = DemultiplexingAPI(
-        config=demultiplex_configs_for_demux,
-        housekeeper_api=populated_housekeeper_api,
-    )
-    demux_api.slurm_api.process = sbatch_process
-    return demux_api
-
-
-@pytest.fixture
-def demultiplexing_api(
-    demultiplex_configs: dict, sbatch_process: Process, populated_housekeeper_api: HousekeeperAPI
-) -> DemultiplexingAPI:
-    """Return demultiplex API."""
-    demux_api = DemultiplexingAPI(
-        config=demultiplex_configs, housekeeper_api=populated_housekeeper_api
-    )
-    demux_api.slurm_api.process = sbatch_process
-    return demux_api
-
-
-@pytest.fixture(name="novaseq6000_bcl_convert_sample_sheet_path")
-def novaseq6000_sample_sheet_path() -> Path:
-    """Return the path to a NovaSeq 6000 BCL convert sample sheet."""
-    return Path(
-        "tests",
-        "fixtures",
-        "apps",
-        "sequencing_metrics_parser",
-        "230622_A00621_0864_AHY7FFDRX2",
-        "Unaligned",
-        "Reports",
-        "SampleSheet.csv",
-    )
-
-
-@pytest.fixture(scope="session")
-def demultiplex_fixtures(apps_dir: Path) -> Path:
-    """Return the path to the demultiplex fixture directory."""
-    return Path(apps_dir, "demultiplexing")
-
-
-@pytest.fixture(scope="session")
-def raw_lims_sample_dir(demultiplex_fixtures: Path) -> Path:
-    """Return the path to the raw samples fixture directory."""
-    return Path(demultiplex_fixtures, "raw_lims_samples")
-
-
-@pytest.fixture(scope="session")
-def run_parameters_dir(demultiplex_fixtures: Path) -> Path:
-    """Return the path to the run parameters fixture directory."""
-    return Path(demultiplex_fixtures, "run_parameters")
-
-
-@pytest.fixture(scope="session")
-def demultiplexed_runs(demultiplex_fixtures: Path) -> Path:
-    """Return the path to the demultiplexed flow cells fixture directory."""
-    return Path(demultiplex_fixtures, "demultiplexed-runs")
-
-
-@pytest.fixture(scope="session")
-def flow_cells_dir(demultiplex_fixtures: Path) -> Path:
-    """Return the path to the sequenced flow cells fixture directory."""
-    return Path(demultiplex_fixtures, DemultiplexingDirsAndFiles.FLOW_CELLS_DIRECTORY_NAME)
-
-
-@pytest.fixture(scope="session")
-def nanopore_flow_cells_dir(demultiplex_fixtures: Path) -> Path:
-    """Return the path to the sequenced flow cells fixture directory."""
-    return Path(demultiplex_fixtures, NanoporeDirsAndFiles.DATA_DIRECTORY)
-
-
-@pytest.fixture(scope="session")
-def flow_cells_demux_all_dir(demultiplex_fixtures: Path) -> Path:
-    """Return the path to the sequenced flow cells fixture directory."""
-    return Path(demultiplex_fixtures, "flow_cells_demux_all")
-
-
-@pytest.fixture(scope="session")
-def demux_results_not_finished_dir(demultiplex_fixtures: Path) -> Path:
-    """Return the path to a dir with demultiplexing results where nothing has been cleaned."""
-    return Path(demultiplex_fixtures, "demultiplexed-runs-unfinished")
-
-
-@pytest.fixture
-def novaseq_6000_post_1_5_kits_flow_cell(tmp_flow_cells_directory: Path) -> Path:
-    return Path(tmp_flow_cells_directory, "230912_A00187_1009_AHK33MDRX3")
-
-
-@pytest.fixture()
-def novaseq_6000_post_1_5_kits_flow_cell_data(flow_cells_dir: Path) -> FlowCellDirectoryData:
-    return FlowCellDirectoryData(Path(flow_cells_dir, "230912_A00187_1009_AHK33MDRX3"))
-
-
-@pytest.fixture
-def novaseq_6000_post_1_5_kits_correct_sample_sheet(
-    novaseq_6000_post_1_5_kits_flow_cell: Path,
-) -> Path:
-    return Path(novaseq_6000_post_1_5_kits_flow_cell, "CorrectSampleSheet.csv")
-
-
-@pytest.fixture
-def novaseq_6000_post_1_5_kits_raw_lims_samples(
-    novaseq_6000_post_1_5_kits_flow_cell: Path,
-) -> Path:
-    return Path(novaseq_6000_post_1_5_kits_flow_cell, "HK33MDRX3_raw.json")
-
-
-@pytest.fixture
-def novaseq_6000_post_1_5_kits_lims_samples(
-    novaseq_6000_post_1_5_kits_raw_lims_samples: Path,
-) -> list[FlowCellSampleBCLConvert]:
-    return [
-        FlowCellSampleBCLConvert.model_validate(sample)
-        for sample in read_json(novaseq_6000_post_1_5_kits_raw_lims_samples)
-    ]
-
-
-@pytest.fixture()
-def novaseq_6000_pre_1_5_kits_flow_cell_data(flow_cells_dir: Path) -> FlowCellDirectoryData:
-    return FlowCellDirectoryData(Path(flow_cells_dir, "190927_A00689_0069_BHLYWYDSXX"))
-
-
-@pytest.fixture
-def novaseq_6000_pre_1_5_kits_flow_cell(tmp_flow_cells_directory: Path) -> Path:
-    return Path(tmp_flow_cells_directory, "190927_A00689_0069_BHLYWYDSXX")
-
-
-@pytest.fixture
-def novaseq_6000_pre_1_5_kits_correct_sample_sheet(
-    novaseq_6000_pre_1_5_kits_flow_cell: Path,
-) -> Path:
-    return Path(novaseq_6000_pre_1_5_kits_flow_cell, "CorrectSampleSheet.csv")
-
-
-@pytest.fixture
-def novaseq_6000_pre_1_5_kits_raw_lims_samples(novaseq_6000_pre_1_5_kits_flow_cell: Path) -> Path:
-    return Path(novaseq_6000_pre_1_5_kits_flow_cell, "HLYWYDSXX_raw.json")
-
-
-@pytest.fixture
-def novaseq_6000_pre_1_5_kits_lims_samples(
-    novaseq_6000_pre_1_5_kits_raw_lims_samples: Path,
-) -> list[FlowCellSampleBCLConvert]:
-    return [
-        FlowCellSampleBCLConvert.model_validate(sample)
-        for sample in read_json(novaseq_6000_pre_1_5_kits_raw_lims_samples)
-    ]
-
-
-@pytest.fixture
-def novaseq_x_flow_cell_directory(tmp_flow_cells_directory: Path) -> Path:
-    return Path(tmp_flow_cells_directory, "20231108_LH00188_0028_B22F52TLT3")
-
-
-@pytest.fixture()
-def novaseq_x_flow_cell_data(flow_cells_dir: Path) -> FlowCellDirectoryData:
-    return FlowCellDirectoryData(Path(flow_cells_dir, "20231108_LH00188_0028_B22F52TLT3"))
-
-
-@pytest.fixture
-def novaseq_x_correct_sample_sheet(novaseq_x_flow_cell_directory: Path) -> Path:
-    return Path(novaseq_x_flow_cell_directory, "CorrectSampleSheet.csv")
-
-
-@pytest.fixture
-def novaseq_x_raw_lims_samples(novaseq_x_flow_cell_directory: Path) -> Path:
-    return Path(novaseq_x_flow_cell_directory, "22F52TLT3_raw.json")
-
-
-@pytest.fixture
-def novaseq_x_lims_samples(novaseq_x_raw_lims_samples: Path) -> list[FlowCellSampleBCLConvert]:
-    return [
-        FlowCellSampleBCLConvert.model_validate(sample)
-        for sample in read_json(novaseq_x_raw_lims_samples)
-    ]
-
-
-@pytest.fixture(scope="session")
-def hiseq_x_single_index_flow_cell_name() -> str:
-    """Return the full name of a HiSeqX flow cell with only one index."""
-    return "170517_ST-E00266_0210_BHJCFFALXX"
-
-
-@pytest.fixture(scope="session")
-def hiseq_x_dual_index_flow_cell_name() -> str:
-    """Return the full name of a HiSeqX flow cell with two indexes."""
-    return "180508_ST-E00269_0269_AHL32LCCXY"
-
-
-@pytest.fixture(scope="session")
-def hiseq_2500_dual_index_flow_cell_name() -> str:
-    """Return the full name of a HiSeq2500 flow cell with double indexes."""
-    return "181005_D00410_0735_BHM2LNBCX2"
-
-
-@pytest.fixture(scope="session")
-def hiseq_2500_custom_index_flow_cell_name() -> str:
-    """Return the full name of a HiSeq2500 flow cell with double indexes."""
-    return "180509_D00450_0598_BHGYFNBCX2"
-
-
-@pytest.fixture(scope="session")
-def bcl2fastq_flow_cell_full_name() -> str:
-    """Return full flow cell name."""
-    return "201203_D00483_0200_AHVKJCDRXX"
-
-
-@pytest.fixture(scope="session")
-def bcl_convert_flow_cell_full_name() -> str:
-    """Return the full name of a bcl_convert flow cell."""
-    return "211101_A00187_0615_AHLG5GDRZZ"
-
-
-@pytest.fixture(scope="session")
-def novaseq_x_flow_cell_full_name() -> str:
-    """Return the full name of a NovaSeqX flow cell."""
-    return "20230508_LH00188_0003_A22522YLT3"
-
-
-@pytest.fixture(scope="session")
-def novaseq_x_manifest_file(novaseq_x_flow_cell_dir: Path) -> Path:
-    """Return the path to a NovaSeqX manifest file."""
-    return Path(novaseq_x_flow_cell_dir, "Manifest.tsv")
-
-
-@pytest.fixture(scope="session")
-def hiseq_x_single_index_flow_cell_dir(
-    flow_cells_dir: Path, hiseq_x_single_index_flow_cell_name: str
-) -> Path:
-    """Return the path to a HiSeqX flow cell."""
-    return Path(flow_cells_dir, hiseq_x_single_index_flow_cell_name)
-
-
-@pytest.fixture(scope="session")
-def hiseq_x_dual_index_flow_cell_dir(
-    flow_cells_dir: Path, hiseq_x_dual_index_flow_cell_name: str
-) -> Path:
-    """Return the path to a HiSeqX flow cell."""
-    return Path(flow_cells_dir, hiseq_x_dual_index_flow_cell_name)
-
-
-@pytest.fixture(scope="session")
-def hiseq_2500_dual_index_flow_cell_dir(
-    flow_cells_dir: Path, hiseq_2500_dual_index_flow_cell_name: str
-) -> Path:
-    """Return the path to a HiSeq2500 flow cell."""
-    return Path(flow_cells_dir, hiseq_2500_dual_index_flow_cell_name)
-
-
-@pytest.fixture(scope="session")
-def hiseq_2500_custom_index_flow_cell_dir(
-    flow_cells_dir: Path, hiseq_2500_custom_index_flow_cell_name: str
-) -> Path:
-    """Return the path to a HiSeq2500 flow cell."""
-    return Path(flow_cells_dir, hiseq_2500_custom_index_flow_cell_name)
-
-
-@pytest.fixture(scope="session")
-def bcl2fastq_flow_cell_dir(flow_cells_dir: Path, bcl2fastq_flow_cell_full_name: str) -> Path:
-    """Return the path to the bcl2fastq flow cell demultiplex fixture directory."""
-    return Path(flow_cells_dir, bcl2fastq_flow_cell_full_name)
-
-
-@pytest.fixture(scope="session")
-def bcl_convert_flow_cell_dir(flow_cells_dir: Path, bcl_convert_flow_cell_full_name: str) -> Path:
-    """Return the path to the bcl_convert flow cell demultiplex fixture directory."""
-    return Path(flow_cells_dir, bcl_convert_flow_cell_full_name)
-
-
-@pytest.fixture(scope="session")
-def novaseq_x_flow_cell_dir(flow_cells_dir: Path, novaseq_x_flow_cell_full_name: str) -> Path:
-    """Return the path to the NovaSeqX flow cell demultiplex fixture directory."""
-    return Path(flow_cells_dir, novaseq_x_flow_cell_full_name)
-
-
-@pytest.fixture
-def hiseq_x_single_index_bcl_convert_lims_samples(
-    hiseq_x_single_index_flow_cell_dir: Path,
-) -> list[FlowCellSampleBCLConvert]:
-    """Return a list of BCLConvert samples from a HiSeqX single index flow cell."""
-    path = Path(
-        hiseq_x_single_index_flow_cell_dir, f"HJCFFALXX_bcl_convert_raw{FileExtensions.JSON}"
-    )
-    return [FlowCellSampleBCLConvert.model_validate(sample) for sample in read_json(path)]
-
-
-@pytest.fixture
-def hiseq_x_dual_index_bcl_convert_lims_samples(
-    hiseq_x_dual_index_flow_cell_dir: Path,
-) -> list[FlowCellSampleBCLConvert]:
-    """Return a list of BCLConvert samples from a HiSeqX dual index flow cell."""
-    path = Path(hiseq_x_dual_index_flow_cell_dir, f"HL32LCCXY_bcl_convert_raw{FileExtensions.JSON}")
-    return [FlowCellSampleBCLConvert.model_validate(sample) for sample in read_json(path)]
-
-
-@pytest.fixture
-def hiseq_2500_dual_index_bcl_convert_lims_samples(
-    hiseq_2500_dual_index_flow_cell_dir: Path,
-) -> list[FlowCellSampleBCLConvert]:
-    """Return a list of BCLConvert samples from a HiSeq2500 dual index flow cell."""
-    path = Path(hiseq_2500_dual_index_flow_cell_dir, "HM2LNBCX2_bcl_convert_raw.json")
-    return [FlowCellSampleBCLConvert.model_validate(sample) for sample in read_json(path)]
-
-
-@pytest.fixture
-def hiseq_2500_custom_index_bcl_convert_lims_samples(
-    hiseq_2500_custom_index_flow_cell_dir: Path,
-) -> list[FlowCellSampleBCLConvert]:
-    """Return a list of BCLConvert samples from a HiSeq2500 custom index flow cell."""
-    path = Path(hiseq_2500_custom_index_flow_cell_dir, "HGYFNBCX2_bcl_convert_raw.json")
-    return [FlowCellSampleBCLConvert.model_validate(sample) for sample in read_json(path)]
-
-
-@pytest.fixture(scope="session")
-def novaseq_bcl2fastq_sample_sheet_path(bcl2fastq_flow_cell_dir: Path) -> Path:
-    """Return the path to a NovaSeq6000 Bcl2fastq sample sheet."""
-    return Path(bcl2fastq_flow_cell_dir, DemultiplexingDirsAndFiles.SAMPLE_SHEET_FILE_NAME)
-
-
-@pytest.fixture(scope="session")
-def novaseq_bcl_convert_sample_sheet_path(bcl_convert_flow_cell_dir: Path) -> Path:
-    """Return the path to a NovaSeq6000 bcl_convert sample sheet."""
-    return Path(bcl_convert_flow_cell_dir, DemultiplexingDirsAndFiles.SAMPLE_SHEET_FILE_NAME)
-
-
-@pytest.fixture(scope="session")
-def run_parameters_wrong_instrument(run_parameters_dir: Path) -> Path:
-    """Return a NovaSeqX run parameters file path with a wrong instrument value."""
-    return Path(run_parameters_dir, "RunParameters_novaseq_X_wrong_instrument.xml")
-
-
-@pytest.fixture(scope="session")
-def hiseq_x_single_index_run_parameters_path(
-    hiseq_x_single_index_flow_cell_dir: Path,
-) -> Path:
-    """Return the path to a HiSeqX run parameters file with single index."""
-    return Path(
-        hiseq_x_single_index_flow_cell_dir, DemultiplexingDirsAndFiles.RUN_PARAMETERS_CAMEL_CASE
-    )
-
-
-@pytest.fixture(scope="session")
-def hiseq_x_dual_index_run_parameters_path(
-    hiseq_x_dual_index_flow_cell_dir: Path,
-) -> Path:
-    """Return the path to a HiSeqX run parameters file with dual index."""
-    return Path(
-        hiseq_x_dual_index_flow_cell_dir, DemultiplexingDirsAndFiles.RUN_PARAMETERS_CAMEL_CASE
-    )
-
-=======
->>>>>>> d176eec8
-
-@pytest.fixture(scope="session")
-def apps_dir(fixtures_dir: Path) -> Path:
-    """Return the path to the apps dir."""
-    return Path(fixtures_dir, "apps")
-
-
-@pytest.fixture(scope="session")
-def cgweb_orders_dir(fixtures_dir: Path) -> Path:
-    """Return the path to the cgweb_orders dir."""
-    return Path(fixtures_dir, "cgweb_orders")
-
-
-@pytest.fixture(scope="session")
-def data_dir(fixtures_dir: Path) -> Path:
-    """Return the path to the data dir."""
-    return Path(fixtures_dir, "data")
-
-
-@pytest.fixture
-def fastq_dir(demultiplex_fixtures: Path) -> Path:
-    """Return the path to the fastq files dir."""
-    return Path(demultiplex_fixtures, "fastq")
-
-
-@pytest.fixture
-def spring_dir(demultiplex_fixtures: Path) -> Path:
-    """Return the path to the fastq files dir."""
-    return Path(demultiplex_fixtures, "spring")
-
-
-@pytest.fixture
-def project_dir(tmpdir_factory) -> Generator[Path, None, None]:
-    """Path to a temporary directory where intermediate files can be stored."""
-    yield Path(tmpdir_factory.mktemp("data"))
-
-
-@pytest.fixture
-def tmp_file(project_dir) -> Path:
-    """Return a temp file path."""
-    return Path(project_dir, "test")
-
-
-@pytest.fixture
-def non_existing_file_path(project_dir: Path) -> Path:
-    """Return the path to a non-existing file."""
-    return Path(project_dir, "a_file.txt")
-
-
-@pytest.fixture(scope="session")
-def content() -> str:
-    """Return some content for a file."""
-    return (
-        "Lorem ipsum dolor sit amet, consectetur adipiscing elit, sed do eiusmod tempor incididunt"
-        " ut labore et dolore magna aliqua. Ut enim ad minim veniam, quis nostrud exercitation ull"
-        "amco laboris nisi ut aliquip ex ea commodo consequat. Duis aute irure dolor in reprehende"
-        "rit in voluptate velit esse cillum dolore eu fugiat nulla pariatur. Excepteur sint occaec"
-        "at cupidatat non proident, sunt in culpa qui officia deserunt mollit anim id est laborum."
-    )
-
-
-@pytest.fixture
-def filled_file(non_existing_file_path: Path, content: str) -> Path:
-    """Return the path to a existing file with some content."""
-    with open(non_existing_file_path, "w") as outfile:
-        outfile.write(content)
-    return non_existing_file_path
-
-
-@pytest.fixture(scope="session")
-def orderforms(fixtures_dir: Path) -> Path:
-    """Return the path to the directory with order forms."""
-    return Path(fixtures_dir, "orderforms")
-
-
-@pytest.fixture
-def hk_file(filled_file: Path, case_id: str) -> File:
-    """Return a housekeeper File object."""
-    return File(id=case_id, path=filled_file.as_posix())
-
-
-@pytest.fixture
-def mip_dna_store_files(apps_dir: Path) -> Path:
-    """Return the path to the directory with mip dna store files."""
-    return Path(apps_dir, "mip", "dna", "store")
-
-
-@pytest.fixture
-def case_qc_sample_info_path(mip_dna_store_files: Path) -> Path:
-    """Return path to case_qc_sample_info.yaml."""
-    return Path(mip_dna_store_files, "case_qc_sample_info.yaml")
-
-
-@pytest.fixture
-def delivery_report_html(mip_dna_store_files: Path) -> Path:
-    """Return the path to a qc metrics deliverables file with case data."""
-    return Path(mip_dna_store_files, "empty_delivery_report.html")
-
-
-@pytest.fixture
-def mip_deliverables_file(mip_dna_store_files: Path) -> Path:
-    """Fixture for general deliverables file in mip."""
-    return Path(mip_dna_store_files, "case_id_deliverables.yaml")
-
-
-@pytest.fixture
-def case_qc_metrics_deliverables(apps_dir: Path) -> Path:
-    """Return the path to a qc metrics deliverables file with case data."""
-    return Path(apps_dir, "mip", "case_metrics_deliverables.yaml")
-
-
-@pytest.fixture
-def mip_analysis_dir(analysis_dir: Path) -> Path:
-    """Return the path to the directory with mip analysis files."""
-    return Path(analysis_dir, "mip")
-
-
-@pytest.fixture
-def balsamic_analysis_dir(analysis_dir: Path) -> Path:
-    """Return the path to the directory with balsamic analysis files."""
-    return Path(analysis_dir, "balsamic")
-
-
-@pytest.fixture
-def balsamic_wgs_analysis_dir(balsamic_analysis_dir: Path) -> Path:
-    """Return the path to the directory with balsamic analysis files."""
-    return Path(balsamic_analysis_dir, "tn_wgs")
-
-
-@pytest.fixture
-def mip_dna_analysis_dir(mip_analysis_dir: Path) -> Path:
-    """Return the path to the directory with mip dna analysis files."""
-    return Path(mip_analysis_dir, "dna")
 
 
 @pytest.fixture
