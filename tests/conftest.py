--- conflicted
+++ resolved
@@ -2426,7 +2426,6 @@
 
 
 @pytest.fixture(scope="function")
-<<<<<<< HEAD
 def raredisease_context(
     cg_context: CGConfig,
     helpers: StoreHelpers,
@@ -2496,7 +2495,8 @@
 
     return cg_context
 
-=======
+
+@pytest.fixture(scope="function")
 def deliverable_data(raredisease_dir: Path, raredisease_case_id: str, sample_id: str) -> dict:
     return {
         "files": [
@@ -2538,7 +2538,6 @@
         ),
     )
 
->>>>>>> cfc76655
 
 @pytest.fixture(scope="function")
 def raredisease_mock_config(raredisease_dir: Path, raredisease_case_id: str) -> None:
