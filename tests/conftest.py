--- conflicted
+++ resolved
@@ -2926,47 +2926,6 @@
 
 
 @pytest.fixture(scope="function")
-<<<<<<< HEAD
-=======
-def raredisease_sample_sheet_path(raredisease_dir, raredisease_case_id) -> Path:
-    """Path to sample sheet."""
-    return Path(
-        raredisease_dir, raredisease_case_id, f"{raredisease_case_id}_samplesheet"
-    ).with_suffix(FileExtensions.CSV)
-
-
-@pytest.fixture(scope="function")
-def raredisease_sample_id_map(raredisease_dir: str, raredisease_case_id: str) -> Path:
-    """Return sample id map path."""
-    return Path(
-        raredisease_dir, raredisease_case_id, f"{raredisease_case_id}_customer_internal_mapping"
-    ).with_suffix(FileExtensions.CSV)
-
-
-@pytest.fixture(scope="function")
-def raredisease_params_file_path(raredisease_dir, raredisease_case_id) -> Path:
-    """Path to parameters file."""
-    return Path(
-        raredisease_dir, raredisease_case_id, f"{raredisease_case_id}_params_file"
-    ).with_suffix(FileExtensions.YAML)
-
-
-@pytest.fixture(scope="function")
-def raredisease_gene_panel_path(raredisease_dir, raredisease_case_id) -> Path:
-    """Path to gene panel file."""
-    return Path(raredisease_dir, raredisease_case_id, "gene_panels").with_suffix(FileExtensions.BED)
-
-
-@pytest.fixture(scope="function")
-def raredisease_nexflow_config_file_path(raredisease_dir, raredisease_case_id) -> Path:
-    """Path to config file."""
-    return Path(
-        raredisease_dir, raredisease_case_id, f"{raredisease_case_id}_nextflow_config"
-    ).with_suffix(FileExtensions.JSON)
-
-
-@pytest.fixture(scope="function")
->>>>>>> 61404343
 def raredisease_deliverable_data(
     raredisease_dir: Path, raredisease_case_id: str, sample_id: str
 ) -> dict:
