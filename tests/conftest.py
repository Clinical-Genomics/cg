"""Conftest file for pytest fixtures that needs to be shared for multiple tests."""
import gzip
import http
import logging
import os
import shutil
from copy import deepcopy
from datetime import MAXYEAR, datetime, timedelta
from pathlib import Path
from typing import Any, Dict, Generator, List, Tuple, Union

import pytest
from cg.apps.demultiplex.demultiplex_api import DemultiplexingAPI
from cg.apps.demultiplex.sample_sheet.models import (
    FlowCellSampleBcl2Fastq,
    FlowCellSampleBCLConvert,
)
from cg.apps.gens import GensAPI
from cg.apps.gt import GenotypeAPI
from cg.apps.hermes.hermes_api import HermesApi
from cg.apps.housekeeper.hk import HousekeeperAPI
from cg.apps.lims.api import LimsAPI
from cg.constants import FileExtensions, Pipeline, SequencingFileTag
from cg.constants.constants import CaseActions, FileFormat, Strandedness
from cg.constants.demultiplexing import BclConverter, DemultiplexingDirsAndFiles
from cg.constants.priority import SlurmQos
from cg.constants.sequencing import SequencingPlatform
from cg.constants.subject import Gender
from cg.io.controller import ReadFile, WriteFile
from cg.io.json import read_json, write_json
from cg.io.yaml import write_yaml
from cg.meta.rsync import RsyncAPI
from cg.meta.transfer.external_data import ExternalDataAPI
from cg.meta.workflow.rnafusion import RnafusionAnalysisAPI
from cg.meta.workflow.taxprofiler import TaxprofilerAnalysisAPI
from cg.models import CompressionData
from cg.models.cg_config import CGConfig
from cg.models.demultiplex.flow_cell import FlowCellDirectoryData
from cg.models.demultiplex.run_parameters import RunParametersNovaSeq6000, RunParametersNovaSeqX
from cg.models.rnafusion.rnafusion import RnafusionParameters
from cg.models.taxprofiler.taxprofiler import TaxprofilerParameters
from cg.store import Store
from cg.store.models import (
    Bed,
    BedVersion,
    Customer,
    Family,
    Flowcell,
    Organism,
    Sample,
    SampleLaneSequencingMetrics,
)
from cg.utils import Process
from housekeeper.store.models import File, Version
from requests import Response
from tests.mocks.crunchy import MockCrunchyAPI
from tests.mocks.hk_mock import MockHousekeeperAPI
from tests.mocks.limsmock import MockLimsAPI
from tests.mocks.madeline import MockMadelineAPI
from tests.mocks.osticket import MockOsTicket
from tests.mocks.process_mock import ProcessMock
from tests.mocks.scout import MockScoutAPI
from tests.mocks.tb_mock import MockTB
from tests.small_helpers import SmallHelpers
from tests.store_helpers import StoreHelpers

LOG = logging.getLogger(__name__)


# Timestamp fixture


@pytest.fixture(scope="session")
def old_timestamp() -> datetime:
    """Return a time stamp in date time format."""
    return datetime(1900, 1, 1)


@pytest.fixture(scope="session")
def timestamp() -> datetime:
    """Return a time stamp in date time format."""
    return datetime(2020, 5, 1)


@pytest.fixture(scope="session")
def later_timestamp() -> datetime:
    """Return a time stamp in date time format."""
    return datetime(2020, 6, 1)


@pytest.fixture(scope="session")
def future_date() -> datetime:
    """Return a distant date in the future for which no events happen later."""
    return datetime(MAXYEAR, 1, 1, 1, 1, 1)


@pytest.fixture(scope="session")
def timestamp_now() -> datetime:
    """Return a time stamp of today's date in date time format."""
    return datetime.now()


@pytest.fixture(scope="session")
def timestamp_yesterday(timestamp_now: datetime) -> datetime:
    """Return a time stamp of yesterday's date in date time format."""
    return timestamp_now - timedelta(days=1)


@pytest.fixture(scope="session")
def timestamp_in_2_weeks(timestamp_now: datetime) -> datetime:
    """Return a time stamp 14 days ahead in time."""
    return timestamp_now + timedelta(days=14)


# Case fixtures


@pytest.fixture(scope="session")
def slurm_account() -> str:
    """Return a SLURM account."""
    return "super_account"


@pytest.fixture(scope="session")
def user_name() -> str:
    """Return a user name."""
    return "Paul Anderson"


@pytest.fixture(scope="session")
def user_mail() -> str:
    """Return a user email."""
    return "paul@magnolia.com"


@pytest.fixture(scope="session")
def email_adress() -> str:
    """Return an email adress."""
    return "james.holden@scilifelab.se"


@pytest.fixture(scope="session")
def case_id() -> str:
    """Return a case id."""
    return "yellowhog"


@pytest.fixture(scope="session")
def case_id_does_not_exist() -> str:
    """Return a case id that should not exist."""
    return "case_does_not_exist"


@pytest.fixture(scope="session")
def another_case_id() -> str:
    """Return another case id."""
    return "another_case_id"


@pytest.fixture(scope="session")
def sample_id() -> str:
    """Return a sample id."""
    return "ADM1"


@pytest.fixture(scope="session")
def father_sample_id() -> str:
    """Return the sample id of the father."""
    return "ADM2"


@pytest.fixture(scope="session")
def mother_sample_id() -> str:
    """Return the mothers sample id."""
    return "ADM3"


@pytest.fixture(scope="session")
def invalid_sample_id() -> str:
    """Return an invalid sample id."""
    return "invalid-sample-id"


@pytest.fixture(scope="session")
def sample_ids(sample_id: str, father_sample_id: str, mother_sample_id: str) -> List[str]:
    """Return a list with three samples of a family."""
    return [sample_id, father_sample_id, mother_sample_id]


@pytest.fixture(scope="session")
def sample_name() -> str:
    """Returns a sample name."""
    return "a_sample_name"


@pytest.fixture(scope="session")
def cust_sample_id() -> str:
    """Returns a customer sample id."""
    return "child"


@pytest.fixture(scope="session")
def family_name() -> str:
    """Return a case name."""
    return "case"


@pytest.fixture(scope="session")
def customer_id() -> str:
    """Return a customer id."""
    return "cust000"


@pytest.fixture(scope="session")
def sbatch_job_number() -> int:
    return 123456


@pytest.fixture(scope="session")
def sbatch_process(sbatch_job_number: int) -> ProcessMock:
    """Return a mocked process object."""
    slurm_process = ProcessMock(binary="sbatch")
    slurm_process.set_stdout(text=str(sbatch_job_number))
    return slurm_process


@pytest.fixture
def analysis_family_single_case(
    case_id: str, family_name: str, sample_id: str, ticket_id: str
) -> dict:
    """Build an example case."""
    return {
        "name": family_name,
        "internal_id": case_id,
        "data_analysis": str(Pipeline.MIP_DNA),
        "application_type": "wgs",
        "panels": ["IEM", "EP"],
        "tickets": ticket_id,
        "samples": [
            {
                "name": "proband",
                "sex": Gender.MALE,
                "internal_id": sample_id,
                "status": "affected",
                "original_ticket": ticket_id,
                "reads": 5000000000,
                "capture_kit": "GMSmyeloid",
            }
        ],
    }


@pytest.fixture
def analysis_family(case_id: str, family_name: str, sample_id: str, ticket_id: str) -> dict:
    """Return a dictionary with information from a analysis case."""
    return {
        "name": family_name,
        "internal_id": case_id,
        "data_analysis": str(Pipeline.MIP_DNA),
        "application_type": "wgs",
        "tickets": ticket_id,
        "panels": ["IEM", "EP"],
        "samples": [
            {
                "name": "child",
                "sex": Gender.MALE,
                "internal_id": sample_id,
                "father": "ADM2",
                "mother": "ADM3",
                "status": "affected",
                "original_ticket": ticket_id,
                "reads": 5000000,
                "capture_kit": "GMSmyeloid",
            },
            {
                "name": "father",
                "sex": Gender.MALE,
                "internal_id": "ADM2",
                "status": "unaffected",
                "original_ticket": ticket_id,
                "reads": 6000000,
                "capture_kit": "GMSmyeloid",
            },
            {
                "name": "mother",
                "sex": Gender.FEMALE,
                "internal_id": "ADM3",
                "status": "unaffected",
                "original_ticket": ticket_id,
                "reads": 7000000,
                "capture_kit": "GMSmyeloid",
            },
        ],
    }


# Config fixtures


@pytest.fixture
def base_config_dict() -> dict:
    """Returns the basic configs necessary for running CG."""
    return {
        "database": "sqlite:///",
        "madeline_exe": "path/to/madeline",
        "delivery_path": "path/to/delivery",
        "flow_cells_dir": "path/to/flow_cells",
        "demultiplexed_flow_cells_dir": "path/to/demultiplexed_flow_cells_dir",
        "housekeeper": {
            "database": "sqlite:///",
            "root": "path/to/root",
        },
        "email_base_settings": {
            "sll_port": 465,
            "smtp_server": "smtp.gmail.com",
            "sender_email": "test@gmail.com",
            "sender_password": "",
        },
        "loqusdb": {
            "binary_path": "binary",
            "config_path": "config",
        },
        "loqusdb-wes": {
            "binary_path": "binary_wes",
            "config_path": "config_wes",
        },
        "loqusdb-somatic": {
            "binary_path": "binary_somatic",
            "config_path": "config_somatic",
        },
        "loqusdb-tumor": {
            "binary_path": "binary_tumor",
            "config_path": "config_tumor",
        },
    }


@pytest.fixture
def cg_config_object(base_config_dict: dict) -> CGConfig:
    """Return a CG config."""
    return CGConfig(**base_config_dict)


@pytest.fixture
def chanjo_config() -> Dict[str, Dict[str, str]]:
    """Return Chanjo config."""
    return {"chanjo": {"config_path": "chanjo_config", "binary_path": "chanjo"}}


@pytest.fixture
def crunchy_config() -> Dict[str, Dict[str, Any]]:
    """Return Crunchy config."""
    return {
        "crunchy": {
            "conda_binary": "a conda binary",
            "cram_reference": "/path/to/fasta",
            "slurm": {
                "account": "mock_account",
                "conda_env": "mock_env",
                "hours": 1,
                "mail_user": "mock_mail",
                "memory": 1,
                "number_tasks": 1,
            },
        }
    }


@pytest.fixture
def hk_config_dict(root_path: Path):
    """Housekeeper configs."""
    return {
        "housekeeper": {
            "database": "sqlite:///:memory:",
            "root": str(root_path),
        }
    }


@pytest.fixture
def genotype_config() -> dict:
    """Genotype config fixture."""
    return {
        "genotype": {
            "database": "database",
            "config_path": "config/path",
            "binary_path": "gtdb",
        }
    }


@pytest.fixture
def gens_config() -> Dict[str, Dict[str, str]]:
    """Gens config fixture."""
    return {
        "gens": {
            "config_path": Path("config", "path").as_posix(),
            "binary_path": "gens",
        }
    }


# Api fixtures


@pytest.fixture
def rsync_api(cg_context: CGConfig) -> RsyncAPI:
    """RsyncAPI fixture."""
    return RsyncAPI(config=cg_context)


@pytest.fixture
def external_data_api(analysis_store, cg_context: CGConfig) -> ExternalDataAPI:
    """ExternalDataAPI fixture."""
    return ExternalDataAPI(config=cg_context)


@pytest.fixture
def genotype_api(genotype_config: dict) -> GenotypeAPI:
    """Genotype API fixture."""
    _genotype_api = GenotypeAPI(genotype_config)
    _genotype_api.set_dry_run(True)
    return _genotype_api


@pytest.fixture
def gens_api(gens_config: dict) -> GensAPI:
    """Gens API fixture."""
    _gens_api = GensAPI(gens_config)
    _gens_api.set_dry_run(True)
    return _gens_api


@pytest.fixture
def madeline_api(madeline_output) -> MockMadelineAPI:
    """madeline_api fixture."""
    _api = MockMadelineAPI()
    _api.set_outpath(madeline_output)
    return _api


@pytest.fixture(scope="session")
def ticket_id() -> str:
    """Return a ticket number for testing."""
    return "123456"


@pytest.fixture
def osticket(ticket_id: str) -> MockOsTicket:
    """Return a api that mock the os ticket api."""
    api = MockOsTicket()
    api.set_ticket_nr(ticket_id)
    return api


# Files fixtures

# Common file name fixtures


@pytest.fixture
def snv_vcf_file() -> str:
    """Return a single nucleotide variant file name."""
    return f"snv{FileExtensions.VCF}"


@pytest.fixture
def sv_vcf_file() -> str:
    """Return a structural variant file name."""
    return f"sv{FileExtensions.VCF}"


@pytest.fixture
def snv_research_vcf_file() -> str:
    #    """Return a single nucleotide variant research file name."""
    return f"snv_research{FileExtensions.VCF}"


@pytest.fixture
def sv_research_vcf_file() -> str:
    """Return a structural variant research file name."""
    return f"sv_research{FileExtensions.VCF}"


# Common file fixtures
@pytest.fixture(scope="session")
def fixtures_dir() -> Path:
    """Return the path to the fixtures dir."""
    return Path("tests", "fixtures")


@pytest.fixture(scope="session")
def analysis_dir(fixtures_dir: Path) -> Path:
    """Return the path to the analysis dir."""
    return Path(fixtures_dir, "analysis")


@pytest.fixture(scope="session")
def microsalt_analysis_dir(analysis_dir: Path) -> Path:
    """Return the path to the analysis dir."""
    return Path(analysis_dir, "microsalt")


@pytest.fixture(scope="session")
def apps_dir(fixtures_dir: Path) -> Path:
    """Return the path to the apps dir."""
    return Path(fixtures_dir, "apps")


@pytest.fixture(scope="session")
def cgweb_orders_dir(fixtures_dir: Path) -> Path:
    """Return the path to the cgweb_orders dir."""
    return Path(fixtures_dir, "cgweb_orders")


@pytest.fixture
def fastq_dir(demultiplexed_runs: Path) -> Path:
    """Return the path to the fastq files dir."""
    return Path(demultiplexed_runs, "fastq")


@pytest.fixture
def spring_dir(demultiplexed_runs: Path) -> Path:
    """Return the path to the fastq files dir."""
    return Path(demultiplexed_runs, "spring")


@pytest.fixture
def project_dir(tmpdir_factory) -> Generator[Path, None, None]:
    """Path to a temporary directory where intermediate files can be stored."""
    yield Path(tmpdir_factory.mktemp("data"))


@pytest.fixture
def tmp_file(project_dir) -> Path:
    """Return a temp file path."""
    return Path(project_dir, "test")


@pytest.fixture
def non_existing_file_path(project_dir: Path) -> Path:
    """Return the path to a non-existing file."""
    return Path(project_dir, "a_file.txt")


@pytest.fixture(scope="session")
def content() -> str:
    """Return some content for a file."""
    return (
        "Lorem ipsum dolor sit amet, consectetur adipiscing elit, sed do eiusmod tempor incididunt"
        " ut labore et dolore magna aliqua. Ut enim ad minim veniam, quis nostrud exercitation ull"
        "amco laboris nisi ut aliquip ex ea commodo consequat. Duis aute irure dolor in reprehende"
        "rit in voluptate velit esse cillum dolore eu fugiat nulla pariatur. Excepteur sint occaec"
        "at cupidatat non proident, sunt in culpa qui officia deserunt mollit anim id est laborum."
    )


@pytest.fixture
def filled_file(non_existing_file_path: Path, content: str) -> Path:
    """Return the path to a existing file with some content."""
    with open(non_existing_file_path, "w") as outfile:
        outfile.write(content)
    return non_existing_file_path


@pytest.fixture(scope="session")
def orderforms(fixtures_dir: Path) -> Path:
    """Return the path to the directory with order forms."""
    return Path(fixtures_dir, "orderforms")


@pytest.fixture
def hk_file(filled_file, case_id) -> File:
    """Return a housekeeper File object."""
    return File(id=case_id, path=filled_file)


@pytest.fixture
def mip_dna_store_files(apps_dir: Path) -> Path:
    """Return the path to the directory with mip dna store files."""
    return Path(apps_dir, "mip", "dna", "store")


@pytest.fixture
def case_qc_sample_info_path(mip_dna_store_files: Path) -> Path:
    """Return path to case_qc_sample_info.yaml."""
    return Path(mip_dna_store_files, "case_qc_sample_info.yaml")


@pytest.fixture
def delivery_report_html(mip_dna_store_files: Path) -> Path:
    """Return the path to a qc metrics deliverables file with case data."""
    return Path(mip_dna_store_files, "empty_delivery_report.html")


@pytest.fixture
def mip_deliverables_file(mip_dna_store_files: Path) -> Path:
    """Fixture for general deliverables file in mip."""
    return Path(mip_dna_store_files, "case_id_deliverables.yaml")


@pytest.fixture
def case_qc_metrics_deliverables(apps_dir: Path) -> Path:
    """Return the path to a qc metrics deliverables file with case data."""
    return Path(apps_dir, "mip", "case_metrics_deliverables.yaml")


@pytest.fixture
def mip_analysis_dir(analysis_dir: Path) -> Path:
    """Return the path to the directory with mip analysis files."""
    return Path(analysis_dir, "mip")


@pytest.fixture
def balsamic_analysis_dir(analysis_dir: Path) -> Path:
    """Return the path to the directory with balsamic analysis files."""
    return Path(analysis_dir, "balsamic")


@pytest.fixture
def balsamic_wgs_analysis_dir(balsamic_analysis_dir: Path) -> Path:
    """Return the path to the directory with balsamic analysis files."""
    return Path(balsamic_analysis_dir, "tn_wgs")


@pytest.fixture
def mip_dna_analysis_dir(mip_analysis_dir: Path) -> Path:
    """Return the path to the directory with mip dna analysis files."""
    return Path(mip_analysis_dir, "dna")


@pytest.fixture
def rnafusion_analysis_dir(analysis_dir: Path) -> Path:
    """Return the path to the directory with rnafusion analysis files."""
    return Path(analysis_dir, "rnafusion")


@pytest.fixture
def sample_cram(mip_dna_analysis_dir: Path) -> Path:
    """Return the path to the cram file for a sample."""
    return Path(mip_dna_analysis_dir, "adm1.cram")


@pytest.fixture(name="father_sample_cram")
def father_sample_cram(
    mip_dna_analysis_dir: Path,
    father_sample_id: str,
) -> Path:
    """Return the path to the cram file for the father sample."""
    return Path(mip_dna_analysis_dir, father_sample_id + FileExtensions.CRAM)


@pytest.fixture(name="mother_sample_cram")
def mother_sample_cram(mip_dna_analysis_dir: Path, mother_sample_id: str) -> Path:
    """Return the path to the cram file for the mother sample."""
    return Path(mip_dna_analysis_dir, mother_sample_id + FileExtensions.CRAM)


@pytest.fixture(name="sample_cram_files")
def sample_crams(
    sample_cram: Path, father_sample_cram: Path, mother_sample_cram: Path
) -> List[Path]:
    """Return a list of cram paths for three samples."""
    return [sample_cram, father_sample_cram, mother_sample_cram]


@pytest.fixture(name="vcf_file")
def vcf_file(mip_dna_store_files: Path) -> Path:
    """Return the path to a VCF file."""
    return Path(mip_dna_store_files, "yellowhog_clinical_selected.vcf")


@pytest.fixture(name="fastq_file")
def fastq_file(fastq_dir: Path) -> Path:
    """Return the path to a FASTQ file."""
    return Path(fastq_dir, "dummy_run_R1_001.fastq.gz")


@pytest.fixture(name="fastq_file_father")
def fastq_file_father(fastq_dir: Path) -> Path:
    """Return the path to a FASTQ file."""
    return Path(fastq_dir, "fastq_run_R1_001.fastq.gz")


@pytest.fixture(name="spring_file")
def spring_file(spring_dir: Path) -> Path:
    """Return the path to an existing spring file."""
    return Path(spring_dir, "dummy_run_001.spring")


@pytest.fixture(name="spring_file_father")
def spring_file_father(spring_dir: Path) -> Path:
    """Return the path to a second existing spring file."""
    return Path(spring_dir, "dummy_run_002.spring")


@pytest.fixture(name="madeline_output")
def madeline_output(apps_dir: Path) -> Path:
    """Return str of path for file with Madeline output."""
    return Path(apps_dir, "madeline", "madeline.xml")


@pytest.fixture(name="file_does_not_exist")
def file_does_not_exist() -> Path:
    """Return a file path that does not exist."""
    return Path("file", "does", "not", "exist")


# Compression fixtures


@pytest.fixture(name="run_name")
def run_name() -> str:
    """Return the name of a fastq run."""
    return "fastq_run"


@pytest.fixture(name="original_fastq_data")
def original_fastq_data(fastq_dir: Path, run_name) -> CompressionData:
    """Return a compression object with a path to the original fastq files."""
    return CompressionData(Path(fastq_dir, run_name))


@pytest.fixture(name="fastq_stub")
def fastq_stub(project_dir: Path, run_name: str) -> Path:
    """Creates a path to the base format of a fastq run."""
    return Path(project_dir, run_name)


@pytest.fixture(name="compression_object")
def compression_object(fastq_stub: Path, original_fastq_data: CompressionData) -> CompressionData:
    """Creates compression data object with information about files used in fastq compression."""
    working_files: CompressionData = CompressionData(fastq_stub)
    working_file_map: Dict[str, str] = {
        original_fastq_data.fastq_first.as_posix(): working_files.fastq_first.as_posix(),
        original_fastq_data.fastq_second.as_posix(): working_files.fastq_second.as_posix(),
    }
    for original_file, working_file in working_file_map.items():
        shutil.copy(original_file, working_file)
    return working_files


# Demultiplex fixtures


@pytest.fixture(name="lims_novaseq_bcl_convert_samples")
def lims_novaseq_bcl_convert_samples(
    lims_novaseq_samples_raw: List[dict],
) -> List[FlowCellSampleBCLConvert]:
    """Return a list of parsed flow cell samples demultiplexed with BCL convert."""
    return [FlowCellSampleBCLConvert(**sample) for sample in lims_novaseq_samples_raw]


@pytest.fixture(name="lims_novaseq_bcl2fastq_samples")
def lims_novaseq_bcl2fastq_samples(
    lims_novaseq_samples_raw: List[dict],
) -> List[FlowCellSampleBcl2Fastq]:
    """Return a list of parsed Bcl2fastq flow cell samples"""
    return [FlowCellSampleBcl2Fastq(**sample) for sample in lims_novaseq_samples_raw]


@pytest.fixture(name="tmp_flow_cells_directory")
def tmp_flow_cells_directory(tmp_path: Path, flow_cells_dir: Path) -> Path:
    """
    Return the path to a temporary flow cells directory with flow cells ready for demultiplexing.
    Generates a copy of the original flow cells directory
    """
    original_dir = flow_cells_dir
    tmp_dir = Path(tmp_path, "flow_cells")

    return Path(shutil.copytree(original_dir, tmp_dir))


@pytest.fixture(name="tmp_flow_cells_demux_all_directory")
def tmp_flow_cells_demux_all_directory(tmp_path: Path, flow_cells_demux_all_dir: Path) -> Path:
    """
    Return the path to a temporary flow cells directory with flow cells ready for demultiplexing.
    Generates a copy of the original flow cells directory.
    This fixture is used for testing of the cg demutliplex all cmd.
    """
    original_dir = flow_cells_demux_all_dir
    tmp_dir = Path(tmp_path, "flow_cells_demux_all")

    return Path(shutil.copytree(original_dir, tmp_dir))


@pytest.fixture(name="tmp_flow_cell_directory_bcl2fastq")
def flow_cell_working_directory_bcl2fastq(
    bcl2fastq_flow_cell_dir: Path, tmp_flow_cells_directory: Path
) -> Path:
    """Return the path to a working directory that will be deleted after test is run.

    This is a path to a flow cell directory with the run parameters present.
    """
    return Path(tmp_flow_cells_directory, bcl2fastq_flow_cell_dir.name)


@pytest.fixture(name="tmp_flow_cell_directory_bclconvert")
def flow_cell_working_directory_bclconvert(
    bcl_convert_flow_cell_dir: Path, tmp_flow_cells_directory: Path
) -> Path:
    """Return the path to a working directory that will be deleted after test is run.
    This is a path to a flow cell directory with the run parameters present.
    """
    return Path(tmp_flow_cells_directory, bcl_convert_flow_cell_dir.name)


@pytest.fixture(name="tmp_flow_cell_name_no_run_parameters")
def tmp_flow_cell_name_no_run_parameters() -> str:
    """This is the name of a flow cell directory with the run parameters missing."""
    return "180522_A00689_0200_BHLCKNCCXY"


@pytest.fixture(name="tmp_flow_cell_name_ready_for_demultiplexing_bcl_convert")
def fixture_tmp_flow_cell_name_ready_for_demultiplexing_bcl_convert() -> str:
    """ "Returns the name of a flow cell directory ready for demultiplexing with BCL convert.
    Contains a sample sheet that is BCL convert compliant
    """
    return "211101_A00187_0615_AHLG5GDRZZ"


@pytest.fixture(name="tmp_flow_cell_name_malformed_sample_sheet")
def fixture_tmp_flow_cell_name_malformed_sample_sheet() -> str:
    """ "Returns the name of a flow cell directory ready for demultiplexing with BCL convert.
    Contains a sample sheet with malformed headers.
    """
    return "201203_A00689_0200_AHVKJCDRXY"


@pytest.fixture(name="tmp_flow_cell_name_no_sample_sheet")
def tmp_flow_cell_name_no_sample_sheet() -> str:
    """This is the name of a flow cell directory with the run parameters and sample sheet missing."""
    return "170407_A00689_0209_BHHKVCALXX"


@pytest.fixture(name="tmp_flow_cell_name_ready_for_demultiplexing_bcl2fastq")
def tmp_flow_cell_name_ready_for_demultiplexing_bcl2fastq() -> str:
    """Returns the name of a flow cell directory ready for demultiplexing with bcl2fastq."""
    return "211101_D00483_0615_AHLG5GDRXY"


@pytest.fixture(name="tmp_flow_cells_directory_no_run_parameters")
def tmp_flow_cells_directory_no_run_parameters(
    tmp_flow_cell_name_no_run_parameters: str, tmp_flow_cells_directory: Path
) -> Path:
    """This is a path to a flow cell directory with the run parameters missing."""
    return Path(tmp_flow_cells_directory, tmp_flow_cell_name_no_run_parameters)


@pytest.fixture(name="tmp_flow_cells_directory_no_sample_sheet")
def tmp_flow_cells_directory_no_sample_sheet(
    tmp_flow_cell_name_no_sample_sheet: str, tmp_flow_cells_directory: Path
) -> Path:
    """This is a path to a flow cell directory with the sample sheet and run parameters missing."""
    return Path(tmp_flow_cells_directory, tmp_flow_cell_name_no_sample_sheet)


@pytest.fixture(name="tmp_flow_cells_directory_malformed_sample_sheet")
def fixture_tmp_flow_cells_directory_malformed_sample_sheet(
    tmp_flow_cell_name_malformed_sample_sheet: str, tmp_flow_cells_directory: Path
) -> Path:
    """This is a path to a flow cell directory with a sample sheet with malformed headers."""
    return Path(tmp_flow_cells_directory, tmp_flow_cell_name_malformed_sample_sheet)


@pytest.fixture(name="tmp_flow_cells_directory_ready_for_demultiplexing_bcl_convert")
def fixture_tmp_flow_cells_directory_ready_for_demultiplexing_bcl_convert(
    tmp_flow_cell_name_ready_for_demultiplexing_bcl_convert: str, tmp_flow_cells_directory: Path
) -> Path:
    """This is a path to a flow cell directory with the run parameters missing."""
    return Path(tmp_flow_cells_directory, tmp_flow_cell_name_ready_for_demultiplexing_bcl_convert)


@pytest.fixture(name="tmp_flow_cells_directory_ready_for_demultiplexing_bcl2fastq")
def tmp_flow_cells_directory_ready_for_demultiplexing_bcl2fastq(
    tmp_flow_cell_name_ready_for_demultiplexing_bcl2fastq: str, tmp_flow_cells_directory: Path
) -> Path:
    """This is a path to a flow cell directory with the run parameters missing."""
    return Path(tmp_flow_cells_directory, tmp_flow_cell_name_ready_for_demultiplexing_bcl2fastq)


# Temporary demultiplexed runs fixtures
@pytest.fixture(name="tmp_demultiplexed_runs_directory")
def tmp_demultiplexed_flow_cells_directory(tmp_path: Path, demultiplexed_runs: Path) -> Path:
    """Return the path to a temporary demultiplex-runs directory.
    Generates a copy of the original demultiplexed-runs
    """
    original_dir = demultiplexed_runs
    tmp_dir = Path(tmp_path, "demultiplexed-runs")
    return Path(shutil.copytree(original_dir, tmp_dir))


@pytest.fixture(name="tmp_demultiplexed_runs_bcl2fastq_directory")
def tmp_demultiplexed_runs_bcl2fastq_directory(
    tmp_demultiplexed_runs_directory: Path, bcl2fastq_flow_cell_dir: Path
) -> Path:
    """Return the path to a temporary demultiplex-runs bcl2fastq flow cell directory."""
    return Path(tmp_demultiplexed_runs_directory, bcl2fastq_flow_cell_dir.name)


@pytest.fixture(name="tmp_bcl2fastq_flow_cell")
def tmp_bcl2fastq_flow_cell(
    tmp_demultiplexed_runs_bcl2fastq_directory: Path,
) -> FlowCellDirectoryData:
    """Create a flow cell object with flow cell that is demultiplexed."""
    return FlowCellDirectoryData(
        flow_cell_path=tmp_demultiplexed_runs_bcl2fastq_directory,
        bcl_converter=BclConverter.BCL2FASTQ,
    )


@pytest.fixture(name="tmp_bcl_convert_flow_cell")
def tmp_bcl_convert_flow_cell(
    tmp_flow_cell_directory_bclconvert: Path,
) -> FlowCellDirectoryData:
    """Create a flow cell object with flow cell that is demultiplexed."""
    return FlowCellDirectoryData(
        flow_cell_path=tmp_flow_cell_directory_bclconvert,
        bcl_converter=BclConverter.DRAGEN,
    )


@pytest.fixture(name="tmp_demultiplexed_runs_not_finished_directory")
def tmp_demultiplexed_runs_not_finished_flow_cells_directory(
    tmp_path: Path, demux_results_not_finished_dir: Path
) -> Path:
    """
    Return the path to a temporary demultiplex-runs-unfinished that contains unfinished flow cells directory.
    Generates a copy of the original demultiplexed-runs-unfinished directory.
    """
    original_dir = demux_results_not_finished_dir
    tmp_dir = Path(tmp_path, "demultiplexed-runs-unfinished")
    return Path(shutil.copytree(original_dir, tmp_dir))


@pytest.fixture(name="demultiplexed_runs_unfinished_bcl2fastq_flow_cell_directory")
def demultiplexed_runs_bcl2fastq_flow_cell_directory(
    tmp_demultiplexed_runs_not_finished_directory: Path,
    bcl2fastq_flow_cell_full_name: str,
) -> Path:
    """Copy the content of a demultiplexed but not finished directory to a temporary location."""
    return Path(tmp_demultiplexed_runs_not_finished_directory, bcl2fastq_flow_cell_full_name)


@pytest.fixture(name="tmp_unfinished_bcl2fastq_flow_cell")
def unfinished_bcl2fastq_flow_cell(
    demultiplexed_runs_unfinished_bcl2fastq_flow_cell_directory: Path,
    bcl2fastq_flow_cell_full_name: str,
) -> FlowCellDirectoryData:
    """Copy the content of a demultiplexed but not finished directory to a temporary location."""
    return FlowCellDirectoryData(
        flow_cell_path=demultiplexed_runs_unfinished_bcl2fastq_flow_cell_directory,
        bcl_converter=BclConverter.BCL2FASTQ,
    )


@pytest.fixture(name="sample_sheet_context")
def sample_sheet_context(
    cg_context: CGConfig, lims_api: LimsAPI, populated_housekeeper_api: HousekeeperAPI
) -> CGConfig:
    """Return cg context with added Lims and Housekeeper API."""
    cg_context.lims_api_: LimsAPI = lims_api
    cg_context.housekeeper_api_: HousekeeperAPI = populated_housekeeper_api
    return cg_context


@pytest.fixture(scope="session")
def bcl_convert_demultiplexed_flow_cell_sample_internal_ids() -> List[str]:
    """
    Sample id:s present in sample sheet for dummy flow cell demultiplexed with BCL Convert in
    cg/tests/fixtures/apps/demultiplexing/demultiplexed-runs/230504_A00689_0804_BHY7FFDRX2.
    """
    return ["ACC11927A2", "ACC11927A5"]


@pytest.fixture(scope="session")
def bcl2fastq_demultiplexed_flow_cell_sample_internal_ids() -> List[str]:
    """
    Sample id:s present in sample sheet for dummy flow cell demultiplexed with BCL Convert in
    cg/tests/fixtures/apps/demultiplexing/demultiplexed-runs/170407_A00689_0209_BHHKVCALXX.
    """
    return ["SVE2528A1"]


@pytest.fixture(scope="session")
def flow_cell_name_demultiplexed_with_bcl2fastq() -> str:
    """Return the name of a flow cell that has been demultiplexed with BCL2Fastq."""
    return "HHKVCALXX"


@pytest.fixture(scope="session")
def flow_cell_directory_name_demultiplexed_with_bcl2fastq(
    flow_cell_name_demultiplexed_with_bcl2fastq: str,
):
    """Return the name of a flow cell directory that has been demultiplexed with BCL2Fastq."""
    return f"170407_ST-E00198_0209_B{flow_cell_name_demultiplexed_with_bcl2fastq}"


@pytest.fixture(scope="session")
def flow_cell_name_demultiplexed_with_bcl_convert() -> str:
    return "HY7FFDRX2"


@pytest.fixture(scope="session")
def flow_cell_directory_name_demultiplexed_with_bcl_convert(
    flow_cell_name_demultiplexed_with_bcl_convert: str,
):
    return f"230504_A00689_0804_B{flow_cell_name_demultiplexed_with_bcl_convert}"


# Fixtures for test demultiplex flow cell
@pytest.fixture(name="tmp_empty_demultiplexed_runs_directory")
def tmp_empty_demultiplexed_runs_directory(tmp_demultiplexed_runs_directory) -> Path:
    return Path(tmp_demultiplexed_runs_directory, "empty")


@pytest.fixture
def store_with_demultiplexed_samples(
    store: Store,
    helpers: StoreHelpers,
    bcl_convert_demultiplexed_flow_cell_sample_internal_ids: List[str],
    bcl2fastq_demultiplexed_flow_cell_sample_internal_ids: List[str],
    flow_cell_name_demultiplexed_with_bcl2fastq: str,
    flow_cell_name_demultiplexed_with_bcl_convert: str,
) -> Store:
    """Return a store with samples that have been demultiplexed with BCL Convert and BCL2Fastq."""
    helpers.add_flowcell(
        store, flow_cell_name_demultiplexed_with_bcl_convert, sequencer_type="novaseq"
    )
    helpers.add_flowcell(
        store, flow_cell_name_demultiplexed_with_bcl2fastq, sequencer_type="hiseqx"
    )
    for i, sample_internal_id in enumerate(bcl_convert_demultiplexed_flow_cell_sample_internal_ids):
        helpers.add_sample(store, internal_id=sample_internal_id, name=f"sample_bcl_convert_{i}")
        helpers.add_sample_lane_sequencing_metrics(
            store,
            sample_internal_id=sample_internal_id,
            flow_cell_name=flow_cell_name_demultiplexed_with_bcl_convert,
        )

    for i, sample_internal_id in enumerate(bcl2fastq_demultiplexed_flow_cell_sample_internal_ids):
        helpers.add_sample(store, internal_id=sample_internal_id, name=f"sample_bcl2fastq_{i}")
        helpers.add_sample_lane_sequencing_metrics(
            store,
            sample_internal_id=sample_internal_id,
            flow_cell_name=flow_cell_name_demultiplexed_with_bcl2fastq,
        )
    return store


@pytest.fixture(name="demultiplexing_context_for_demux")
def demultiplexing_context_for_demux(
    demultiplexing_api_for_demux: DemultiplexingAPI,
    cg_context: CGConfig,
    store_with_demultiplexed_samples: Store,
) -> CGConfig:
    """Return cg context with a demultiplex context."""
    cg_context.demultiplex_api_ = demultiplexing_api_for_demux
    cg_context.housekeeper_api_ = demultiplexing_api_for_demux.hk_api
    cg_context.status_db_ = store_with_demultiplexed_samples
    return cg_context


@pytest.fixture(name="demultiplex_context")
def demultiplex_context(
    demultiplexing_api: DemultiplexingAPI,
    real_housekeeper_api: HousekeeperAPI,
    cg_context: CGConfig,
    store_with_demultiplexed_samples: Store,
) -> CGConfig:
    """Return cg context with a demultiplex context."""
    cg_context.demultiplex_api_ = demultiplexing_api
    cg_context.housekeeper_api_ = real_housekeeper_api
    cg_context.status_db_ = store_with_demultiplexed_samples
    return cg_context


@pytest.fixture(name="demultiplex_configs_for_demux")
def demultiplex_configs_for_demux(
    tmp_flow_cells_demux_all_directory: Path,
    tmp_empty_demultiplexed_runs_directory: Path,
) -> dict:
    """Return demultiplex configs."""
    return {
        "flow_cells_dir": tmp_flow_cells_demux_all_directory.as_posix(),
        "demultiplexed_flow_cells_dir": tmp_empty_demultiplexed_runs_directory.as_posix(),
        "demultiplex": {"slurm": {"account": "test", "mail_user": "testuser@github.se"}},
    }


@pytest.fixture(name="demultiplex_configs")
def demultiplex_configs(
    tmp_flow_cells_directory: Path,
    tmp_demultiplexed_runs_directory: Path,
) -> dict:
    """Return demultiplex configs."""
    return {
        "flow_cells_dir": tmp_flow_cells_directory.as_posix(),
        "demultiplexed_flow_cells_dir": tmp_demultiplexed_runs_directory.as_posix(),
        "demultiplex": {"slurm": {"account": "test", "mail_user": "testuser@github.se"}},
    }


@pytest.fixture(name="demultiplexing_api_for_demux")
def demultiplexing_api_for_demux(
    demultiplex_configs_for_demux: dict,
    sbatch_process: Process,
    populated_housekeeper_api: HousekeeperAPI,
) -> DemultiplexingAPI:
    """Return demultiplex API."""
    demux_api = DemultiplexingAPI(
        config=demultiplex_configs_for_demux,
        housekeeper_api=populated_housekeeper_api,
    )
    demux_api.slurm_api.process = sbatch_process
    return demux_api


@pytest.fixture(name="demultiplexing_api")
def demultiplexing_api(
    demultiplex_configs: dict, sbatch_process: Process, populated_housekeeper_api: HousekeeperAPI
) -> DemultiplexingAPI:
    """Return demultiplex API."""
    demux_api = DemultiplexingAPI(
        config=demultiplex_configs, housekeeper_api=populated_housekeeper_api
    )
    demux_api.slurm_api.process = sbatch_process
    return demux_api


@pytest.fixture(name="novaseq6000_bcl_convert_sample_sheet_path")
def novaseq6000_sample_sheet_path() -> Path:
    """Return the path to a NovaSeq 6000 BCL convert sample sheet."""
    return Path(
        "tests",
        "fixtures",
        "apps",
        "sequencing_metrics_parser",
        "230622_A00621_0864_AHY7FFDRX2",
        "Unaligned",
        "Reports",
        "SampleSheet.csv",
    )


@pytest.fixture(scope="session")
def demultiplex_fixtures(apps_dir: Path) -> Path:
    """Return the path to the demultiplex fixture directory."""
    return Path(apps_dir, "demultiplexing")


@pytest.fixture(scope="session")
def raw_lims_sample_dir(demultiplex_fixtures: Path) -> Path:
    """Return the path to the raw samples fixture directory."""
    return Path(demultiplex_fixtures, "raw_lims_samples")


@pytest.fixture(scope="session")
def run_parameters_dir(demultiplex_fixtures: Path) -> Path:
    """Return the path to the run parameters fixture directory."""
    return Path(demultiplex_fixtures, "run_parameters")


@pytest.fixture(scope="session")
def demultiplexed_runs(demultiplex_fixtures: Path) -> Path:
    """Return the path to the demultiplexed flow cells fixture directory."""
    return Path(demultiplex_fixtures, "demultiplexed-runs")


@pytest.fixture(scope="session")
def flow_cells_dir(demultiplex_fixtures: Path) -> Path:
    """Return the path to the sequenced flow cells fixture directory."""
    return Path(demultiplex_fixtures, DemultiplexingDirsAndFiles.FLOW_CELLS_DIRECTORY_NAME)


@pytest.fixture(scope="session")
def flow_cells_demux_all_dir(demultiplex_fixtures: Path) -> Path:
    """Return the path to the sequenced flow cells fixture directory."""
    return Path(demultiplex_fixtures, "flow_cells_demux_all")


@pytest.fixture(name="demux_results_not_finished_dir")
def demux_results_not_finished_dir(demultiplex_fixtures: Path) -> Path:
    """Return the path to a dir with demultiplexing results where demux has been done but nothing is cleaned."""
    return Path(demultiplex_fixtures, "demultiplexed-runs-unfinished")


@pytest.fixture(scope="session")
def bcl2fastq_flow_cell_full_name() -> str:
    """Return full flow cell name."""
    return "201203_D00483_0200_AHVKJCDRXX"


@pytest.fixture(scope="session")
def bcl_convert_flow_cell_full_name() -> str:
    """Return the full name of a bcl_convert flow cell."""
    return "211101_A00187_0615_AHLG5GDRZZ"


@pytest.fixture(scope="session")
def novaseq_x_flow_cell_full_name() -> str:
    """Return the full name of a NovaSeqX flow cell."""
    return "20230508_LH00188_0003_A22522YLT3"


@pytest.fixture
def novaseq_x_manifest_file(novaseq_x_flow_cell_dir: Path) -> Path:
    """Return the path to a NovaSeqX manifest file."""
    return Path(novaseq_x_flow_cell_dir, "Manifest.tsv")


@pytest.fixture(scope="session")
def bcl2fastq_flow_cell_dir(flow_cells_dir: Path, bcl2fastq_flow_cell_full_name: str) -> Path:
    """Return the path to the bcl2fastq flow cell demultiplex fixture directory."""
    return Path(flow_cells_dir, bcl2fastq_flow_cell_full_name)


@pytest.fixture(scope="session")
def bcl_convert_flow_cell_dir(flow_cells_dir: Path, bcl_convert_flow_cell_full_name: str) -> Path:
    """Return the path to the bcl_convert flow cell demultiplex fixture directory."""
    return Path(flow_cells_dir, bcl_convert_flow_cell_full_name)


@pytest.fixture(scope="session")
def novaseq_x_flow_cell_dir(flow_cells_dir: Path, novaseq_x_flow_cell_full_name: str) -> Path:
    """Return the path to the NovaSeqX flow cell demultiplex fixture directory."""
    return Path(flow_cells_dir, novaseq_x_flow_cell_full_name)


@pytest.fixture(scope="session")
def novaseq_bcl2fastq_sample_sheet_path(bcl2fastq_flow_cell_dir: Path) -> Path:
    """Return the path to a NovaSeq6000 Bcl2fastq sample sheet."""
    return Path(bcl2fastq_flow_cell_dir, DemultiplexingDirsAndFiles.SAMPLE_SHEET_FILE_NAME)


@pytest.fixture(scope="session")
def novaseq_bcl_convert_sample_sheet_path(bcl_convert_flow_cell_dir: Path) -> Path:
    """Return the path to a NovaSeq6000 bcl_convert sample sheet."""
    return Path(bcl_convert_flow_cell_dir, DemultiplexingDirsAndFiles.SAMPLE_SHEET_FILE_NAME)


@pytest.fixture(scope="session")
def run_parameters_missing_versions_path(run_parameters_dir: Path) -> Path:
    """Return a NovaSeq6000 run parameters file path without software and reagent kit versions."""
    return Path(run_parameters_dir, "RunParameters_novaseq_no_software_nor_reagent_version.xml")


@pytest.fixture(scope="session")
def novaseq_6000_run_parameters_path(bcl2fastq_flow_cell_dir: Path) -> Path:
    """Return the path to a file with NovaSeq6000 run parameters."""
    return Path(bcl2fastq_flow_cell_dir, "RunParameters.xml")


@pytest.fixture(scope="session")
def novaseq_x_run_parameters_path(novaseq_x_flow_cell_dir: Path) -> Path:
    """Return the path to a file with NovaSeqX run parameters."""
    return Path(novaseq_x_flow_cell_dir, "RunParameters.xml")


@pytest.fixture(scope="module")
def run_parameters_novaseq_6000_different_index_path(run_parameters_dir: Path) -> Path:
    """Return the path to a NovaSeq6000 run parameters file with different index cycles."""
    return Path(run_parameters_dir, "RunParameters_novaseq_6000_different_index_cycles.xml")


@pytest.fixture(scope="module")
def run_parameters_novaseq_x_different_index_path(run_parameters_dir: Path) -> Path:
    """Return the path to a NovaSeqX run parameters file with different index cycles."""
    return Path(run_parameters_dir, "RunParameters_novaseq_X_different_index_cycles.xml")


@pytest.fixture(scope="module")
def run_parameters_missing_versions(
    run_parameters_missing_versions_path: Path,
) -> RunParametersNovaSeq6000:
    """Return a NovaSeq6000 run parameters object without software and reagent kit versions."""
    return RunParametersNovaSeq6000(run_parameters_path=run_parameters_missing_versions_path)


@pytest.fixture(scope="session")
def novaseq_6000_run_parameters(
    novaseq_6000_run_parameters_path: Path,
) -> RunParametersNovaSeq6000:
    """Return a NovaSeq6000 run parameters object."""
    return RunParametersNovaSeq6000(run_parameters_path=novaseq_6000_run_parameters_path)


@pytest.fixture(scope="session")
def novaseq_x_run_parameters(
    novaseq_x_run_parameters_path: Path,
) -> RunParametersNovaSeqX:
    """Return a NovaSeqX run parameters object."""
    return RunParametersNovaSeqX(run_parameters_path=novaseq_x_run_parameters_path)


@pytest.fixture(scope="session")
def bcl2fastq_flow_cell(bcl2fastq_flow_cell_dir: Path) -> FlowCellDirectoryData:
    """Create a flow cell object with flow cell that is demultiplexed."""
    return FlowCellDirectoryData(
        flow_cell_path=bcl2fastq_flow_cell_dir, bcl_converter=BclConverter.BCL2FASTQ
    )


@pytest.fixture(scope="session")
def novaseq_flow_cell_demultiplexed_with_bcl2fastq(
    bcl_convert_flow_cell_dir: Path,
) -> FlowCellDirectoryData:
    """Create a Novaseq6000 flow cell object with flow cell that is demultiplexed using Bcl2fastq."""
    return FlowCellDirectoryData(
        flow_cell_path=bcl_convert_flow_cell_dir, bcl_converter=BclConverter.BCL2FASTQ
    )


@pytest.fixture(scope="session")
def bcl_convert_flow_cell(bcl_convert_flow_cell_dir: Path) -> FlowCellDirectoryData:
    """Create a bcl_convert flow cell object with flow cell that is demultiplexed."""
    return FlowCellDirectoryData(
        flow_cell_path=bcl_convert_flow_cell_dir, bcl_converter=BclConverter.DRAGEN
    )


@pytest.fixture(scope="function")
def novaseq_x_flow_cell(novaseq_x_flow_cell_dir: Path) -> FlowCellDirectoryData:
    """Create a NovaSeqX flow cell object with flow cell that is demultiplexed."""
    return FlowCellDirectoryData(
        flow_cell_path=novaseq_x_flow_cell_dir, bcl_converter=BclConverter.DRAGEN
    )


@pytest.fixture(scope="session")
def bcl2fastq_flow_cell_id(bcl2fastq_flow_cell: FlowCellDirectoryData) -> str:
    """Return flow cell id from bcl2fastq flow cell object."""
    return bcl2fastq_flow_cell.id


@pytest.fixture(scope="session")
def bcl_convert_flow_cell_id(bcl_convert_flow_cell: FlowCellDirectoryData) -> str:
    """Return flow cell id from bcl_convert flow cell object."""
    return bcl_convert_flow_cell.id


@pytest.fixture(name="demultiplexing_delivery_file")
def demultiplexing_delivery_file(bcl2fastq_flow_cell: FlowCellDirectoryData) -> Path:
    """Return demultiplexing delivery started file."""
    return Path(bcl2fastq_flow_cell.path, DemultiplexingDirsAndFiles.DELIVERY)


@pytest.fixture(name="hiseq_x_tile_dir")
def hiseq_x_tile_dir(bcl2fastq_flow_cell: FlowCellDirectoryData) -> Path:
    """Return Hiseq X tile dir."""
    return Path(bcl2fastq_flow_cell.path, DemultiplexingDirsAndFiles.Hiseq_X_TILE_DIR)


@pytest.fixture(name="lims_novaseq_samples_file")
def lims_novaseq_samples_file(raw_lims_sample_dir: Path) -> Path:
    """Return the path to a file with sample info in lims format."""
    return Path(raw_lims_sample_dir, "raw_samplesheet_novaseq.json")


@pytest.fixture(name="lims_novaseq_samples_raw")
def lims_novaseq_samples_raw(lims_novaseq_samples_file: Path) -> List[dict]:
    """Return a list of raw flow cell samples."""
    return ReadFile.get_content_from_file(
        file_format=FileFormat.JSON, file_path=lims_novaseq_samples_file
    )


@pytest.fixture(name="demultiplexed_flow_cell")
def demultiplexed_flow_cell(demultiplexed_runs: Path, bcl2fastq_flow_cell_full_name: str) -> Path:
    """Return the path to a demultiplexed flow cell with bcl2fastq."""
    return Path(demultiplexed_runs, bcl2fastq_flow_cell_full_name)


@pytest.fixture(name="bcl_convert_demultiplexed_flow_cell")
def bcl_convert_demultiplexed_flow_cell(
    demultiplexed_runs: Path, bcl_convert_flow_cell_full_name: str
) -> Path:
    """Return the path to a demultiplexed flow cell with BCLConvert."""
    return Path(demultiplexed_runs, bcl_convert_flow_cell_full_name)


@pytest.fixture(name="novaseqx_demultiplexed_flow_cell")
def novaseqx_demultiplexed_flow_cell(demultiplexed_runs: Path, novaseq_x_flow_cell_full_name: str):
    """Return the path to a demultiplexed NovaSeqX flow cell."""
    return Path(demultiplexed_runs, novaseq_x_flow_cell_full_name)


# Genotype file fixture


@pytest.fixture(name="bcf_file")
def bcf_file(apps_dir: Path) -> Path:
    """Return the path to a BCF file."""
    return Path(apps_dir, "gt", "yellowhog.bcf")


# Gens file fixtures


@pytest.fixture(name="gens_fracsnp_path")
def gens_fracsnp_path(mip_dna_analysis_dir: Path, sample_id: str) -> Path:
    """Path to Gens fracsnp/baf bed file."""
    return Path(mip_dna_analysis_dir, f"{sample_id}.baf.bed.gz")


@pytest.fixture(name="gens_coverage_path")
def gens_coverage_path(mip_dna_analysis_dir: Path, sample_id: str) -> Path:
    """Path to Gens coverage bed file."""
    return Path(mip_dna_analysis_dir, f"{sample_id}.cov.bed.gz")


# Housekeeper, Chanjo file fixtures


@pytest.fixture(name="bed_file")
def bed_file(analysis_dir) -> Path:
    """Return the path to a bed file."""
    return Path(analysis_dir, "sample_coverage.bed")


# Helper fixtures


@pytest.fixture(scope="session")
def helpers() -> StoreHelpers:
    """Return a class with helper functions for the stores."""
    return StoreHelpers()


@pytest.fixture(name="small_helpers")
def small_helpers() -> SmallHelpers:
    """Return a class with small helper functions."""
    return SmallHelpers()


# HK fixtures


@pytest.fixture(name="root_path")
def root_path(project_dir: Path) -> Path:
    """Return the path to a hk bundles dir."""
    _root_path = project_dir / "bundles"
    _root_path.mkdir(parents=True, exist_ok=True)
    return _root_path


@pytest.fixture(name="hk_bundle_sample_path")
def hk_bundle_sample_path(sample_id: str, timestamp: datetime) -> Path:
    """Return the relative path to a HK bundle mock sample."""
    return Path(sample_id, timestamp.strftime("%Y-%m-%d"))


@pytest.fixture(name="hk_bundle_data")
def hk_bundle_data(
    case_id: str,
    bed_file: Path,
    timestamp_yesterday: datetime,
    sample_id: str,
    father_sample_id: str,
    mother_sample_id: str,
) -> Dict[str, Any]:
    """Return some bundle data for Housekeeper."""
    return {
        "name": case_id,
        "created": timestamp_yesterday,
        "expires": timestamp_yesterday,
        "files": [
            {
                "path": bed_file.as_posix(),
                "archive": False,
                "tags": ["bed", sample_id, father_sample_id, mother_sample_id, "coverage"],
            }
        ],
    }


@pytest.fixture(name="hk_sample_bundle")
def hk_sample_bundle(
    fastq_file: Path,
    helpers,
    sample_hk_bundle_no_files: dict,
    sample_id: str,
    spring_file: Path,
) -> dict:
    """Returns a dict for building a housekeeper bundle for a sample."""
    sample_hk_bundle_no_files["files"] = [
        {
            "path": spring_file.as_posix(),
            "archive": False,
            "tags": [SequencingFileTag.SPRING, sample_id],
        },
        {
            "path": fastq_file.as_posix(),
            "archive": False,
            "tags": [SequencingFileTag.FASTQ, sample_id],
        },
    ]
    return sample_hk_bundle_no_files


@pytest.fixture(name="hk_father_sample_bundle")
def hk_father_sample_bundle(
    fastq_file_father: Path,
    helpers,
    sample_hk_bundle_no_files: dict,
    father_sample_id: str,
    spring_file_father: Path,
) -> dict:
    """Returns a dict for building a housekeeper bundle for a second sample."""
    father_sample_bundle = deepcopy(sample_hk_bundle_no_files)
    father_sample_bundle["name"] = father_sample_id
    father_sample_bundle["files"] = [
        {
            "path": spring_file_father.as_posix(),
            "archive": False,
            "tags": [SequencingFileTag.SPRING, father_sample_id],
        },
        {
            "path": fastq_file_father.as_posix(),
            "archive": False,
            "tags": [SequencingFileTag.FASTQ, father_sample_id],
        },
    ]
    return father_sample_bundle


@pytest.fixture(name="sample_hk_bundle_no_files")
def sample_hk_bundle_no_files(sample_id: str, timestamp: datetime) -> dict:
    """Create a complete bundle mock for testing compression."""
    return {
        "name": sample_id,
        "created": timestamp,
        "expires": timestamp,
        "files": [],
    }


@pytest.fixture(name="case_hk_bundle_no_files")
def case_hk_bundle_no_files(case_id: str, timestamp: datetime) -> dict:
    """Create a complete bundle mock for testing compression."""
    return {
        "name": case_id,
        "created": timestamp,
        "expires": timestamp,
        "files": [],
    }


@pytest.fixture(name="compress_hk_fastq_bundle")
def compress_hk_fastq_bundle(
    compression_object: CompressionData, sample_hk_bundle_no_files: dict
) -> dict:
    """Create a complete bundle mock for testing compression

    This bundle contains a pair of fastq files.
    ."""
    hk_bundle_data = deepcopy(sample_hk_bundle_no_files)

    first_fastq = compression_object.fastq_first
    second_fastq = compression_object.fastq_second
    for fastq_file in [first_fastq, second_fastq]:
        fastq_file.touch()
        # We need to set the time to an old date
        # Create a older date
        # Convert the date to a float
        before_timestamp = datetime.timestamp(datetime(2020, 1, 1))
        # Update the utime so file looks old
        os.utime(fastq_file, (before_timestamp, before_timestamp))
        fastq_file_info = {"path": str(fastq_file), "archive": False, "tags": ["fastq"]}

        hk_bundle_data["files"].append(fastq_file_info)
    return hk_bundle_data


@pytest.fixture(name="housekeeper_api")
def housekeeper_api(hk_config_dict: dict) -> MockHousekeeperAPI:
    """Setup Housekeeper store."""
    return MockHousekeeperAPI(hk_config_dict)


@pytest.fixture(name="real_housekeeper_api")
def real_housekeeper_api(hk_config_dict: dict) -> Generator[HousekeeperAPI, None, None]:
    """Setup a real Housekeeper store."""
    _api = HousekeeperAPI(hk_config_dict)
    _api.initialise_db()
    yield _api


@pytest.fixture(name="populated_housekeeper_api")
def populated_housekeeper_api(
    real_housekeeper_api: HousekeeperAPI,
    hk_bundle_data: dict,
    hk_father_sample_bundle: dict,
    hk_sample_bundle: dict,
    helpers,
) -> HousekeeperAPI:
    """Setup a Housekeeper store with some data."""
    hk_api = real_housekeeper_api
    helpers.ensure_hk_bundle(store=hk_api, bundle_data=hk_bundle_data)
    helpers.ensure_hk_bundle(store=hk_api, bundle_data=hk_sample_bundle)
    helpers.ensure_hk_bundle(store=hk_api, bundle_data=hk_father_sample_bundle)
    return hk_api


@pytest.fixture(name="hk_version")
def hk_version(housekeeper_api: MockHousekeeperAPI, hk_bundle_data: dict, helpers) -> Version:
    """Get a Housekeeper version object."""
    return helpers.ensure_hk_version(housekeeper_api, hk_bundle_data)


# Process Mock


@pytest.fixture(name="process")
def process() -> ProcessMock:
    """Returns a mocked process."""
    return ProcessMock()


# Hermes mock


@pytest.fixture(name="hermes_process")
def hermes_process() -> ProcessMock:
    """Return a mocked Hermes process."""
    return ProcessMock(binary="hermes")


@pytest.fixture(name="hermes_api")
def hermes_api(hermes_process: ProcessMock) -> HermesApi:
    """Return a Hermes API with a mocked process."""
    hermes_config = {"hermes": {"binary_path": "/bin/true"}}
    hermes_api = HermesApi(config=hermes_config)
    hermes_api.process = hermes_process
    return hermes_api


# Scout fixtures


@pytest.fixture(name="scout_api")
def scout_api() -> MockScoutAPI:
    """Setup Scout API."""
    return MockScoutAPI()


# Crunchy fixtures


@pytest.fixture(name="crunchy_api")
def crunchy_api():
    """Setup Crunchy API."""
    return MockCrunchyAPI()


# Store fixtures


@pytest.fixture(name="analysis_store")
def analysis_store(
    base_store: Store,
    analysis_family: dict,
    wgs_application_tag: str,
    helpers: StoreHelpers,
    timestamp_yesterday: datetime,
) -> Generator[Store, None, None]:
    """Setup a store instance for testing analysis API."""
    helpers.ensure_case_from_dict(
        base_store,
        case_info=analysis_family,
        app_tag=wgs_application_tag,
        started_at=timestamp_yesterday,
    )
    yield base_store


@pytest.fixture(name="analysis_store_trio")
def analysis_store_trio(analysis_store: Store) -> Generator[Store, None, None]:
    """Setup a store instance with a trio loaded for testing analysis API."""
    yield analysis_store


@pytest.fixture(name="analysis_store_single_case")
def analysis_store_single(
    base_store: Store, analysis_family_single_case: Store, helpers: StoreHelpers
):
    """Setup a store instance with a single ind case for testing analysis API."""
    helpers.ensure_case_from_dict(base_store, case_info=analysis_family_single_case)
    yield base_store


@pytest.fixture(name="collaboration_id")
def collaboration_id() -> str:
    """Return a default customer group."""
    return "hospital_collaboration"


@pytest.fixture(name="customer_rare_diseases")
def customer_rare_diseases(collaboration_id: str, customer_id: str) -> Customer:
    """Return a Rare Disease customer."""
    return Customer(
        name="CMMS",
        internal_id="cust003",
        loqus_upload=True,
    )


@pytest.fixture(name="customer_balsamic")
def customer_balsamic(collaboration_id: str, customer_id: str) -> Customer:
    """Return a Cancer customer."""
    return Customer(
        name="AML",
        internal_id="cust110",
        loqus_upload=True,
    )


@pytest.fixture(name="external_wes_application_tag")
def external_wes_application_tag() -> str:
    """Return the external whole exome sequencing application tag."""
    return "EXXCUSR000"


@pytest.fixture(name="wgs_application_tag")
def wgs_application_tag() -> str:
    """Return the WGS application tag."""
    return "WGSPCFC030"


@pytest.fixture(name="store")
def store() -> Store:
    """Return a CG store."""
    _store = Store(uri="sqlite:///")
    _store.create_all()
    yield _store
    _store.drop_all()


@pytest.fixture(name="apptag_rna")
def apptag_rna() -> str:
    """Return the RNA application tag."""
    return "RNAPOAR025"


@pytest.fixture(name="bed_name")
def bed_name() -> str:
    """Return a bed model name attribute."""
    return "Bed"


@pytest.fixture(name="bed_version_file_name")
def bed_version_filename(bed_name: str) -> str:
    """Return a bed version model file name attribute."""
    return f"{bed_name}.bed"


@pytest.fixture(name="bed_version_short_name")
def bed_version_short_name() -> str:
    """Return a bed version model short name attribute."""
    return "bed_short_name_0.0"


@pytest.fixture(name="invoice_address")
def invoice_address() -> str:
    """Return an invoice address."""
    return "Test street"


@pytest.fixture(name="invoice_reference")
def invoice_reference() -> str:
    """Return an invoice reference."""
    return "ABCDEF"


@pytest.fixture(name="prices")
def prices() -> Dict[str, int]:
    """Return dictionary with prices for each priority status."""
    return {"standard": 10, "priority": 20, "express": 30, "research": 5}


@pytest.fixture(name="base_store")
def base_store(
    apptag_rna: str,
    bed_name: str,
    bed_version_short_name: str,
    collaboration_id: str,
    customer_id: str,
    invoice_address: str,
    invoice_reference: str,
    store: Store,
    prices: Dict[str, int],
) -> Store:
    """Setup and example store."""
    collaboration = store.add_collaboration(internal_id=collaboration_id, name=collaboration_id)

    store.session.add(collaboration)
    customers: List[Customer] = []
    customer_map: Dict[str, str] = {
        customer_id: "Production",
        "cust001": "Customer",
        "cust002": "Karolinska",
        "cust003": "CMMS",
    }
    for new_customer_id, new_customer_name in customer_map.items():
        customers.append(
            store.add_customer(
                internal_id=new_customer_id,
                name=new_customer_name,
                scout_access=True,
                invoice_address=invoice_address,
                invoice_reference=invoice_reference,
            )
        )

    for customer in customers:
        collaboration.customers.append(customer)
    store.session.add_all(customers)
    applications = [
        store.add_application(
            tag="WGXCUSC000",
            prep_category="wgs",
            description="External WGS",
            sequencing_depth=0,
            is_external=True,
            percent_kth=80,
            percent_reads_guaranteed=75,
            target_reads=10,
        ),
        store.add_application(
            tag="EXXCUSR000",
            prep_category="wes",
            description="External WES",
            sequencing_depth=0,
            is_external=True,
            percent_kth=80,
            percent_reads_guaranteed=75,
            target_reads=10,
        ),
        store.add_application(
            tag="WGSPCFC060",
            prep_category="wgs",
            description="WGS, double",
            sequencing_depth=30,
            is_accredited=True,
            percent_kth=80,
            percent_reads_guaranteed=75,
            target_reads=10,
        ),
        store.add_application(
            tag="RMLP05R800",
            prep_category="rml",
            description="Ready-made",
            sequencing_depth=0,
            percent_kth=80,
            percent_reads_guaranteed=75,
            target_reads=10,
        ),
        store.add_application(
            tag="WGSPCFC030",
            prep_category="wgs",
            description="WGS trio",
            is_accredited=True,
            sequencing_depth=30,
            target_reads=30,
            limitations="some",
            percent_kth=80,
            percent_reads_guaranteed=75,
            min_sequencing_depth=30,
        ),
        store.add_application(
            tag="METLIFR020",
            prep_category="wgs",
            description="Whole genome metagenomics",
            sequencing_depth=0,
            target_reads=400000,
            percent_kth=80,
            percent_reads_guaranteed=75,
        ),
        store.add_application(
            tag="METNXTR020",
            prep_category="wgs",
            description="Metagenomics",
            sequencing_depth=0,
            target_reads=200000,
            percent_kth=80,
            percent_reads_guaranteed=75,
        ),
        store.add_application(
            tag="MWRNXTR003",
            prep_category="mic",
            description="Microbial whole genome ",
            sequencing_depth=0,
            percent_kth=80,
            percent_reads_guaranteed=75,
            target_reads=10,
        ),
        store.add_application(
            tag=apptag_rna,
            prep_category="tgs",
            description="RNA seq, poly-A based priming",
            percent_kth=80,
            percent_reads_guaranteed=75,
            sequencing_depth=25,
            is_accredited=True,
            target_reads=10,
            min_sequencing_depth=30,
        ),
        store.add_application(
            tag="VWGDPTR001",
            prep_category="cov",
            description="Viral whole genome  ",
            sequencing_depth=0,
            percent_kth=80,
            percent_reads_guaranteed=75,
            target_reads=10,
        ),
    ]

    store.session.add_all(applications)

    versions = [
        store.add_application_version(
            application=application, version=1, valid_from=datetime.now(), prices=prices
        )
        for application in applications
    ]
    store.session.add_all(versions)

    beds: List[Bed] = [store.add_bed(name=bed_name)]
    store.session.add_all(beds)
    bed_versions: List[BedVersion] = [
        store.add_bed_version(
            bed=bed,
            version=1,
            filename=bed_name + FileExtensions.BED,
            shortname=bed_version_short_name,
        )
        for bed in beds
    ]
    store.session.add_all(bed_versions)

    organism = store.add_organism("C. jejuni", "C. jejuni")
    store.session.add(organism)
    store.session.commit()

    yield store


@pytest.fixture
def sample_store(base_store: Store) -> Store:
    """Populate store with samples."""
    new_samples = [
        base_store.add_sample(name="ordered", sex=Gender.MALE, internal_id="test_internal_id"),
        base_store.add_sample(name="received", sex=Gender.UNKNOWN, received=datetime.now()),
        base_store.add_sample(
            name="received-prepared",
            sex=Gender.UNKNOWN,
            received=datetime.now(),
            prepared_at=datetime.now(),
        ),
        base_store.add_sample(name="external", sex=Gender.FEMALE),
        base_store.add_sample(name="external-received", sex=Gender.FEMALE, received=datetime.now()),
        base_store.add_sample(
            name="sequenced",
            sex=Gender.MALE,
            received=datetime.now(),
            prepared_at=datetime.now(),
            sequenced_at=datetime.now(),
            reads=(310 * 1000000),
        ),
        base_store.add_sample(
            name="sequenced-partly",
            sex=Gender.MALE,
            received=datetime.now(),
            prepared_at=datetime.now(),
            reads=(250 * 1000000),
        ),
        base_store.add_sample(
            name="to-deliver",
            sex=Gender.MALE,
            sequenced_at=datetime.now(),
        ),
        base_store.add_sample(
            name="delivered",
            sex=Gender.MALE,
            sequenced_at=datetime.now(),
            delivered_at=datetime.now(),
            no_invoice=False,
        ),
    ]
    customer: Customer = (base_store.get_customers())[0]
    external_app = base_store.get_application_by_tag("WGXCUSC000").versions[0]
    wgs_app = base_store.get_application_by_tag("WGSPCFC030").versions[0]
    for sample in new_samples:
        sample.customer = customer
        sample.application_version = external_app if "external" in sample.name else wgs_app
    base_store.session.add_all(new_samples)
    base_store.session.commit()
    return base_store


@pytest.fixture(scope="session")
def trailblazer_api() -> MockTB:
    """Return a mock Trailblazer API."""
    return MockTB()


@pytest.fixture(scope="session")
def lims_api() -> MockLimsAPI:
    """Return a mock LIMS API."""
    return MockLimsAPI()


@pytest.fixture(scope="session")
def config_root_dir() -> Path:
    """Return a path to the config root directory."""
    return Path("tests", "fixtures", "data")


@pytest.fixture(scope="session")
def housekeeper_dir(tmpdir_factory):
    """Return a temporary directory for Housekeeper testing."""
    return tmpdir_factory.mktemp("housekeeper")


@pytest.fixture(scope="session")
def mip_dir(tmpdir_factory) -> Path:
    """Return a temporary directory for MIP testing."""
    return tmpdir_factory.mktemp("mip")


@pytest.fixture(scope="session")
def fluffy_dir(tmpdir_factory) -> Path:
    """Return a temporary directory for Fluffy testing."""
    return tmpdir_factory.mktemp("fluffy")


@pytest.fixture(scope="session")
def balsamic_dir(tmpdir_factory) -> Path:
    """Return a temporary directory for Balsamic testing."""
    return tmpdir_factory.mktemp("balsamic")


@pytest.fixture(scope="session")
def cg_dir(tmpdir_factory) -> Path:
    """Return a temporary directory for cg testing."""
    return tmpdir_factory.mktemp("cg")


@pytest.fixture(name="swegen_dir")
def swegen_dir(tmpdir_factory, tmp_path) -> Path:
    """SweGen temporary directory containing mocked reference files."""
    return tmpdir_factory.mktemp("swegen")


@pytest.fixture(name="swegen_snv_reference")
def swegen_snv_reference_path(swegen_dir: Path) -> Path:
    """Return a temporary path to a SweGen SNV reference file."""
    mock_file = Path(swegen_dir, "grch37_swegen_10k_snv_-20220101-.vcf.gz")
    mock_file.touch(exist_ok=True)
    return mock_file


@pytest.fixture(name="observations_dir")
def observations_dir(tmpdir_factory, tmp_path) -> Path:
    """Loqusdb temporary directory containing observations mock files."""
    return tmpdir_factory.mktemp("loqusdb")


@pytest.fixture(name="observations_clinical_snv_file_path")
def observations_clinical_snv_file_path(observations_dir: Path) -> Path:
    """Return a temporary path to a clinical SNV file."""
    mock_file = Path(observations_dir, "loqusdb_clinical_snv_export-20220101-.vcf.gz")
    mock_file.touch(exist_ok=True)
    return mock_file


@pytest.fixture(name="observations_clinical_sv_file_path")
def observations_clinical_sv_file_path(observations_dir: Path) -> Path:
    """Return a temporary path to a clinical SV file."""
    mock_file = Path(observations_dir, "loqusdb_clinical_sv_export-20220101-.vcf.gz")
    mock_file.touch(exist_ok=True)
    return mock_file


@pytest.fixture(name="observations_somatic_snv_file_path")
def observations_somatic_snv_file_path(observations_dir: Path) -> Path:
    """Return a temporary path to a cancer somatic SNV file."""
    mock_file = Path(observations_dir, "loqusdb_cancer_somatic_snv_export-20220101-.vcf.gz")
    mock_file.touch(exist_ok=True)
    return mock_file


@pytest.fixture(name="outdated_observations_somatic_snv_file_path")
def outdated_observations_somatic_snv_file_path(observations_dir: Path) -> Path:
    """Return a temporary path to an outdated cancer somatic SNV file."""
    mock_file = Path(observations_dir, "loqusdb_cancer_somatic_snv_export-20180101-.vcf.gz")
    mock_file.touch(exist_ok=True)
    return mock_file


@pytest.fixture(name="custom_observations_clinical_snv_file_path")
def custom_observations_clinical_snv_file_path(observations_dir: Path) -> Path:
    """Return a custom path for the clinical SNV observations file."""
    return Path(observations_dir, "clinical_snv_export-19990101-.vcf.gz")


@pytest.fixture(scope="session")
def microsalt_dir(tmpdir_factory) -> Path:
    """Return a temporary directory for Microsalt testing."""
    return tmpdir_factory.mktemp("microsalt")


@pytest.fixture
def current_encryption_dir() -> Path:
    """Return a temporary directory for current encryption testing."""
    return Path("home", "ENCRYPT")


@pytest.fixture
def legacy_encryption_dir() -> Path:
    """Return a temporary directory for current encryption testing."""
    return Path("home", "TO_PDC")


@pytest.fixture(name="cg_uri")
def cg_uri() -> str:
    """Return a cg URI."""
    return "sqlite:///"


@pytest.fixture(name="hk_uri")
def hk_uri() -> str:
    """Return a Housekeeper URI."""
    return "sqlite:///"


@pytest.fixture(name="loqusdb_id")
def loqusdb_id() -> str:
    """Returns a Loqusdb mock ID."""
    return "01ab23cd"


@pytest.fixture(name="context_config")
def context_config(
    cg_uri: str,
    hk_uri: str,
    fluffy_dir: Path,
    housekeeper_dir: Path,
    mip_dir: Path,
    cg_dir: Path,
    balsamic_dir: Path,
    microsalt_dir: Path,
    rnafusion_dir: Path,
    taxprofiler_dir: Path,
) -> dict:
    """Return a context config."""
    return {
        "database": cg_uri,
        "delivery_path": str(cg_dir),
        "flow_cells_dir": "path/to/flow_cells",
        "demultiplexed_flow_cells_dir": "path/to/demultiplexed_flow_cells_dir",
        "email_base_settings": {
            "sll_port": 465,
            "smtp_server": "smtp.gmail.com",
            "sender_email": "test@gmail.com",
            "sender_password": "",
        },
        "madeline_exe": "echo",
        "pon_path": str(cg_dir),
        "backup": {
            "encrypt_dir": {
                "current": str(current_encryption_dir),
                "legacy": str(legacy_encryption_dir),
            },
            "root": {"hiseqx": "flowcells/hiseqx", "hiseqga": "RUNS/", "novaseq": "runs/"},
        },
        "balsamic": {
            "balsamic_cache": "hello",
            "bed_path": str(cg_dir),
            "binary_path": "echo",
            "conda_env": "S_Balsamic",
            "loqusdb_path": str(cg_dir),
            "pon_path": str(cg_dir),
            "root": str(balsamic_dir),
            "slurm": {
                "mail_user": "test.email@scilifelab.se",
                "account": "development",
                "qos": SlurmQos.LOW,
            },
            "swegen_path": str(cg_dir),
        },
        "chanjo": {"binary_path": "echo", "config_path": "chanjo-stage.yaml"},
        "crunchy": {
            "conda_binary": "a_conda_binary",
            "cram_reference": "grch37_homo_sapiens_-d5-.fasta",
            "slurm": {
                "account": "development",
                "conda_env": "S_crunchy",
                "hours": 1,
                "mail_user": "an@scilifelab.se",
                "memory": 1,
                "number_tasks": 1,
            },
        },
        "data-delivery": {
            "account": "development",
            "base_path": "/another/path",
            "covid_destination_path": "server.name.se:/another/%s/foldername/",
            "covid_report_path": "/folder_structure/%s/yet_another_folder/filename_%s_data_*.csv",
            "destination_path": "server.name.se:/some",
            "mail_user": "an@email.com",
        },
        "demultiplex": {
            "run_dir": "tests/fixtures/apps/demultiplexing/flow_cells/nova_seq_6000",
            "out_dir": "tests/fixtures/apps/demultiplexing/demultiplexed-runs",
            "slurm": {
                "account": "development",
                "mail_user": "an@scilifelab.se",
            },
        },
        "encryption": {"binary_path": "bin/gpg"},
        "external": {
            "caesar": "server.name.se:/path/%s/on/caesar",
            "hasta": "/path/on/hasta/%s",
        },
        "fluffy": {
            "binary_path": "echo",
            "config_path": "fluffy/Config.json",
            "root_dir": str(fluffy_dir),
            "sftp": {
                "user": "sftpuser",
                "password": "sftpassword",
                "host": "sftphost",
                "remote_path": "sftpremotepath",
                "port": 22,
            },
        },
        "genotype": {
            "binary_path": "echo",
            "config_path": "genotype-stage.yaml",
        },
        "gisaid": {
            "binary_path": "/path/to/gisaid_uploader.py",
            "log_dir": "/path/to/log",
            "logwatch_email": "some@email.com",
            "upload_cid": "cid",
            "upload_password": "pass",
            "submitter": "s.submitter",
        },
        "hermes": {"binary_path": "hermes"},
        "housekeeper": {"database": hk_uri, "root": str(housekeeper_dir)},
        "lims": {
            "host": "https://lims.scilifelab.se",
            "password": "password",
            "username": "user",
        },
        "loqusdb": {"binary_path": "loqusdb", "config_path": "loqusdb-stage.yaml"},
        "loqusdb-wes": {"binary_path": "loqusdb", "config_path": "loqusdb-wes-stage.yaml"},
        "loqusdb-somatic": {"binary_path": "loqusdb", "config_path": "loqusdb-somatic-stage.yaml"},
        "loqusdb-tumor": {"binary_path": "loqusdb", "config_path": "loqusdb-tumor-stage.yaml"},
        "microsalt": {
            "binary_path": "echo",
            "conda_binary": "a_conda_binary",
            "conda_env": "S_microSALT",
            "queries_path": Path(microsalt_dir, "queries").as_posix(),
            "root": str(microsalt_dir),
        },
        "mip-rd-dna": {
            "conda_binary": "a_conda_binary",
            "conda_env": "S_mip9.0",
            "mip_config": "mip9.0-dna-stage.yaml",
            "pipeline": "analyse rd_dna",
            "root": str(mip_dir),
            "script": "mip",
        },
        "mip-rd-rna": {
            "conda_binary": "a_conda_binary",
            "conda_env": "S_mip9.0",
            "mip_config": "mip9.0-rna-stage.yaml",
            "pipeline": "analyse rd_rna",
            "root": str(mip_dir),
            "script": "mip",
        },
        "mutacc-auto": {
            "binary_path": "echo",
            "config_path": "mutacc-auto-stage.yaml",
            "padding": 300,
        },
        "mutant": {
            "binary_path": "echo",
            "conda_binary": "a_conda_binary",
            "conda_env": "S_mutant",
            "root": str(mip_dir),
        },
        "rnafusion": {
            "binary_path": Path("path", "to", "bin", "nextflow").as_posix(),
            "compute_env": "nf_tower_compute_env",
            "conda_binary": Path("path", "to", "bin", "conda").as_posix(),
            "conda_env": "S_RNAFUSION",
            "launch_directory": Path("path", "to", "launchdir").as_posix(),
            "pipeline_path": Path("pipeline", "path").as_posix(),
            "profile": "myprofile",
            "references": Path("path", "to", "references").as_posix(),
            "revision": "2.2.0",
            "root": str(rnafusion_dir),
            "slurm": {
                "account": "development",
                "mail_user": "test.email@scilifelab.se",
            },
            "tower_binary_path": Path("path", "to", "bin", "tw").as_posix(),
            "tower_pipeline": "rnafusion",
        },
        "pdc": {"binary_path": "/bin/dsmc"},
        "taxprofiler": {
            "binary_path": Path("path", "to", "bin", "nextflow").as_posix(),
            "compute_env": "nf_tower_compute_env",
            "root": taxprofiler_dir.as_posix(),
            "conda_binary": Path("path", "to", "bin", "conda").as_posix(),
            "conda_env": "S_taxprofiler",
            "launch_directory": Path("path", "to", "launchdir").as_posix(),
            "pipeline_path": Path("pipeline", "path").as_posix(),
            "databases": Path("path", "to", "databases").as_posix(),
            "profile": "myprofile",
            "hostremoval_reference": Path("path", "to", "hostremoval_reference").as_posix(),
            "revision": "1.0.1",
            "slurm": {
                "account": "development",
                "mail_user": "taxprofiler.email@scilifelab.se",
            },
            "tower_binary_path": Path("path", "to", "bin", "tw").as_posix(),
            "tower_pipeline": "taxprofiler",
        },
        "scout": {
            "binary_path": "echo",
            "config_path": "scout-stage.yaml",
        },
        "statina": {
            "api_url": "api_url",
            "auth_path": "auth_path",
            "host": "http://localhost:28002",
            "key": "key",
            "upload_path": "upload_path",
            "user": "user",
        },
        "tar": {"binary_path": "/bin/tar"},
        "trailblazer": {
            "host": "https://trailblazer.scilifelab.se/",
            "service_account": "SERVICE",
            "service_account_auth_file": "trailblazer-auth.json",
        },
    }


@pytest.fixture(name="cg_context")
def cg_context(
    context_config: dict, base_store: Store, housekeeper_api: MockHousekeeperAPI
) -> CGConfig:
    """Return a cg config."""
    cg_config = CGConfig(**context_config)
    cg_config.status_db_ = base_store
    cg_config.housekeeper_api_ = housekeeper_api
    return cg_config


@pytest.fixture(scope="session")
def case_id_with_single_sample():
    """Return a case id that should only be associated with one sample."""
    return "exhaustedcrocodile"


@pytest.fixture(scope="session")
def case_id_with_multiple_samples():
    """Return a case id that should be associated with multiple samples."""
    return "righteouspanda"


@pytest.fixture(scope="session")
def case_id_without_samples():
    """Return a case id that should not be associated with any samples."""
    return "confusedtrout"


@pytest.fixture(scope="session")
def sample_id_in_single_case():
    """Return a sample id that should be associated with a single case."""
    return "ASM1"


@pytest.fixture(scope="session")
def sample_id_in_multiple_cases():
    """Return a sample id that should be associated with multiple cases."""
    return "ASM2"


@pytest.fixture(name="store_with_multiple_cases_and_samples")
def store_with_multiple_cases_and_samples(
    case_id_without_samples: str,
    case_id_with_single_sample: str,
    case_id_with_multiple_samples: str,
    sample_id_in_single_case: str,
    sample_id_in_multiple_cases: str,
    case_id: str,
    ticket_id: str,
    helpers: StoreHelpers,
    store: Store,
):
    """Return a store containing multiple cases and samples."""

    helpers.add_case(
        store=store, internal_id=case_id_without_samples, ticket=ticket_id, action="running"
    )
    helpers.add_case_with_samples(
        base_store=store, case_id=case_id_with_multiple_samples, nr_samples=5
    )

    case_samples: List[Tuple[str, str]] = [
        (case_id_with_multiple_samples, sample_id_in_multiple_cases),
        (case_id, sample_id_in_multiple_cases),
        (case_id_with_single_sample, sample_id_in_single_case),
    ]

    for case_sample in case_samples:
        case_id, sample_id = case_sample
        helpers.add_case_with_sample(base_store=store, case_id=case_id, sample_id=sample_id)

    yield store


@pytest.fixture(name="store_with_panels")
def store_with_panels(store: Store, helpers: StoreHelpers):
    helpers.ensure_panel(store=store, panel_abbreviation="panel1", customer_id="cust000")
    helpers.ensure_panel(store=store, panel_abbreviation="panel2", customer_id="cust000")
    helpers.ensure_panel(store=store, panel_abbreviation="panel3", customer_id="cust000")
    yield store


@pytest.fixture(name="store_with_organisms")
def store_with_organisms(store: Store, helpers: StoreHelpers) -> Store:
    """Return a store with multiple organisms."""

    organism_details = [
        ("organism_1", "Organism 1"),
        ("organism_2", "Organism 2"),
        ("organism_3", "Organism 3"),
    ]

    organisms: List[Organism] = []
    for internal_id, name in organism_details:
        organism: Organism = helpers.add_organism(store, internal_id=internal_id, name=name)
        organisms.append(organism)

    store.session.add_all(organisms)
    store.session.commit()
    yield store


@pytest.fixture(name="ok_response")
def ok_response() -> Response:
    """Return a response with the OK status code."""
    response: Response = Response()
    response.status_code = http.HTTPStatus.OK
    return response


@pytest.fixture(name="unauthorized_response")
def unauthorized_response() -> Response:
    """Return a response with the UNAUTHORIZED status code."""
    response: Response = Response()
    response.status_code = http.HTTPStatus.UNAUTHORIZED
    return response


@pytest.fixture(name="non_existent_email")
def non_existent_email():
    """Return email not associated with any entity."""
    return "non_existent_email@example.com"


@pytest.fixture(name="non_existent_id")
def non_existent_id():
    """Return id not associated with any entity."""
    return "non_existent_entity_id"


@pytest.fixture(name="store_with_users")
def store_with_users(store: Store, helpers: StoreHelpers) -> Store:
    """Return a store with multiple users."""

    customer: Customer = helpers.ensure_customer(store=store)

    user_details = [
        ("user1@example.com", "User One", False),
        ("user2@example.com", "User Two", True),
        ("user3@example.com", "User Three", False),
    ]

    for email, name, is_admin in user_details:
        store.add_user(customer=customer, email=email, name=name, is_admin=is_admin)

    store.session.commit()

    yield store


@pytest.fixture(name="store_with_cases_and_customers")
def store_with_cases_and_customers(store: Store, helpers: StoreHelpers) -> Store:
    """Return a store with cases and customers."""

    customer_details: List[Tuple[str, str, bool]] = [
        ("cust000", "Customer 1", True),
        ("cust001", "Customer 2", False),
        ("cust002", "Customer 3", True),
    ]
    customers = []

    for customer_id, customer_name, scout_access in customer_details:
        customer: Customer = helpers.ensure_customer(
            store=store,
            customer_id=customer_id,
            customer_name=customer_name,
            scout_access=scout_access,
        )
        customers.append(customer)

    case_details: List[Tuple[str, str, Pipeline, CaseActions, Customer]] = [
        ("case 1", "flyingwhale", Pipeline.BALSAMIC, CaseActions.RUNNING, customers[0]),
        ("case 2", "swimmingtiger", Pipeline.FLUFFY, CaseActions.ANALYZE, customers[0]),
        ("case 3", "sadbaboon", Pipeline.SARS_COV_2, CaseActions.HOLD, customers[1]),
        ("case 4", "funkysloth", Pipeline.MIP_DNA, CaseActions.ANALYZE, customers[1]),
        ("case 5", "deadparrot", Pipeline.MICROSALT, CaseActions.RUNNING, customers[2]),
        ("case 6", "anxiousbeetle", Pipeline.DEMULTIPLEX, CaseActions.RUNNING, customers[2]),
    ]

    for case_name, case_id, pipeline, action, customer in case_details:
        helpers.ensure_case(
            store=store,
            case_name=case_name,
            case_id=case_id,
            data_analysis=pipeline.value,
            action=action.value,
            customer=customer,
        )
    store.session.commit()
    yield store


# NF analysis fixtures


@pytest.fixture(scope="session")
def no_sample_case_id() -> str:
    """Returns a case id of a case with no samples."""
    return "no_sample_case"


@pytest.fixture(scope="session")
def strandedness() -> str:
    """Return a default strandedness."""
    return Strandedness.REVERSE


@pytest.fixture(scope="session")
def strandedness_not_permitted() -> str:
    """Return a not permitted strandedness."""
    return "double_stranded"


@pytest.fixture(scope="session")
def fastq_forward_read_path(housekeeper_dir: Path) -> Path:
    """Path to existing fastq forward read file."""
    fastq_file_path = Path(housekeeper_dir, "XXXXXXXXX_000000_S000_L001_R1_001").with_suffix(
        f"{FileExtensions.FASTQ}{FileExtensions.GZIP}"
    )
    with gzip.open(fastq_file_path, "wb") as wh:
        wh.write(b"@A00689:73:XXXXXXXXX:1:1101:4806:1047 1:N:0:TCCTGGAACA+ACAACCAGTA")
    return fastq_file_path


@pytest.fixture(scope="session")
def fastq_reverse_read_path(housekeeper_dir: Path) -> Path:
    """Path to existing fastq reverse read file."""
    fastq_file_path = Path(
        housekeeper_dir, "XXXXXXXXX_000000_S000_L001_R2_001.fastq.gz"
    ).with_suffix(f"{FileExtensions.FASTQ}{FileExtensions.GZIP}")
    with gzip.open(fastq_file_path, "wb") as wh:
        wh.write(b"@A00689:73:XXXXXXXXX:1:1101:4806:1047 2:N:0:TCCTGGAACA+ACAACCAGTA")
    return fastq_file_path


@pytest.fixture(scope="session")
def mock_fastq_files(fastq_forward_read_path: Path, fastq_reverse_read_path: Path) -> List[Path]:
    """Return list of all mock fastq files to commit to mock housekeeper."""
    return [fastq_forward_read_path, fastq_reverse_read_path]


@pytest.fixture(scope="session")
def sequencing_platform() -> str:
    """Return a default sequencing platform."""
    return SequencingPlatform.ILLUMINA


# Rnafusion fixtures


@pytest.fixture(scope="function")
def rnafusion_dir(tmpdir_factory, apps_dir: Path) -> str:
    """Return the path to the rnafusion apps dir."""
    rnafusion_dir = tmpdir_factory.mktemp("rnafusion")
    return Path(rnafusion_dir).absolute().as_posix()


@pytest.fixture(scope="session")
def rnafusion_case_id() -> str:
    """Returns a rnafusion case id."""
    return "rnafusion_case_enough_reads"


@pytest.fixture(scope="session")
def rnafusion_sample_sheet_content(
    rnafusion_case_id: str,
    fastq_forward_read_path: Path,
    fastq_reverse_read_path: Path,
    strandedness: str,
) -> str:
    """Return the expected sample sheet content  for rnafusion."""
    return ",".join(
        [
            rnafusion_case_id,
            fastq_forward_read_path.as_posix(),
            fastq_reverse_read_path.as_posix(),
            strandedness,
        ]
    )


@pytest.fixture(scope="function")
def hermes_deliverables(deliverable_data: dict, rnafusion_case_id: str) -> dict:
    hermes_output: dict = {"pipeline": "rnafusion", "bundle_id": rnafusion_case_id, "files": []}
    for file_info in deliverable_data["files"]:
        tags: List[str] = []
        if "html" in file_info["format"]:
            tags.append("multiqc-html")
        hermes_output["files"].append({"path": file_info["path"], "tags": tags, "mandatory": True})
    return hermes_output


@pytest.fixture(scope="function")
def malformed_hermes_deliverables(hermes_deliverables: dict) -> dict:
    malformed_deliverable: dict = hermes_deliverables.copy()
    malformed_deliverable.pop("pipeline")

    return malformed_deliverable


@pytest.fixture(scope="function")
def rnafusion_multiqc_json_metrics(rnafusion_analysis_dir) -> dict:
    """Returns the content of a mock Multiqc JSON file."""
    return read_json(file_path=Path(rnafusion_analysis_dir, "multiqc_data.json"))


@pytest.fixture(scope="function")
def rnafusion_sample_sheet_path(rnafusion_dir, rnafusion_case_id) -> Path:
    """Path to sample sheet."""
    return Path(rnafusion_dir, rnafusion_case_id, f"{rnafusion_case_id}_samplesheet").with_suffix(
        FileExtensions.CSV
    )


@pytest.fixture(scope="function")
def rnafusion_params_file_path(rnafusion_dir, rnafusion_case_id) -> Path:
    """Path to parameters file."""
    return Path(rnafusion_dir, rnafusion_case_id, f"{rnafusion_case_id}_params_file").with_suffix(
        FileExtensions.YAML
    )


<<<<<<< HEAD
@pytest.fixture(name="rnafusion_deliverables_file_path")
def fixture_rnafusion_deliverables_file_path(rnafusion_dir, rnafusion_case_id) -> Path:
    """Path to deliverables file."""
    return Path(rnafusion_dir, rnafusion_case_id, f"{rnafusion_case_id}_deliverables").with_suffix(
        FileExtensions.YAML
    )


@pytest.fixture(name="tower_id", scope="session")
def fixture_tower_id() -> int:
=======
@pytest.fixture(scope="session")
def tower_id() -> int:
>>>>>>> 0714b872
    """Returns a NF-Tower ID."""
    return 123456


@pytest.fixture(scope="session")
def existing_directory(tmpdir_factory) -> Path:
    """Path to existing temporary directory."""
    return tmpdir_factory.mktemp("any_directory")


@pytest.fixture(scope="function")
def rnafusion_parameters_default(
    rnafusion_dir: Path,
    rnafusion_case_id: str,
    rnafusion_sample_sheet_path: Path,
    existing_directory: Path,
) -> RnafusionParameters:
    """Return Rnafusion parameters."""
    return RnafusionParameters(
        cluster_options="--qos=normal",
        genomes_base=existing_directory,
        sample_sheet_path=rnafusion_sample_sheet_path,
        outdir=Path(rnafusion_dir, rnafusion_case_id),
        priority="development",
    )


@pytest.fixture(scope="function")
def rnafusion_context(
    cg_context: CGConfig,
    helpers: StoreHelpers,
    nf_analysis_housekeeper: HousekeeperAPI,
    trailblazer_api: MockTB,
    hermes_api: HermesApi,
    cg_dir: Path,
    rnafusion_case_id: str,
    sample_id: str,
    no_sample_case_id: str,
) -> CGConfig:
    """context to use in cli"""
    cg_context.housekeeper_api_ = nf_analysis_housekeeper
    cg_context.trailblazer_api_ = trailblazer_api
    cg_context.meta_apis["analysis_api"] = RnafusionAnalysisAPI(config=cg_context)
    status_db: Store = cg_context.status_db

    # Create ERROR case with NO SAMPLES
    helpers.add_case(status_db, internal_id=no_sample_case_id, name=no_sample_case_id)

    # Create textbook case with enough reads
    case_enough_reads: Family = helpers.add_case(
        store=status_db,
        internal_id=rnafusion_case_id,
        name=rnafusion_case_id,
        data_analysis=Pipeline.RNAFUSION,
    )

    sample_rnafusion_case_enough_reads: Sample = helpers.add_sample(
        status_db,
        internal_id=sample_id,
        sequenced_at=datetime.now(),
    )

    helpers.add_relationship(
        status_db,
        case=case_enough_reads,
        sample=sample_rnafusion_case_enough_reads,
    )
    return cg_context


@pytest.fixture(scope="function")
def deliverable_data(rnafusion_dir: Path, rnafusion_case_id: str, sample_id: str) -> dict:
    return {
        "files": [
            {
                "path": f"{rnafusion_dir}/{rnafusion_case_id}/multiqc/multiqc_report.html",
                "path_index": "",
                "step": "report",
                "tag": ["multiqc-html", "rna"],
                "id": rnafusion_case_id,
                "format": "html",
                "mandatory": True,
            },
        ]
    }


@pytest.fixture(scope="function")
def mock_deliverable(rnafusion_dir: Path, deliverable_data: dict, rnafusion_case_id: str) -> None:
    """Create deliverable file with dummy data and files to deliver."""
    Path.mkdir(
        Path(rnafusion_dir, rnafusion_case_id),
        parents=True,
        exist_ok=True,
    )
    Path.mkdir(
        Path(rnafusion_dir, rnafusion_case_id, "multiqc"),
        parents=True,
        exist_ok=True,
    )
    for report_entry in deliverable_data["files"]:
        Path(report_entry["path"]).touch(exist_ok=True)
    WriteFile.write_file_from_content(
        content=deliverable_data,
        file_format=FileFormat.JSON,
        file_path=Path(rnafusion_dir, rnafusion_case_id, rnafusion_case_id + "_deliverables.yaml"),
    )


@pytest.fixture(scope="function")
def mock_analysis_finish(
    rnafusion_dir: Path, rnafusion_case_id: str, rnafusion_multiqc_json_metrics: dict, tower_id: int
) -> None:
    """Create analysis_finish file for testing."""
    Path.mkdir(Path(rnafusion_dir, rnafusion_case_id, "pipeline_info"), parents=True, exist_ok=True)
    Path(rnafusion_dir, rnafusion_case_id, "pipeline_info", "software_versions.yml").touch(
        exist_ok=True
    )
    Path(rnafusion_dir, rnafusion_case_id, f"{rnafusion_case_id}_samplesheet.csv").touch(
        exist_ok=True
    )
    Path.mkdir(
        Path(rnafusion_dir, rnafusion_case_id, "multiqc", "multiqc_data"),
        parents=True,
        exist_ok=True,
    )
    write_json(
        content=rnafusion_multiqc_json_metrics,
        file_path=Path(
            rnafusion_dir,
            rnafusion_case_id,
            "multiqc",
            "multiqc_data",
            "multiqc_data",
        ).with_suffix(FileExtensions.JSON),
    )
    write_yaml(
        content={rnafusion_case_id: [tower_id]},
        file_path=Path(
            rnafusion_dir,
            rnafusion_case_id,
            "tower_ids",
        ).with_suffix(FileExtensions.YAML),
    )


@pytest.fixture(scope="function")
def mock_config(rnafusion_dir: Path, rnafusion_case_id: str) -> None:
    """Create samplesheet.csv file for testing"""
    Path.mkdir(Path(rnafusion_dir, rnafusion_case_id), parents=True, exist_ok=True)
    Path(rnafusion_dir, rnafusion_case_id, f"{rnafusion_case_id}_samplesheet.csv").touch(
        exist_ok=True
    )


# Taxprofiler fixtures


@pytest.fixture(scope="session")
def taxprofiler_config(taxprofiler_dir: Path, taxprofiler_case_id: str) -> None:
    """Create CSV sample sheet file for testing."""
    Path.mkdir(Path(taxprofiler_dir, taxprofiler_case_id), parents=True, exist_ok=True)
    Path(taxprofiler_dir, taxprofiler_case_id, f"{taxprofiler_case_id}_samplesheet").with_suffix(
        FileExtensions.CSV
    ).touch(exist_ok=True)


@pytest.fixture(scope="session")
def taxprofiler_case_id() -> str:
    """Returns a taxprofiler case id."""
    return "taxprofiler_case"


@pytest.fixture(scope="session")
def taxprofiler_dir(tmpdir_factory, apps_dir: Path) -> Path:
    """Return the path to the Taxprofiler directory."""
    taxprofiler_dir = tmpdir_factory.mktemp("taxprofiler")
    return Path(taxprofiler_dir).absolute()


@pytest.fixture(scope="session")
def taxprofiler_sample_sheet_path(taxprofiler_dir, taxprofiler_case_id) -> Path:
    """Path to sample sheet."""
    return Path(
        taxprofiler_dir, taxprofiler_case_id, f"{taxprofiler_case_id}_samplesheet"
    ).with_suffix(FileExtensions.CSV)


@pytest.fixture(scope="session")
def taxprofiler_params_file_path(taxprofiler_dir, taxprofiler_case_id) -> Path:
    """Path to parameters file."""
    return Path(
        taxprofiler_dir, taxprofiler_case_id, f"{taxprofiler_case_id}_params_file"
    ).with_suffix(FileExtensions.YAML)


@pytest.fixture(scope="session")
def taxprofiler_sample_sheet_content(
    sample_name: str,
    sequencing_platform: str,
    fastq_forward_read_path: Path,
    fastq_reverse_read_path: Path,
) -> str:
    """Return the expected sample sheet content  for taxprofiler."""
    return ",".join(
        [
            sample_name,
            sample_name,
            sequencing_platform,
            fastq_forward_read_path.as_posix(),
            fastq_reverse_read_path.as_posix(),
            "",
        ]
    )


@pytest.fixture(scope="session")
def taxprofiler_parameters_default(
    taxprofiler_dir: Path,
    taxprofiler_case_id: str,
    taxprofiler_sample_sheet_path: Path,
    existing_directory: Path,
) -> TaxprofilerParameters:
    """Return Taxprofiler parameters."""
    return TaxprofilerParameters(
        cluster_options="--qos=normal",
        sample_sheet_path=taxprofiler_sample_sheet_path,
        outdir=Path(taxprofiler_dir, taxprofiler_case_id),
        databases=existing_directory,
        hostremoval_reference=existing_directory,
        priority="development",
    )


@pytest.fixture(scope="function")
def nf_analysis_housekeeper(
    housekeeper_api: HousekeeperAPI,
    helpers: StoreHelpers,
    mock_fastq_files: List[Path],
    sample_id: str,
):
    """Create populated Housekeeper sample bundle mock."""

    bundle_data: Dict[str, Any] = {
        "name": sample_id,
        "created": timestamp_now,
        "version": "1.0",
        "files": [
            {
                "path": fastq_file_path.as_posix(),
                "tags": [SequencingFileTag.FASTQ],
                "archive": False,
            }
            for fastq_file_path in mock_fastq_files
        ],
    }
    helpers.ensure_hk_bundle(store=housekeeper_api, bundle_data=bundle_data)
    return housekeeper_api


@pytest.fixture(scope="function")
def taxprofiler_context(
    cg_context: CGConfig,
    cg_dir: Path,
    helpers: StoreHelpers,
    taxprofiler_case_id: str,
    sample_id: str,
    sample_name: str,
    trailblazer_api: MockTB,
    nf_analysis_housekeeper: HousekeeperAPI,
) -> CGConfig:
    """Context to use in cli."""
    cg_context.housekeeper_api_: HousekeeperAPI = nf_analysis_housekeeper
    cg_context.trailblazer_api_: MockTB = trailblazer_api
    cg_context.meta_apis["analysis_api"] = TaxprofilerAnalysisAPI(config=cg_context)
    status_db: Store = cg_context.status_db

    taxprofiler_case: Family = helpers.add_case(
        store=status_db,
        internal_id=taxprofiler_case_id,
        name=taxprofiler_case_id,
        data_analysis=Pipeline.TAXPROFILER,
    )

    taxprofiler_sample: Sample = helpers.add_sample(
        status_db,
        internal_id=sample_id,
        sequenced_at=datetime.now(),
        name=sample_name,
    )

    helpers.add_relationship(
        status_db,
        case=taxprofiler_case,
        sample=taxprofiler_sample,
    )

    return cg_context


@pytest.fixture(scope="session")
def expected_total_reads() -> int:
    return 1_000_000


@pytest.fixture(name="flow_cell_name")
def flow_cell_name() -> str:
    """Return flow cell name."""
    return "HVKJCDRXX"


@pytest.fixture(name="expected_average_q30_for_sample")
def expected_average_q30_for_sample() -> float:
    """Return expected average Q30 for a sample."""
    return (85.5 + 80.5) / 2


@pytest.fixture(name="expected_average_q30_for_flow_cell")
def expected_average_q30_for_flow_cell() -> float:
    return (((85.5 + 80.5) / 2) + ((83.5 + 81.5) / 2)) / 2


@pytest.fixture(name="expected_total_reads_flow_cell_bcl2fastq")
def expected_total_reads_flow_cell_2() -> int:
    """Return an expected read count"""
    return 8_000_000


@pytest.fixture
def store_with_sequencing_metrics(
    store: Store,
    sample_id: str,
    father_sample_id: str,
    mother_sample_id: str,
    expected_total_reads: int,
    flow_cell_name: str,
    flow_cell_name_demultiplexed_with_bcl_convert: str,
    flow_cell_name_demultiplexed_with_bcl2fastq: str,
    helpers: StoreHelpers,
) -> Store:
    """Return a store with multiple samples with sample lane sequencing metrics."""
    sample_sequencing_metrics_details: List[Union[str, str, int, int, float, int]] = [
        (sample_id, flow_cell_name, 1, expected_total_reads / 2, 90.5, 32),
        (sample_id, flow_cell_name, 2, expected_total_reads / 2, 90.4, 31),
        (mother_sample_id, flow_cell_name_demultiplexed_with_bcl2fastq, 2, 2_000_000, 85.5, 30),
        (mother_sample_id, flow_cell_name_demultiplexed_with_bcl2fastq, 1, 2_000_000, 80.5, 30),
        (father_sample_id, flow_cell_name_demultiplexed_with_bcl2fastq, 2, 2_000_000, 83.5, 30),
        (father_sample_id, flow_cell_name_demultiplexed_with_bcl2fastq, 1, 2_000_000, 81.5, 30),
        (mother_sample_id, flow_cell_name_demultiplexed_with_bcl_convert, 3, 1_500_000, 80.5, 33),
        (mother_sample_id, flow_cell_name_demultiplexed_with_bcl_convert, 2, 1_500_000, 80.5, 33),
    ]

    flow_cell: Flowcell = helpers.add_flowcell(
        flow_cell_name=flow_cell_name,
        store=store,
    )
    sample: Sample = helpers.add_sample(
        name=sample_id, internal_id=sample_id, sex="male", store=store, customer_id="cust500"
    )
    sample_lane_sequencing_metrics: List[SampleLaneSequencingMetrics] = []

    for (
        sample_internal_id,
        flow_cell_name_,
        flow_cell_lane_number,
        sample_total_reads_in_lane,
        sample_base_percentage_passing_q30,
        sample_base_mean_quality_score,
    ) in sample_sequencing_metrics_details:
        helpers.add_sample_lane_sequencing_metrics(
            store=store,
            sample_internal_id=sample_internal_id,
            flow_cell_name=flow_cell_name_,
            flow_cell_lane_number=flow_cell_lane_number,
            sample_total_reads_in_lane=sample_total_reads_in_lane,
            sample_base_percentage_passing_q30=sample_base_percentage_passing_q30,
            sample_base_mean_quality_score=sample_base_mean_quality_score,
        )

    store.session.add(flow_cell)
    store.session.add(sample)
    store.session.add_all(sample_lane_sequencing_metrics)
    store.session.commit()

    return store


@pytest.fixture(scope="function")
def novaseqx_latest_analysis_version() -> str:
    """Return the latest analysis version for NovaseqX analysis data directory."""
    return "2"


@pytest.fixture(scope="function")
def novaseqx_flow_cell_dir_name() -> str:
    """Return the flow cell full name for a NovaseqX flow cell."""
    return "20230427_LH00188_0001_B223YYCLT3"


@pytest.fixture(scope="function")
def novaseqx_flow_cell_directory(tmp_path: Path, novaseqx_flow_cell_dir_name: str) -> Path:
    """Return the path to a NovaseqX flow cell directory."""
    return Path(tmp_path, novaseqx_flow_cell_dir_name)


@pytest.fixture(scope="function")
def demultiplexed_runs_flow_cell_directory(tmp_path: Path) -> Path:
    """Return the path to a demultiplexed flow cell run directory."""
    demultiplexed_runs = Path(
        tmp_path, DemultiplexingDirsAndFiles.DEMULTIPLEXED_RUNS_DIRECTORY_NAME
    )
    demultiplexed_runs.mkdir()
    return demultiplexed_runs


def add_novaseqx_analysis_data(novaseqx_flow_cell_directory: Path, analysis_version: str):
    """Add NovaseqX analysis data to a flow cell directory."""
    analysis_path: Path = Path(
        novaseqx_flow_cell_directory, DemultiplexingDirsAndFiles.ANALYSIS, analysis_version
    )
    analysis_path.mkdir(parents=True)
    analysis_path.joinpath(DemultiplexingDirsAndFiles.COPY_COMPLETE).touch()
    data = analysis_path.joinpath(DemultiplexingDirsAndFiles.DATA)
    data.mkdir()
    data.joinpath(DemultiplexingDirsAndFiles.ANALYSIS_COMPLETED).touch()
    return analysis_path


@pytest.fixture(scope="function")
def novaseqx_flow_cell_dir_with_analysis_data(
    novaseqx_flow_cell_directory: Path, novaseqx_latest_analysis_version: str
) -> Path:
    """Return the path to a NovaseqX flow cell directory with multiple analysis data directories."""
    add_novaseqx_analysis_data(novaseqx_flow_cell_directory, "0")
    add_novaseqx_analysis_data(novaseqx_flow_cell_directory, "1")
    add_novaseqx_analysis_data(novaseqx_flow_cell_directory, novaseqx_latest_analysis_version)
    return novaseqx_flow_cell_directory


@pytest.fixture(scope="function")
def post_processed_novaseqx_flow_cell(novaseqx_flow_cell_dir_with_analysis_data: Path) -> Path:
    """Return the path to a NovaseqX flow cell that is post processed."""
    Path(
        novaseqx_flow_cell_dir_with_analysis_data,
        DemultiplexingDirsAndFiles.QUEUED_FOR_POST_PROCESSING,
    ).touch()
    return novaseqx_flow_cell_dir_with_analysis_data


@pytest.fixture(scope="function")
def novaseqx_flow_cell_analysis_incomplete(
    novaseqx_flow_cell_directory: Path, novaseqx_latest_analysis_version: str
) -> Path:
    """
    Return the path to a flow cell for which the analysis is not complete.
    It misses the ANALYSIS_COMPLETED file.
    """
    Path(
        novaseqx_flow_cell_directory,
        DemultiplexingDirsAndFiles.ANALYSIS,
        novaseqx_latest_analysis_version,
    ).mkdir(parents=True)
    Path(
        novaseqx_flow_cell_directory,
        DemultiplexingDirsAndFiles.ANALYSIS,
        novaseqx_latest_analysis_version,
        DemultiplexingDirsAndFiles.COPY_COMPLETE,
    ).touch()
    return novaseqx_flow_cell_directory


@pytest.fixture(scope="function")
def demultiplex_not_complete_novaseqx_flow_cell(tmp_file: Path) -> Path:
    """Return the path to a NovaseqX flow cell for which demultiplexing is not complete."""
    return tmp_file<|MERGE_RESOLUTION|>--- conflicted
+++ resolved
@@ -10,6 +10,9 @@
 from typing import Any, Dict, Generator, List, Tuple, Union
 
 import pytest
+from housekeeper.store.models import File, Version
+from requests import Response
+
 from cg.apps.demultiplex.demultiplex_api import DemultiplexingAPI
 from cg.apps.demultiplex.sample_sheet.models import (
     FlowCellSampleBcl2Fastq,
@@ -51,8 +54,6 @@
     SampleLaneSequencingMetrics,
 )
 from cg.utils import Process
-from housekeeper.store.models import File, Version
-from requests import Response
 from tests.mocks.crunchy import MockCrunchyAPI
 from tests.mocks.hk_mock import MockHousekeeperAPI
 from tests.mocks.limsmock import MockLimsAPI
@@ -2675,7 +2676,6 @@
     )
 
 
-<<<<<<< HEAD
 @pytest.fixture(name="rnafusion_deliverables_file_path")
 def fixture_rnafusion_deliverables_file_path(rnafusion_dir, rnafusion_case_id) -> Path:
     """Path to deliverables file."""
@@ -2686,10 +2686,6 @@
 
 @pytest.fixture(name="tower_id", scope="session")
 def fixture_tower_id() -> int:
-=======
-@pytest.fixture(scope="session")
-def tower_id() -> int:
->>>>>>> 0714b872
     """Returns a NF-Tower ID."""
     return 123456
 
