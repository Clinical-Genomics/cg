"""Conftest file for pytest fixtures that needs to be shared for multiple tests."""
import copy
import gzip
import http
import logging
import os
import shutil
from datetime import MAXYEAR, datetime, timedelta
from pathlib import Path
from typing import Any, Dict, Generator, List, Tuple, Union

import pytest
from cg.meta.workflow.rnafusion import RnafusionAnalysisAPI
from housekeeper.store.models import File, Version
from requests import Response

from cg.apps.gens import GensAPI
from cg.apps.gt import GenotypeAPI
from cg.apps.hermes.hermes_api import HermesApi
from cg.apps.housekeeper.hk import HousekeeperAPI
from cg.constants import FileExtensions, Pipeline
from cg.constants.constants import CaseActions, FileFormat
from cg.constants.demultiplexing import BclConverter, DemultiplexingDirsAndFiles
from cg.constants.priority import SlurmQos
from cg.constants.subject import Gender
from cg.io.controller import ReadFile, WriteFile
from cg.io.json import write_json, read_json
from cg.meta.rsync import RsyncAPI
from cg.meta.transfer.external_data import ExternalDataAPI
from cg.models import CompressionData
from cg.models.cg_config import CGConfig
from cg.models.demultiplex.demux_results import DemuxResults
from cg.models.demultiplex.flow_cell import FlowCellDirectoryData
from cg.models.demultiplex.run_parameters import RunParametersNovaSeq6000, RunParametersNovaSeqX
from cg.store import Store
from cg.store.models import (
    Bed,
    BedVersion,
    Customer,
    Organism,
    Family,
    Sample,
    SampleLaneSequencingMetrics,
)
from tests.mocks.crunchy import MockCrunchyAPI
from tests.mocks.hk_mock import MockHousekeeperAPI
from tests.mocks.limsmock import MockLimsAPI
from tests.mocks.madeline import MockMadelineAPI
from tests.mocks.osticket import MockOsTicket
from tests.mocks.process_mock import ProcessMock
from tests.mocks.scout import MockScoutAPI
from tests.mocks.tb_mock import MockTB
from tests.small_helpers import SmallHelpers
from tests.store_helpers import StoreHelpers

LOG = logging.getLogger(__name__)


# Timestamp fixture


@pytest.fixture(name="old_timestamp", scope="session")
def fixture_old_timestamp() -> datetime:
    """Return a time stamp in date time format."""
    return datetime(1900, 1, 1)


@pytest.fixture(name="timestamp", scope="session")
def fixture_timestamp() -> datetime:
    """Return a time stamp in date time format."""
    return datetime(2020, 5, 1)


@pytest.fixture(name="later_timestamp", scope="session")
def fixture_later_timestamp() -> datetime:
    """Return a time stamp in date time format."""
    return datetime(2020, 6, 1)


@pytest.fixture(name="future_date", scope="session")
def fixture_future_date() -> datetime:
    """Return a distant date in the future for which no events happen later."""
    return datetime(MAXYEAR, 1, 1, 1, 1, 1)


@pytest.fixture(name="timestamp_now", scope="session")
def fixture_timestamp_now() -> datetime:
    """Return a time stamp of today's date in date time format."""
    return datetime.now()


@pytest.fixture(name="timestamp_yesterday", scope="session")
def fixture_timestamp_yesterday(timestamp_now: datetime) -> datetime:
    """Return a time stamp of yesterday's date in date time format."""
    return timestamp_now - timedelta(days=1)


@pytest.fixture(name="timestamp_in_2_weeks", scope="session")
def fixture_timestamp_in_2_weeks(timestamp_now: datetime) -> datetime:
    """Return a time stamp 14 days ahead in time."""
    return timestamp_now + timedelta(days=14)


# Case fixtures


@pytest.fixture(name="slurm_account", scope="session")
def fixture_slurm_account() -> str:
    """Return a SLURM account."""
    return "super_account"


@pytest.fixture(name="user_name", scope="session")
def fixture_user_name() -> str:
    """Return a user name."""
    return "Paul Anderson"


@pytest.fixture(name="user_mail", scope="session")
def fixture_user_mail() -> str:
    """Return a user email."""
    return "paul@magnolia.com"


@pytest.fixture(name="email_adress", scope="session")
def fixture_email_adress() -> str:
    """Return an email adress."""
    return "james.holden@scilifelab.se"


@pytest.fixture(name="case_id", scope="session")
def fixture_case_id() -> str:
    """Return a case id."""
    return "yellowhog"


@pytest.fixture(name="case_id_does_not_exist", scope="session")
def fixture_case_id_does_not_exist() -> str:
    """Return a case id that should not exist."""
    return "case_does_not_exist"


@pytest.fixture(name="another_case_id", scope="session")
def fixture_another_case_id() -> str:
    """Return another case id."""
    return "another_case_id"


@pytest.fixture(name="sample_id", scope="session")
def fixture_sample_id() -> str:
    """Return a sample id."""
    return "ADM1"


@pytest.fixture(name="father_sample_id", scope="session")
def fixture_father_sample_id() -> str:
    """Return the sample id of the father."""
    return "ADM2"


@pytest.fixture(name="mother_sample_id", scope="session")
def fixture_mother_sample_id() -> str:
    """Return the mothers sample id."""
    return "ADM3"


@pytest.fixture(name="invalid_sample_id", scope="session")
def fixture_invalid_sample_id() -> str:
    """Return an invalid sample id."""
    return "invalid-sample-id"


@pytest.fixture(name="sample_ids", scope="session")
def fixture_sample_ids(sample_id: str, father_sample_id: str, mother_sample_id: str) -> List[str]:
    """Return a list with three samples of a family."""
    return [sample_id, father_sample_id, mother_sample_id]


@pytest.fixture(name="sample_name", scope="session")
def fixture_sample_name() -> str:
    """Returns a sample name."""
    return "a_sample_name"


@pytest.fixture(name="cust_sample_id", scope="session")
def fixture_cust_sample_id() -> str:
    """Returns a customer sample id."""
    return "child"


@pytest.fixture(name="family_name", scope="session")
def fixture_family_name() -> str:
    """Return a case name."""
    return "case"


@pytest.fixture(name="customer_id", scope="session")
def fixture_customer_id() -> str:
    """Return a customer id."""
    return "cust000"


@pytest.fixture(name="sbatch_job_number", scope="session")
def fixture_sbatch_job_number() -> int:
    return 123456


@pytest.fixture(name="sbatch_process", scope="session")
def fixture_sbatch_process(sbatch_job_number: int) -> ProcessMock:
    """Return a mocked process object."""
    slurm_process = ProcessMock(binary="sbatch")
    slurm_process.set_stdout(text=str(sbatch_job_number))
    return slurm_process


@pytest.fixture(name="analysis_family_single_case")
def fixture_analysis_family_single(
    case_id: str, family_name: str, sample_id: str, ticket_id: str
) -> dict:
    """Build an example case."""
    return {
        "name": family_name,
        "internal_id": case_id,
        "data_analysis": str(Pipeline.MIP_DNA),
        "application_type": "wgs",
        "panels": ["IEM", "EP"],
        "tickets": ticket_id,
        "samples": [
            {
                "name": "proband",
                "sex": Gender.MALE,
                "internal_id": sample_id,
                "status": "affected",
                "original_ticket": ticket_id,
                "reads": 5000000000,
                "capture_kit": "GMSmyeloid",
            }
        ],
    }


@pytest.fixture(name="analysis_family")
def fixture_analysis_family(case_id: str, family_name: str, sample_id: str, ticket_id: str) -> dict:
    """Return a dictionary with information from a analysis case."""
    return {
        "name": family_name,
        "internal_id": case_id,
        "data_analysis": str(Pipeline.MIP_DNA),
        "application_type": "wgs",
        "tickets": ticket_id,
        "panels": ["IEM", "EP"],
        "samples": [
            {
                "name": "child",
                "sex": Gender.MALE,
                "internal_id": sample_id,
                "father": "ADM2",
                "mother": "ADM3",
                "status": "affected",
                "original_ticket": ticket_id,
                "reads": 5000000,
                "capture_kit": "GMSmyeloid",
            },
            {
                "name": "father",
                "sex": Gender.MALE,
                "internal_id": "ADM2",
                "status": "unaffected",
                "original_ticket": ticket_id,
                "reads": 6000000,
                "capture_kit": "GMSmyeloid",
            },
            {
                "name": "mother",
                "sex": Gender.FEMALE,
                "internal_id": "ADM3",
                "status": "unaffected",
                "original_ticket": ticket_id,
                "reads": 7000000,
                "capture_kit": "GMSmyeloid",
            },
        ],
    }


# Config fixtures


@pytest.fixture(name="base_config_dict")
def fixture_base_config_dict() -> dict:
    """Returns the basic configs necessary for running CG."""
    return {
        "database": "sqlite:///",
        "madeline_exe": "path/to/madeline",
        "delivery_path": "path/to/delivery",
        "housekeeper": {
            "database": "sqlite:///",
            "root": "path/to/root",
        },
        "email_base_settings": {
            "sll_port": 465,
            "smtp_server": "smtp.gmail.com",
            "sender_email": "test@gmail.com",
            "sender_password": "",
        },
        "loqusdb": {
            "binary_path": "binary",
            "config_path": "config",
        },
        "loqusdb-wes": {
            "binary_path": "binary_wes",
            "config_path": "config_wes",
        },
        "loqusdb-somatic": {
            "binary_path": "binary_somatic",
            "config_path": "config_somatic",
        },
        "loqusdb-tumor": {
            "binary_path": "binary_tumor",
            "config_path": "config_tumor",
        },
    }


@pytest.fixture(name="cg_config_object")
def fixture_cg_config_object(base_config_dict: dict) -> CGConfig:
    """Return a CG config."""
    return CGConfig(**base_config_dict)


@pytest.fixture(name="chanjo_config")
def fixture_chanjo_config() -> Dict[str, Dict[str, str]]:
    """Return Chanjo config."""
    return {"chanjo": {"config_path": "chanjo_config", "binary_path": "chanjo"}}


@pytest.fixture(name="crunchy_config")
def crunchy_config() -> Dict[str, Dict[str, Any]]:
    """Return Crunchy config."""
    return {
        "crunchy": {
            "conda_binary": "a conda binary",
            "cram_reference": "/path/to/fasta",
            "slurm": {
                "account": "mock_account",
                "conda_env": "mock_env",
                "hours": 1,
                "mail_user": "mock_mail",
                "memory": 1,
                "number_tasks": 1,
            },
        }
    }


@pytest.fixture(name="hk_config_dict")
def fixture_hk_config_dict(root_path: Path):
    """Housekeeper configs."""
    return {
        "housekeeper": {
            "database": "sqlite:///:memory:",
            "root": str(root_path),
        }
    }


@pytest.fixture(name="genotype_config")
def fixture_genotype_config() -> dict:
    """Genotype config fixture."""
    return {
        "genotype": {
            "database": "database",
            "config_path": "config/path",
            "binary_path": "gtdb",
        }
    }


@pytest.fixture(name="gens_config")
def fixture_gens_config() -> Dict[str, Dict[str, str]]:
    """Gens config fixture."""
    return {
        "gens": {
            "config_path": Path("config", "path").as_posix(),
            "binary_path": "gens",
        }
    }


# Api fixtures


@pytest.fixture(name="rsync_api")
def fixture_rsync_api(cg_context: CGConfig) -> RsyncAPI:
    """RsyncAPI fixture."""
    return RsyncAPI(config=cg_context)


@pytest.fixture(name="external_data_api")
def fixture_external_data_api(analysis_store, cg_context: CGConfig) -> ExternalDataAPI:
    """ExternalDataAPI fixture."""
    return ExternalDataAPI(config=cg_context)


@pytest.fixture(name="genotype_api")
def fixture_genotype_api(genotype_config: dict) -> GenotypeAPI:
    """Genotype API fixture."""
    _genotype_api = GenotypeAPI(genotype_config)
    _genotype_api.set_dry_run(True)
    return _genotype_api


@pytest.fixture(name="gens_api")
def fixture_gens_api(gens_config: dict) -> GensAPI:
    """Gens API fixture."""
    _gens_api = GensAPI(gens_config)
    _gens_api.set_dry_run(True)
    return _gens_api


@pytest.fixture()
def madeline_api(madeline_output) -> MockMadelineAPI:
    """madeline_api fixture."""
    _api = MockMadelineAPI()
    _api.set_outpath(madeline_output)
    return _api


@pytest.fixture(name="ticket_id", scope="session")
def fixture_ticket_number() -> str:
    """Return a ticket number for testing."""
    return "123456"


@pytest.fixture(name="osticket")
def fixture_os_ticket(ticket_id: str) -> MockOsTicket:
    """Return a api that mock the os ticket api."""
    api = MockOsTicket()
    api.set_ticket_nr(ticket_id)
    return api


# Files fixtures

# Common file name fixtures


@pytest.fixture(name="snv_vcf_file")
def fixture_snv_vcf_file() -> str:
    """Return a single nucleotide variant file name."""
    return f"snv{FileExtensions.VCF}"


@pytest.fixture(name="sv_vcf_file")
def fixture_sv_vcf_file() -> str:
    """Return a structural variant file name."""
    return f"sv{FileExtensions.VCF}"


@pytest.fixture(name="snv_research_vcf_file")
def fixture_snv_research_vcf_file() -> str:
    #    """Return a single nucleotide variant research file name."""
    return f"snv_research{FileExtensions.VCF}"


@pytest.fixture(name="sv_research_vcf_file")
def fixture_sv_research_vcf_file() -> str:
    """Return a structural variant research file name."""
    return f"sv_research{FileExtensions.VCF}"


# Common file fixtures
@pytest.fixture(scope="session", name="fixtures_dir")
def fixture_fixtures_dir() -> Path:
    """Return the path to the fixtures dir."""
    return Path("tests", "fixtures")


@pytest.fixture(name="analysis_dir", scope="session")
def fixture_analysis_dir(fixtures_dir: Path) -> Path:
    """Return the path to the analysis dir."""
    return Path(fixtures_dir, "analysis")


@pytest.fixture(name="microsalt_analysis_dir", scope="session")
def fixture_microsalt_analysis_dir(analysis_dir: Path) -> Path:
    """Return the path to the analysis dir."""
    return Path(analysis_dir, "microsalt")


@pytest.fixture(name="apps_dir", scope="session")
def fixture_apps_dir(fixtures_dir: Path) -> Path:
    """Return the path to the apps dir."""
    return Path(fixtures_dir, "apps")


@pytest.fixture(name="cgweb_orders_dir", scope="session")
def fixture_cgweb_orders_dir(fixtures_dir: Path) -> Path:
    """Return the path to the cgweb_orders dir."""
    return Path(fixtures_dir, "cgweb_orders")


@pytest.fixture(name="fastq_dir")
def fixture_fastq_dir(demultiplexed_runs: Path) -> Path:
    """Return the path to the fastq files dir."""
    return Path(demultiplexed_runs, "fastq")


@pytest.fixture(name="project_dir")
def fixture_project_dir(tmpdir_factory) -> Generator[Path, None, None]:
    """Path to a temporary directory where intermediate files can be stored."""
    yield Path(tmpdir_factory.mktemp("data"))


@pytest.fixture()
def tmp_file(project_dir) -> Path:
    """Return a temp file path."""
    return Path(project_dir, "test")


@pytest.fixture(name="non_existing_file_path")
def fixture_non_existing_file_path(project_dir: Path) -> Path:
    """Return the path to a non-existing file."""
    return Path(project_dir, "a_file.txt")


@pytest.fixture(name="content", scope="session")
def fixture_content() -> str:
    """Return some content for a file."""
    return (
        "Lorem ipsum dolor sit amet, consectetur adipiscing elit, sed do eiusmod tempor incididunt"
        " ut labore et dolore magna aliqua. Ut enim ad minim veniam, quis nostrud exercitation ull"
        "amco laboris nisi ut aliquip ex ea commodo consequat. Duis aute irure dolor in reprehende"
        "rit in voluptate velit esse cillum dolore eu fugiat nulla pariatur. Excepteur sint occaec"
        "at cupidatat non proident, sunt in culpa qui officia deserunt mollit anim id est laborum."
    )


@pytest.fixture(name="filled_file")
def fixture_filled_file(non_existing_file_path: Path, content: str) -> Path:
    """Return the path to a existing file with some content."""
    with open(non_existing_file_path, "w") as outfile:
        outfile.write(content)
    return non_existing_file_path


@pytest.fixture(scope="session", name="orderforms")
def fixture_orderform(fixtures_dir: Path) -> Path:
    """Return the path to the directory with order forms."""
    return Path(fixtures_dir, "orderforms")


@pytest.fixture(name="hk_file")
def fixture_hk_file(filled_file, case_id) -> File:
    """Return a housekeeper File object."""
    return File(id=case_id, path=filled_file)


@pytest.fixture(name="mip_dna_store_files")
def fixture_mip_dna_store_files(apps_dir: Path) -> Path:
    """Return the path to the directory with mip dna store files."""
    return Path(apps_dir, "mip", "dna", "store")


@pytest.fixture(name="case_qc_sample_info_path")
def fixture_case_qc_sample_info_path(mip_dna_store_files: Path) -> Path:
    """Return path to case_qc_sample_info.yaml."""
    return Path(mip_dna_store_files, "case_qc_sample_info.yaml")


@pytest.fixture(name="delivery_report_html")
def fixture_delivery_report_html(mip_dna_store_files: Path) -> Path:
    """Return the path to a qc metrics deliverables file with case data."""
    return Path(mip_dna_store_files, "empty_delivery_report.html")


@pytest.fixture(name="mip_deliverables_file")
def fixture_mip_deliverables_files(mip_dna_store_files: Path) -> Path:
    """Fixture for general deliverables file in mip."""
    return Path(mip_dna_store_files, "case_id_deliverables.yaml")


@pytest.fixture(name="case_qc_metrics_deliverables")
def fixture_case_qc_metrics_deliverables(apps_dir: Path) -> Path:
    """Return the path to a qc metrics deliverables file with case data."""
    return Path(apps_dir, "mip", "case_metrics_deliverables.yaml")


@pytest.fixture(name="mip_analysis_dir")
def fixture_mip_analysis_dir(analysis_dir: Path) -> Path:
    """Return the path to the directory with mip analysis files."""
    return Path(analysis_dir, "mip")


@pytest.fixture(name="balsamic_analysis_dir")
def fixture_balsamic_analysis_dir(analysis_dir: Path) -> Path:
    """Return the path to the directory with balsamic analysis files."""
    return Path(analysis_dir, "balsamic")


@pytest.fixture(name="balsamic_wgs_analysis_dir")
def fixture_balsamic_wgs_analysis_dir(balsamic_analysis_dir: Path) -> Path:
    """Return the path to the directory with balsamic analysis files."""
    return Path(balsamic_analysis_dir, "tn_wgs")


@pytest.fixture(name="mip_dna_analysis_dir")
def fixture_mip_dna_analysis_dir(mip_analysis_dir: Path) -> Path:
    """Return the path to the directory with mip dna analysis files."""
    return Path(mip_analysis_dir, "dna")


@pytest.fixture(name="rnafusion_analysis_dir")
def fixture_rnafusion_analysis_dir(analysis_dir: Path) -> Path:
    """Return the path to the directory with rnafusion analysis files."""
    return Path(analysis_dir, "rnafusion")


@pytest.fixture(name="taxprofiler_analysis_dir")
def fixture_taxprofiler_analysis_dir(analysis_dir: Path) -> Path:
    """Return the path to the directory with taxprofiler analysis files."""
    return Path(analysis_dir, "taxprofiler")


@pytest.fixture(name="sample_cram")
def fixture_sample_cram(mip_dna_analysis_dir: Path) -> Path:
    """Return the path to the cram file for a sample."""
    return Path(mip_dna_analysis_dir, "adm1.cram")


@pytest.fixture(name="father_sample_cram")
def fixture_father_sample_cram(
    mip_dna_analysis_dir: Path,
    father_sample_id: str,
) -> Path:
    """Return the path to the cram file for the father sample."""
    return Path(mip_dna_analysis_dir, father_sample_id + FileExtensions.CRAM)


@pytest.fixture(name="mother_sample_cram")
def fixture_mother_sample_cram(mip_dna_analysis_dir: Path, mother_sample_id: str) -> Path:
    """Return the path to the cram file for the mother sample."""
    return Path(mip_dna_analysis_dir, mother_sample_id + FileExtensions.CRAM)


@pytest.fixture(name="sample_cram_files")
def fixture_sample_crams(
    sample_cram: Path, father_sample_cram: Path, mother_sample_cram: Path
) -> List[Path]:
    """Return a list of cram paths for three samples."""
    return [sample_cram, father_sample_cram, mother_sample_cram]


@pytest.fixture(name="vcf_file")
def fixture_vcf_file(mip_dna_store_files: Path) -> Path:
    """Return the path to a VCF file."""
    return Path(mip_dna_store_files, "yellowhog_clinical_selected.vcf")


@pytest.fixture(name="fastq_file")
def fixture_fastq_file(fastq_dir: Path) -> Path:
    """Return the path to a FASTQ file."""
    return Path(fastq_dir, "dummy_run_R1_001.fastq.gz")


@pytest.fixture(name="madeline_output")
def fixture_madeline_output(apps_dir: Path) -> Path:
    """Return str of path for file with Madeline output."""
    return Path(apps_dir, "madeline", "madeline.xml")


@pytest.fixture(name="file_does_not_exist")
def fixture_file_does_not_exist() -> Path:
    """Return a file path that does not exist."""
    return Path("file", "does", "not", "exist")


# Compression fixtures


@pytest.fixture(name="run_name")
def fixture_run_name() -> str:
    """Return the name of a fastq run."""
    return "fastq_run"


@pytest.fixture(name="original_fastq_data")
def fixture_original_fastq_data(fastq_dir: Path, run_name) -> CompressionData:
    """Return a compression object with a path to the original fastq files."""
    return CompressionData(Path(fastq_dir, run_name))


@pytest.fixture(name="fastq_stub")
def fixture_fastq_stub(project_dir: Path, run_name: str) -> Path:
    """Creates a path to the base format of a fastq run."""
    return Path(project_dir, run_name)


@pytest.fixture(name="compression_object")
def fixture_compression_object(
    fastq_stub: Path, original_fastq_data: CompressionData
) -> CompressionData:
    """Creates compression data object with information about files used in fastq compression."""
    working_files: CompressionData = CompressionData(fastq_stub)
    working_file_map: Dict[str, str] = {
        original_fastq_data.fastq_first.as_posix(): working_files.fastq_first.as_posix(),
        original_fastq_data.fastq_second.as_posix(): working_files.fastq_second.as_posix(),
    }
    for original_file, working_file in working_file_map.items():
        shutil.copy(original_file, working_file)
    return working_files


# Demultiplex fixtures


@pytest.fixture(name="demultiplex_fixtures", scope="session")
def fixture_demultiplex_fixtures(apps_dir: Path) -> Path:
    """Return the path to the demultiplex fixture directory."""
    return Path(apps_dir, "demultiplexing")


@pytest.fixture(name="raw_lims_sample_dir", scope="session")
def fixture_raw_lims_sample_dir(demultiplex_fixtures: Path) -> Path:
    """Return the path to the raw samples fixture directory."""
    return Path(demultiplex_fixtures, "raw_lims_samples")


@pytest.fixture(name="run_parameters_dir", scope="session")
def fixture_run_parameters_dir(demultiplex_fixtures: Path) -> Path:
    """Return the path to the run parameters fixture directory."""
    return Path(demultiplex_fixtures, "run_parameters")


@pytest.fixture(name="demultiplexed_runs", scope="session")
def fixture_demultiplexed_runs(demultiplex_fixtures: Path) -> Path:
    """Return the path to the demultiplexed flow cells fixture directory."""
    return Path(demultiplex_fixtures, "demultiplexed-runs")


@pytest.fixture(name="flow_cell_runs_dir", scope="session")
def fixture_demux_run_dir(demultiplex_fixtures: Path) -> Path:
    """Return the path to the sequenced flow cells fixture directory."""
    return Path(demultiplex_fixtures, "flow-cell-runs")


@pytest.fixture(name="hiseq_dir", scope="session")
def fixture_hiseq_dir(flow_cell_runs_dir: Path) -> Path:
    """Return the path to the hiseq sequencing fixture directory."""
    return Path(flow_cell_runs_dir, "hiseq")


@pytest.fixture(name="novaseq_6000_dir", scope="session")
def fixture_novaseq_6000_dir(flow_cell_runs_dir: Path) -> Path:
    """Return the path to the NovaSeq6000 sequencing fixture directory."""
    return Path(flow_cell_runs_dir, "nova_seq_6000")


@pytest.fixture(name="novaseq_x_dir", scope="session")
def fixture_novaseq_x_dir(flow_cell_runs_dir: Path) -> Path:
    """Return the path to the NovaSeqX sequencing fixture directory."""
    return Path(flow_cell_runs_dir, "nova_seq_x")


@pytest.fixture(name="bcl2fastq_flow_cell_full_name", scope="session")
def fixture_flow_cell_full_name() -> str:
    """Return full flow cell name."""
    return "201203_A00689_0200_AHVKJCDRXX"


@pytest.fixture(name="dragen_flow_cell_full_name", scope="session")
def fixture_dragen_flow_cell_full_name() -> str:
    """Return the full name of a dragen flow cell."""
    return "211101_A00187_0615_AHLG5GDRXY"


@pytest.fixture(name="novaseq_x_flow_cell_full_name", scope="session")
def fixture_novaseq_x_flow_cell_full_name() -> str:
    """Return the full name of a NovaSeqX flow cell."""
    return "20230508_LH00188_0003_A22522YLT3"


@pytest.fixture(name="bcl2fastq_flow_cell_dir", scope="session")
def fixture_bcl2fastq_flow_cell_dir(
    novaseq_6000_dir: Path, bcl2fastq_flow_cell_full_name: str
) -> Path:
    """Return the path to the bcl2fastq flow cell demultiplex fixture directory."""
    return Path(novaseq_6000_dir, bcl2fastq_flow_cell_full_name)


@pytest.fixture(name="dragen_flow_cell_dir", scope="session")
def fixture_dragen_flow_cell_path(novaseq_6000_dir: Path, dragen_flow_cell_full_name: str) -> Path:
    """Return the path to the dragen flow cell demultiplex fixture directory."""
    return Path(novaseq_6000_dir, dragen_flow_cell_full_name)


@pytest.fixture(name="novaseq_x_flow_cell_dir", scope="session")
def fixture_novaseq_x_flow_cell_path(
    novaseq_x_dir: Path, novaseq_x_flow_cell_full_name: str
) -> Path:
    """Return the path to the NovaSeqX flow cell demultiplex fixture directory."""
    return Path(novaseq_x_dir, novaseq_x_flow_cell_full_name)


@pytest.fixture(name="novaseq_bcl2fastq_sample_sheet_path", scope="session")
def fixture_novaseq_bcl2fastq_sample_sheet_path(bcl2fastq_flow_cell_dir: Path) -> Path:
    """Return the path to a NovaSeq6000 Bcl2fastq sample sheet."""
    return Path(bcl2fastq_flow_cell_dir, "SampleSheet.csv")


@pytest.fixture(name="novaseq_dragen_sample_sheet_path", scope="session")
def fixture_novaseq_dragen_sample_sheet_path(dragen_flow_cell_dir: Path) -> Path:
    """Return the path to a NovaSeq6000 dragen sample sheet."""
    return Path(dragen_flow_cell_dir, "SampleSheet.csv")


@pytest.fixture(name="run_parameters_missing_versions_path", scope="session")
def fixture_run_parameters_missing_versions_path(run_parameters_dir: Path) -> Path:
    """Return a NovaSeq6000 run parameters file path without software and reagent kit versions."""
    return Path(run_parameters_dir, "RunParameters_novaseq_no_software_nor_reagent_version.xml")


@pytest.fixture(name="novaseq_6000_run_parameters_path", scope="session")
def fixture_novaseq_6000_run_parameters_path(bcl2fastq_flow_cell_dir: Path) -> Path:
    """Return the path to a file with NovaSeq6000 run parameters."""
    return Path(bcl2fastq_flow_cell_dir, "RunParameters.xml")


@pytest.fixture(name="novaseq_x_run_parameters_path", scope="session")
def fixture_novaseq_x_run_parameters_path(novaseq_x_flow_cell_dir: Path) -> Path:
    """Return the path to a file with NovaSeqX run parameters."""
    return Path(novaseq_x_flow_cell_dir, "RunParameters.xml")


@pytest.fixture(name="run_parameters_novaseq_6000_different_index_path", scope="module")
def fixture_run_parameters_novaseq_6000_different_index_path(run_parameters_dir: Path) -> Path:
    """Return the path to a NovaSeq6000 run parameters file with different index cycles."""
    return Path(run_parameters_dir, "RunParameters_novaseq_6000_different_index_cycles.xml")


@pytest.fixture(name="run_parameters_novaseq_x_different_index_path", scope="module")
def fixture_run_parameters_novaseq_x_different_index_path(run_parameters_dir: Path) -> Path:
    """Return the path to a NovaSeqX run parameters file with different index cycles."""
    return Path(run_parameters_dir, "RunParameters_novaseq_X_different_index_cycles.xml")


@pytest.fixture(name="run_parameters_missing_versions", scope="module")
def fixture_run_parameters_missing_versions(
    run_parameters_missing_versions_path: Path,
) -> RunParametersNovaSeq6000:
    """Return a NovaSeq6000 run parameters object without software and reagent kit versions."""
    return RunParametersNovaSeq6000(run_parameters_path=run_parameters_missing_versions_path)


@pytest.fixture(name="novaseq_6000_run_parameters", scope="session")
def fixture_novaseq_6000_run_parameters(
    novaseq_6000_run_parameters_path: Path,
) -> RunParametersNovaSeq6000:
    """Return a NovaSeq6000 run parameters object."""
    return RunParametersNovaSeq6000(run_parameters_path=novaseq_6000_run_parameters_path)


@pytest.fixture(name="novaseq_x_run_parameters", scope="session")
def fixture_novaseq_x_run_parameters(
    novaseq_x_run_parameters_path: Path,
) -> RunParametersNovaSeqX:
    """Return a NovaSeqX run parameters object."""
    return RunParametersNovaSeqX(run_parameters_path=novaseq_x_run_parameters_path)


@pytest.fixture(name="bcl2fastq_flow_cell", scope="session")
def fixture_flow_cell(bcl2fastq_flow_cell_dir: Path) -> FlowCellDirectoryData:
    """Create a flow cell object with flow cell that is demultiplexed."""
    return FlowCellDirectoryData(
        flow_cell_path=bcl2fastq_flow_cell_dir, bcl_converter=BclConverter.BCL2FASTQ
    )


@pytest.fixture(name="dragen_flow_cell", scope="session")
def fixture_dragen_flow_cell(dragen_flow_cell_dir: Path) -> FlowCellDirectoryData:
    """Create a dragen flow cell object with flow cell that is demultiplexed."""
    return FlowCellDirectoryData(
        flow_cell_path=dragen_flow_cell_dir, bcl_converter=BclConverter.DRAGEN
    )


@pytest.fixture(name="novaseq_x_flow_cell", scope="session")
def fixture_novaseq_x_flow_cell(novaseq_x_flow_cell_dir: Path) -> FlowCellDirectoryData:
    """Create a NovaSeqX flow cell object with flow cell that is demultiplexed."""
    return FlowCellDirectoryData(
        flow_cell_path=novaseq_x_flow_cell_dir, bcl_converter=BclConverter.DRAGEN
    )


@pytest.fixture(name="bcl2fastq_flow_cell_id", scope="session")
def fixture_bcl2fast2_flow_cell_id(bcl2fastq_flow_cell: FlowCellDirectoryData) -> str:
    """Return flow cell id from bcl2fastq flow cell object."""
    return bcl2fastq_flow_cell.id


@pytest.fixture(name="dragen_flow_cell_id", scope="session")
def fixture_dragen_flow_cell_id(dragen_flow_cell: FlowCellDirectoryData) -> str:
    """Return flow cell id from dragen flow cell object."""
    return dragen_flow_cell.id


@pytest.fixture(name="demultiplexing_delivery_file")
def fixture_demultiplexing_delivery_file(bcl2fastq_flow_cell: FlowCellDirectoryData) -> Path:
    """Return demultiplexing delivery started file."""
    return Path(bcl2fastq_flow_cell.path, DemultiplexingDirsAndFiles.DELIVERY)


@pytest.fixture(name="hiseq_x_tile_dir")
def fixture_hiseq_x_tile_dir(bcl2fastq_flow_cell: FlowCellDirectoryData) -> Path:
    """Return Hiseq X tile dir."""
    return Path(bcl2fastq_flow_cell.path, DemultiplexingDirsAndFiles.Hiseq_X_TILE_DIR)


@pytest.fixture(name="lims_novaseq_samples_file")
def fixture_lims_novaseq_samples_file(raw_lims_sample_dir: Path) -> Path:
    """Return the path to a file with sample info in lims format."""
    return Path(raw_lims_sample_dir, "raw_samplesheet_novaseq.json")


@pytest.fixture(name="lims_novaseq_samples_raw")
def fixture_lims_novaseq_samples_raw(lims_novaseq_samples_file: Path) -> List[dict]:
    """Return a list of raw flow cell samples."""
    return ReadFile.get_content_from_file(
        file_format=FileFormat.JSON, file_path=lims_novaseq_samples_file
    )


@pytest.fixture(name="demultiplexed_flow_cell")
def fixture_demultiplexed_flow_cell(
    demultiplexed_runs: Path, bcl2fastq_flow_cell_full_name: str
) -> Path:
    return Path(demultiplexed_runs, bcl2fastq_flow_cell_full_name)


@pytest.fixture(name="bcl2fastq_demux_results")
def fixture_bcl2fastq_demux_results(
    demultiplexed_flow_cell: Path, bcl2fastq_flow_cell: FlowCellDirectoryData
) -> DemuxResults:
    return DemuxResults(
        demux_dir=demultiplexed_flow_cell,
        flow_cell=bcl2fastq_flow_cell,
        bcl_converter=BclConverter.BCL2FASTQ,
    )


# Genotype file fixture


@pytest.fixture(name="bcf_file")
def fixture_bcf_file(apps_dir: Path) -> Path:
    """Return the path to a BCF file."""
    return Path(apps_dir, "gt", "yellowhog.bcf")


# Gens file fixtures


@pytest.fixture(name="gens_fracsnp_path")
def fixture_gens_fracsnp_path(mip_dna_analysis_dir: Path, sample_id: str) -> Path:
    """Path to Gens fracsnp/baf bed file."""
    return Path(mip_dna_analysis_dir, f"{sample_id}.baf.bed.gz")


@pytest.fixture(name="gens_coverage_path")
def fixture_gens_coverage_path(mip_dna_analysis_dir: Path, sample_id: str) -> Path:
    """Path to Gens coverage bed file."""
    return Path(mip_dna_analysis_dir, f"{sample_id}.cov.bed.gz")


# Housekeeper, Chanjo file fixtures


@pytest.fixture(name="bed_file")
def fixture_bed_file(analysis_dir) -> Path:
    """Return the path to a bed file."""
    return Path(analysis_dir, "sample_coverage.bed")


# Helper fixtures


@pytest.fixture(name="helpers", scope="session")
def fixture_helpers() -> StoreHelpers:
    """Return a class with helper functions for the stores."""
    return StoreHelpers()


@pytest.fixture(name="small_helpers")
def fixture_small_helpers() -> SmallHelpers:
    """Return a class with small helper functions."""
    return SmallHelpers()


# HK fixtures


@pytest.fixture(name="root_path")
def fixture_root_path(project_dir: Path) -> Path:
    """Return the path to a hk bundles dir."""
    _root_path = project_dir / "bundles"
    _root_path.mkdir(parents=True, exist_ok=True)
    return _root_path


@pytest.fixture(name="hk_bundle_sample_path")
def fixture_hk_bundle_sample_path(sample_id: str, timestamp: datetime) -> Path:
    """Return the relative path to a HK bundle mock sample."""
    return Path(sample_id, timestamp.strftime("%Y-%m-%d"))


@pytest.fixture(name="hk_bundle_data")
def fixture_hk_bundle_data(case_id: str, bed_file: Path, timestamp: datetime) -> Dict[str, Any]:
    """Return some bundle data for Housekeeper."""
    return {
        "name": case_id,
        "created": timestamp,
        "expires": timestamp,
        "files": [{"path": bed_file.as_posix(), "archive": False, "tags": ["bed", "sample"]}],
    }


@pytest.fixture(name="sample_hk_bundle_no_files")
def fixture_sample_hk_bundle_no_files(sample_id: str, timestamp: datetime) -> dict:
    """Create a complete bundle mock for testing compression."""
    return {
        "name": sample_id,
        "created": timestamp,
        "expires": timestamp,
        "files": [],
    }


@pytest.fixture(name="case_hk_bundle_no_files")
def fixture_case_hk_bundle_no_files(case_id: str, timestamp: datetime) -> dict:
    """Create a complete bundle mock for testing compression."""
    return {
        "name": case_id,
        "created": timestamp,
        "expires": timestamp,
        "files": [],
    }


@pytest.fixture(name="compress_hk_fastq_bundle")
def fixture_compress_hk_fastq_bundle(
    compression_object: CompressionData, sample_hk_bundle_no_files: dict
) -> dict:
    """Create a complete bundle mock for testing compression

    This bundle contains a pair of fastq files.
    ."""
    hk_bundle_data = copy.deepcopy(sample_hk_bundle_no_files)

    first_fastq = compression_object.fastq_first
    second_fastq = compression_object.fastq_second
    for fastq_file in [first_fastq, second_fastq]:
        fastq_file.touch()
        # We need to set the time to an old date
        # Create a older date
        # Convert the date to a float
        before_timestamp = datetime.timestamp(datetime(2020, 1, 1))
        # Update the utime so file looks old
        os.utime(fastq_file, (before_timestamp, before_timestamp))
        fastq_file_info = {"path": str(fastq_file), "archive": False, "tags": ["fastq"]}

        hk_bundle_data["files"].append(fastq_file_info)
    return hk_bundle_data


@pytest.fixture(name="housekeeper_api")
def fixture_housekeeper_api(hk_config_dict: dict) -> MockHousekeeperAPI:
    """Setup Housekeeper store."""
    return MockHousekeeperAPI(hk_config_dict)


@pytest.fixture(name="real_housekeeper_api")
def fixture_real_housekeeper_api(hk_config_dict: dict) -> Generator[HousekeeperAPI, None, None]:
    """Setup a real Housekeeper store."""
    _api = HousekeeperAPI(hk_config_dict)
    _api.initialise_db()
    yield _api


@pytest.fixture(name="populated_housekeeper_api")
def fixture_populated_housekeeper_api(
    housekeeper_api: MockHousekeeperAPI, hk_bundle_data: dict, helpers
) -> MockHousekeeperAPI:
    """Setup a Housekeeper store with some data."""
    hk_api = housekeeper_api
    helpers.ensure_hk_bundle(hk_api, hk_bundle_data)
    return hk_api


@pytest.fixture(name="hk_version")
def fixture_hk_version(
    housekeeper_api: MockHousekeeperAPI, hk_bundle_data: dict, helpers
) -> Version:
    """Get a Housekeeper version object."""
    return helpers.ensure_hk_version(housekeeper_api, hk_bundle_data)


# Process Mock


@pytest.fixture(name="process")
def fixture_process() -> ProcessMock:
    """Returns a mocked process."""
    return ProcessMock()


# Hermes mock


@pytest.fixture(name="hermes_process")
def fixture_hermes_process() -> ProcessMock:
    """Return a mocked Hermes process."""
    return ProcessMock(binary="hermes")


@pytest.fixture(name="hermes_api")
def fixture_hermes_api(hermes_process: ProcessMock) -> HermesApi:
    """Return a Hermes API with a mocked process."""
    hermes_config = {"hermes": {"binary_path": "/bin/true"}}
    hermes_api = HermesApi(config=hermes_config)
    hermes_api.process = hermes_process
    return hermes_api


# Scout fixtures


@pytest.fixture(name="scout_api")
def fixture_scout_api() -> MockScoutAPI:
    """Setup Scout API."""
    return MockScoutAPI()


# Crunchy fixtures


@pytest.fixture(name="crunchy_api")
def fixture_crunchy_api():
    """Setup Crunchy API."""
    return MockCrunchyAPI()


# Store fixtures


@pytest.fixture(name="analysis_store")
def fixture_analysis_store(
    base_store: Store, analysis_family: dict, wgs_application_tag: str, helpers: StoreHelpers
) -> Generator[Store, None, None]:
    """Setup a store instance for testing analysis API."""
    helpers.ensure_case_from_dict(
        base_store, case_info=analysis_family, app_tag=wgs_application_tag
    )
    yield base_store


@pytest.fixture(name="analysis_store_trio")
def fixture_analysis_store_trio(analysis_store: Store) -> Generator[Store, None, None]:
    """Setup a store instance with a trio loaded for testing analysis API."""
    yield analysis_store


@pytest.fixture(name="analysis_store_single_case")
def fixture_analysis_store_single(
    base_store: Store, analysis_family_single_case: Store, helpers: StoreHelpers
):
    """Setup a store instance with a single ind case for testing analysis API."""
    helpers.ensure_case_from_dict(base_store, case_info=analysis_family_single_case)
    yield base_store


@pytest.fixture(name="collaboration_id")
def fixture_collaboration_id() -> str:
    """Return a default customer group."""
    return "hospital_collaboration"


@pytest.fixture(name="customer_rare_diseases")
def fixture_customer_rare_diseases(collaboration_id: str, customer_id: str) -> Customer:
    """Return a Rare Disease customer."""
    return Customer(
        name="CMMS",
        internal_id="cust003",
        loqus_upload=True,
    )


@pytest.fixture(name="customer_balsamic")
def fixture_customer_balsamic(collaboration_id: str, customer_id: str) -> Customer:
    """Return a Cancer customer."""
    return Customer(
        name="AML",
        internal_id="cust110",
        loqus_upload=True,
    )


@pytest.fixture(name="external_wes_application_tag")
def fixture_external_wes_application_tag() -> str:
    """Return the external whole exome sequencing application tag."""
    return "EXXCUSR000"


@pytest.fixture(name="wgs_application_tag")
def fixture_wgs_application_tag() -> str:
    """Return the WGS application tag."""
    return "WGSPCFC030"


@pytest.fixture(name="store")
def fixture_store() -> Store:
    """Return a CG store."""
    _store = Store(uri="sqlite:///")
    _store.create_all()
    yield _store
    _store.drop_all()


@pytest.fixture(name="apptag_rna")
def fixture_apptag_rna() -> str:
    """Return the RNA application tag."""
    return "RNAPOAR025"


@pytest.fixture(name="bed_name")
def fixture_bed_name() -> str:
    """Return a bed model name attribute."""
    return "Bed"


@pytest.fixture(name="bed_version_short_name")
def fixture_bed_version_short_name() -> str:
    """Return a bed version model short name attribute."""
    return "bed_short_name_0.0"


@pytest.fixture(name="invoice_address")
def fixture_invoice_address() -> str:
    """Return an invoice address."""
    return "Test street"


@pytest.fixture(name="invoice_reference")
def fixture_invoice_reference() -> str:
    """Return an invoice reference."""
    return "ABCDEF"


@pytest.fixture(name="prices")
def fixture_prices() -> Dict[str, int]:
    """Return dictionary with prices for each priority status."""
    return {"standard": 10, "priority": 20, "express": 30, "research": 5}


@pytest.fixture(name="base_store")
def fixture_base_store(
    apptag_rna: str,
    bed_name: str,
    bed_version_short_name: str,
    collaboration_id: str,
    customer_id: str,
    invoice_address: str,
    invoice_reference: str,
    store: Store,
    prices: Dict[str, int],
) -> Store:
    """Setup and example store."""
    collaboration = store.add_collaboration(internal_id=collaboration_id, name=collaboration_id)

    store.session.add(collaboration)
    customers: List[Customer] = []
    customer_map: Dict[str, str] = {
        customer_id: "Production",
        "cust001": "Customer",
        "cust002": "Karolinska",
        "cust003": "CMMS",
    }
    for new_customer_id, new_customer_name in customer_map.items():
        customers.append(
            store.add_customer(
                internal_id=new_customer_id,
                name=new_customer_name,
                scout_access=True,
                invoice_address=invoice_address,
                invoice_reference=invoice_reference,
            )
        )

    for customer in customers:
        collaboration.customers.append(customer)
    store.session.add_all(customers)
    applications = [
        store.add_application(
            tag="WGXCUSC000",
            prep_category="wgs",
            description="External WGS",
            sequencing_depth=0,
            is_external=True,
            percent_kth=80,
            percent_reads_guaranteed=75,
            target_reads=10,
        ),
        store.add_application(
            tag="EXXCUSR000",
            prep_category="wes",
            description="External WES",
            sequencing_depth=0,
            is_external=True,
            percent_kth=80,
            percent_reads_guaranteed=75,
            target_reads=10,
        ),
        store.add_application(
            tag="WGSPCFC060",
            prep_category="wgs",
            description="WGS, double",
            sequencing_depth=30,
            is_accredited=True,
            percent_kth=80,
            percent_reads_guaranteed=75,
            target_reads=10,
        ),
        store.add_application(
            tag="RMLP05R800",
            prep_category="rml",
            description="Ready-made",
            sequencing_depth=0,
            percent_kth=80,
            percent_reads_guaranteed=75,
            target_reads=10,
        ),
        store.add_application(
            tag="WGSPCFC030",
            prep_category="wgs",
            description="WGS trio",
            is_accredited=True,
            sequencing_depth=30,
            target_reads=30,
            limitations="some",
            percent_kth=80,
            percent_reads_guaranteed=75,
            min_sequencing_depth=30,
        ),
        store.add_application(
            tag="METLIFR020",
            prep_category="wgs",
            description="Whole genome metagenomics",
            sequencing_depth=0,
            target_reads=400000,
            percent_kth=80,
            percent_reads_guaranteed=75,
        ),
        store.add_application(
            tag="METNXTR020",
            prep_category="wgs",
            description="Metagenomics",
            sequencing_depth=0,
            target_reads=200000,
            percent_kth=80,
            percent_reads_guaranteed=75,
        ),
        store.add_application(
            tag="MWRNXTR003",
            prep_category="mic",
            description="Microbial whole genome ",
            sequencing_depth=0,
            percent_kth=80,
            percent_reads_guaranteed=75,
            target_reads=10,
        ),
        store.add_application(
            tag=apptag_rna,
            prep_category="tgs",
            description="RNA seq, poly-A based priming",
            percent_kth=80,
            percent_reads_guaranteed=75,
            sequencing_depth=25,
            is_accredited=True,
            target_reads=10,
            min_sequencing_depth=30,
        ),
        store.add_application(
            tag="VWGDPTR001",
            prep_category="cov",
            description="Viral whole genome  ",
            sequencing_depth=0,
            percent_kth=80,
            percent_reads_guaranteed=75,
            target_reads=10,
        ),
    ]

    store.session.add_all(applications)

    versions = [
        store.add_application_version(
            application=application, version=1, valid_from=datetime.now(), prices=prices
        )
        for application in applications
    ]
    store.session.add_all(versions)

    beds: List[Bed] = [store.add_bed(name=bed_name)]
    store.session.add_all(beds)
    bed_versions: List[BedVersion] = [
        store.add_bed_version(
            bed=bed,
            version=1,
            filename=bed_name + FileExtensions.BED,
            shortname=bed_version_short_name,
        )
        for bed in beds
    ]
    store.session.add_all(bed_versions)

    organism = store.add_organism("C. jejuni", "C. jejuni")
    store.session.add(organism)
    store.session.commit()

    yield store


@pytest.fixture()
def sample_store(base_store: Store) -> Store:
    """Populate store with samples."""
    new_samples = [
        base_store.add_sample(name="ordered", sex=Gender.MALE, internal_id="test_internal_id"),
        base_store.add_sample(name="received", sex=Gender.UNKNOWN, received=datetime.now()),
        base_store.add_sample(
            name="received-prepared",
            sex=Gender.UNKNOWN,
            received=datetime.now(),
            prepared_at=datetime.now(),
        ),
        base_store.add_sample(name="external", sex=Gender.FEMALE),
        base_store.add_sample(name="external-received", sex=Gender.FEMALE, received=datetime.now()),
        base_store.add_sample(
            name="sequenced",
            sex=Gender.MALE,
            received=datetime.now(),
            prepared_at=datetime.now(),
            sequenced_at=datetime.now(),
            reads=(310 * 1000000),
        ),
        base_store.add_sample(
            name="sequenced-partly",
            sex=Gender.MALE,
            received=datetime.now(),
            prepared_at=datetime.now(),
            reads=(250 * 1000000),
        ),
        base_store.add_sample(
            name="to-deliver",
            sex=Gender.MALE,
            sequenced_at=datetime.now(),
        ),
        base_store.add_sample(
            name="delivered",
            sex=Gender.MALE,
            sequenced_at=datetime.now(),
            delivered_at=datetime.now(),
            no_invoice=False,
        ),
    ]
    customer: Customer = (base_store.get_customers())[0]
    external_app = base_store.get_application_by_tag("WGXCUSC000").versions[0]
    wgs_app = base_store.get_application_by_tag("WGSPCFC030").versions[0]
    for sample in new_samples:
        sample.customer = customer
        sample.application_version = external_app if "external" in sample.name else wgs_app
    base_store.session.add_all(new_samples)
    base_store.session.commit()
    return base_store


@pytest.fixture(name="trailblazer_api", scope="session")
def fixture_trailblazer_api() -> MockTB:
    """Return a mock Trailblazer API."""
    return MockTB()


@pytest.fixture(name="lims_api", scope="session")
def fixture_lims_api() -> MockLimsAPI:
    """Return a mock LIMS API."""
    return MockLimsAPI()


@pytest.fixture(name="config_root_dir", scope="session")
def fixture_config_root_dir() -> Path:
    """Return a path to the config root directory."""
    return Path("tests", "fixtures", "data")


@pytest.fixture(name="housekeeper_dir", scope="session")
def fixture_housekeeper_dir(tmpdir_factory):
    """Return a temporary directory for Housekeeper testing."""
    return tmpdir_factory.mktemp("housekeeper")


@pytest.fixture(name="mip_dir", scope="session")
def fixture_mip_dir(tmpdir_factory) -> Path:
    """Return a temporary directory for MIP testing."""
    return tmpdir_factory.mktemp("mip")


@pytest.fixture(name="fluffy_dir", scope="session")
def fixture_fluffy_dir(tmpdir_factory) -> Path:
    """Return a temporary directory for Fluffy testing."""
    return tmpdir_factory.mktemp("fluffy")


@pytest.fixture(name="balsamic_dir", scope="session")
def fixture_balsamic_dir(tmpdir_factory) -> Path:
    """Return a temporary directory for Balsamic testing."""
    return tmpdir_factory.mktemp("balsamic")


@pytest.fixture(name="rnafusion_dir", scope="session")
def fixture_rnafusion_dir(tmpdir_factory) -> Path:
    return tmpdir_factory.mktemp("rnafusion")


@pytest.fixture(name="taxprofiler_dir", scope="session")
def fixture_taxprofiler_dir(tmpdir_factory) -> Path:
    return tmpdir_factory.mktemp("taxprofiler")


@pytest.fixture(name="cg_dir", scope="session")
def fixture_cg_dir(tmpdir_factory) -> Path:
    """Return a temporary directory for cg testing."""
    return tmpdir_factory.mktemp("cg")


@pytest.fixture(name="swegen_dir")
def fixture_swegen_dir(tmpdir_factory, tmp_path) -> Path:
    """SweGen temporary directory containing mocked reference files."""
    return tmpdir_factory.mktemp("swegen")


@pytest.fixture(name="swegen_snv_reference")
def fixture_swegen_snv_reference_path(swegen_dir: Path) -> Path:
    """Return a temporary path to a SweGen SNV reference file."""
    mock_file = Path(swegen_dir, "grch37_swegen_10k_snv_-20220101-.vcf.gz")
    mock_file.touch(exist_ok=True)
    return mock_file


@pytest.fixture(name="observations_dir")
def fixture_observations_dir(tmpdir_factory, tmp_path) -> Path:
    """Loqusdb temporary directory containing observations mock files."""
    return tmpdir_factory.mktemp("loqusdb")


@pytest.fixture(name="observations_clinical_snv_file_path")
def fixture_observations_clinical_snv_file_path(observations_dir: Path) -> Path:
    """Return a temporary path to a clinical SNV file."""
    mock_file = Path(observations_dir, "loqusdb_clinical_snv_export-20220101-.vcf.gz")
    mock_file.touch(exist_ok=True)
    return mock_file


@pytest.fixture(name="observations_clinical_sv_file_path")
def fixture_observations_clinical_sv_file_path(observations_dir: Path) -> Path:
    """Return a temporary path to a clinical SV file."""
    mock_file = Path(observations_dir, "loqusdb_clinical_sv_export-20220101-.vcf.gz")
    mock_file.touch(exist_ok=True)
    return mock_file


@pytest.fixture(name="observations_somatic_snv_file_path")
def fixture_observations_somatic_snv_file_path(observations_dir: Path) -> Path:
    """Return a temporary path to a cancer somatic SNV file."""
    mock_file = Path(observations_dir, "loqusdb_cancer_somatic_snv_export-20220101-.vcf.gz")
    mock_file.touch(exist_ok=True)
    return mock_file


@pytest.fixture(name="outdated_observations_somatic_snv_file_path")
def fixture_outdated_observations_somatic_snv_file_path(observations_dir: Path) -> Path:
    """Return a temporary path to an outdated cancer somatic SNV file."""
    mock_file = Path(observations_dir, "loqusdb_cancer_somatic_snv_export-20180101-.vcf.gz")
    mock_file.touch(exist_ok=True)
    return mock_file


@pytest.fixture(name="custom_observations_clinical_snv_file_path")
def fixture_custom_observations_clinical_snv_file_path(observations_dir: Path) -> Path:
    """Return a custom path for the clinical SNV observations file."""
    return Path(observations_dir, "clinical_snv_export-19990101-.vcf.gz")


@pytest.fixture(name="microsalt_dir", scope="session")
def fixture_microsalt_dir(tmpdir_factory) -> Path:
    """Return a temporary directory for Microsalt testing."""
    return tmpdir_factory.mktemp("microsalt")


@pytest.fixture()
def current_encryption_dir() -> Path:
    """Return a temporary directory for current encryption testing."""
    return Path("home", "ENCRYPT")


@pytest.fixture()
def legacy_encryption_dir() -> Path:
    """Return a temporary directory for current encryption testing."""
    return Path("home", "TO_PDC")


@pytest.fixture(name="cg_uri")
def fixture_cg_uri() -> str:
    """Return a cg URI."""
    return "sqlite:///"


@pytest.fixture(name="hk_uri")
def fixture_hk_uri() -> str:
    """Return a Housekeeper URI."""
    return "sqlite:///"


@pytest.fixture(name="loqusdb_id")
def fixture_loqusdb_id() -> str:
    """Returns a Loqusdb mock ID."""
    return "01ab23cd"


@pytest.fixture(name="context_config")
def fixture_context_config(
    cg_uri: str,
    hk_uri: str,
    fluffy_dir: Path,
    housekeeper_dir: Path,
    mip_dir: Path,
    cg_dir: Path,
    balsamic_dir: Path,
    microsalt_dir: Path,
    rnafusion_dir: Path,
    taxprofiler_dir: Path,
) -> dict:
    """Return a context config."""
    return {
        "database": cg_uri,
        "delivery_path": str(cg_dir),
        "email_base_settings": {
            "sll_port": 465,
            "smtp_server": "smtp.gmail.com",
            "sender_email": "test@gmail.com",
            "sender_password": "",
        },
        "madeline_exe": "echo",
        "pon_path": str(cg_dir),
        "backup": {
            "encrypt_dir": {
                "current": str(current_encryption_dir),
                "legacy": str(legacy_encryption_dir),
            },
            "root": {"hiseqx": "flowcells/hiseqx", "hiseqga": "RUNS/", "novaseq": "runs/"},
        },
        "balsamic": {
            "balsamic_cache": "hello",
            "bed_path": str(cg_dir),
            "binary_path": "echo",
            "conda_env": "S_Balsamic",
            "loqusdb_path": str(cg_dir),
            "pon_path": str(cg_dir),
            "root": str(balsamic_dir),
            "slurm": {
                "mail_user": "test.email@scilifelab.se",
                "account": "development",
                "qos": SlurmQos.LOW,
            },
            "swegen_path": str(cg_dir),
        },
        "cgstats": {"binary_path": "echo", "database": "sqlite:///./cgstats", "root": str(cg_dir)},
        "chanjo": {"binary_path": "echo", "config_path": "chanjo-stage.yaml"},
        "crunchy": {
            "conda_binary": "a_conda_binary",
            "cram_reference": "grch37_homo_sapiens_-d5-.fasta",
            "slurm": {
                "account": "development",
                "conda_env": "S_crunchy",
                "hours": 1,
                "mail_user": "an@scilifelab.se",
                "memory": 1,
                "number_tasks": 1,
            },
        },
        "data-delivery": {
            "account": "development",
            "base_path": "/another/path",
            "covid_destination_path": "server.name.se:/another/%s/foldername/",
            "covid_report_path": "/folder_structure/%s/yet_another_folder/filename_%s_data_*.csv",
            "destination_path": "server.name.se:/some",
            "mail_user": "an@email.com",
        },
        "demultiplex": {
            "run_dir": "tests/fixtures/apps/demultiplexing/flow-cell-runs/nova_seq_6000",
            "out_dir": "tests/fixtures/apps/demultiplexing/demultiplexed-runs",
            "slurm": {
                "account": "development",
                "mail_user": "an@scilifelab.se",
            },
        },
        "encryption": {"binary_path": "bin/gpg"},
        "external": {
            "caesar": "server.name.se:/path/%s/on/caesar",
            "hasta": "/path/on/hasta/%s",
        },
        "fluffy": {
            "binary_path": "echo",
            "config_path": "fluffy/Config.json",
            "root_dir": str(fluffy_dir),
            "sftp": {
                "user": "sftpuser",
                "password": "sftpassword",
                "host": "sftphost",
                "remote_path": "sftpremotepath",
                "port": 22,
            },
        },
        "genotype": {
            "binary_path": "echo",
            "config_path": "genotype-stage.yaml",
        },
        "gisaid": {
            "binary_path": "/path/to/gisaid_uploader.py",
            "log_dir": "/path/to/log",
            "logwatch_email": "some@email.com",
            "upload_cid": "cid",
            "upload_password": "pass",
            "submitter": "s.submitter",
        },
        "hermes": {"binary_path": "hermes"},
        "housekeeper": {"database": hk_uri, "root": str(housekeeper_dir)},
        "lims": {
            "host": "https://lims.scilifelab.se",
            "password": "password",
            "username": "user",
        },
        "loqusdb": {"binary_path": "loqusdb", "config_path": "loqusdb-stage.yaml"},
        "loqusdb-wes": {"binary_path": "loqusdb", "config_path": "loqusdb-wes-stage.yaml"},
        "loqusdb-somatic": {"binary_path": "loqusdb", "config_path": "loqusdb-somatic-stage.yaml"},
        "loqusdb-tumor": {"binary_path": "loqusdb", "config_path": "loqusdb-tumor-stage.yaml"},
        "microsalt": {
            "binary_path": "echo",
            "conda_binary": "a_conda_binary",
            "conda_env": "S_microSALT",
            "queries_path": Path(microsalt_dir, "queries").as_posix(),
            "root": str(microsalt_dir),
        },
        "mip-rd-dna": {
            "conda_binary": "a_conda_binary",
            "conda_env": "S_mip9.0",
            "mip_config": "mip9.0-dna-stage.yaml",
            "pipeline": "analyse rd_dna",
            "root": str(mip_dir),
            "script": "mip",
        },
        "mip-rd-rna": {
            "conda_binary": "a_conda_binary",
            "conda_env": "S_mip9.0",
            "mip_config": "mip9.0-rna-stage.yaml",
            "pipeline": "analyse rd_rna",
            "root": str(mip_dir),
            "script": "mip",
        },
        "mutacc-auto": {
            "binary_path": "echo",
            "config_path": "mutacc-auto-stage.yaml",
            "padding": 300,
        },
        "mutant": {
            "binary_path": "echo",
            "conda_binary": "a_conda_binary",
            "conda_env": "S_mutant",
            "root": str(mip_dir),
        },
        "rnafusion": {
            "binary_path": Path("path", "to", "bin", "nextflow").as_posix(),
            "compute_env": "nf_tower_compute_env",
            "conda_binary": Path("path", "to", "bin", "conda").as_posix(),
            "conda_env": "S_RNAFUSION",
            "launch_directory": Path("path", "to", "launchdir").as_posix(),
            "pipeline_path": Path("pipeline", "path").as_posix(),
            "profile": "myprofile",
            "references": Path("path", "to", "references").as_posix(),
            "revision": "2.2.0",
            "root": str(rnafusion_dir),
            "slurm": {
                "account": "development",
                "mail_user": "test.email@scilifelab.se",
            },
            "tower_binary_path": Path("path", "to", "bin", "tw").as_posix(),
            "tower_pipeline": "rnafusion",
        },
        "pdc": {"binary_path": "/bin/dsmc"},
        "taxprofiler": {
            "binary_path": Path("path", "to", "bin", "nextflow").as_posix(),
            "root": str(taxprofiler_dir),
        },
        "scout": {
            "binary_path": "echo",
            "config_path": "scout-stage.yaml",
        },
        "statina": {
            "api_url": "api_url",
            "auth_path": "auth_path",
            "host": "http://localhost:28002",
            "key": "key",
            "upload_path": "upload_path",
            "user": "user",
        },
        "tar": {"binary_path": "/bin/tar"},
        "trailblazer": {
            "host": "https://trailblazer.scilifelab.se/",
            "service_account": "SERVICE",
            "service_account_auth_file": "trailblazer-auth.json",
        },
    }


@pytest.fixture(name="cg_context")
def fixture_cg_context(
    context_config: dict, base_store: Store, housekeeper_api: MockHousekeeperAPI
) -> CGConfig:
    """Return a cg config."""
    cg_config = CGConfig(**context_config)
    cg_config.status_db_ = base_store
    cg_config.housekeeper_api_ = housekeeper_api
    return cg_config


@pytest.fixture(name="case_id_with_single_sample", scope="session")
def fixture_case_id_with_single_sample():
    """Return a case id that should only be associated with one sample."""
    return "exhaustedcrocodile"


@pytest.fixture(name="case_id_with_multiple_samples", scope="session")
def fixture_case_id_with_multiple_samples():
    """Return a case id that should be associated with multiple samples."""
    return "righteouspanda"


@pytest.fixture(name="case_id_without_samples", scope="session")
def fixture_case_id_without_samples():
    """Return a case id that should not be associated with any samples."""
    return "confusedtrout"


@pytest.fixture(name="sample_id_in_single_case", scope="session")
def fixture_sample_id_in_single_case():
    """Return a sample id that should be associated with a single case."""
    return "ASM1"


@pytest.fixture(name="sample_id_in_multiple_cases", scope="session")
def fixture_sample_id_in_multiple_cases():
    """Return a sample id that should be associated with multiple cases."""
    return "ASM2"


@pytest.fixture(name="store_with_multiple_cases_and_samples")
def fixture_store_with_multiple_cases_and_samples(
    case_id_without_samples: str,
    case_id_with_single_sample: str,
    case_id_with_multiple_samples: str,
    sample_id_in_single_case: str,
    sample_id_in_multiple_cases: str,
    case_id: str,
    ticket_id: str,
    helpers: StoreHelpers,
    store: Store,
):
    """Return a store containing multiple cases and samples."""

    helpers.add_case(
        store=store, internal_id=case_id_without_samples, ticket=ticket_id, action="running"
    )
    helpers.add_case_with_samples(
        base_store=store, case_id=case_id_with_multiple_samples, nr_samples=5
    )

    case_samples: List[Tuple[str, str]] = [
        (case_id_with_multiple_samples, sample_id_in_multiple_cases),
        (case_id, sample_id_in_multiple_cases),
        (case_id_with_single_sample, sample_id_in_single_case),
    ]

    for case_sample in case_samples:
        case_id, sample_id = case_sample
        helpers.add_case_with_sample(base_store=store, case_id=case_id, sample_id=sample_id)

    yield store


@pytest.fixture(name="store_with_panels")
def fixture_store_with_panels(store: Store, helpers: StoreHelpers):
    helpers.ensure_panel(store=store, panel_abbreviation="panel1", customer_id="cust000")
    helpers.ensure_panel(store=store, panel_abbreviation="panel2", customer_id="cust000")
    helpers.ensure_panel(store=store, panel_abbreviation="panel3", customer_id="cust000")
    yield store


@pytest.fixture(name="store_with_organisms")
def fixture_store_with_organisms(store: Store, helpers: StoreHelpers) -> Store:
    """Return a store with multiple organisms."""

    organism_details = [
        ("organism_1", "Organism 1"),
        ("organism_2", "Organism 2"),
        ("organism_3", "Organism 3"),
    ]

    organisms: List[Organism] = []
    for internal_id, name in organism_details:
        organism: Organism = helpers.add_organism(store, internal_id=internal_id, name=name)
        organisms.append(organism)

    store.session.add_all(organisms)
    store.session.commit()
    yield store


@pytest.fixture(name="ok_response")
def fixture_ok_response() -> Response:
    """Return a response with the OK status code."""
    response: Response = Response()
    response.status_code = http.HTTPStatus.OK
    return response


@pytest.fixture(name="unauthorized_response")
def fixture_unauthorized_response() -> Response:
    """Return a response with the UNAUTHORIZED status code."""
    response: Response = Response()
    response.status_code = http.HTTPStatus.UNAUTHORIZED
    return response


@pytest.fixture(name="non_existent_email")
def fixture_non_existent_email():
    """Return email not associated with any entity."""
    return "non_existent_email@example.com"


@pytest.fixture(name="non_existent_id")
def fixture_non_existent_id():
    """Return id not associated with any entity."""
    return "non_existent_entity_id"


@pytest.fixture(name="store_with_users")
def fixture_store_with_users(store: Store, helpers: StoreHelpers) -> Store:
    """Return a store with multiple users."""

    customer: Customer = helpers.ensure_customer(store=store)

    user_details = [
        ("user1@example.com", "User One", False),
        ("user2@example.com", "User Two", True),
        ("user3@example.com", "User Three", False),
    ]

    for email, name, is_admin in user_details:
        store.add_user(customer=customer, email=email, name=name, is_admin=is_admin)

    store.session.commit()

    yield store


@pytest.fixture(name="store_with_cases_and_customers")
def fixture_store_with_cases_and_customers(store: Store, helpers: StoreHelpers) -> Store:
    """Return a store with cases and customers."""

    customer_details: List[Tuple[str, str, bool]] = [
        ("cust000", "Customer 1", True),
        ("cust001", "Customer 2", False),
        ("cust002", "Customer 3", True),
    ]
    customers = []

    for customer_id, customer_name, scout_access in customer_details:
        customer: Customer = helpers.ensure_customer(
            store=store,
            customer_id=customer_id,
            customer_name=customer_name,
            scout_access=scout_access,
        )
        customers.append(customer)

    case_details: List[Tuple[str, str, Pipeline, CaseActions, Customer]] = [
        ("case 1", "flyingwhale", Pipeline.BALSAMIC, CaseActions.RUNNING, customers[0]),
        ("case 2", "swimmingtiger", Pipeline.FLUFFY, CaseActions.ANALYZE, customers[0]),
        ("case 3", "sadbaboon", Pipeline.SARS_COV_2, CaseActions.HOLD, customers[1]),
        ("case 4", "funkysloth", Pipeline.MIP_DNA, CaseActions.ANALYZE, customers[1]),
        ("case 5", "deadparrot", Pipeline.MICROSALT, CaseActions.RUNNING, customers[2]),
        ("case 6", "anxiousbeetle", Pipeline.DEMULTIPLEX, CaseActions.RUNNING, customers[2]),
    ]

    for case_name, case_id, pipeline, action, customer in case_details:
        helpers.ensure_case(
            store=store,
            case_name=case_name,
            case_id=case_id,
            data_analysis=pipeline.value,
            action=action.value,
            customer=customer,
        )
    store.session.commit()
    yield store


# Rnafusion fixtures


@pytest.fixture(name="rnafusion_dir")
def fixture_rnafusion_dir(tmpdir_factory, apps_dir: Path) -> str:
    """Return the path to the rnafusion apps dir."""
    rnafusion_dir = tmpdir_factory.mktemp("rnafusion")
    return Path(rnafusion_dir).absolute().as_posix()


@pytest.fixture(name="rnafusion_case_id")
def fixture_rnafusion_case_id() -> str:
    """Returns a rnafusion case id."""
    return "rnafusion_case_enough_reads"


@pytest.fixture(name="no_sample_case_id")
def fixture_no_sample_case_id() -> str:
    """Returns a case id of a case with no samples."""
    return "no_sample_case"


@pytest.fixture(name="rnafusion_sample_id")
def fixture_rnafusion_sample_id() -> str:
    """Returns a rnafusion sample id."""
    return "sample_rnafusion_case_enough_reads"


@pytest.fixture(name="rnafusion_housekeeper_dir")
def fixture_rnafusion_housekeeper_dir(tmpdir_factory, rnafusion_dir: Path) -> Path:
    """Return the path to the rnafusion housekeeper bundle dir."""
    return tmpdir_factory.mktemp("bundles")


@pytest.fixture(name="rnafusion_fastq_file_l_1_r_1")
def fixture_rnafusion_fastq_file_l_1_r_1(rnafusion_housekeeper_dir: Path) -> str:
    fastq_filename = Path(
        rnafusion_housekeeper_dir, "XXXXXXXXX_000000_S000_L001_R1_001.fastq.gz"
    ).as_posix()
    with gzip.open(fastq_filename, "wb") as wh:
        wh.write(b"@A00689:73:XXXXXXXXX:1:1101:4806:1047 1:N:0:TCCTGGAACA+ACAACCAGTA")
    return fastq_filename


@pytest.fixture(name="rnafusion_fastq_file_l_1_r_2")
def fixture_rnafusion_fastq_file_l_1_r_2(rnafusion_housekeeper_dir: Path) -> str:
    fastq_filename = Path(
        rnafusion_housekeeper_dir, "XXXXXXXXX_000000_S000_L001_R2_001.fastq.gz"
    ).as_posix()
    with gzip.open(fastq_filename, "wb") as wh:
        wh.write(b"@A00689:73:XXXXXXXXX:1:1101:4806:1047 2:N:0:TCCTGGAACA+ACAACCAGTA")
    return fastq_filename


@pytest.fixture(name="rnafusion_mock_fastq_files")
def fixture_rnafusion_mock_fastq_files(
    rnafusion_fastq_file_l_1_r_1: Path, rnafusion_fastq_file_l_1_r_2: Path
) -> List[Path]:
    """Return list of all mock fastq files to commit to mock housekeeper"""
    return [rnafusion_fastq_file_l_1_r_1, rnafusion_fastq_file_l_1_r_2]


@pytest.fixture(scope="function", name="rnafusion_housekeeper")
def fixture_rnafusion_housekeeper(
    housekeeper_api: HousekeeperAPI,
    helpers: StoreHelpers,
    rnafusion_mock_fastq_files: List[Path],
    rnafusion_sample_id: str,
):
    """Create populated housekeeper that holds files for all mock samples."""

    bundle_data = {
        "name": rnafusion_sample_id,
        "created": datetime.now(),
        "version": "1.0",
        "files": [
            {"path": f, "tags": ["fastq"], "archive": False} for f in rnafusion_mock_fastq_files
        ],
    }
    helpers.ensure_hk_bundle(store=housekeeper_api, bundle_data=bundle_data)
    return housekeeper_api


@pytest.fixture(scope="function", name="rnafusion_context")
def fixture_rnafusion_context(
    cg_context: CGConfig,
    helpers: StoreHelpers,
    rnafusion_housekeeper: HousekeeperAPI,
    trailblazer_api: MockTB,
    hermes_api: HermesApi,
    cg_dir: Path,
    rnafusion_case_id: str,
    rnafusion_sample_id: str,
    no_sample_case_id: str,
) -> CGConfig:
    """context to use in cli"""
    cg_context.housekeeper_api_ = rnafusion_housekeeper
    cg_context.trailblazer_api_ = trailblazer_api
    cg_context.meta_apis["analysis_api"] = RnafusionAnalysisAPI(config=cg_context)
    status_db: Store = cg_context.status_db

    # Create ERROR case with NO SAMPLES
    helpers.add_case(status_db, internal_id=no_sample_case_id, name=no_sample_case_id)

    # Create textbook case with enough reads
    case_enough_reads: Family = helpers.add_case(
        store=status_db,
        internal_id=rnafusion_case_id,
        name=rnafusion_case_id,
        data_analysis=Pipeline.RNAFUSION,
    )

    sample_rnafusion_case_enough_reads: Sample = helpers.add_sample(
        status_db,
        internal_id=rnafusion_sample_id,
        sequenced_at=datetime.now(),
    )

    helpers.add_relationship(
        status_db,
        case=case_enough_reads,
        sample=sample_rnafusion_case_enough_reads,
    )
    return cg_context


@pytest.fixture(name="deliverable_data")
def fixture_deliverables_data(
    rnafusion_dir: Path, rnafusion_case_id: str, rnafusion_sample_id: str
) -> dict:
    return {
        "files": [
            {
                "path": f"{rnafusion_dir}/{rnafusion_case_id}/multiqc/multiqc_report.html",
                "path_index": "",
                "step": "report",
                "tag": ["multiqc-html", "rna"],
                "id": rnafusion_case_id,
                "format": "html",
                "mandatory": True,
            },
        ]
    }


@pytest.fixture
def mock_deliverable(rnafusion_dir: Path, deliverable_data: dict, rnafusion_case_id: str) -> None:
    """Create deliverable file with dummy data and files to deliver."""
    Path.mkdir(
        Path(rnafusion_dir, rnafusion_case_id),
        parents=True,
        exist_ok=True,
    )
    Path.mkdir(
        Path(rnafusion_dir, rnafusion_case_id, "multiqc"),
        parents=True,
        exist_ok=True,
    )
    for report_entry in deliverable_data["files"]:
        Path(report_entry["path"]).touch(exist_ok=True)
    WriteFile.write_file_from_content(
        content=deliverable_data,
        file_format=FileFormat.JSON,
        file_path=Path(rnafusion_dir, rnafusion_case_id, rnafusion_case_id + "_deliverables.yaml"),
    )


@pytest.fixture(name="hermes_deliverables")
def fixture_hermes_deliverables(deliverable_data: dict, rnafusion_case_id: str) -> dict:
    hermes_output: dict = {"pipeline": "rnafusion", "bundle_id": rnafusion_case_id, "files": []}
    for file_info in deliverable_data["files"]:
        tags: List[str] = []
        if "html" in file_info["format"]:
            tags.append("multiqc-html")
        hermes_output["files"].append({"path": file_info["path"], "tags": tags, "mandatory": True})
    return hermes_output


@pytest.fixture(name="malformed_hermes_deliverables")
def fixture_malformed_hermes_deliverables(hermes_deliverables: dict) -> dict:
    malformed_deliverable: dict = hermes_deliverables.copy()
    malformed_deliverable.pop("pipeline")

    return malformed_deliverable


@pytest.fixture(name="rnafusion_multiqc_json_metrics")
def fixture_rnafusion_multiqc_json_metrics(rnafusion_analysis_dir) -> dict:
    """Returns a the content of a mock multiqc json file."""
    return read_json(file_path=Path(rnafusion_analysis_dir, "multiqc_data.json"))


@pytest.fixture
def mock_analysis_finish(
    rnafusion_dir: Path, rnafusion_case_id: str, rnafusion_multiqc_json_metrics: dict
) -> None:
    """Create analysis_finish file for testing."""
    Path.mkdir(Path(rnafusion_dir, rnafusion_case_id, "pipeline_info"), parents=True, exist_ok=True)
    Path(rnafusion_dir, rnafusion_case_id, "pipeline_info", "software_versions.yml").touch(
        exist_ok=True
    )
    Path(rnafusion_dir, rnafusion_case_id, f"{rnafusion_case_id}_samplesheet.csv").touch(
        exist_ok=True
    )
    Path.mkdir(
        Path(rnafusion_dir, rnafusion_case_id, "multiqc", "multiqc_data"),
        parents=True,
        exist_ok=True,
    )
    write_json(
        content=rnafusion_multiqc_json_metrics,
        file_path=Path(
            rnafusion_dir,
            rnafusion_case_id,
            "multiqc",
            "multiqc_data",
            "multiqc_data.json",
        ),
    )


@pytest.fixture
def mock_config(rnafusion_dir: Path, rnafusion_case_id: str) -> None:
    """Create samplesheet.csv file for testing"""
    Path.mkdir(Path(rnafusion_dir, rnafusion_case_id), parents=True, exist_ok=True)
    Path(rnafusion_dir, rnafusion_case_id, f"{rnafusion_case_id}_samplesheet.csv").touch(
        exist_ok=True
    )


<<<<<<< HEAD
# Taxprofiler fixtures


@pytest.fixture(name="taxprofiler_dir")
def fixture_taxrofiler_dir(tmpdir_factory, apps_dir: Path) -> str:
    """Return the path to the rnafusion apps dir."""
    taxprofiler_dir = tmpdir_factory.mktemp("taxprofiler")
    return Path(taxprofiler_dir).absolute().as_posix()


@pytest.fixture(name="taxprofiler_case_id")
def fixture_taxprofiler_case_id() -> str:
    """Returns a taxprofiler case id."""
    return "taxprofiler_case_enough_reads"


@pytest.fixture(name="taxprofiler_sample_id")
def fixture_taxprofiler_sample_id() -> str:
    """Returns a taxprofiler sample id."""
    return "sample_taxprofiler_case_enough_reads"


@pytest.fixture(name="taxprofiler_housekeeper_dir")
def fixture_taxprofiler_housekeeper_dir(tmpdir_factory, taxprofiler_dir: Path) -> Path:
    """Return the path to the taxprofiler housekeeper bundle dir."""
    return tmpdir_factory.mktemp("bundles")
=======
@pytest.fixture
def expected_total_reads() -> int:
    return 1_000_000


@pytest.fixture
def store_with_sequencing_metrics(
    store: Store, sample_id: str, expected_total_reads: int
) -> Generator[Store, None, None]:
    """Return a store with multiple samples with sample lane sequencing metrics."""

    sample_sequencing_metrics_details: List[Union[str, str, int, int, float, int]] = [
        (sample_id, "flow_cell_1", 1, expected_total_reads, 90.5, 32),
        ("sample_2", "flow_cell_2", 2, 2_000_000, 85.5, 30),
        ("sample_3", "flow_cell_3", 3, 1_500_000, 80.5, 33),
    ]

    sample_lane_sequencing_metrics: List[SampleLaneSequencingMetrics] = []
    for (
        sample_internal_id,
        flow_cell_name,
        flow_cell_lane_number,
        sample_total_reads_in_lane,
        sample_base_fraction_passing_q30,
        sample_base_mean_quality_score,
    ) in sample_sequencing_metrics_details:
        sequencing_metrics = SampleLaneSequencingMetrics(
            sample_internal_id=sample_internal_id,
            flow_cell_name=flow_cell_name,
            flow_cell_lane_number=flow_cell_lane_number,
            sample_total_reads_in_lane=sample_total_reads_in_lane,
            sample_base_fraction_passing_q30=sample_base_fraction_passing_q30,
            sample_base_mean_quality_score=sample_base_mean_quality_score,
            created_at=datetime.now(),
        )
        sample_lane_sequencing_metrics.append(sequencing_metrics)

    store.session.add_all(sample_lane_sequencing_metrics)
    store.session.commit()
    yield store
>>>>>>> 2db8f40f
<|MERGE_RESOLUTION|>--- conflicted
+++ resolved
@@ -2252,7 +2252,6 @@
     )
 
 
-<<<<<<< HEAD
 # Taxprofiler fixtures
 
 
@@ -2279,7 +2278,8 @@
 def fixture_taxprofiler_housekeeper_dir(tmpdir_factory, taxprofiler_dir: Path) -> Path:
     """Return the path to the taxprofiler housekeeper bundle dir."""
     return tmpdir_factory.mktemp("bundles")
-=======
+
+  
 @pytest.fixture
 def expected_total_reads() -> int:
     return 1_000_000
@@ -2319,5 +2319,4 @@
 
     store.session.add_all(sample_lane_sequencing_metrics)
     store.session.commit()
-    yield store
->>>>>>> 2db8f40f
+    yield store