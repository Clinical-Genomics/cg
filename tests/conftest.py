"""Conftest file for pytest fixtures that needs to be shared for multiple tests."""
import gzip
import http
import logging
import os
import shutil
from copy import deepcopy
from datetime import MAXYEAR, datetime, timedelta
from pathlib import Path
from typing import Any, Dict, Generator, List, Tuple, Union

import pytest
from housekeeper.store.models import File, Version
from requests import Response

from cg.apps.demultiplex.demultiplex_api import DemultiplexingAPI
from cg.apps.demultiplex.sample_sheet.models import (
    FlowCellSampleBcl2Fastq,
    FlowCellSampleBCLConvert,
)
from cg.apps.gens import GensAPI
from cg.apps.gt import GenotypeAPI
from cg.apps.hermes.hermes_api import HermesApi
from cg.apps.housekeeper.hk import HousekeeperAPI
from cg.apps.lims.api import LimsAPI
from cg.constants import FileExtensions, Pipeline, SequencingFileTag
from cg.constants.constants import CaseActions, FileFormat, Strandedness
from cg.constants.demultiplexing import BclConverter, DemultiplexingDirsAndFiles
from cg.constants.priority import SlurmQos
from cg.constants.sequencing import SequencingPlatform
from cg.constants.subject import Gender
from cg.io.controller import ReadFile, WriteFile
from cg.io.json import read_json, write_json
from cg.io.yaml import write_yaml
from cg.meta.rsync import RsyncAPI
from cg.meta.transfer.external_data import ExternalDataAPI
from cg.meta.workflow.rnafusion import RnafusionAnalysisAPI
from cg.meta.workflow.taxprofiler import TaxprofilerAnalysisAPI
from cg.models import CompressionData
from cg.models.cg_config import CGConfig
from cg.models.demultiplex.flow_cell import FlowCellDirectoryData
from cg.models.demultiplex.run_parameters import (
    RunParametersNovaSeq6000,
    RunParametersNovaSeqX,
)
from cg.models.rnafusion.rnafusion import RnafusionParameters
from cg.models.taxprofiler.taxprofiler import TaxprofilerParameters
from cg.store import Store
from cg.store.models import (
    Bed,
    BedVersion,
    Customer,
    Family,
    Flowcell,
    Organism,
    Sample,
    SampleLaneSequencingMetrics,
)
from cg.utils import Process
from tests.mocks.crunchy import MockCrunchyAPI
from tests.mocks.hk_mock import MockHousekeeperAPI
from tests.mocks.limsmock import MockLimsAPI
from tests.mocks.madeline import MockMadelineAPI
from tests.mocks.osticket import MockOsTicket
from tests.mocks.process_mock import ProcessMock
from tests.mocks.scout import MockScoutAPI
from tests.mocks.tb_mock import MockTB
from tests.small_helpers import SmallHelpers
from tests.store_helpers import StoreHelpers

LOG = logging.getLogger(__name__)


# Timestamp fixture


@pytest.fixture(scope="session")
def old_timestamp() -> datetime:
    """Return a time stamp in date time format."""
    return datetime(1900, 1, 1)


@pytest.fixture(scope="session")
def timestamp() -> datetime:
    """Return a time stamp in date time format."""
    return datetime(2020, 5, 1)


@pytest.fixture(scope="session")
def later_timestamp() -> datetime:
    """Return a time stamp in date time format."""
    return datetime(2020, 6, 1)


@pytest.fixture(scope="session")
def future_date() -> datetime:
    """Return a distant date in the future for which no events happen later."""
    return datetime(MAXYEAR, 1, 1, 1, 1, 1)


@pytest.fixture(scope="session")
def timestamp_now() -> datetime:
    """Return a time stamp of today's date in date time format."""
    return datetime.now()


@pytest.fixture(scope="session")
def timestamp_yesterday(timestamp_now: datetime) -> datetime:
    """Return a time stamp of yesterday's date in date time format."""
    return timestamp_now - timedelta(days=1)


@pytest.fixture(scope="session")
def timestamp_in_2_weeks(timestamp_now: datetime) -> datetime:
    """Return a time stamp 14 days ahead in time."""
    return timestamp_now + timedelta(days=14)


# Case fixtures


@pytest.fixture(scope="session")
def any_string() -> str:
    return "any_string"


@pytest.fixture(scope="session")
def slurm_account() -> str:
    """Return a SLURM account."""
    return "super_account"


@pytest.fixture(scope="session")
def user_name() -> str:
    """Return a user name."""
    return "Paul Anderson"


@pytest.fixture(scope="session")
def user_mail() -> str:
    """Return a user email."""
    return "paul@magnolia.com"


@pytest.fixture(scope="session")
def email_adress() -> str:
    """Return an email adress."""
    return "james.holden@scilifelab.se"


@pytest.fixture(scope="session")
def case_id() -> str:
    """Return a case id."""
    return "yellowhog"


@pytest.fixture(scope="session")
def case_id_does_not_exist() -> str:
    """Return a case id that should not exist."""
    return "case_does_not_exist"


@pytest.fixture(scope="session")
def another_case_id() -> str:
    """Return another case id."""
    return "another_case_id"


@pytest.fixture(scope="session")
def sample_id() -> str:
    """Return a sample id."""
    return "ADM1"


@pytest.fixture(scope="session")
def father_sample_id() -> str:
    """Return the sample id of the father."""
    return "ADM2"


@pytest.fixture(scope="session")
def mother_sample_id() -> str:
    """Return the mothers sample id."""
    return "ADM3"


@pytest.fixture(scope="session")
def invalid_sample_id() -> str:
    """Return an invalid sample id."""
    return "invalid-sample-id"


@pytest.fixture(scope="session")
def sample_ids(sample_id: str, father_sample_id: str, mother_sample_id: str) -> List[str]:
    """Return a list with three samples of a family."""
    return [sample_id, father_sample_id, mother_sample_id]


@pytest.fixture(scope="session")
def sample_name() -> str:
    """Returns a sample name."""
    return "a_sample_name"


@pytest.fixture(scope="session")
def cust_sample_id() -> str:
    """Returns a customer sample id."""
    return "child"


@pytest.fixture(scope="session")
def family_name() -> str:
    """Return a case name."""
    return "case"


@pytest.fixture(scope="session")
def customer_id() -> str:
    """Return a customer id."""
    return "cust000"


@pytest.fixture(scope="session")
def sbatch_job_number() -> int:
    return 123456


@pytest.fixture(scope="session")
def sbatch_process(sbatch_job_number: int) -> ProcessMock:
    """Return a mocked process object."""
    slurm_process = ProcessMock(binary="sbatch")
    slurm_process.set_stdout(text=str(sbatch_job_number))
    return slurm_process


@pytest.fixture
def analysis_family_single_case(
    case_id: str, family_name: str, sample_id: str, ticket_id: str
) -> dict:
    """Build an example case."""
    return {
        "name": family_name,
        "internal_id": case_id,
        "data_analysis": str(Pipeline.MIP_DNA),
        "application_type": "wgs",
        "panels": ["IEM", "EP"],
        "tickets": ticket_id,
        "samples": [
            {
                "name": "proband",
                "sex": Gender.MALE,
                "internal_id": sample_id,
                "status": "affected",
                "original_ticket": ticket_id,
                "reads": 5000000000,
                "capture_kit": "GMSmyeloid",
            }
        ],
    }


@pytest.fixture
def analysis_family(case_id: str, family_name: str, sample_id: str, ticket_id: str) -> dict:
    """Return a dictionary with information from a analysis case."""
    return {
        "name": family_name,
        "internal_id": case_id,
        "data_analysis": str(Pipeline.MIP_DNA),
        "application_type": "wgs",
        "tickets": ticket_id,
        "panels": ["IEM", "EP"],
        "samples": [
            {
                "name": "child",
                "sex": Gender.MALE,
                "internal_id": sample_id,
                "father": "ADM2",
                "mother": "ADM3",
                "status": "affected",
                "original_ticket": ticket_id,
                "reads": 5000000,
                "capture_kit": "GMSmyeloid",
            },
            {
                "name": "father",
                "sex": Gender.MALE,
                "internal_id": "ADM2",
                "status": "unaffected",
                "original_ticket": ticket_id,
                "reads": 6000000,
                "capture_kit": "GMSmyeloid",
            },
            {
                "name": "mother",
                "sex": Gender.FEMALE,
                "internal_id": "ADM3",
                "status": "unaffected",
                "original_ticket": ticket_id,
                "reads": 7000000,
                "capture_kit": "GMSmyeloid",
            },
        ],
    }


# Config fixtures


@pytest.fixture
def base_config_dict() -> dict:
    """Returns the basic configs necessary for running CG."""
    return {
        "database": "sqlite:///",
        "madeline_exe": "path/to/madeline",
        "delivery_path": "path/to/delivery",
        "flow_cells_dir": "path/to/flow_cells",
        "demultiplexed_flow_cells_dir": "path/to/demultiplexed_flow_cells_dir",
        "housekeeper": {
            "database": "sqlite:///",
            "root": "path/to/root",
        },
        "email_base_settings": {
            "sll_port": 465,
            "smtp_server": "smtp.gmail.com",
            "sender_email": "test@gmail.com",
            "sender_password": "",
        },
        "loqusdb": {
            "binary_path": "binary",
            "config_path": "config",
        },
        "loqusdb-wes": {
            "binary_path": "binary_wes",
            "config_path": "config_wes",
        },
        "loqusdb-somatic": {
            "binary_path": "binary_somatic",
            "config_path": "config_somatic",
        },
        "loqusdb-tumor": {
            "binary_path": "binary_tumor",
            "config_path": "config_tumor",
        },
    }


@pytest.fixture
def cg_config_object(base_config_dict: dict) -> CGConfig:
    """Return a CG config."""
    return CGConfig(**base_config_dict)


@pytest.fixture
def chanjo_config() -> Dict[str, Dict[str, str]]:
    """Return Chanjo config."""
    return {"chanjo": {"config_path": "chanjo_config", "binary_path": "chanjo"}}


@pytest.fixture
def crunchy_config() -> Dict[str, Dict[str, Any]]:
    """Return Crunchy config."""
    return {
        "crunchy": {
            "conda_binary": "a conda binary",
            "cram_reference": "/path/to/fasta",
            "slurm": {
                "account": "mock_account",
                "conda_env": "mock_env",
                "hours": 1,
                "mail_user": "mock_mail",
                "memory": 1,
                "number_tasks": 1,
            },
        }
    }


@pytest.fixture
def hk_config_dict(root_path: Path):
    """Housekeeper configs."""
    return {
        "housekeeper": {
            "database": "sqlite:///:memory:",
            "root": str(root_path),
        }
    }


@pytest.fixture
def genotype_config() -> dict:
    """Genotype config fixture."""
    return {
        "genotype": {
            "database": "database",
            "config_path": "config/path",
            "binary_path": "gtdb",
        }
    }


@pytest.fixture
def gens_config() -> Dict[str, Dict[str, str]]:
    """Gens config fixture."""
    return {
        "gens": {
            "config_path": Path("config", "path").as_posix(),
            "binary_path": "gens",
        }
    }


# Api fixtures


@pytest.fixture
def rsync_api(cg_context: CGConfig) -> RsyncAPI:
    """RsyncAPI fixture."""
    return RsyncAPI(config=cg_context)


@pytest.fixture
def external_data_api(analysis_store, cg_context: CGConfig) -> ExternalDataAPI:
    """ExternalDataAPI fixture."""
    return ExternalDataAPI(config=cg_context)


@pytest.fixture
def genotype_api(genotype_config: dict) -> GenotypeAPI:
    """Genotype API fixture."""
    _genotype_api = GenotypeAPI(genotype_config)
    _genotype_api.set_dry_run(True)
    return _genotype_api


@pytest.fixture
def gens_api(gens_config: dict) -> GensAPI:
    """Gens API fixture."""
    _gens_api = GensAPI(gens_config)
    _gens_api.set_dry_run(True)
    return _gens_api


@pytest.fixture
def madeline_api(madeline_output: Path) -> MockMadelineAPI:
    """madeline_api fixture."""
    _api = MockMadelineAPI()
    _api.set_outpath(out_path=madeline_output.as_posix())
    return _api


@pytest.fixture(scope="session")
def ticket_id() -> str:
    """Return a ticket number for testing."""
    return "123456"


@pytest.fixture
def osticket(ticket_id: str) -> MockOsTicket:
    """Return a api that mock the os ticket api."""
    api = MockOsTicket()
    api.set_ticket_nr(ticket_id)
    return api


# Files fixtures


@pytest.fixture
def empty_fastq_file_path(data_dir: Path):
    """Return the path to an empty fastq file."""
    return Path(data_dir, "fastq.fastq.gz")


# Common file name fixtures


@pytest.fixture
def snv_vcf_file() -> str:
    """Return a single nucleotide variant file name."""
    return f"snv{FileExtensions.VCF}"


@pytest.fixture
def sv_vcf_file() -> str:
    """Return a structural variant file name."""
    return f"sv{FileExtensions.VCF}"


@pytest.fixture
def snv_research_vcf_file() -> str:
    #    """Return a single nucleotide variant research file name."""
    return f"snv_research{FileExtensions.VCF}"


@pytest.fixture
def sv_research_vcf_file() -> str:
    """Return a structural variant research file name."""
    return f"sv_research{FileExtensions.VCF}"


# Common file fixtures
@pytest.fixture(scope="session")
def fixtures_dir() -> Path:
    """Return the path to the fixtures dir."""
    return Path("tests", "fixtures")


@pytest.fixture(scope="session")
def analysis_dir(fixtures_dir: Path) -> Path:
    """Return the path to the analysis dir."""
    return Path(fixtures_dir, "analysis")


@pytest.fixture(scope="session")
def microsalt_analysis_dir(analysis_dir: Path) -> Path:
    """Return the path to the analysis dir."""
    return Path(analysis_dir, "microsalt")


@pytest.fixture(scope="session")
def apps_dir(fixtures_dir: Path) -> Path:
    """Return the path to the apps dir."""
    return Path(fixtures_dir, "apps")


@pytest.fixture(scope="session")
def cgweb_orders_dir(fixtures_dir: Path) -> Path:
    """Return the path to the cgweb_orders dir."""
    return Path(fixtures_dir, "cgweb_orders")


@pytest.fixture(scope="session")
def data_dir(fixtures_dir: Path) -> Path:
    """Return the path to the data dir."""
    return Path(fixtures_dir, "data")


@pytest.fixture
def fastq_dir(demultiplexed_runs: Path) -> Path:
    """Return the path to the fastq files dir."""
    return Path(demultiplexed_runs, "fastq")


@pytest.fixture
def spring_dir(demultiplexed_runs: Path) -> Path:
    """Return the path to the fastq files dir."""
    return Path(demultiplexed_runs, "spring")


@pytest.fixture
def project_dir(tmpdir_factory) -> Generator[Path, None, None]:
    """Path to a temporary directory where intermediate files can be stored."""
    yield Path(tmpdir_factory.mktemp("data"))


@pytest.fixture
def tmp_file(project_dir) -> Path:
    """Return a temp file path."""
    return Path(project_dir, "test")


@pytest.fixture
def non_existing_file_path(project_dir: Path) -> Path:
    """Return the path to a non-existing file."""
    return Path(project_dir, "a_file.txt")


@pytest.fixture(scope="session")
def content() -> str:
    """Return some content for a file."""
    return (
        "Lorem ipsum dolor sit amet, consectetur adipiscing elit, sed do eiusmod tempor incididunt"
        " ut labore et dolore magna aliqua. Ut enim ad minim veniam, quis nostrud exercitation ull"
        "amco laboris nisi ut aliquip ex ea commodo consequat. Duis aute irure dolor in reprehende"
        "rit in voluptate velit esse cillum dolore eu fugiat nulla pariatur. Excepteur sint occaec"
        "at cupidatat non proident, sunt in culpa qui officia deserunt mollit anim id est laborum."
    )


@pytest.fixture
def filled_file(non_existing_file_path: Path, content: str) -> Path:
    """Return the path to a existing file with some content."""
    with open(non_existing_file_path, "w") as outfile:
        outfile.write(content)
    return non_existing_file_path


@pytest.fixture(scope="session")
def orderforms(fixtures_dir: Path) -> Path:
    """Return the path to the directory with order forms."""
    return Path(fixtures_dir, "orderforms")


@pytest.fixture
def hk_file(filled_file: Path, case_id: str) -> File:
    """Return a housekeeper File object."""
    return File(id=case_id, path=filled_file.as_posix())


@pytest.fixture
def mip_dna_store_files(apps_dir: Path) -> Path:
    """Return the path to the directory with mip dna store files."""
    return Path(apps_dir, "mip", "dna", "store")


@pytest.fixture
def case_qc_sample_info_path(mip_dna_store_files: Path) -> Path:
    """Return path to case_qc_sample_info.yaml."""
    return Path(mip_dna_store_files, "case_qc_sample_info.yaml")


@pytest.fixture
def delivery_report_html(mip_dna_store_files: Path) -> Path:
    """Return the path to a qc metrics deliverables file with case data."""
    return Path(mip_dna_store_files, "empty_delivery_report.html")


@pytest.fixture
def mip_deliverables_file(mip_dna_store_files: Path) -> Path:
    """Fixture for general deliverables file in mip."""
    return Path(mip_dna_store_files, "case_id_deliverables.yaml")


@pytest.fixture
def case_qc_metrics_deliverables(apps_dir: Path) -> Path:
    """Return the path to a qc metrics deliverables file with case data."""
    return Path(apps_dir, "mip", "case_metrics_deliverables.yaml")


@pytest.fixture
def mip_analysis_dir(analysis_dir: Path) -> Path:
    """Return the path to the directory with mip analysis files."""
    return Path(analysis_dir, "mip")


@pytest.fixture
def balsamic_analysis_dir(analysis_dir: Path) -> Path:
    """Return the path to the directory with balsamic analysis files."""
    return Path(analysis_dir, "balsamic")


@pytest.fixture
def balsamic_wgs_analysis_dir(balsamic_analysis_dir: Path) -> Path:
    """Return the path to the directory with balsamic analysis files."""
    return Path(balsamic_analysis_dir, "tn_wgs")


@pytest.fixture
def mip_dna_analysis_dir(mip_analysis_dir: Path) -> Path:
    """Return the path to the directory with mip dna analysis files."""
    return Path(mip_analysis_dir, "dna")


@pytest.fixture
def rnafusion_analysis_dir(analysis_dir: Path) -> Path:
    """Return the path to the directory with rnafusion analysis files."""
    return Path(analysis_dir, "rnafusion")


@pytest.fixture
def sample_cram(mip_dna_analysis_dir: Path) -> Path:
    """Return the path to the cram file for a sample."""
    return Path(mip_dna_analysis_dir, "adm1.cram")


@pytest.fixture(name="father_sample_cram")
def father_sample_cram(
    mip_dna_analysis_dir: Path,
    father_sample_id: str,
) -> Path:
    """Return the path to the cram file for the father sample."""
    return Path(mip_dna_analysis_dir, father_sample_id + FileExtensions.CRAM)


@pytest.fixture(name="mother_sample_cram")
def mother_sample_cram(mip_dna_analysis_dir: Path, mother_sample_id: str) -> Path:
    """Return the path to the cram file for the mother sample."""
    return Path(mip_dna_analysis_dir, mother_sample_id + FileExtensions.CRAM)


@pytest.fixture(name="sample_cram_files")
def sample_crams(
    sample_cram: Path, father_sample_cram: Path, mother_sample_cram: Path
) -> List[Path]:
    """Return a list of cram paths for three samples."""
    return [sample_cram, father_sample_cram, mother_sample_cram]


@pytest.fixture(name="vcf_file")
def vcf_file(mip_dna_store_files: Path) -> Path:
    """Return the path to a VCF file."""
    return Path(mip_dna_store_files, "yellowhog_clinical_selected.vcf")


@pytest.fixture(name="fastq_file")
def fastq_file(fastq_dir: Path) -> Path:
    """Return the path to a FASTQ file."""
    return Path(fastq_dir, "dummy_run_R1_001.fastq.gz")


@pytest.fixture(name="fastq_file_father")
def fastq_file_father(fastq_dir: Path) -> Path:
    """Return the path to a FASTQ file."""
    return Path(fastq_dir, "fastq_run_R1_001.fastq.gz")


@pytest.fixture(name="spring_file")
def spring_file(spring_dir: Path) -> Path:
    """Return the path to an existing spring file."""
    return Path(spring_dir, "dummy_run_001.spring")


@pytest.fixture(name="spring_file_father")
def spring_file_father(spring_dir: Path) -> Path:
    """Return the path to a second existing spring file."""
    return Path(spring_dir, "dummy_run_002.spring")


@pytest.fixture(name="madeline_output")
def madeline_output(apps_dir: Path) -> Path:
    """Return str of path for file with Madeline output."""
    return Path(apps_dir, "madeline", "madeline.xml")


@pytest.fixture(name="file_does_not_exist")
def file_does_not_exist() -> Path:
    """Return a file path that does not exist."""
    return Path("file", "does", "not", "exist")


# Compression fixtures


@pytest.fixture(name="run_name")
def run_name() -> str:
    """Return the name of a fastq run."""
    return "fastq_run"


@pytest.fixture(name="original_fastq_data")
def original_fastq_data(fastq_dir: Path, run_name) -> CompressionData:
    """Return a compression object with a path to the original fastq files."""
    return CompressionData(Path(fastq_dir, run_name))


@pytest.fixture(name="fastq_stub")
def fastq_stub(project_dir: Path, run_name: str) -> Path:
    """Creates a path to the base format of a fastq run."""
    return Path(project_dir, run_name)


@pytest.fixture(name="compression_object")
def compression_object(fastq_stub: Path, original_fastq_data: CompressionData) -> CompressionData:
    """Creates compression data object with information about files used in fastq compression."""
    working_files: CompressionData = CompressionData(fastq_stub)
    working_file_map: Dict[str, str] = {
        original_fastq_data.fastq_first.as_posix(): working_files.fastq_first.as_posix(),
        original_fastq_data.fastq_second.as_posix(): working_files.fastq_second.as_posix(),
    }
    for original_file, working_file in working_file_map.items():
        shutil.copy(original_file, working_file)
    return working_files


# Demultiplex fixtures


@pytest.fixture
def lims_novaseq_bcl_convert_samples(
    lims_novaseq_samples_raw: List[dict],
) -> List[FlowCellSampleBCLConvert]:
    """Return a list of parsed flow cell samples demultiplexed with BCL convert."""
    return [FlowCellSampleBCLConvert(**sample) for sample in lims_novaseq_samples_raw]


@pytest.fixture
def lims_novaseq_bcl2fastq_samples(
    lims_novaseq_samples_raw: List[dict],
) -> List[FlowCellSampleBcl2Fastq]:
    """Return a list of parsed Bcl2fastq flow cell samples"""
    return [FlowCellSampleBcl2Fastq(**sample) for sample in lims_novaseq_samples_raw]


@pytest.fixture(name="tmp_flow_cells_directory")
def tmp_flow_cells_directory(tmp_path: Path, flow_cells_dir: Path) -> Path:
    """
    Return the path to a temporary flow cells directory with flow cells ready for demultiplexing.
    Generates a copy of the original flow cells directory
    """
    original_dir = flow_cells_dir
    tmp_dir = Path(tmp_path, "flow_cells")

    return Path(shutil.copytree(original_dir, tmp_dir))


@pytest.fixture(name="tmp_flow_cells_demux_all_directory")
def tmp_flow_cells_demux_all_directory(tmp_path: Path, flow_cells_demux_all_dir: Path) -> Path:
    """
    Return the path to a temporary flow cells directory with flow cells ready for demultiplexing.
    Generates a copy of the original flow cells directory.
    This fixture is used for testing of the cg demutliplex all cmd.
    """
    original_dir = flow_cells_demux_all_dir
    tmp_dir = Path(tmp_path, "flow_cells_demux_all")

    return Path(shutil.copytree(original_dir, tmp_dir))


@pytest.fixture(name="tmp_flow_cell_directory_bcl2fastq")
def flow_cell_working_directory_bcl2fastq(
    bcl2fastq_flow_cell_dir: Path, tmp_flow_cells_directory: Path
) -> Path:
    """Return the path to a working directory that will be deleted after test is run.

    This is a path to a flow cell directory with the run parameters present.
    """
    return Path(tmp_flow_cells_directory, bcl2fastq_flow_cell_dir.name)


@pytest.fixture(name="tmp_flow_cell_directory_bclconvert")
def flow_cell_working_directory_bclconvert(
    bcl_convert_flow_cell_dir: Path, tmp_flow_cells_directory: Path
) -> Path:
    """Return the path to a working directory that will be deleted after test is run.
    This is a path to a flow cell directory with the run parameters present.
    """
    return Path(tmp_flow_cells_directory, bcl_convert_flow_cell_dir.name)


@pytest.fixture(name="tmp_flow_cell_name_no_run_parameters")
def tmp_flow_cell_name_no_run_parameters() -> str:
    """This is the name of a flow cell directory with the run parameters missing."""
    return "180522_A00689_0200_BHLCKNCCXY"


@pytest.fixture(name="tmp_flow_cell_name_ready_for_demultiplexing_bcl_convert")
def fixture_tmp_flow_cell_name_ready_for_demultiplexing_bcl_convert() -> str:
    """ "Returns the name of a flow cell directory ready for demultiplexing with BCL convert.
    Contains a sample sheet that is BCL convert compliant
    """
    return "211101_A00187_0615_AHLG5GDRZZ"


@pytest.fixture(name="tmp_flow_cell_name_malformed_sample_sheet")
def fixture_tmp_flow_cell_name_malformed_sample_sheet() -> str:
    """ "Returns the name of a flow cell directory ready for demultiplexing with BCL convert.
    Contains a sample sheet with malformed headers.
    """
    return "201203_A00689_0200_AHVKJCDRXY"


@pytest.fixture(name="tmp_flow_cell_name_no_sample_sheet")
def tmp_flow_cell_name_no_sample_sheet() -> str:
    """This is the name of a flow cell directory with the run parameters and sample sheet missing."""
    return "170407_A00689_0209_BHHKVCALXX"


@pytest.fixture(name="tmp_flow_cell_name_ready_for_demultiplexing_bcl2fastq")
def tmp_flow_cell_name_ready_for_demultiplexing_bcl2fastq() -> str:
    """Returns the name of a flow cell directory ready for demultiplexing with bcl2fastq."""
    return "211101_D00483_0615_AHLG5GDRXY"


@pytest.fixture(name="tmp_flow_cells_directory_no_run_parameters")
def tmp_flow_cells_directory_no_run_parameters(
    tmp_flow_cell_name_no_run_parameters: str, tmp_flow_cells_directory: Path
) -> Path:
    """This is a path to a flow cell directory with the run parameters missing."""
    return Path(tmp_flow_cells_directory, tmp_flow_cell_name_no_run_parameters)


@pytest.fixture(name="tmp_flow_cells_directory_no_sample_sheet")
def tmp_flow_cells_directory_no_sample_sheet(
    tmp_flow_cell_name_no_sample_sheet: str, tmp_flow_cells_directory: Path
) -> Path:
    """This is a path to a flow cell directory with the sample sheet and run parameters missing."""
    return Path(tmp_flow_cells_directory, tmp_flow_cell_name_no_sample_sheet)


@pytest.fixture(name="tmp_flow_cells_directory_malformed_sample_sheet")
def fixture_tmp_flow_cells_directory_malformed_sample_sheet(
    tmp_flow_cell_name_malformed_sample_sheet: str, tmp_flow_cells_directory: Path
) -> Path:
    """This is a path to a flow cell directory with a sample sheet with malformed headers."""
    return Path(tmp_flow_cells_directory, tmp_flow_cell_name_malformed_sample_sheet)


@pytest.fixture(name="tmp_flow_cells_directory_ready_for_demultiplexing_bcl_convert")
def fixture_tmp_flow_cells_directory_ready_for_demultiplexing_bcl_convert(
    tmp_flow_cell_name_ready_for_demultiplexing_bcl_convert: str, tmp_flow_cells_directory: Path
) -> Path:
    """This is a path to a flow cell directory with the run parameters missing."""
    return Path(tmp_flow_cells_directory, tmp_flow_cell_name_ready_for_demultiplexing_bcl_convert)


@pytest.fixture(name="tmp_flow_cells_directory_ready_for_demultiplexing_bcl2fastq")
def tmp_flow_cells_directory_ready_for_demultiplexing_bcl2fastq(
    tmp_flow_cell_name_ready_for_demultiplexing_bcl2fastq: str, tmp_flow_cells_directory: Path
) -> Path:
    """This is a path to a flow cell directory with the run parameters missing."""
    return Path(tmp_flow_cells_directory, tmp_flow_cell_name_ready_for_demultiplexing_bcl2fastq)


# Temporary demultiplexed runs fixtures
@pytest.fixture(name="tmp_demultiplexed_runs_directory")
def tmp_demultiplexed_flow_cells_directory(tmp_path: Path, demultiplexed_runs: Path) -> Path:
    """Return the path to a temporary demultiplex-runs directory.
    Generates a copy of the original demultiplexed-runs
    """
    original_dir = demultiplexed_runs
    tmp_dir = Path(tmp_path, "demultiplexed-runs")
    return Path(shutil.copytree(original_dir, tmp_dir))


@pytest.fixture(name="tmp_demultiplexed_runs_bcl2fastq_directory")
def tmp_demultiplexed_runs_bcl2fastq_directory(
    tmp_demultiplexed_runs_directory: Path, bcl2fastq_flow_cell_dir: Path
) -> Path:
    """Return the path to a temporary demultiplex-runs bcl2fastq flow cell directory."""
    return Path(tmp_demultiplexed_runs_directory, bcl2fastq_flow_cell_dir.name)


@pytest.fixture(name="tmp_bcl2fastq_flow_cell")
def tmp_bcl2fastq_flow_cell(
    tmp_demultiplexed_runs_bcl2fastq_directory: Path,
) -> FlowCellDirectoryData:
    """Create a flow cell object with flow cell that is demultiplexed."""
    return FlowCellDirectoryData(
        flow_cell_path=tmp_demultiplexed_runs_bcl2fastq_directory,
        bcl_converter=BclConverter.BCL2FASTQ,
    )


@pytest.fixture
def novaseq6000_flow_cell(
    tmp_flow_cells_directory_malformed_sample_sheet: Path,
) -> FlowCellDirectoryData:
    """Return a NovaSeq6000 flow cell."""
    return FlowCellDirectoryData(
        flow_cell_path=tmp_flow_cells_directory_malformed_sample_sheet,
        bcl_converter=BclConverter.BCLCONVERT,
    )


@pytest.fixture(name="tmp_bcl_convert_flow_cell")
def tmp_bcl_convert_flow_cell(
    tmp_flow_cell_directory_bclconvert: Path,
) -> FlowCellDirectoryData:
    """Create a flow cell object with flow cell that is demultiplexed."""
    return FlowCellDirectoryData(
        flow_cell_path=tmp_flow_cell_directory_bclconvert,
        bcl_converter=BclConverter.DRAGEN,
    )


@pytest.fixture(name="tmp_demultiplexed_runs_not_finished_directory")
def tmp_demultiplexed_runs_not_finished_flow_cells_directory(
    tmp_path: Path, demux_results_not_finished_dir: Path
) -> Path:
    """
    Return the path to a temporary demultiplex-runs-unfinished that contains unfinished flow cells directory.
    Generates a copy of the original demultiplexed-runs-unfinished directory.
    """
    original_dir = demux_results_not_finished_dir
    tmp_dir = Path(tmp_path, "demultiplexed-runs-unfinished")
    return Path(shutil.copytree(original_dir, tmp_dir))


@pytest.fixture(name="demultiplexed_runs_unfinished_bcl2fastq_flow_cell_directory")
def demultiplexed_runs_bcl2fastq_flow_cell_directory(
    tmp_demultiplexed_runs_not_finished_directory: Path,
    bcl2fastq_flow_cell_full_name: str,
) -> Path:
    """Copy the content of a demultiplexed but not finished directory to a temporary location."""
    return Path(tmp_demultiplexed_runs_not_finished_directory, bcl2fastq_flow_cell_full_name)


@pytest.fixture(name="tmp_unfinished_bcl2fastq_flow_cell")
def unfinished_bcl2fastq_flow_cell(
    demultiplexed_runs_unfinished_bcl2fastq_flow_cell_directory: Path,
    bcl2fastq_flow_cell_full_name: str,
) -> FlowCellDirectoryData:
    """Copy the content of a demultiplexed but not finished directory to a temporary location."""
    return FlowCellDirectoryData(
        flow_cell_path=demultiplexed_runs_unfinished_bcl2fastq_flow_cell_directory,
        bcl_converter=BclConverter.BCL2FASTQ,
    )


@pytest.fixture(name="sample_sheet_context")
def sample_sheet_context(
    cg_context: CGConfig, lims_api: LimsAPI, populated_housekeeper_api: HousekeeperAPI
) -> CGConfig:
    """Return cg context with added Lims and Housekeeper API."""
    cg_context.lims_api_: LimsAPI = lims_api
    cg_context.housekeeper_api_: HousekeeperAPI = populated_housekeeper_api
    return cg_context


@pytest.fixture(scope="session")
def bcl_convert_demultiplexed_flow_cell_sample_internal_ids() -> List[str]:
    """
    Sample id:s present in sample sheet for dummy flow cell demultiplexed with BCL Convert in
    cg/tests/fixtures/apps/demultiplexing/demultiplexed-runs/230504_A00689_0804_BHY7FFDRX2.
    """
    return ["ACC11927A2", "ACC11927A5"]


@pytest.fixture(scope="session")
def bcl2fastq_demultiplexed_flow_cell_sample_internal_ids() -> List[str]:
    """
    Sample id:s present in sample sheet for dummy flow cell demultiplexed with BCL Convert in
    cg/tests/fixtures/apps/demultiplexing/demultiplexed-runs/170407_A00689_0209_BHHKVCALXX.
    """
    return ["SVE2528A1"]


@pytest.fixture(scope="session")
def flow_cell_name_demultiplexed_with_bcl2fastq() -> str:
    """Return the name of a flow cell that has been demultiplexed with BCL2Fastq."""
    return "HHKVCALXX"


@pytest.fixture(scope="session")
def flow_cell_directory_name_demultiplexed_with_bcl2fastq(
    flow_cell_name_demultiplexed_with_bcl2fastq: str,
):
    """Return the name of a flow cell directory that has been demultiplexed with BCL2Fastq."""
    return f"170407_ST-E00198_0209_B{flow_cell_name_demultiplexed_with_bcl2fastq}"


@pytest.fixture(scope="session")
def flow_cell_name_demultiplexed_with_bcl_convert() -> str:
    return "HY7FFDRX2"


@pytest.fixture(scope="session")
def flow_cell_directory_name_demultiplexed_with_bcl_convert(
    flow_cell_name_demultiplexed_with_bcl_convert: str,
):
    return f"230504_A00689_0804_B{flow_cell_name_demultiplexed_with_bcl_convert}"


# Fixtures for test demultiplex flow cell
@pytest.fixture(name="tmp_empty_demultiplexed_runs_directory")
def tmp_empty_demultiplexed_runs_directory(tmp_demultiplexed_runs_directory) -> Path:
    return Path(tmp_demultiplexed_runs_directory, "empty")


@pytest.fixture
def store_with_demultiplexed_samples(
    store: Store,
    helpers: StoreHelpers,
    bcl_convert_demultiplexed_flow_cell_sample_internal_ids: List[str],
    bcl2fastq_demultiplexed_flow_cell_sample_internal_ids: List[str],
    flow_cell_name_demultiplexed_with_bcl2fastq: str,
    flow_cell_name_demultiplexed_with_bcl_convert: str,
) -> Store:
    """Return a store with samples that have been demultiplexed with BCL Convert and BCL2Fastq."""
    helpers.add_flowcell(
        store, flow_cell_name_demultiplexed_with_bcl_convert, sequencer_type="novaseq"
    )
    helpers.add_flowcell(
        store, flow_cell_name_demultiplexed_with_bcl2fastq, sequencer_type="hiseqx"
    )
    for i, sample_internal_id in enumerate(bcl_convert_demultiplexed_flow_cell_sample_internal_ids):
        helpers.add_sample(store, internal_id=sample_internal_id, name=f"sample_bcl_convert_{i}")
        helpers.add_sample_lane_sequencing_metrics(
            store,
            sample_internal_id=sample_internal_id,
            flow_cell_name=flow_cell_name_demultiplexed_with_bcl_convert,
        )

    for i, sample_internal_id in enumerate(bcl2fastq_demultiplexed_flow_cell_sample_internal_ids):
        helpers.add_sample(store, internal_id=sample_internal_id, name=f"sample_bcl2fastq_{i}")
        helpers.add_sample_lane_sequencing_metrics(
            store,
            sample_internal_id=sample_internal_id,
            flow_cell_name=flow_cell_name_demultiplexed_with_bcl2fastq,
        )
    return store


@pytest.fixture(name="demultiplexing_context_for_demux")
def demultiplexing_context_for_demux(
    demultiplexing_api_for_demux: DemultiplexingAPI,
    cg_context: CGConfig,
    store_with_demultiplexed_samples: Store,
) -> CGConfig:
    """Return cg context with a demultiplex context."""
    cg_context.demultiplex_api_ = demultiplexing_api_for_demux
    cg_context.housekeeper_api_ = demultiplexing_api_for_demux.hk_api
    cg_context.status_db_ = store_with_demultiplexed_samples
    return cg_context


@pytest.fixture(name="demultiplex_context")
def demultiplex_context(
    demultiplexing_api: DemultiplexingAPI,
    real_housekeeper_api: HousekeeperAPI,
    cg_context: CGConfig,
    store_with_demultiplexed_samples: Store,
) -> CGConfig:
    """Return cg context with a demultiplex context."""
    cg_context.demultiplex_api_ = demultiplexing_api
    cg_context.housekeeper_api_ = real_housekeeper_api
    cg_context.status_db_ = store_with_demultiplexed_samples
    return cg_context


@pytest.fixture(name="demultiplex_configs_for_demux")
def demultiplex_configs_for_demux(
    tmp_flow_cells_demux_all_directory: Path,
    tmp_empty_demultiplexed_runs_directory: Path,
) -> dict:
    """Return demultiplex configs."""
    return {
        "flow_cells_dir": tmp_flow_cells_demux_all_directory.as_posix(),
        "demultiplexed_flow_cells_dir": tmp_empty_demultiplexed_runs_directory.as_posix(),
        "demultiplex": {"slurm": {"account": "test", "mail_user": "testuser@github.se"}},
    }


@pytest.fixture(name="demultiplex_configs")
def demultiplex_configs(
    tmp_flow_cells_directory: Path,
    tmp_demultiplexed_runs_directory: Path,
) -> dict:
    """Return demultiplex configs."""
    return {
        "flow_cells_dir": tmp_flow_cells_directory.as_posix(),
        "demultiplexed_flow_cells_dir": tmp_demultiplexed_runs_directory.as_posix(),
        "demultiplex": {"slurm": {"account": "test", "mail_user": "testuser@github.se"}},
    }


@pytest.fixture(name="demultiplexing_api_for_demux")
def demultiplexing_api_for_demux(
    demultiplex_configs_for_demux: dict,
    sbatch_process: Process,
    populated_housekeeper_api: HousekeeperAPI,
) -> DemultiplexingAPI:
    """Return demultiplex API."""
    demux_api = DemultiplexingAPI(
        config=demultiplex_configs_for_demux,
        housekeeper_api=populated_housekeeper_api,
    )
    demux_api.slurm_api.process = sbatch_process
    return demux_api


@pytest.fixture(name="demultiplexing_api")
def demultiplexing_api(
    demultiplex_configs: dict, sbatch_process: Process, populated_housekeeper_api: HousekeeperAPI
) -> DemultiplexingAPI:
    """Return demultiplex API."""
    demux_api = DemultiplexingAPI(
        config=demultiplex_configs, housekeeper_api=populated_housekeeper_api
    )
    demux_api.slurm_api.process = sbatch_process
    return demux_api


@pytest.fixture(name="novaseq6000_bcl_convert_sample_sheet_path")
def novaseq6000_sample_sheet_path() -> Path:
    """Return the path to a NovaSeq 6000 BCL convert sample sheet."""
    return Path(
        "tests",
        "fixtures",
        "apps",
        "sequencing_metrics_parser",
        "230622_A00621_0864_AHY7FFDRX2",
        "Unaligned",
        "Reports",
        "SampleSheet.csv",
    )


@pytest.fixture(scope="session")
def demultiplex_fixtures(apps_dir: Path) -> Path:
    """Return the path to the demultiplex fixture directory."""
    return Path(apps_dir, "demultiplexing")


@pytest.fixture(scope="session")
def raw_lims_sample_dir(demultiplex_fixtures: Path) -> Path:
    """Return the path to the raw samples fixture directory."""
    return Path(demultiplex_fixtures, "raw_lims_samples")


@pytest.fixture(scope="session")
def run_parameters_dir(demultiplex_fixtures: Path) -> Path:
    """Return the path to the run parameters fixture directory."""
    return Path(demultiplex_fixtures, "run_parameters")


@pytest.fixture(scope="session")
def demultiplexed_runs(demultiplex_fixtures: Path) -> Path:
    """Return the path to the demultiplexed flow cells fixture directory."""
    return Path(demultiplex_fixtures, "demultiplexed-runs")


@pytest.fixture(scope="session")
def flow_cells_dir(demultiplex_fixtures: Path) -> Path:
    """Return the path to the sequenced flow cells fixture directory."""
    return Path(demultiplex_fixtures, DemultiplexingDirsAndFiles.FLOW_CELLS_DIRECTORY_NAME)


@pytest.fixture(scope="session")
def flow_cells_demux_all_dir(demultiplex_fixtures: Path) -> Path:
    """Return the path to the sequenced flow cells fixture directory."""
    return Path(demultiplex_fixtures, "flow_cells_demux_all")


@pytest.fixture(name="demux_results_not_finished_dir")
def demux_results_not_finished_dir(demultiplex_fixtures: Path) -> Path:
    """Return the path to a dir with demultiplexing results where demux has been done but nothing is cleaned."""
    return Path(demultiplex_fixtures, "demultiplexed-runs-unfinished")


@pytest.fixture(scope="session")
def bcl2fastq_flow_cell_full_name() -> str:
    """Return full flow cell name."""
    return "201203_D00483_0200_AHVKJCDRXX"


@pytest.fixture(scope="session")
def bcl_convert_flow_cell_full_name() -> str:
    """Return the full name of a bcl_convert flow cell."""
    return "211101_A00187_0615_AHLG5GDRZZ"


@pytest.fixture(scope="session")
def novaseq_x_flow_cell_full_name() -> str:
    """Return the full name of a NovaSeqX flow cell."""
    return "20230508_LH00188_0003_A22522YLT3"


@pytest.fixture
def novaseq_x_manifest_file(novaseq_x_flow_cell_dir: Path) -> Path:
    """Return the path to a NovaSeqX manifest file."""
    return Path(novaseq_x_flow_cell_dir, "Manifest.tsv")


@pytest.fixture(scope="session")
def bcl2fastq_flow_cell_dir(flow_cells_dir: Path, bcl2fastq_flow_cell_full_name: str) -> Path:
    """Return the path to the bcl2fastq flow cell demultiplex fixture directory."""
    return Path(flow_cells_dir, bcl2fastq_flow_cell_full_name)


@pytest.fixture(scope="session")
def bcl_convert_flow_cell_dir(flow_cells_dir: Path, bcl_convert_flow_cell_full_name: str) -> Path:
    """Return the path to the bcl_convert flow cell demultiplex fixture directory."""
    return Path(flow_cells_dir, bcl_convert_flow_cell_full_name)


@pytest.fixture(scope="session")
def novaseq_x_flow_cell_dir(flow_cells_dir: Path, novaseq_x_flow_cell_full_name: str) -> Path:
    """Return the path to the NovaSeqX flow cell demultiplex fixture directory."""
    return Path(flow_cells_dir, novaseq_x_flow_cell_full_name)


@pytest.fixture(scope="session")
def novaseq_bcl2fastq_sample_sheet_path(bcl2fastq_flow_cell_dir: Path) -> Path:
    """Return the path to a NovaSeq6000 Bcl2fastq sample sheet."""
    return Path(bcl2fastq_flow_cell_dir, DemultiplexingDirsAndFiles.SAMPLE_SHEET_FILE_NAME)


@pytest.fixture(scope="session")
def novaseq_bcl_convert_sample_sheet_path(bcl_convert_flow_cell_dir: Path) -> Path:
    """Return the path to a NovaSeq6000 bcl_convert sample sheet."""
    return Path(bcl_convert_flow_cell_dir, DemultiplexingDirsAndFiles.SAMPLE_SHEET_FILE_NAME)


@pytest.fixture(scope="session")
def run_parameters_missing_versions_path(run_parameters_dir: Path) -> Path:
    """Return a NovaSeq6000 run parameters file path without software and reagent kit versions."""
    return Path(run_parameters_dir, "RunParameters_novaseq_no_software_nor_reagent_version.xml")


@pytest.fixture(scope="session")
def novaseq_6000_run_parameters_path(bcl2fastq_flow_cell_dir: Path) -> Path:
    """Return the path to a file with NovaSeq6000 run parameters."""
    return Path(bcl2fastq_flow_cell_dir, "RunParameters.xml")


@pytest.fixture(scope="session")
def novaseq_x_run_parameters_path(novaseq_x_flow_cell_dir: Path) -> Path:
    """Return the path to a file with NovaSeqX run parameters."""
    return Path(novaseq_x_flow_cell_dir, "RunParameters.xml")


@pytest.fixture(scope="module")
def run_parameters_novaseq_6000_different_index_path(run_parameters_dir: Path) -> Path:
    """Return the path to a NovaSeq6000 run parameters file with different index cycles."""
    return Path(run_parameters_dir, "RunParameters_novaseq_6000_different_index_cycles.xml")


@pytest.fixture(scope="module")
def run_parameters_novaseq_x_different_index_path(run_parameters_dir: Path) -> Path:
    """Return the path to a NovaSeqX run parameters file with different index cycles."""
    return Path(run_parameters_dir, "RunParameters_novaseq_X_different_index_cycles.xml")


@pytest.fixture(scope="module")
def run_parameters_missing_versions(
    run_parameters_missing_versions_path: Path,
) -> RunParametersNovaSeq6000:
    """Return a NovaSeq6000 run parameters object without software and reagent kit versions."""
    return RunParametersNovaSeq6000(run_parameters_path=run_parameters_missing_versions_path)


@pytest.fixture(scope="session")
def novaseq_6000_run_parameters(
    novaseq_6000_run_parameters_path: Path,
) -> RunParametersNovaSeq6000:
    """Return a NovaSeq6000 run parameters object."""
    return RunParametersNovaSeq6000(run_parameters_path=novaseq_6000_run_parameters_path)


@pytest.fixture(scope="session")
def novaseq_x_run_parameters(
    novaseq_x_run_parameters_path: Path,
) -> RunParametersNovaSeqX:
    """Return a NovaSeqX run parameters object."""
    return RunParametersNovaSeqX(run_parameters_path=novaseq_x_run_parameters_path)


@pytest.fixture(scope="session")
def bcl2fastq_flow_cell(bcl2fastq_flow_cell_dir: Path) -> FlowCellDirectoryData:
    """Create a flow cell object with flow cell that is demultiplexed."""
    return FlowCellDirectoryData(
        flow_cell_path=bcl2fastq_flow_cell_dir, bcl_converter=BclConverter.BCL2FASTQ
    )


@pytest.fixture(scope="session")
def novaseq_flow_cell_demultiplexed_with_bcl2fastq(
    bcl_convert_flow_cell_dir: Path,
) -> FlowCellDirectoryData:
    """Create a Novaseq6000 flow cell object with flow cell that is demultiplexed using Bcl2fastq."""
    return FlowCellDirectoryData(
        flow_cell_path=bcl_convert_flow_cell_dir, bcl_converter=BclConverter.BCL2FASTQ
    )


@pytest.fixture(scope="session")
def bcl_convert_flow_cell(bcl_convert_flow_cell_dir: Path) -> FlowCellDirectoryData:
    """Create a bcl_convert flow cell object with flow cell that is demultiplexed."""
    return FlowCellDirectoryData(
        flow_cell_path=bcl_convert_flow_cell_dir, bcl_converter=BclConverter.DRAGEN
    )


@pytest.fixture(scope="function")
def novaseq_x_flow_cell(novaseq_x_flow_cell_dir: Path) -> FlowCellDirectoryData:
    """Create a NovaSeqX flow cell object with flow cell that is demultiplexed."""
    return FlowCellDirectoryData(
        flow_cell_path=novaseq_x_flow_cell_dir, bcl_converter=BclConverter.DRAGEN
    )


@pytest.fixture(scope="session")
def bcl2fastq_flow_cell_id(bcl2fastq_flow_cell: FlowCellDirectoryData) -> str:
    """Return flow cell id from bcl2fastq flow cell object."""
    return bcl2fastq_flow_cell.id


@pytest.fixture(scope="session")
def bcl_convert_flow_cell_id(bcl_convert_flow_cell: FlowCellDirectoryData) -> str:
    """Return flow cell id from bcl_convert flow cell object."""
    return bcl_convert_flow_cell.id


@pytest.fixture(name="demultiplexing_delivery_file")
def demultiplexing_delivery_file(bcl2fastq_flow_cell: FlowCellDirectoryData) -> Path:
    """Return demultiplexing delivery started file."""
    return Path(bcl2fastq_flow_cell.path, DemultiplexingDirsAndFiles.DELIVERY)


@pytest.fixture(name="hiseq_x_tile_dir")
def hiseq_x_tile_dir(bcl2fastq_flow_cell: FlowCellDirectoryData) -> Path:
    """Return Hiseq X tile dir."""
    return Path(bcl2fastq_flow_cell.path, DemultiplexingDirsAndFiles.Hiseq_X_TILE_DIR)


@pytest.fixture(name="lims_novaseq_samples_file")
def lims_novaseq_samples_file(raw_lims_sample_dir: Path) -> Path:
    """Return the path to a file with sample info in lims format."""
    return Path(raw_lims_sample_dir, "raw_samplesheet_novaseq.json")


@pytest.fixture
def lims_novaseq_samples_raw(lims_novaseq_samples_file: Path) -> List[dict]:
    """Return a list of raw flow cell samples."""
    return ReadFile.get_content_from_file(
        file_format=FileFormat.JSON, file_path=lims_novaseq_samples_file
    )


@pytest.fixture(name="demultiplexed_flow_cell")
def demultiplexed_flow_cell(demultiplexed_runs: Path, bcl2fastq_flow_cell_full_name: str) -> Path:
    """Return the path to a demultiplexed flow cell with bcl2fastq."""
    return Path(demultiplexed_runs, bcl2fastq_flow_cell_full_name)


@pytest.fixture(name="bcl_convert_demultiplexed_flow_cell")
def bcl_convert_demultiplexed_flow_cell(
    demultiplexed_runs: Path, bcl_convert_flow_cell_full_name: str
) -> Path:
    """Return the path to a demultiplexed flow cell with BCLConvert."""
    return Path(demultiplexed_runs, bcl_convert_flow_cell_full_name)


@pytest.fixture(name="novaseqx_demultiplexed_flow_cell")
def novaseqx_demultiplexed_flow_cell(demultiplexed_runs: Path, novaseq_x_flow_cell_full_name: str):
    """Return the path to a demultiplexed NovaSeqX flow cell."""
    return Path(demultiplexed_runs, novaseq_x_flow_cell_full_name)


@pytest.fixture()
def novaseqx_flow_cell_with_sample_sheet_no_fastq(
    mocker, novaseqx_flow_cell_directory: Path, novaseqx_demultiplexed_flow_cell: Path
) -> FlowCellDirectoryData:
    """Return a flow cell from a tmp dir with a sample sheet and no sample fastq files."""
    novaseqx_flow_cell_directory.mkdir(parents=True, exist_ok=True)
    flow_cell = FlowCellDirectoryData(flow_cell_path=novaseqx_flow_cell_directory)
    sample_sheet_path = Path(
        novaseqx_demultiplexed_flow_cell, DemultiplexingDirsAndFiles.SAMPLE_SHEET_FILE_NAME
    )
    mocker.patch.object(flow_cell, "get_sample_sheet_path_hk", return_value=sample_sheet_path)
    return flow_cell


# Genotype file fixture


@pytest.fixture(name="bcf_file")
def bcf_file(apps_dir: Path) -> Path:
    """Return the path to a BCF file."""
    return Path(apps_dir, "gt", "yellowhog.bcf")


# Gens file fixtures


@pytest.fixture(name="gens_fracsnp_path")
def gens_fracsnp_path(mip_dna_analysis_dir: Path, sample_id: str) -> Path:
    """Path to Gens fracsnp/baf bed file."""
    return Path(mip_dna_analysis_dir, f"{sample_id}.baf.bed.gz")


@pytest.fixture(name="gens_coverage_path")
def gens_coverage_path(mip_dna_analysis_dir: Path, sample_id: str) -> Path:
    """Path to Gens coverage bed file."""
    return Path(mip_dna_analysis_dir, f"{sample_id}.cov.bed.gz")


# Housekeeper, Chanjo file fixtures


@pytest.fixture(name="bed_file")
def bed_file(analysis_dir) -> Path:
    """Return the path to a bed file."""
    return Path(analysis_dir, "sample_coverage.bed")


# Helper fixtures


@pytest.fixture(scope="session")
def helpers() -> StoreHelpers:
    """Return a class with helper functions for the stores."""
    return StoreHelpers()


@pytest.fixture(name="small_helpers")
def small_helpers() -> SmallHelpers:
    """Return a class with small helper functions."""
    return SmallHelpers()


# HK fixtures


@pytest.fixture(name="root_path")
def root_path(project_dir: Path) -> Path:
    """Return the path to a hk bundles dir."""
    _root_path = project_dir / "bundles"
    _root_path.mkdir(parents=True, exist_ok=True)
    return _root_path


@pytest.fixture(name="hk_bundle_sample_path")
def hk_bundle_sample_path(sample_id: str, timestamp: datetime) -> Path:
    """Return the relative path to a HK bundle mock sample."""
    return Path(sample_id, timestamp.strftime("%Y-%m-%d"))


@pytest.fixture(name="hk_bundle_data")
def hk_bundle_data(
    case_id: str,
    bed_file: Path,
    timestamp_yesterday: datetime,
    sample_id: str,
    father_sample_id: str,
    mother_sample_id: str,
) -> Dict[str, Any]:
    """Return some bundle data for Housekeeper."""
    return {
        "name": case_id,
        "created": timestamp_yesterday,
        "expires": timestamp_yesterday,
        "files": [
            {
                "path": bed_file.as_posix(),
                "archive": False,
                "tags": ["bed", sample_id, father_sample_id, mother_sample_id, "coverage"],
            }
        ],
    }


@pytest.fixture(name="hk_sample_bundle")
def hk_sample_bundle(
    fastq_file: Path,
    helpers,
    sample_hk_bundle_no_files: dict,
    sample_id: str,
    spring_file: Path,
) -> dict:
    """Returns a dict for building a housekeeper bundle for a sample."""
    sample_hk_bundle_no_files["files"] = [
        {
            "path": spring_file.as_posix(),
            "archive": False,
            "tags": [SequencingFileTag.SPRING, sample_id],
        },
        {
            "path": fastq_file.as_posix(),
            "archive": False,
            "tags": [SequencingFileTag.FASTQ, sample_id],
        },
    ]
    return sample_hk_bundle_no_files


@pytest.fixture(name="hk_father_sample_bundle")
def hk_father_sample_bundle(
    fastq_file_father: Path,
    helpers,
    sample_hk_bundle_no_files: dict,
    father_sample_id: str,
    spring_file_father: Path,
) -> dict:
    """Returns a dict for building a housekeeper bundle for a second sample."""
    father_sample_bundle = deepcopy(sample_hk_bundle_no_files)
    father_sample_bundle["name"] = father_sample_id
    father_sample_bundle["files"] = [
        {
            "path": spring_file_father.as_posix(),
            "archive": False,
            "tags": [SequencingFileTag.SPRING, father_sample_id],
        },
        {
            "path": fastq_file_father.as_posix(),
            "archive": False,
            "tags": [SequencingFileTag.FASTQ, father_sample_id],
        },
    ]
    return father_sample_bundle


@pytest.fixture(name="sample_hk_bundle_no_files")
def sample_hk_bundle_no_files(sample_id: str, timestamp: datetime) -> dict:
    """Create a complete bundle mock for testing compression."""
    return {
        "name": sample_id,
        "created": timestamp,
        "expires": timestamp,
        "files": [],
    }


@pytest.fixture(name="case_hk_bundle_no_files")
def case_hk_bundle_no_files(case_id: str, timestamp: datetime) -> dict:
    """Create a complete bundle mock for testing compression."""
    return {
        "name": case_id,
        "created": timestamp,
        "expires": timestamp,
        "files": [],
    }


@pytest.fixture(name="compress_hk_fastq_bundle")
def compress_hk_fastq_bundle(
    compression_object: CompressionData, sample_hk_bundle_no_files: dict
) -> dict:
    """Create a complete bundle mock for testing compression

    This bundle contains a pair of fastq files.
    ."""
    hk_bundle_data = deepcopy(sample_hk_bundle_no_files)

    first_fastq = compression_object.fastq_first
    second_fastq = compression_object.fastq_second
    for fastq_file in [first_fastq, second_fastq]:
        fastq_file.touch()
        # We need to set the time to an old date
        # Create a older date
        # Convert the date to a float
        before_timestamp = datetime.timestamp(datetime(2020, 1, 1))
        # Update the utime so file looks old
        os.utime(fastq_file, (before_timestamp, before_timestamp))
        fastq_file_info = {"path": str(fastq_file), "archive": False, "tags": ["fastq"]}

        hk_bundle_data["files"].append(fastq_file_info)
    return hk_bundle_data


@pytest.fixture(name="housekeeper_api")
def housekeeper_api(hk_config_dict: dict) -> MockHousekeeperAPI:
    """Setup Housekeeper store."""
    return MockHousekeeperAPI(hk_config_dict)


@pytest.fixture(name="real_housekeeper_api")
def real_housekeeper_api(hk_config_dict: dict) -> Generator[HousekeeperAPI, None, None]:
    """Setup a real Housekeeper store."""
    _api = HousekeeperAPI(hk_config_dict)
    _api.initialise_db()
    yield _api


@pytest.fixture(name="populated_housekeeper_api")
def populated_housekeeper_api(
    real_housekeeper_api: HousekeeperAPI,
    hk_bundle_data: dict,
    hk_father_sample_bundle: dict,
    hk_sample_bundle: dict,
    helpers,
) -> HousekeeperAPI:
    """Setup a Housekeeper store with some data."""
    hk_api = real_housekeeper_api
    helpers.ensure_hk_bundle(store=hk_api, bundle_data=hk_bundle_data)
    helpers.ensure_hk_bundle(store=hk_api, bundle_data=hk_sample_bundle)
    helpers.ensure_hk_bundle(store=hk_api, bundle_data=hk_father_sample_bundle)
    return hk_api


@pytest.fixture(name="hk_version")
def hk_version(housekeeper_api: MockHousekeeperAPI, hk_bundle_data: dict, helpers) -> Version:
    """Get a Housekeeper version object."""
    return helpers.ensure_hk_version(housekeeper_api, hk_bundle_data)


# Process Mock


@pytest.fixture(name="process")
def process() -> ProcessMock:
    """Returns a mocked process."""
    return ProcessMock()


# Hermes mock


@pytest.fixture(name="hermes_process")
def hermes_process() -> ProcessMock:
    """Return a mocked Hermes process."""
    return ProcessMock(binary="hermes")


@pytest.fixture(name="hermes_api")
def hermes_api(hermes_process: ProcessMock) -> HermesApi:
    """Return a Hermes API with a mocked process."""
    hermes_config = {"hermes": {"binary_path": "/bin/true"}}
    hermes_api = HermesApi(config=hermes_config)
    hermes_api.process = hermes_process
    return hermes_api


# Scout fixtures


@pytest.fixture(name="scout_api")
def scout_api() -> MockScoutAPI:
    """Setup Scout API."""
    return MockScoutAPI()


# Crunchy fixtures


@pytest.fixture(name="crunchy_api")
def crunchy_api():
    """Setup Crunchy API."""
    return MockCrunchyAPI()


# Store fixtures


@pytest.fixture(name="analysis_store")
def analysis_store(
    base_store: Store,
    analysis_family: dict,
    wgs_application_tag: str,
    helpers: StoreHelpers,
    timestamp_yesterday: datetime,
) -> Generator[Store, None, None]:
    """Setup a store instance for testing analysis API."""
    helpers.ensure_case_from_dict(
        base_store,
        case_info=analysis_family,
        app_tag=wgs_application_tag,
        started_at=timestamp_yesterday,
    )
    yield base_store


@pytest.fixture(name="analysis_store_trio")
def analysis_store_trio(analysis_store: Store) -> Generator[Store, None, None]:
    """Setup a store instance with a trio loaded for testing analysis API."""
    yield analysis_store


@pytest.fixture(name="analysis_store_single_case")
def analysis_store_single(
    base_store: Store, analysis_family_single_case: Store, helpers: StoreHelpers
):
    """Setup a store instance with a single ind case for testing analysis API."""
    helpers.ensure_case_from_dict(base_store, case_info=analysis_family_single_case)
    yield base_store


@pytest.fixture(name="collaboration_id")
def collaboration_id() -> str:
    """Return a default customer group."""
    return "hospital_collaboration"


@pytest.fixture(name="customer_rare_diseases")
def customer_rare_diseases(collaboration_id: str, customer_id: str) -> Customer:
    """Return a Rare Disease customer."""
    return Customer(
        name="CMMS",
        internal_id="cust003",
        loqus_upload=True,
    )


@pytest.fixture(name="customer_balsamic")
def customer_balsamic(collaboration_id: str, customer_id: str) -> Customer:
    """Return a Cancer customer."""
    return Customer(
        name="AML",
        internal_id="cust110",
        loqus_upload=True,
    )


@pytest.fixture(name="external_wes_application_tag")
def external_wes_application_tag() -> str:
    """Return the external whole exome sequencing application tag."""
    return "EXXCUSR000"


@pytest.fixture(name="wgs_application_tag")
def wgs_application_tag() -> str:
    """Return the WGS application tag."""
    return "WGSPCFC030"


@pytest.fixture(name="store")
def store() -> Store:
    """Return a CG store."""
    _store = Store(uri="sqlite:///")
    _store.create_all()
    yield _store
    _store.drop_all()


@pytest.fixture(name="apptag_rna")
def apptag_rna() -> str:
    """Return the RNA application tag."""
    return "RNAPOAR025"


@pytest.fixture(name="bed_name")
def bed_name() -> str:
    """Return a bed model name attribute."""
    return "Bed"


@pytest.fixture(name="bed_version_file_name")
def bed_version_filename(bed_name: str) -> str:
    """Return a bed version model file name attribute."""
    return f"{bed_name}.bed"


@pytest.fixture(name="bed_version_short_name")
def bed_version_short_name() -> str:
    """Return a bed version model short name attribute."""
    return "bed_short_name_0.0"


@pytest.fixture(name="invoice_address")
def invoice_address() -> str:
    """Return an invoice address."""
    return "Test street"


@pytest.fixture(name="invoice_reference")
def invoice_reference() -> str:
    """Return an invoice reference."""
    return "ABCDEF"


@pytest.fixture(name="prices")
def prices() -> Dict[str, int]:
    """Return dictionary with prices for each priority status."""
    return {"standard": 10, "priority": 20, "express": 30, "research": 5}


@pytest.fixture(name="base_store")
def base_store(
    apptag_rna: str,
    bed_name: str,
    bed_version_short_name: str,
    collaboration_id: str,
    customer_id: str,
    invoice_address: str,
    invoice_reference: str,
    store: Store,
    prices: Dict[str, int],
) -> Store:
    """Setup and example store."""
    collaboration = store.add_collaboration(internal_id=collaboration_id, name=collaboration_id)

    store.session.add(collaboration)
    customers: List[Customer] = []
    customer_map: Dict[str, str] = {
        customer_id: "Production",
        "cust001": "Customer",
        "cust002": "Karolinska",
        "cust003": "CMMS",
    }
    for new_customer_id, new_customer_name in customer_map.items():
        customers.append(
            store.add_customer(
                internal_id=new_customer_id,
                name=new_customer_name,
                scout_access=True,
                invoice_address=invoice_address,
                invoice_reference=invoice_reference,
            )
        )

    for customer in customers:
        collaboration.customers.append(customer)
    store.session.add_all(customers)
    applications = [
        store.add_application(
            tag="WGXCUSC000",
            prep_category="wgs",
            description="External WGS",
            sequencing_depth=0,
            is_external=True,
            percent_kth=80,
            percent_reads_guaranteed=75,
            target_reads=10,
        ),
        store.add_application(
            tag="EXXCUSR000",
            prep_category="wes",
            description="External WES",
            sequencing_depth=0,
            is_external=True,
            percent_kth=80,
            percent_reads_guaranteed=75,
            target_reads=10,
        ),
        store.add_application(
            tag="WGSPCFC060",
            prep_category="wgs",
            description="WGS, double",
            sequencing_depth=30,
            is_accredited=True,
            percent_kth=80,
            percent_reads_guaranteed=75,
            target_reads=10,
        ),
        store.add_application(
            tag="RMLP05R800",
            prep_category="rml",
            description="Ready-made",
            sequencing_depth=0,
            percent_kth=80,
            percent_reads_guaranteed=75,
            target_reads=10,
        ),
        store.add_application(
            tag="WGSPCFC030",
            prep_category="wgs",
            description="WGS trio",
            is_accredited=True,
            sequencing_depth=30,
            target_reads=30,
            limitations="some",
            percent_kth=80,
            percent_reads_guaranteed=75,
            min_sequencing_depth=30,
        ),
        store.add_application(
            tag="METLIFR020",
            prep_category="wgs",
            description="Whole genome metagenomics",
            sequencing_depth=0,
            target_reads=400000,
            percent_kth=80,
            percent_reads_guaranteed=75,
        ),
        store.add_application(
            tag="METNXTR020",
            prep_category="wgs",
            description="Metagenomics",
            sequencing_depth=0,
            target_reads=200000,
            percent_kth=80,
            percent_reads_guaranteed=75,
        ),
        store.add_application(
            tag="MWRNXTR003",
            prep_category="mic",
            description="Microbial whole genome ",
            sequencing_depth=0,
            percent_kth=80,
            percent_reads_guaranteed=75,
            target_reads=10,
        ),
        store.add_application(
            tag=apptag_rna,
            prep_category="tgs",
            description="RNA seq, poly-A based priming",
            percent_kth=80,
            percent_reads_guaranteed=75,
            sequencing_depth=25,
            is_accredited=True,
            target_reads=10,
            min_sequencing_depth=30,
        ),
        store.add_application(
            tag="VWGDPTR001",
            prep_category="cov",
            description="Viral whole genome  ",
            sequencing_depth=0,
            percent_kth=80,
            percent_reads_guaranteed=75,
            target_reads=10,
        ),
    ]

    store.session.add_all(applications)

    versions = [
        store.add_application_version(
            application=application, version=1, valid_from=datetime.now(), prices=prices
        )
        for application in applications
    ]
    store.session.add_all(versions)

    beds: List[Bed] = [store.add_bed(name=bed_name)]
    store.session.add_all(beds)
    bed_versions: List[BedVersion] = [
        store.add_bed_version(
            bed=bed,
            version=1,
            filename=bed_name + FileExtensions.BED,
            shortname=bed_version_short_name,
        )
        for bed in beds
    ]
    store.session.add_all(bed_versions)

    organism = store.add_organism("C. jejuni", "C. jejuni")
    store.session.add(organism)
    store.session.commit()

    yield store


@pytest.fixture
def sample_store(base_store: Store) -> Store:
    """Populate store with samples."""
    new_samples = [
        base_store.add_sample(name="ordered", sex=Gender.MALE, internal_id="test_internal_id"),
        base_store.add_sample(name="received", sex=Gender.UNKNOWN, received=datetime.now()),
        base_store.add_sample(
            name="received-prepared",
            sex=Gender.UNKNOWN,
            received=datetime.now(),
            prepared_at=datetime.now(),
        ),
        base_store.add_sample(name="external", sex=Gender.FEMALE),
        base_store.add_sample(name="external-received", sex=Gender.FEMALE, received=datetime.now()),
        base_store.add_sample(
            name="sequenced",
            sex=Gender.MALE,
            received=datetime.now(),
            prepared_at=datetime.now(),
            reads_updated_at=datetime.now(),
            reads=(310 * 1000000),
        ),
        base_store.add_sample(
            name="sequenced-partly",
            sex=Gender.MALE,
            received=datetime.now(),
            prepared_at=datetime.now(),
            reads=(250 * 1000000),
        ),
        base_store.add_sample(
            name="to-deliver",
            sex=Gender.MALE,
            reads_updated_at=datetime.now(),
        ),
        base_store.add_sample(
            name="delivered",
            sex=Gender.MALE,
            reads_updated_at=datetime.now(),
            delivered_at=datetime.now(),
            no_invoice=False,
        ),
    ]
    customer: Customer = (base_store.get_customers())[0]
    external_app = base_store.get_application_by_tag("WGXCUSC000").versions[0]
    wgs_app = base_store.get_application_by_tag("WGSPCFC030").versions[0]
    for sample in new_samples:
        sample.customer = customer
        sample.application_version = external_app if "external" in sample.name else wgs_app
    base_store.session.add_all(new_samples)
    base_store.session.commit()
    return base_store


@pytest.fixture(scope="session")
def trailblazer_api() -> MockTB:
    """Return a mock Trailblazer API."""
    return MockTB()


@pytest.fixture(scope="session")
def lims_api() -> MockLimsAPI:
    """Return a mock LIMS API."""
    return MockLimsAPI()


@pytest.fixture(scope="session")
def config_root_dir() -> Path:
    """Return a path to the config root directory."""
    return Path("tests", "fixtures", "data")


@pytest.fixture(scope="session")
def housekeeper_dir(tmpdir_factory):
    """Return a temporary directory for Housekeeper testing."""
    return tmpdir_factory.mktemp("housekeeper")


@pytest.fixture(scope="session")
def mip_dir(tmpdir_factory) -> Path:
    """Return a temporary directory for MIP testing."""
    return tmpdir_factory.mktemp("mip")


@pytest.fixture(scope="session")
def fluffy_dir(tmpdir_factory) -> Path:
    """Return a temporary directory for Fluffy testing."""
    return tmpdir_factory.mktemp("fluffy")


@pytest.fixture(scope="session")
def balsamic_dir(tmpdir_factory) -> Path:
    """Return a temporary directory for Balsamic testing."""
    return tmpdir_factory.mktemp("balsamic")


@pytest.fixture(scope="session")
def cg_dir(tmpdir_factory) -> Path:
    """Return a temporary directory for cg testing."""
    return tmpdir_factory.mktemp("cg")


@pytest.fixture(name="swegen_dir")
def swegen_dir(tmpdir_factory, tmp_path) -> Path:
    """SweGen temporary directory containing mocked reference files."""
    return tmpdir_factory.mktemp("swegen")


@pytest.fixture(name="swegen_snv_reference")
def swegen_snv_reference_path(swegen_dir: Path) -> Path:
    """Return a temporary path to a SweGen SNV reference file."""
    mock_file = Path(swegen_dir, "grch37_swegen_10k_snv_-20220101-.vcf.gz")
    mock_file.touch(exist_ok=True)
    return mock_file


@pytest.fixture(name="observations_dir")
def observations_dir(tmpdir_factory, tmp_path) -> Path:
    """Loqusdb temporary directory containing observations mock files."""
    return tmpdir_factory.mktemp("loqusdb")


@pytest.fixture(name="observations_clinical_snv_file_path")
def observations_clinical_snv_file_path(observations_dir: Path) -> Path:
    """Return a temporary path to a clinical SNV file."""
    mock_file = Path(observations_dir, "loqusdb_clinical_snv_export-20220101-.vcf.gz")
    mock_file.touch(exist_ok=True)
    return mock_file


@pytest.fixture(name="observations_clinical_sv_file_path")
def observations_clinical_sv_file_path(observations_dir: Path) -> Path:
    """Return a temporary path to a clinical SV file."""
    mock_file = Path(observations_dir, "loqusdb_clinical_sv_export-20220101-.vcf.gz")
    mock_file.touch(exist_ok=True)
    return mock_file


@pytest.fixture(name="observations_somatic_snv_file_path")
def observations_somatic_snv_file_path(observations_dir: Path) -> Path:
    """Return a temporary path to a cancer somatic SNV file."""
    mock_file = Path(observations_dir, "loqusdb_cancer_somatic_snv_export-20220101-.vcf.gz")
    mock_file.touch(exist_ok=True)
    return mock_file


@pytest.fixture(name="outdated_observations_somatic_snv_file_path")
def outdated_observations_somatic_snv_file_path(observations_dir: Path) -> Path:
    """Return a temporary path to an outdated cancer somatic SNV file."""
    mock_file = Path(observations_dir, "loqusdb_cancer_somatic_snv_export-20180101-.vcf.gz")
    mock_file.touch(exist_ok=True)
    return mock_file


@pytest.fixture(name="custom_observations_clinical_snv_file_path")
def custom_observations_clinical_snv_file_path(observations_dir: Path) -> Path:
    """Return a custom path for the clinical SNV observations file."""
    return Path(observations_dir, "clinical_snv_export-19990101-.vcf.gz")


@pytest.fixture(scope="session")
def microsalt_dir(tmpdir_factory) -> Path:
    """Return a temporary directory for Microsalt testing."""
    return tmpdir_factory.mktemp("microsalt")


@pytest.fixture
def encryption_dir() -> Path:
    """Return a temporary directory for encryption testing."""
    return Path("home", "encrypt")


@pytest.fixture(name="cg_uri")
def cg_uri() -> str:
    """Return a cg URI."""
    return "sqlite:///"


@pytest.fixture(name="hk_uri")
def hk_uri() -> str:
    """Return a Housekeeper URI."""
    return "sqlite:///"


@pytest.fixture(name="loqusdb_id")
def loqusdb_id() -> str:
    """Returns a Loqusdb mock ID."""
    return "01ab23cd"


@pytest.fixture(name="context_config")
def context_config(
    cg_uri: str,
    hk_uri: str,
    fluffy_dir: Path,
    housekeeper_dir: Path,
    mip_dir: Path,
    cg_dir: Path,
    balsamic_dir: Path,
    microsalt_dir: Path,
    rnafusion_dir: Path,
    taxprofiler_dir: Path,
    flow_cells_dir: Path,
    demultiplexed_runs: Path,
) -> dict:
    """Return a context config."""
    return {
        "database": cg_uri,
        "delivery_path": str(cg_dir),
        "flow_cells_dir": str(flow_cells_dir),
        "demultiplexed_flow_cells_dir": str(demultiplexed_runs),
        "email_base_settings": {
            "sll_port": 465,
            "smtp_server": "smtp.gmail.com",
            "sender_email": "test@gmail.com",
            "sender_password": "",
        },
        "madeline_exe": "echo",
        "pon_path": str(cg_dir),
        "backup": {
<<<<<<< HEAD
            "encrypt_dir": {
                "current": str(current_encryption_dir),
                "legacy": str(legacy_encryption_dir),
            },
            "root": {"hiseqx": "flowcells/hiseqx", "hiseqga": "RUNS/", "novaseq": "runs/"},
            "slurm": {
                "account": "development",
                "hours": 1,
                "mail_user": "an@scilifelab.se",
                "memory": 1,
                "number_tasks": 1,
            },
=======
            "encrypt_dir": str(encryption_dir),
>>>>>>> caa4634a
        },
        "balsamic": {
            "balsamic_cache": "hello",
            "bed_path": str(cg_dir),
            "binary_path": "echo",
            "conda_env": "S_Balsamic",
            "loqusdb_path": str(cg_dir),
            "pon_path": str(cg_dir),
            "root": str(balsamic_dir),
            "slurm": {
                "mail_user": "test.email@scilifelab.se",
                "account": "development",
                "qos": SlurmQos.LOW,
            },
            "swegen_path": str(cg_dir),
        },
        "chanjo": {"binary_path": "echo", "config_path": "chanjo-stage.yaml"},
        "crunchy": {
            "conda_binary": "a_conda_binary",
            "cram_reference": "grch37_homo_sapiens_-d5-.fasta",
            "slurm": {
                "account": "development",
                "conda_env": "S_crunchy",
                "hours": 1,
                "mail_user": "an@scilifelab.se",
                "memory": 1,
                "number_tasks": 1,
            },
        },
        "data-delivery": {
            "account": "development",
            "base_path": "/another/path",
            "covid_destination_path": "server.name.se:/another/%s/foldername/",
            "covid_report_path": "/folder_structure/%s/yet_another_folder/filename_%s_data_*.csv",
            "destination_path": "server.name.se:/some",
            "mail_user": "an@email.com",
        },
        "demultiplex": {
            "run_dir": "tests/fixtures/apps/demultiplexing/flow_cells/nova_seq_6000",
            "out_dir": "tests/fixtures/apps/demultiplexing/demultiplexed-runs",
            "slurm": {
                "account": "development",
                "mail_user": "an@scilifelab.se",
            },
        },
        "encryption": {"binary_path": "bin/gpg"},
        "external": {
            "caesar": "server.name.se:/path/%s/on/caesar",
            "hasta": "/path/on/hasta/%s",
        },
        "fluffy": {
            "binary_path": "echo",
            "config_path": "fluffy/Config.json",
            "root_dir": str(fluffy_dir),
            "sftp": {
                "user": "sftpuser",
                "password": "sftpassword",
                "host": "sftphost",
                "remote_path": "sftpremotepath",
                "port": 22,
            },
        },
        "genotype": {
            "binary_path": "echo",
            "config_path": "genotype-stage.yaml",
        },
        "gisaid": {
            "binary_path": "/path/to/gisaid_uploader.py",
            "log_dir": "/path/to/log",
            "logwatch_email": "some@email.com",
            "upload_cid": "cid",
            "upload_password": "pass",
            "submitter": "s.submitter",
        },
        "hermes": {"binary_path": "hermes"},
        "housekeeper": {"database": hk_uri, "root": str(housekeeper_dir)},
        "lims": {
            "host": "https://lims.scilifelab.se",
            "password": "password",
            "username": "user",
        },
        "loqusdb": {"binary_path": "loqusdb", "config_path": "loqusdb-stage.yaml"},
        "loqusdb-wes": {"binary_path": "loqusdb", "config_path": "loqusdb-wes-stage.yaml"},
        "loqusdb-somatic": {"binary_path": "loqusdb", "config_path": "loqusdb-somatic-stage.yaml"},
        "loqusdb-tumor": {"binary_path": "loqusdb", "config_path": "loqusdb-tumor-stage.yaml"},
        "microsalt": {
            "binary_path": "echo",
            "conda_binary": "a_conda_binary",
            "conda_env": "S_microSALT",
            "queries_path": Path(microsalt_dir, "queries").as_posix(),
            "root": str(microsalt_dir),
        },
        "mip-rd-dna": {
            "conda_binary": "a_conda_binary",
            "conda_env": "S_mip9.0",
            "mip_config": "mip9.0-dna-stage.yaml",
            "pipeline": "analyse rd_dna",
            "root": str(mip_dir),
            "script": "mip",
        },
        "mip-rd-rna": {
            "conda_binary": "a_conda_binary",
            "conda_env": "S_mip9.0",
            "mip_config": "mip9.0-rna-stage.yaml",
            "pipeline": "analyse rd_rna",
            "root": str(mip_dir),
            "script": "mip",
        },
        "mutacc-auto": {
            "binary_path": "echo",
            "config_path": "mutacc-auto-stage.yaml",
            "padding": 300,
        },
        "mutant": {
            "binary_path": "echo",
            "conda_binary": "a_conda_binary",
            "conda_env": "S_mutant",
            "root": str(mip_dir),
        },
        "rnafusion": {
            "binary_path": Path("path", "to", "bin", "nextflow").as_posix(),
            "compute_env": "nf_tower_compute_env",
            "conda_binary": Path("path", "to", "bin", "conda").as_posix(),
            "conda_env": "S_RNAFUSION",
            "launch_directory": Path("path", "to", "launchdir").as_posix(),
            "pipeline_path": Path("pipeline", "path").as_posix(),
            "profile": "myprofile",
            "references": Path("path", "to", "references").as_posix(),
            "revision": "2.2.0",
            "root": str(rnafusion_dir),
            "slurm": {
                "account": "development",
                "mail_user": "test.email@scilifelab.se",
            },
            "tower_binary_path": Path("path", "to", "bin", "tw").as_posix(),
            "tower_pipeline": "rnafusion",
        },
        "pdc": {"binary_path": "/bin/dsmc"},
        "taxprofiler": {
            "binary_path": Path("path", "to", "bin", "nextflow").as_posix(),
            "compute_env": "nf_tower_compute_env",
            "root": taxprofiler_dir.as_posix(),
            "conda_binary": Path("path", "to", "bin", "conda").as_posix(),
            "conda_env": "S_taxprofiler",
            "launch_directory": Path("path", "to", "launchdir").as_posix(),
            "pipeline_path": Path("pipeline", "path").as_posix(),
            "databases": Path("path", "to", "databases").as_posix(),
            "profile": "myprofile",
            "hostremoval_reference": Path("path", "to", "hostremoval_reference").as_posix(),
            "revision": "1.0.1",
            "slurm": {
                "account": "development",
                "mail_user": "taxprofiler.email@scilifelab.se",
            },
            "tower_binary_path": Path("path", "to", "bin", "tw").as_posix(),
            "tower_pipeline": "taxprofiler",
        },
        "scout": {
            "binary_path": "echo",
            "config_path": "scout-stage.yaml",
        },
        "statina": {
            "api_url": "api_url",
            "auth_path": "auth_path",
            "host": "http://localhost:28002",
            "key": "key",
            "upload_path": "upload_path",
            "user": "user",
        },
        "tar": {"binary_path": "/bin/tar"},
        "trailblazer": {
            "host": "https://trailblazer.scilifelab.se/",
            "service_account": "SERVICE",
            "service_account_auth_file": "trailblazer-auth.json",
        },
    }


@pytest.fixture(name="cg_context")
def cg_context(
    context_config: dict, base_store: Store, housekeeper_api: MockHousekeeperAPI
) -> CGConfig:
    """Return a cg config."""
    cg_config = CGConfig(**context_config)
    cg_config.status_db_ = base_store
    cg_config.housekeeper_api_ = housekeeper_api
    return cg_config


@pytest.fixture(scope="session")
def case_id_with_single_sample():
    """Return a case id that should only be associated with one sample."""
    return "exhaustedcrocodile"


@pytest.fixture(scope="session")
def case_id_with_multiple_samples():
    """Return a case id that should be associated with multiple samples."""
    return "righteouspanda"


@pytest.fixture(scope="session")
def case_id_without_samples():
    """Return a case id that should not be associated with any samples."""
    return "confusedtrout"


@pytest.fixture(scope="session")
def sample_id_in_single_case():
    """Return a sample id that should be associated with a single case."""
    return "ASM1"


@pytest.fixture(scope="session")
def sample_id_in_multiple_cases():
    """Return a sample id that should be associated with multiple cases."""
    return "ASM2"


@pytest.fixture(name="store_with_multiple_cases_and_samples")
def store_with_multiple_cases_and_samples(
    case_id_without_samples: str,
    case_id_with_single_sample: str,
    case_id_with_multiple_samples: str,
    sample_id_in_single_case: str,
    sample_id_in_multiple_cases: str,
    case_id: str,
    ticket_id: str,
    helpers: StoreHelpers,
    store: Store,
):
    """Return a store containing multiple cases and samples."""

    helpers.add_case(
        store=store, internal_id=case_id_without_samples, ticket=ticket_id, action="running"
    )
    helpers.add_case_with_samples(
        base_store=store, case_id=case_id_with_multiple_samples, nr_samples=5
    )

    case_samples: List[Tuple[str, str]] = [
        (case_id_with_multiple_samples, sample_id_in_multiple_cases),
        (case_id, sample_id_in_multiple_cases),
        (case_id_with_single_sample, sample_id_in_single_case),
    ]

    for case_sample in case_samples:
        case_id, sample_id = case_sample
        helpers.add_case_with_sample(base_store=store, case_id=case_id, sample_id=sample_id)

    yield store


@pytest.fixture(name="store_with_panels")
def store_with_panels(store: Store, helpers: StoreHelpers):
    helpers.ensure_panel(store=store, panel_abbreviation="panel1", customer_id="cust000")
    helpers.ensure_panel(store=store, panel_abbreviation="panel2", customer_id="cust000")
    helpers.ensure_panel(store=store, panel_abbreviation="panel3", customer_id="cust000")
    yield store


@pytest.fixture(name="store_with_organisms")
def store_with_organisms(store: Store, helpers: StoreHelpers) -> Store:
    """Return a store with multiple organisms."""

    organism_details = [
        ("organism_1", "Organism 1"),
        ("organism_2", "Organism 2"),
        ("organism_3", "Organism 3"),
    ]

    organisms: List[Organism] = []
    for internal_id, name in organism_details:
        organism: Organism = helpers.add_organism(store, internal_id=internal_id, name=name)
        organisms.append(organism)

    store.session.add_all(organisms)
    store.session.commit()
    yield store


@pytest.fixture(name="ok_response")
def ok_response() -> Response:
    """Return a response with the OK status code."""
    response: Response = Response()
    response.status_code = http.HTTPStatus.OK
    return response


@pytest.fixture(name="unauthorized_response")
def unauthorized_response() -> Response:
    """Return a response with the UNAUTHORIZED status code."""
    response: Response = Response()
    response.status_code = http.HTTPStatus.UNAUTHORIZED
    return response


@pytest.fixture(name="non_existent_email")
def non_existent_email():
    """Return email not associated with any entity."""
    return "non_existent_email@example.com"


@pytest.fixture(name="non_existent_id")
def non_existent_id():
    """Return id not associated with any entity."""
    return "non_existent_entity_id"


@pytest.fixture(name="store_with_users")
def store_with_users(store: Store, helpers: StoreHelpers) -> Store:
    """Return a store with multiple users."""

    customer: Customer = helpers.ensure_customer(store=store)

    user_details = [
        ("user1@example.com", "User One", False),
        ("user2@example.com", "User Two", True),
        ("user3@example.com", "User Three", False),
    ]

    for email, name, is_admin in user_details:
        store.add_user(customer=customer, email=email, name=name, is_admin=is_admin)

    store.session.commit()

    yield store


@pytest.fixture(name="store_with_cases_and_customers")
def store_with_cases_and_customers(store: Store, helpers: StoreHelpers) -> Store:
    """Return a store with cases and customers."""

    customer_details: List[Tuple[str, str, bool]] = [
        ("cust000", "Customer 1", True),
        ("cust001", "Customer 2", False),
        ("cust002", "Customer 3", True),
    ]
    customers = []

    for customer_id, customer_name, scout_access in customer_details:
        customer: Customer = helpers.ensure_customer(
            store=store,
            customer_id=customer_id,
            customer_name=customer_name,
            scout_access=scout_access,
        )
        customers.append(customer)

    case_details: List[Tuple[str, str, Pipeline, CaseActions, Customer]] = [
        ("case 1", "flyingwhale", Pipeline.BALSAMIC, CaseActions.RUNNING, customers[0]),
        ("case 2", "swimmingtiger", Pipeline.FLUFFY, CaseActions.ANALYZE, customers[0]),
        ("case 3", "sadbaboon", Pipeline.SARS_COV_2, CaseActions.HOLD, customers[1]),
        ("case 4", "funkysloth", Pipeline.MIP_DNA, CaseActions.ANALYZE, customers[1]),
        ("case 5", "deadparrot", Pipeline.MICROSALT, CaseActions.RUNNING, customers[2]),
        ("case 6", "anxiousbeetle", Pipeline.DEMULTIPLEX, CaseActions.RUNNING, customers[2]),
    ]

    for case_name, case_id, pipeline, action, customer in case_details:
        helpers.ensure_case(
            store=store,
            case_name=case_name,
            case_id=case_id,
            data_analysis=pipeline.value,
            action=action.value,
            customer=customer,
        )
    store.session.commit()
    yield store


# NF analysis fixtures


@pytest.fixture(scope="session")
def no_sample_case_id() -> str:
    """Returns a case id of a case with no samples."""
    return "no_sample_case"


@pytest.fixture(scope="session")
def strandedness() -> str:
    """Return a default strandedness."""
    return Strandedness.REVERSE


@pytest.fixture(scope="session")
def strandedness_not_permitted() -> str:
    """Return a not permitted strandedness."""
    return "double_stranded"


@pytest.fixture(scope="session")
def fastq_forward_read_path(housekeeper_dir: Path) -> Path:
    """Path to existing fastq forward read file."""
    fastq_file_path = Path(housekeeper_dir, "XXXXXXXXX_000000_S000_L001_R1_001").with_suffix(
        f"{FileExtensions.FASTQ}{FileExtensions.GZIP}"
    )
    with gzip.open(fastq_file_path, "wb") as wh:
        wh.write(b"@A00689:73:XXXXXXXXX:1:1101:4806:1047 1:N:0:TCCTGGAACA+ACAACCAGTA")
    return fastq_file_path


@pytest.fixture(scope="session")
def fastq_reverse_read_path(housekeeper_dir: Path) -> Path:
    """Path to existing fastq reverse read file."""
    fastq_file_path = Path(
        housekeeper_dir, "XXXXXXXXX_000000_S000_L001_R2_001.fastq.gz"
    ).with_suffix(f"{FileExtensions.FASTQ}{FileExtensions.GZIP}")
    with gzip.open(fastq_file_path, "wb") as wh:
        wh.write(b"@A00689:73:XXXXXXXXX:1:1101:4806:1047 2:N:0:TCCTGGAACA+ACAACCAGTA")
    return fastq_file_path


@pytest.fixture(scope="session")
def mock_fastq_files(fastq_forward_read_path: Path, fastq_reverse_read_path: Path) -> List[Path]:
    """Return list of all mock fastq files to commit to mock housekeeper."""
    return [fastq_forward_read_path, fastq_reverse_read_path]


@pytest.fixture(scope="session")
def sequencing_platform() -> str:
    """Return a default sequencing platform."""
    return SequencingPlatform.ILLUMINA


# Rnafusion fixtures


@pytest.fixture(scope="function")
def rnafusion_dir(tmpdir_factory, apps_dir: Path) -> str:
    """Return the path to the rnafusion apps dir."""
    rnafusion_dir = tmpdir_factory.mktemp("rnafusion")
    return Path(rnafusion_dir).absolute().as_posix()


@pytest.fixture(scope="session")
def rnafusion_case_id() -> str:
    """Returns a rnafusion case id."""
    return "rnafusion_case_enough_reads"


@pytest.fixture(scope="session")
def rnafusion_sample_sheet_content(
    rnafusion_case_id: str,
    fastq_forward_read_path: Path,
    fastq_reverse_read_path: Path,
    strandedness: str,
) -> str:
    """Return the expected sample sheet content  for rnafusion."""
    return ",".join(
        [
            rnafusion_case_id,
            fastq_forward_read_path.as_posix(),
            fastq_reverse_read_path.as_posix(),
            strandedness,
        ]
    )


@pytest.fixture(scope="function")
def hermes_deliverables(deliverable_data: dict, rnafusion_case_id: str) -> dict:
    hermes_output: dict = {"pipeline": "rnafusion", "bundle_id": rnafusion_case_id, "files": []}
    for file_info in deliverable_data["files"]:
        tags: List[str] = []
        if "html" in file_info["format"]:
            tags.append("multiqc-html")
        hermes_output["files"].append({"path": file_info["path"], "tags": tags, "mandatory": True})
    return hermes_output


@pytest.fixture(scope="function")
def malformed_hermes_deliverables(hermes_deliverables: dict) -> dict:
    malformed_deliverable: dict = hermes_deliverables.copy()
    malformed_deliverable.pop("pipeline")

    return malformed_deliverable


@pytest.fixture(scope="function")
def rnafusion_multiqc_json_metrics(rnafusion_analysis_dir) -> dict:
    """Returns the content of a mock Multiqc JSON file."""
    return read_json(file_path=Path(rnafusion_analysis_dir, "multiqc_data.json"))


@pytest.fixture(scope="function")
def rnafusion_sample_sheet_path(rnafusion_dir, rnafusion_case_id) -> Path:
    """Path to sample sheet."""
    return Path(rnafusion_dir, rnafusion_case_id, f"{rnafusion_case_id}_samplesheet").with_suffix(
        FileExtensions.CSV
    )


@pytest.fixture(scope="function")
def rnafusion_params_file_path(rnafusion_dir, rnafusion_case_id) -> Path:
    """Path to parameters file."""
    return Path(rnafusion_dir, rnafusion_case_id, f"{rnafusion_case_id}_params_file").with_suffix(
        FileExtensions.YAML
    )


@pytest.fixture(scope="function")
def rnafusion_deliverables_file_path(rnafusion_dir, rnafusion_case_id) -> Path:
    """Path to deliverables file."""
    return Path(rnafusion_dir, rnafusion_case_id, f"{rnafusion_case_id}_deliverables").with_suffix(
        FileExtensions.YAML
    )


@pytest.fixture(scope="session")
def tower_id() -> int:
    """Returns a NF-Tower ID."""
    return 123456


@pytest.fixture(scope="session")
def existing_directory(tmpdir_factory) -> Path:
    """Path to existing temporary directory."""
    return tmpdir_factory.mktemp("any_directory")


@pytest.fixture(scope="function")
def rnafusion_parameters_default(
    rnafusion_dir: Path,
    rnafusion_case_id: str,
    rnafusion_sample_sheet_path: Path,
    existing_directory: Path,
) -> RnafusionParameters:
    """Return Rnafusion parameters."""
    return RnafusionParameters(
        cluster_options="--qos=normal",
        genomes_base=existing_directory,
        sample_sheet_path=rnafusion_sample_sheet_path,
        outdir=Path(rnafusion_dir, rnafusion_case_id),
        priority="development",
    )


@pytest.fixture(scope="function")
def rnafusion_context(
    cg_context: CGConfig,
    helpers: StoreHelpers,
    nf_analysis_housekeeper: HousekeeperAPI,
    trailblazer_api: MockTB,
    hermes_api: HermesApi,
    cg_dir: Path,
    rnafusion_case_id: str,
    sample_id: str,
    no_sample_case_id: str,
) -> CGConfig:
    """context to use in cli"""
    cg_context.housekeeper_api_ = nf_analysis_housekeeper
    cg_context.trailblazer_api_ = trailblazer_api
    cg_context.meta_apis["analysis_api"] = RnafusionAnalysisAPI(config=cg_context)
    status_db: Store = cg_context.status_db

    # Create ERROR case with NO SAMPLES
    helpers.add_case(status_db, internal_id=no_sample_case_id, name=no_sample_case_id)

    # Create textbook case with enough reads
    case_enough_reads: Family = helpers.add_case(
        store=status_db,
        internal_id=rnafusion_case_id,
        name=rnafusion_case_id,
        data_analysis=Pipeline.RNAFUSION,
    )

    sample_rnafusion_case_enough_reads: Sample = helpers.add_sample(
        status_db,
        internal_id=sample_id,
        reads_updated_at=datetime.now(),
    )

    helpers.add_relationship(
        status_db,
        case=case_enough_reads,
        sample=sample_rnafusion_case_enough_reads,
    )
    return cg_context


@pytest.fixture(scope="function")
def deliverable_data(rnafusion_dir: Path, rnafusion_case_id: str, sample_id: str) -> dict:
    return {
        "files": [
            {
                "path": f"{rnafusion_dir}/{rnafusion_case_id}/multiqc/multiqc_report.html",
                "path_index": "",
                "step": "report",
                "tag": ["multiqc-html", "rna"],
                "id": rnafusion_case_id,
                "format": "html",
                "mandatory": True,
            },
        ]
    }


@pytest.fixture(scope="function")
def mock_deliverable(rnafusion_dir: Path, deliverable_data: dict, rnafusion_case_id: str) -> None:
    """Create deliverable file with dummy data and files to deliver."""
    Path.mkdir(
        Path(rnafusion_dir, rnafusion_case_id),
        parents=True,
        exist_ok=True,
    )
    Path.mkdir(
        Path(rnafusion_dir, rnafusion_case_id, "multiqc"),
        parents=True,
        exist_ok=True,
    )
    for report_entry in deliverable_data["files"]:
        Path(report_entry["path"]).touch(exist_ok=True)
    WriteFile.write_file_from_content(
        content=deliverable_data,
        file_format=FileFormat.JSON,
        file_path=Path(rnafusion_dir, rnafusion_case_id, rnafusion_case_id + "_deliverables.yaml"),
    )


@pytest.fixture(scope="function")
def mock_analysis_finish(
    rnafusion_dir: Path, rnafusion_case_id: str, rnafusion_multiqc_json_metrics: dict, tower_id: int
) -> None:
    """Create analysis_finish file for testing."""
    Path.mkdir(Path(rnafusion_dir, rnafusion_case_id, "pipeline_info"), parents=True, exist_ok=True)
    Path(rnafusion_dir, rnafusion_case_id, "pipeline_info", "software_versions.yml").touch(
        exist_ok=True
    )
    Path(rnafusion_dir, rnafusion_case_id, f"{rnafusion_case_id}_samplesheet.csv").touch(
        exist_ok=True
    )
    Path.mkdir(
        Path(rnafusion_dir, rnafusion_case_id, "multiqc", "multiqc_data"),
        parents=True,
        exist_ok=True,
    )
    write_json(
        content=rnafusion_multiqc_json_metrics,
        file_path=Path(
            rnafusion_dir,
            rnafusion_case_id,
            "multiqc",
            "multiqc_data",
            "multiqc_data",
        ).with_suffix(FileExtensions.JSON),
    )
    write_yaml(
        content={rnafusion_case_id: [tower_id]},
        file_path=Path(
            rnafusion_dir,
            rnafusion_case_id,
            "tower_ids",
        ).with_suffix(FileExtensions.YAML),
    )


@pytest.fixture(scope="function")
def mock_config(rnafusion_dir: Path, rnafusion_case_id: str) -> None:
    """Create samplesheet.csv file for testing"""
    Path.mkdir(Path(rnafusion_dir, rnafusion_case_id), parents=True, exist_ok=True)
    Path(rnafusion_dir, rnafusion_case_id, f"{rnafusion_case_id}_samplesheet.csv").touch(
        exist_ok=True
    )


# Taxprofiler fixtures


@pytest.fixture(scope="session")
def taxprofiler_config(taxprofiler_dir: Path, taxprofiler_case_id: str) -> None:
    """Create CSV sample sheet file for testing."""
    Path.mkdir(Path(taxprofiler_dir, taxprofiler_case_id), parents=True, exist_ok=True)
    Path(taxprofiler_dir, taxprofiler_case_id, f"{taxprofiler_case_id}_samplesheet").with_suffix(
        FileExtensions.CSV
    ).touch(exist_ok=True)


@pytest.fixture(scope="session")
def taxprofiler_case_id() -> str:
    """Returns a taxprofiler case id."""
    return "taxprofiler_case"


@pytest.fixture(scope="session")
def taxprofiler_dir(tmpdir_factory, apps_dir: Path) -> Path:
    """Return the path to the Taxprofiler directory."""
    taxprofiler_dir = tmpdir_factory.mktemp("taxprofiler")
    return Path(taxprofiler_dir).absolute()


@pytest.fixture(scope="session")
def taxprofiler_sample_sheet_path(taxprofiler_dir, taxprofiler_case_id) -> Path:
    """Path to sample sheet."""
    return Path(
        taxprofiler_dir, taxprofiler_case_id, f"{taxprofiler_case_id}_samplesheet"
    ).with_suffix(FileExtensions.CSV)


@pytest.fixture(scope="session")
def taxprofiler_params_file_path(taxprofiler_dir, taxprofiler_case_id) -> Path:
    """Path to parameters file."""
    return Path(
        taxprofiler_dir, taxprofiler_case_id, f"{taxprofiler_case_id}_params_file"
    ).with_suffix(FileExtensions.YAML)


@pytest.fixture(scope="session")
def taxprofiler_sample_sheet_content(
    sample_name: str,
    sequencing_platform: str,
    fastq_forward_read_path: Path,
    fastq_reverse_read_path: Path,
) -> str:
    """Return the expected sample sheet content  for taxprofiler."""
    return ",".join(
        [
            sample_name,
            sample_name,
            sequencing_platform,
            fastq_forward_read_path.as_posix(),
            fastq_reverse_read_path.as_posix(),
            "",
        ]
    )


@pytest.fixture(scope="session")
def taxprofiler_parameters_default(
    taxprofiler_dir: Path,
    taxprofiler_case_id: str,
    taxprofiler_sample_sheet_path: Path,
    existing_directory: Path,
) -> TaxprofilerParameters:
    """Return Taxprofiler parameters."""
    return TaxprofilerParameters(
        cluster_options="--qos=normal",
        sample_sheet_path=taxprofiler_sample_sheet_path,
        outdir=Path(taxprofiler_dir, taxprofiler_case_id),
        databases=existing_directory,
        hostremoval_reference=existing_directory,
        priority="development",
    )


@pytest.fixture(scope="function")
def nf_analysis_housekeeper(
    housekeeper_api: HousekeeperAPI,
    helpers: StoreHelpers,
    mock_fastq_files: List[Path],
    sample_id: str,
):
    """Create populated Housekeeper sample bundle mock."""

    bundle_data: Dict[str, Any] = {
        "name": sample_id,
        "created": timestamp_now,
        "version": "1.0",
        "files": [
            {
                "path": fastq_file_path.as_posix(),
                "tags": [SequencingFileTag.FASTQ],
                "archive": False,
            }
            for fastq_file_path in mock_fastq_files
        ],
    }
    helpers.ensure_hk_bundle(store=housekeeper_api, bundle_data=bundle_data)
    return housekeeper_api


@pytest.fixture(scope="function")
def taxprofiler_context(
    cg_context: CGConfig,
    cg_dir: Path,
    helpers: StoreHelpers,
    taxprofiler_case_id: str,
    sample_id: str,
    sample_name: str,
    trailblazer_api: MockTB,
    nf_analysis_housekeeper: HousekeeperAPI,
) -> CGConfig:
    """Context to use in cli."""
    cg_context.housekeeper_api_: HousekeeperAPI = nf_analysis_housekeeper
    cg_context.trailblazer_api_: MockTB = trailblazer_api
    cg_context.meta_apis["analysis_api"] = TaxprofilerAnalysisAPI(config=cg_context)
    status_db: Store = cg_context.status_db

    taxprofiler_case: Family = helpers.add_case(
        store=status_db,
        internal_id=taxprofiler_case_id,
        name=taxprofiler_case_id,
        data_analysis=Pipeline.TAXPROFILER,
    )

    taxprofiler_sample: Sample = helpers.add_sample(
        status_db,
        internal_id=sample_id,
        reads_updated_at=datetime.now(),
        name=sample_name,
    )

    helpers.add_relationship(
        status_db,
        case=taxprofiler_case,
        sample=taxprofiler_sample,
    )

    return cg_context


@pytest.fixture(scope="session")
def expected_total_reads() -> int:
    return 1_000_000


@pytest.fixture(name="flow_cell_name")
def flow_cell_name() -> str:
    """Return flow cell name."""
    return "HVKJCDRXX"


@pytest.fixture(name="expected_average_q30_for_sample")
def expected_average_q30_for_sample() -> float:
    """Return expected average Q30 for a sample."""
    return (85.5 + 80.5) / 2


@pytest.fixture(name="expected_average_q30_for_flow_cell")
def expected_average_q30_for_flow_cell() -> float:
    return (((85.5 + 80.5) / 2) + ((83.5 + 81.5) / 2)) / 2


@pytest.fixture(name="expected_total_reads_flow_cell_bcl2fastq")
def expected_total_reads_flow_cell_2() -> int:
    """Return an expected read count"""
    return 8_000_000


@pytest.fixture
def store_with_sequencing_metrics(
    store: Store,
    sample_id: str,
    father_sample_id: str,
    mother_sample_id: str,
    expected_total_reads: int,
    flow_cell_name: str,
    flow_cell_name_demultiplexed_with_bcl_convert: str,
    flow_cell_name_demultiplexed_with_bcl2fastq: str,
    helpers: StoreHelpers,
) -> Store:
    """Return a store with multiple samples with sample lane sequencing metrics."""
    sample_sequencing_metrics_details: List[Union[str, str, int, int, float, int]] = [
        (sample_id, flow_cell_name, 1, expected_total_reads / 2, 90.5, 32),
        (sample_id, flow_cell_name, 2, expected_total_reads / 2, 90.4, 31),
        (mother_sample_id, flow_cell_name_demultiplexed_with_bcl2fastq, 2, 2_000_000, 85.5, 30),
        (mother_sample_id, flow_cell_name_demultiplexed_with_bcl2fastq, 1, 2_000_000, 80.5, 30),
        (father_sample_id, flow_cell_name_demultiplexed_with_bcl2fastq, 2, 2_000_000, 83.5, 30),
        (father_sample_id, flow_cell_name_demultiplexed_with_bcl2fastq, 1, 2_000_000, 81.5, 30),
        (mother_sample_id, flow_cell_name_demultiplexed_with_bcl_convert, 3, 1_500_000, 80.5, 33),
        (mother_sample_id, flow_cell_name_demultiplexed_with_bcl_convert, 2, 1_500_000, 80.5, 33),
    ]

    flow_cell: Flowcell = helpers.add_flowcell(
        flow_cell_name=flow_cell_name,
        store=store,
    )
    sample: Sample = helpers.add_sample(
        name=sample_id, internal_id=sample_id, sex="male", store=store, customer_id="cust500"
    )
    sample_lane_sequencing_metrics: List[SampleLaneSequencingMetrics] = []

    for (
        sample_internal_id,
        flow_cell_name_,
        flow_cell_lane_number,
        sample_total_reads_in_lane,
        sample_base_percentage_passing_q30,
        sample_base_mean_quality_score,
    ) in sample_sequencing_metrics_details:
        helpers.add_sample_lane_sequencing_metrics(
            store=store,
            sample_internal_id=sample_internal_id,
            flow_cell_name=flow_cell_name_,
            flow_cell_lane_number=flow_cell_lane_number,
            sample_total_reads_in_lane=sample_total_reads_in_lane,
            sample_base_percentage_passing_q30=sample_base_percentage_passing_q30,
            sample_base_mean_quality_score=sample_base_mean_quality_score,
        )

    store.session.add(flow_cell)
    store.session.add(sample)
    store.session.add_all(sample_lane_sequencing_metrics)
    store.session.commit()

    return store


@pytest.fixture(scope="function")
def novaseqx_latest_analysis_version() -> str:
    """Return the latest analysis version for NovaseqX analysis data directory."""
    return "2"


@pytest.fixture(scope="function")
def novaseqx_flow_cell_directory(tmp_path: Path, novaseq_x_flow_cell_full_name: str) -> Path:
    """Return the path to a NovaseqX flow cell directory."""
    return Path(tmp_path, novaseq_x_flow_cell_full_name)


@pytest.fixture(scope="function")
def demultiplexed_runs_flow_cell_directory(tmp_path: Path) -> Path:
    """Return the path to a demultiplexed flow cell run directory."""
    demultiplexed_runs = Path(
        tmp_path, DemultiplexingDirsAndFiles.DEMULTIPLEXED_RUNS_DIRECTORY_NAME
    )
    demultiplexed_runs.mkdir()
    return demultiplexed_runs


def add_novaseqx_analysis_data(novaseqx_flow_cell_directory: Path, analysis_version: str):
    """Add NovaseqX analysis data to a flow cell directory."""
    analysis_path: Path = Path(
        novaseqx_flow_cell_directory, DemultiplexingDirsAndFiles.ANALYSIS, analysis_version
    )
    analysis_path.mkdir(parents=True)
    analysis_path.joinpath(DemultiplexingDirsAndFiles.COPY_COMPLETE).touch()
    data = analysis_path.joinpath(DemultiplexingDirsAndFiles.DATA)
    data.mkdir()
    data.joinpath(DemultiplexingDirsAndFiles.ANALYSIS_COMPLETED).touch()
    return analysis_path


@pytest.fixture(scope="function")
def novaseqx_flow_cell_dir_with_analysis_data(
    novaseqx_flow_cell_directory: Path, novaseqx_latest_analysis_version: str
) -> Path:
    """Return the path to a NovaseqX flow cell directory with multiple analysis data directories."""
    add_novaseqx_analysis_data(novaseqx_flow_cell_directory, "0")
    add_novaseqx_analysis_data(novaseqx_flow_cell_directory, "1")
    add_novaseqx_analysis_data(novaseqx_flow_cell_directory, novaseqx_latest_analysis_version)
    return novaseqx_flow_cell_directory


@pytest.fixture(scope="function")
def post_processed_novaseqx_flow_cell(novaseqx_flow_cell_dir_with_analysis_data: Path) -> Path:
    """Return the path to a NovaseqX flow cell that is post processed."""
    Path(
        novaseqx_flow_cell_dir_with_analysis_data,
        DemultiplexingDirsAndFiles.QUEUED_FOR_POST_PROCESSING,
    ).touch()
    return novaseqx_flow_cell_dir_with_analysis_data


@pytest.fixture(scope="function")
def novaseqx_flow_cell_analysis_incomplete(
    novaseqx_flow_cell_directory: Path, novaseqx_latest_analysis_version: str
) -> Path:
    """
    Return the path to a flow cell for which the analysis is not complete.
    It misses the ANALYSIS_COMPLETED file.
    """
    Path(
        novaseqx_flow_cell_directory,
        DemultiplexingDirsAndFiles.ANALYSIS,
        novaseqx_latest_analysis_version,
    ).mkdir(parents=True)
    Path(
        novaseqx_flow_cell_directory,
        DemultiplexingDirsAndFiles.ANALYSIS,
        novaseqx_latest_analysis_version,
        DemultiplexingDirsAndFiles.COPY_COMPLETE,
    ).touch()
    return novaseqx_flow_cell_directory


@pytest.fixture(scope="function")
def demultiplex_not_complete_novaseqx_flow_cell(tmp_file: Path) -> Path:
    """Return the path to a NovaseqX flow cell for which demultiplexing is not complete."""
    return tmp_file<|MERGE_RESOLUTION|>--- conflicted
+++ resolved
@@ -2212,12 +2212,7 @@
         "madeline_exe": "echo",
         "pon_path": str(cg_dir),
         "backup": {
-<<<<<<< HEAD
-            "encrypt_dir": {
-                "current": str(current_encryption_dir),
-                "legacy": str(legacy_encryption_dir),
-            },
-            "root": {"hiseqx": "flowcells/hiseqx", "hiseqga": "RUNS/", "novaseq": "runs/"},
+            "encrypt_dir": str(encryption_dir),
             "slurm": {
                 "account": "development",
                 "hours": 1,
@@ -2225,9 +2220,6 @@
                 "memory": 1,
                 "number_tasks": 1,
             },
-=======
-            "encrypt_dir": str(encryption_dir),
->>>>>>> caa4634a
         },
         "balsamic": {
             "balsamic_cache": "hello",
