"""Conftest file for pytest fixtures that needs to be shared for multiple tests."""
import copy

import datetime as dt
import logging
import os
import shutil
from pathlib import Path
from typing import Generator, Dict, List, Any

import pytest
from housekeeper.store.models import File

from cg.apps.gt import GenotypeAPI
from cg.apps.hermes.hermes_api import HermesApi
from cg.apps.housekeeper.hk import HousekeeperAPI
from cg.constants import Pipeline
from cg.constants.constants import FileFormat
from cg.constants.demultiplexing import DemultiplexingDirsAndFiles, BclConverter
from cg.constants.priority import SlurmQos
from cg.io.controller import ReadFile
from cg.constants.subject import Gender
from cg.meta.rsync import RsyncAPI
from cg.meta.transfer.external_data import ExternalDataAPI
from cg.models import CompressionData
from cg.models.cg_config import CGConfig
from cg.models.demultiplex.demux_results import DemuxResults
from cg.models.demultiplex.flow_cell import FlowCell
from cg.store import Store
from cg.store.models import Customer

from .mocks.crunchy import MockCrunchyAPI
from .mocks.hk_mock import MockHousekeeperAPI
from .mocks.limsmock import MockLimsAPI
from .mocks.madeline import MockMadelineAPI
from .mocks.osticket import MockOsTicket
from .mocks.process_mock import ProcessMock
from .mocks.scout import MockScoutAPI
from .mocks.tb_mock import MockTB
from .small_helpers import SmallHelpers
from .store_helpers import StoreHelpers

from housekeeper.store import models as hk_models

LOG = logging.getLogger(__name__)


# Timestamp fixture


@pytest.fixture(name="old_timestamp")
def fixture_old_timestamp() -> dt.datetime:
    """Return a time stamp in date time format."""
    return dt.datetime(1900, 1, 1)


@pytest.fixture(name="timestamp")
def fixture_timestamp() -> dt.datetime:
    """Return a time stamp in date time format."""
    return dt.datetime(2020, 5, 1)


@pytest.fixture(name="later_timestamp")
def fixture_later_timestamp() -> dt.datetime:
    """Return a time stamp in date time format."""
    return dt.datetime(2020, 6, 1)


@pytest.fixture(name="timestamp_now")
def fixture_timestamp_now() -> dt.datetime:
    """Return a time stamp of today's date in date time format."""
    return dt.datetime.now()


@pytest.fixture(name="timestamp_yesterday")
def fixture_timestamp_yesterday(timestamp_now: dt.datetime) -> dt.datetime:
    """Return a time stamp of yesterday's date in date time format."""
    return timestamp_now - dt.timedelta(days=1)


@pytest.fixture(name="timestamp_in_2_weeks")
def fixture_timestamp_in_2_weeks(timestamp_now: dt.datetime) -> dt.datetime:
    """Return a time stamp 14 days ahead in time."""
    return timestamp_now + dt.timedelta(days=14)


# Case fixtures


@pytest.fixture(name="slurm_account")
def fixture_slurm_account() -> str:
    """Return a SLURM account."""
    return "super_account"


@pytest.fixture(name="user_name")
def fixture_user_name() -> str:
    """Return a user name."""
    return "Paul Anderson"


@pytest.fixture(name="user_mail")
def fixture_user_mail() -> str:
    """Return a user email."""
    return "paul@magnolia.com"


@pytest.fixture(name="email_adress")
def fixture_email_adress() -> str:
    """Return an email adress."""
    return "james.holden@scilifelab.se"


@pytest.fixture(name="case_id")
def fixture_case_id() -> str:
    """Return a case id."""
    return "yellowhog"


@pytest.fixture(name="another_case_id")
def fixture_another_case_id() -> str:
    """Return another case id."""
    return "another_case_id"


@pytest.fixture(name="sample_id")
def fixture_sample_id() -> str:
    """Returns a sample id."""
    return "ADM1"


@pytest.fixture(name="sample_name")
def fixture_sample_name() -> str:
    """Returns a sample name."""
    return "a_sample_name"


@pytest.fixture(name="cust_sample_id", scope="session")
def fixture_cust_sample_id() -> str:
    """Returns a customer sample id."""
    return "child"


@pytest.fixture(name="family_name")
def fixture_family_name() -> str:
    """Return a case name."""
    return "case"


@pytest.fixture(name="customer_id", scope="session")
def fixture_customer_id() -> str:
    """Return a customer id."""
    return "cust000"


@pytest.fixture(name="sbatch_job_number")
def fixture_sbatch_job_number() -> int:
    return 123456


@pytest.fixture(name="sbatch_process")
def fixture_sbatch_process(sbatch_job_number: int) -> ProcessMock:
    """Return a mocked process object."""
    slurm_process = ProcessMock(binary="sbatch")
    slurm_process.set_stdout(text=str(sbatch_job_number))
    return slurm_process


@pytest.fixture(name="analysis_family_single_case")
def fixture_analysis_family_single(
    case_id: str, family_name: str, sample_id: str, ticket: str
) -> dict:
    """Build an example case."""
    return {
        "name": family_name,
        "internal_id": case_id,
        "data_analysis": str(Pipeline.MIP_DNA),
        "application_type": "wgs",
        "panels": ["IEM", "EP"],
        "tickets": ticket,
        "samples": [
            {
                "name": "proband",
                "sex": Gender.MALE,
                "internal_id": sample_id,
                "status": "affected",
                "original_ticket": ticket,
                "reads": 5000000000,
                "capture_kit": "GMSmyeloid",
            }
        ],
    }


@pytest.fixture(name="analysis_family")
def fixture_analysis_family(case_id: str, family_name: str, sample_id: str, ticket: str) -> dict:
    """Return a dictionary with information from a analysis case."""
    return {
        "name": family_name,
        "internal_id": case_id,
        "data_analysis": str(Pipeline.MIP_DNA),
        "application_type": "wgs",
        "tickets": ticket,
        "panels": ["IEM", "EP"],
        "samples": [
            {
                "name": "child",
                "sex": Gender.MALE,
                "internal_id": sample_id,
                "father": "ADM2",
                "mother": "ADM3",
                "status": "affected",
                "original_ticket": ticket,
                "reads": 5000000,
                "capture_kit": "GMSmyeloid",
            },
            {
                "name": "father",
                "sex": Gender.MALE,
                "internal_id": "ADM2",
                "status": "unaffected",
                "original_ticket": ticket,
                "reads": 6000000,
                "capture_kit": "GMSmyeloid",
            },
            {
                "name": "mother",
                "sex": Gender.FEMALE,
                "internal_id": "ADM3",
                "status": "unaffected",
                "original_ticket": ticket,
                "reads": 7000000,
                "capture_kit": "GMSmyeloid",
            },
        ],
    }


# Config fixtures


@pytest.fixture(name="base_config_dict")
def fixture_base_config_dict() -> dict:
    """Returns the basic configs necessary for running CG."""
    return {
        "database": "sqlite:///",
        "madeline_exe": "path/to/madeline",
        "delivery_path": "path/to/delivery",
        "housekeeper": {
            "database": "sqlite:///",
            "root": "path/to/root",
        },
        "email_base_settings": {
            "sll_port": 465,
            "smtp_server": "smtp.gmail.com",
            "sender_email": "test@gmail.com",
            "sender_password": "",
        },
        "loqusdb": {
            "binary_path": "binary",
            "config_path": "config",
        },
        "loqusdb-wes": {
            "binary_path": "binary_wes",
            "config_path": "config_wes",
        },
        "loqusdb-somatic": {
            "binary_path": "binary_somatic",
            "config_path": "config_somatic",
        },
        "loqusdb-tumor": {
            "binary_path": "binary_tumor",
            "config_path": "config_tumor",
        },
    }


@pytest.fixture(name="cg_config_object")
def fixture_cg_config_object(base_config_dict: dict) -> CGConfig:
    """Return a CG config dict."""
    return CGConfig(**base_config_dict)


@pytest.fixture(name="chanjo_config")
def fixture_chanjo_config() -> Dict[str, Dict[str, str]]:
    """Chanjo configs"""
    return {"chanjo": {"config_path": "chanjo_config", "binary_path": "chanjo"}}


@pytest.fixture
def crunchy_config_dict():
    """Crunchy configs."""
    return {
        "crunchy": {
            "conda_binary": "a conda binary",
            "cram_reference": "/path/to/fasta",
            "slurm": {"account": "mock_account", "mail_user": "mock_mail", "conda_env": "mock_env"},
        }
    }


@pytest.fixture(name="hk_config_dict")
def fixture_hk_config_dict(root_path):
    """Crunchy configs."""
    return {
        "housekeeper": {
            "database": "sqlite:///:memory:",
            "root": str(root_path),
        }
    }


@pytest.fixture(name="genotype_config")
def fixture_genotype_config() -> dict:
    """Genotype config fixture."""
    return {
        "genotype": {
            "database": "database",
            "config_path": "config/path",
            "binary_path": "gtdb",
        }
    }


# Api fixtures


@pytest.fixture(name="rsync_api")
def fixture_rsync_api(cg_context: CGConfig) -> RsyncAPI:
    """RsyncAPI fixture."""
    return RsyncAPI(config=cg_context)


@pytest.fixture(name="external_data_api")
def fixture_external_data_api(analysis_store, cg_context: CGConfig) -> ExternalDataAPI:
    """ExternalDataAPI fixture."""
    return ExternalDataAPI(config=cg_context)


@pytest.fixture(name="genotype_api")
def fixture_genotype_api(genotype_config: dict) -> GenotypeAPI:
    """Genotype API fixture."""
    _genotype_api = GenotypeAPI(genotype_config)
    _genotype_api.set_dry_run(True)
    return _genotype_api


@pytest.fixture()
def madeline_api(madeline_output) -> MockMadelineAPI:
    """madeline_api fixture."""
    _api = MockMadelineAPI()
    _api.set_outpath(madeline_output)
    return _api


@pytest.fixture(name="ticket", scope="session")
def fixture_ticket_number() -> str:
    """Return a ticket number for testing."""
    return "123456"


@pytest.fixture(name="osticket")
def fixture_os_ticket(ticket: str) -> MockOsTicket:
    """Return a api that mock the os ticket api."""
    api = MockOsTicket()
    api.set_ticket_nr(ticket)
    return api


# Files fixtures

# Common file fixtures
@pytest.fixture(scope="session", name="fixtures_dir")
def fixture_fixtures_dir() -> Path:
    """Return the path to the fixtures dir."""
    return Path("tests", "fixtures")


@pytest.fixture(name="analysis_dir")
def fixture_analysis_dir(fixtures_dir: Path) -> Path:
    """Return the path to the analysis dir."""
    return Path(fixtures_dir, "analysis")


@pytest.fixture(name="apps_dir")
def fixture_apps_dir(fixtures_dir: Path) -> Path:
    """Return the path to the apps dir."""
    return Path(fixtures_dir, "apps")


@pytest.fixture(name="cgweb_orders_dir", scope="session")
def fixture_cgweb_orders_dir(fixtures_dir: Path) -> Path:
    """Return the path to the cgweb_orders dir."""
    return Path(fixtures_dir, "cgweb_orders")


@pytest.fixture(name="fastq_dir")
def fixture_fastq_dir(demultiplexed_runs: Path) -> Path:
    """Return the path to the fastq files dir."""
    return Path(demultiplexed_runs, "fastq")


@pytest.fixture(name="project_dir")
def fixture_project_dir(tmpdir_factory) -> Generator[Path, None, None]:
    """Path to a temporary directory where intermediate files can be stored."""
    yield Path(tmpdir_factory.mktemp("data"))


@pytest.fixture()
def tmp_file(project_dir) -> Path:
    """Return a temp file path."""
    return Path(project_dir, "test")


@pytest.fixture(name="non_existing_file_path")
def fixture_non_existing_file_path(project_dir: Path) -> Path:
    """Return the path to a non existing file."""
    return Path(project_dir, "a_file.txt")


@pytest.fixture(name="content")
def fixture_content() -> str:
    """Return some content for a file."""
    return (
        "Lorem ipsum dolor sit amet, consectetur adipiscing elit, sed do eiusmod tempor incididunt"
        " ut labore et dolore magna aliqua. Ut enim ad minim veniam, quis nostrud exercitation ull"
        "amco laboris nisi ut aliquip ex ea commodo consequat. Duis aute irure dolor in reprehende"
        "rit in voluptate velit esse cillum dolore eu fugiat nulla pariatur. Excepteur sint occaec"
        "at cupidatat non proident, sunt in culpa qui officia deserunt mollit anim id est laborum."
    )


@pytest.fixture(name="filled_file")
def fixture_filled_file(non_existing_file_path: Path, content: str) -> Path:
    """Return the path to a existing file with some content."""
    with open(non_existing_file_path, "w") as outfile:
        outfile.write(content)
    return non_existing_file_path


@pytest.fixture(scope="session", name="orderforms")
def fixture_orderform(fixtures_dir: Path) -> Path:
    """Return the path to the directory with order forms."""
    return Path(fixtures_dir, "orderforms")


@pytest.fixture(name="hk_file")
def fixture_hk_file(filled_file, case_id) -> File:
    """Return a housekeeper File object."""
    return File(id=case_id, path=filled_file)


@pytest.fixture(name="mip_dna_store_files")
def fixture_mip_dna_store_files(apps_dir: Path) -> Path:
    """Return the path to the directory with mip dna store files."""
    return Path(apps_dir, "mip", "dna", "store")


@pytest.fixture(name="case_qc_sample_info_path")
def fixture_case_qc_sample_info_path(mip_dna_store_files: Path) -> Path:
    """Return path to case_qc_sample_info.yaml."""
    return Path(mip_dna_store_files, "case_qc_sample_info.yaml")


@pytest.fixture(name="delivery_report_html")
def fixture_delivery_report_html(mip_dna_store_files: Path) -> Path:
    """Return the path to a qc metrics deliverables file with case data."""
    return Path(mip_dna_store_files, "empty_delivery_report.html")


@pytest.fixture(name="mip_deliverables_file")
def fixture_mip_deliverables_files(mip_dna_store_files: Path) -> Path:
    """Fixture for general deliverables file in mip."""
    return Path(mip_dna_store_files, "case_id_deliverables.yaml")


@pytest.fixture(name="case_qc_metrics_deliverables")
def fixture_case_qc_metrics_deliverables(apps_dir: Path) -> Path:
    """Return the path to a qc metrics deliverables file with case data."""
    return Path(apps_dir, "mip", "case_metrics_deliverables.yaml")


@pytest.fixture(name="mip_analysis_dir")
def fixture_mip_analysis_dir(analysis_dir: Path) -> Path:
    """Return the path to the directory with mip analysis files."""
    return Path(analysis_dir, "mip")


@pytest.fixture(name="balsamic_analysis_dir")
def fixture_balsamic_analysis_dir(analysis_dir: Path) -> Path:
    """Return the path to the directory with balsamic analysis files."""
    return Path(analysis_dir, "balsamic")


@pytest.fixture(name="balsamic_wgs_analysis_dir")
def fixture_balsamic_wgs_analysis_dir(balsamic_analysis_dir: Path) -> Path:
    """Return the path to the directory with balsamic analysis files."""
    return Path(balsamic_analysis_dir, "tn_wgs")


@pytest.fixture(name="mip_dna_analysis_dir")
def fixture_mip_dna_analysis_dir(mip_analysis_dir: Path) -> Path:
    """Return the path to the directory with mip dna analysis files."""
    return Path(mip_analysis_dir, "dna")


@pytest.fixture(name="sample1_cram")
def fixture_sample1_cram(mip_dna_analysis_dir: Path) -> Path:
    """Return the path to the cram file for sample 1."""
    return Path(mip_dna_analysis_dir, "adm1.cram")


@pytest.fixture(name="vcf_file")
def fixture_vcf_file(mip_dna_store_files: Path) -> Path:
    """Return the path to to a vcf file."""
    return Path(mip_dna_store_files, "yellowhog_clinical_selected.vcf")


@pytest.fixture(name="fastq_file")
def fixture_fastq_file(fastq_dir: Path) -> Path:
    """Return the path to to a fastq file."""
    return Path(fastq_dir, "dummy_run_R1_001.fastq.gz")


@pytest.fixture(name="madeline_output")
def fixture_madeline_output(apps_dir: Path) -> Path:
    """Return str of path for file with Madeline output."""
    return Path(apps_dir, "madeline", "madeline.xml")


@pytest.fixture(name="file_does_not_exist")
def fixture_file_does_not_exist() -> Path:
    """Return a file path that does not exist."""
    return Path("file", "does", "not", "exist")


# Compression fixtures


@pytest.fixture(name="run_name")
def fixture_run_name() -> str:
    """Return the name of a fastq run."""
    return "fastq_run"


@pytest.fixture(name="original_fastq_data")
def fixture_original_fastq_data(fastq_dir: Path, run_name) -> CompressionData:
    """Return a compression object with a path to the original fastq files."""
    return CompressionData(Path(fastq_dir, run_name))


@pytest.fixture(name="fastq_stub")
def fixture_fastq_stub(project_dir: Path, run_name: str) -> Path:
    """Creates a path to the base format of a fastq run."""
    return Path(project_dir, run_name)


@pytest.fixture(name="compression_object")
def fixture_compression_object(
    fastq_stub: Path, original_fastq_data: CompressionData
) -> CompressionData:
    """Creates compression data object with information about files used in fastq compression."""
    working_files: CompressionData = CompressionData(fastq_stub)
    working_file_map: Dict[str, str] = {
        original_fastq_data.fastq_first.as_posix(): working_files.fastq_first.as_posix(),
        original_fastq_data.fastq_second.as_posix(): working_files.fastq_second.as_posix(),
    }
    for original_file, working_file in working_file_map.items():
        shutil.copy(original_file, working_file)
    return working_files


# Demultiplex fixtures


@pytest.fixture(name="demultiplex_fixtures")
def fixture_demultiplex_fixtures(apps_dir: Path) -> Path:
    """Return the path to the demultiplex fixtures."""
    return Path(apps_dir, "demultiplexing")


@pytest.fixture(name="novaseq_dragen_sample_sheet_path")
def fixture_novaseq_dragen_sample_sheet_path(demultiplex_fixtures: Path) -> Path:
    """Return the path to a novaseq bcl2fastq sample sheet."""
    return Path(demultiplex_fixtures, "SampleSheetS2_Dragen.csv")


@pytest.fixture(name="raw_lims_sample_dir")
def fixture_raw_lims_sample_dir(demultiplex_fixtures: Path) -> Path:
    """Return the path to the raw samples fixtures."""
    return Path(demultiplex_fixtures, "raw_lims_samples")


@pytest.fixture(name="demultiplexed_runs")
def fixture_demultiplexed_runs(demultiplex_fixtures: Path) -> Path:
    """Return the path to a dir with flow cells ready for demultiplexing."""
    return Path(demultiplex_fixtures, "demultiplexed-runs")


@pytest.fixture(name="demux_run_dir")
def fixture_demux_run_dir(demultiplex_fixtures: Path) -> Path:
    """Return the path to a dir with flow cells ready for demultiplexing."""
    return Path(demultiplex_fixtures, "flowcell-runs")


@pytest.fixture(name="flow_cell")
def fixture_flow_cell(demux_run_dir: Path, flow_cell_full_name: str) -> FlowCell:
    """Create a flow cell object with flow cell that is demultiplexed."""
    return FlowCell(flow_cell_path=Path(demux_run_dir, flow_cell_full_name))


@pytest.fixture(name="flow_cell_id")
def fixture_flow_cell_id(flow_cell: FlowCell) -> str:
    """Return flow cell id from flow cell object."""
    return flow_cell.id


@pytest.fixture(name="another_flow_cell_id")
def fixture_another_flow_cell_id() -> str:
    """Return another flow cell id."""
    return "HF57HDRXY"


@pytest.fixture(name="demultiplexing_delivery_file")
def fixture_demultiplexing_delivery_file(flow_cell: FlowCell) -> Path:
    """Return demultiplexing delivery started file."""
    return Path(flow_cell.path, DemultiplexingDirsAndFiles.DELIVERY)


@pytest.fixture(name="hiseq_x_tile_dir")
def fixture_hiseq_x_tile_dir(flow_cell: FlowCell) -> Path:
    """Return Hiseq X tile dir."""
    return Path(flow_cell.path, DemultiplexingDirsAndFiles.HiseqX_TILE_DIR)


@pytest.fixture(name="lims_novaseq_samples_file")
def fixture_lims_novaseq_samples_file(raw_lims_sample_dir: Path) -> Path:
    """Return the path to a file with sample info in lims format."""
    return Path(raw_lims_sample_dir, "raw_samplesheet_novaseq.json")


@pytest.fixture(name="lims_novaseq_samples_raw")
def fixture_lims_novaseq_samples_raw(lims_novaseq_samples_file: Path) -> List[dict]:
    """Return a list of raw flow cell samples."""
    return ReadFile.get_content_from_file(
        file_format=FileFormat.JSON, file_path=lims_novaseq_samples_file
    )


@pytest.fixture(name="flow_cell_full_name")
def fixture_flow_cell_full_name() -> str:
    """Return full flow cell name."""
    return "201203_A00689_0200_AHVKJCDRXX"


@pytest.fixture(name="demultiplexed_flow_cell")
def fixture_demultiplexed_flow_cell(demultiplexed_runs: Path, flow_cell_full_name: str) -> Path:
    return Path(demultiplexed_runs, flow_cell_full_name)


@pytest.fixture(name="bcl2fastq_demux_results")
def fixture_bcl2fastq_demux_results(
    demultiplexed_flow_cell: Path, flow_cell: FlowCell
) -> DemuxResults:
    return DemuxResults(
        demux_dir=demultiplexed_flow_cell, flow_cell=flow_cell, bcl_converter=BclConverter.BCL2FASTQ
    )


# Genotype file fixture


@pytest.fixture(name="bcf_file")
def fixture_bcf_file(apps_dir: Path) -> Path:
    """Return the path to a BCF file."""
    return Path(apps_dir, "gt", "yellowhog.bcf")


# Housekeeper, Chanjo file fixtures


@pytest.fixture(name="bed_file")
def fixture_bed_file(analysis_dir) -> Path:
    """Return the path to a bed file."""
    return Path(analysis_dir, "sample_coverage.bed")


# Helper fixtures


@pytest.fixture(name="helpers")
def fixture_helpers() -> StoreHelpers:
    """Return a class with helper functions for the stores."""
    return StoreHelpers()


@pytest.fixture(name="small_helpers")
def fixture_small_helpers() -> SmallHelpers:
    """Return a class with small helper functions."""
    return SmallHelpers()


# HK fixtures


@pytest.fixture(name="root_path")
def fixture_root_path(project_dir: Path) -> Path:
    """Return the path to a hk bundles dir."""
    _root_path = project_dir / "bundles"
    _root_path.mkdir(parents=True, exist_ok=True)
    return _root_path


@pytest.fixture(name="hk_bundle_data")
def fixture_hk_bundle_data(case_id: str, bed_file: Path, timestamp: dt.datetime) -> Dict[str, Any]:
    """Return some bundle data for Housekeeper."""
    return {
        "name": case_id,
        "created": timestamp,
        "expires": timestamp,
        "files": [{"path": bed_file.as_posix(), "archive": False, "tags": ["bed", "sample"]}],
    }


@pytest.fixture(name="sample_hk_bundle_no_files")
def fixture_sample_hk_bundle_no_files(sample_id: str, timestamp: dt.datetime) -> dict:
    """Create a complete bundle mock for testing compression."""
    return {
        "name": sample_id,
        "created": timestamp,
        "expires": timestamp,
        "files": [],
    }


@pytest.fixture(name="case_hk_bundle_no_files")
def fixture_case_hk_bundle_no_files(case_id: str, timestamp: dt.datetime) -> dict:
    """Create a complete bundle mock for testing compression."""
    return {
        "name": case_id,
        "created": timestamp,
        "expires": timestamp,
        "files": [],
    }


@pytest.fixture(name="compress_hk_fastq_bundle")
def fixture_compress_hk_fastq_bundle(
    compression_object: CompressionData, sample_hk_bundle_no_files: dict
) -> dict:
    """Create a complete bundle mock for testing compression

    This bundle contains a pair of fastq files.
    ."""
    hk_bundle_data = copy.deepcopy(sample_hk_bundle_no_files)

    first_fastq = compression_object.fastq_first
    second_fastq = compression_object.fastq_second
    for fastq_file in [first_fastq, second_fastq]:
        fastq_file.touch()
        # We need to set the time to an old date
        # Create a older date
        # Convert the date to a float
        before_timestamp = dt.datetime.timestamp(dt.datetime(2020, 1, 1))
        # Update the utime so file looks old
        os.utime(fastq_file, (before_timestamp, before_timestamp))
        fastq_file_info = {"path": str(fastq_file), "archive": False, "tags": ["fastq"]}

        hk_bundle_data["files"].append(fastq_file_info)
    return hk_bundle_data


@pytest.fixture(name="housekeeper_api")
def fixture_housekeeper_api(hk_config_dict: dict) -> MockHousekeeperAPI:
    """Setup Housekeeper store."""
    return MockHousekeeperAPI(hk_config_dict)


@pytest.fixture(name="real_housekeeper_api")
def fixture_real_housekeeper_api(hk_config_dict: dict) -> HousekeeperAPI:
    """Setup a real Housekeeper store."""
    _api = HousekeeperAPI(hk_config_dict)
    _api.initialise_db()
    yield _api


@pytest.fixture(name="populated_housekeeper_api")
def fixture_populated_housekeeper_api(
    housekeeper_api: MockHousekeeperAPI, hk_bundle_data: dict, helpers
) -> MockHousekeeperAPI:
    """Setup a Housekeeper store with some data."""
    hk_api = housekeeper_api
    helpers.ensure_hk_bundle(hk_api, hk_bundle_data)
    return hk_api


@pytest.fixture(name="hk_version_obj")
def fixture_hk_version_obj(
    housekeeper_api: MockHousekeeperAPI, hk_bundle_data: dict, helpers
) -> hk_models.Version:
    """Get a Housekeeper version object."""
    return helpers.ensure_hk_version(housekeeper_api, hk_bundle_data)


# Process Mock


@pytest.fixture(name="process")
def fixture_process() -> ProcessMock:
    """Returns a mocked process."""
    return ProcessMock()


# Hermes mock


@pytest.fixture(name="hermes_process")
def fixture_hermes_process() -> ProcessMock:
    """Return a mocked Hermes process."""
    return ProcessMock(binary="hermes")


@pytest.fixture(name="hermes_api")
def fixture_hermes_api(hermes_process: ProcessMock) -> HermesApi:
    """Return a Hermes API with a mocked process."""
    hermes_config = {"hermes": {"binary_path": "/bin/true"}}
    hermes_api = HermesApi(config=hermes_config)
    hermes_api.process = hermes_process
    return hermes_api


# Scout fixtures


@pytest.fixture(name="scout_api")
def fixture_scout_api() -> MockScoutAPI:
    """Setup Scout API."""
    return MockScoutAPI()


# Crunchy fixtures


@pytest.fixture(name="crunchy_api")
def fixture_crunchy_api():
    """Setup Crunchy API."""
    return MockCrunchyAPI()


# Store fixtures


@pytest.fixture(name="analysis_store")
def fixture_analysis_store(
    base_store: Store, analysis_family: dict, wgs_application_tag: str, helpers: StoreHelpers
) -> Generator[Store, None, None]:
    """Setup a store instance for testing analysis API."""
    helpers.ensure_case_from_dict(
        base_store, case_info=analysis_family, app_tag=wgs_application_tag
    )
    yield base_store


@pytest.fixture(name="analysis_store_trio")
def fixture_analysis_store_trio(analysis_store: Store) -> Generator[Store, None, None]:
    """Setup a store instance with a trio loaded for testing analysis API."""
    yield analysis_store


@pytest.fixture(name="analysis_store_single_case")
def fixture_analysis_store_single(
    base_store: Store, analysis_family_single_case: Store, helpers: StoreHelpers
):
    """Setup a store instance with a single ind case for testing analysis API."""
    helpers.ensure_case_from_dict(base_store, case_info=analysis_family_single_case)
    yield base_store


@pytest.fixture(name="collaboration_id")
def fixture_collaboration_id() -> str:
    """Return a default customer group."""
    return "all_customers"


@pytest.fixture(name="customer_production")
def fixture_customer_production(collaboration_id: str, customer_id: str) -> dict:
    """Return a dictionary with information about the prod customer."""
    return {
        "customer_id": customer_id,
        "name": "Production",
        "scout_access": True,
        "collaboration_id": collaboration_id,
    }


@pytest.fixture(name="customer_rare_diseases")
def fixture_customer_rare_diseases(collaboration_id: str, customer_id: str) -> Customer:
    """Return a Rare Disease customer."""
    return Customer(
        name="CMMS",
        internal_id="cust003",
        loqus_upload=True,
    )


@pytest.fixture(name="customer_balsamic")
def fixture_customer_balsamic(collaboration_id: str, customer_id: str) -> Customer:
    """Return a Cancer customer."""
    return Customer(
        name="AML",
        internal_id="cust110",
        loqus_upload=True,
    )


@pytest.fixture(name="external_wgs_application_tag")
def fixture_external_wgs_application_tag() -> str:
    """Return the external WGS application tag."""
    return "WGXCUSC000"


@pytest.fixture(name="external_wgs_info")
def fixture_external_wgs_info(external_wgs_application_tag: str) -> dict:
    """Return a dictionary with information external WGS application."""
    return {
        "application_tag": external_wgs_application_tag,
        "application_type": "wgs",
        "description": "External WGS",
        "is_external": True,
        "target_reads": 10,
    }


@pytest.fixture(name="external_wes_application_tag")
def fixture_external_wes_application_tag() -> str:
    """Return the external whole exome sequencing application tag."""
    return "EXXCUSR000"


@pytest.fixture(name="external_wes_info")
def fixture_external_wes_info(external_wes_application_tag: str) -> dict:
    """Return a dictionary with information external WES application."""
    return {
        "application_tag": external_wes_application_tag,
        "application_type": "wes",
        "description": "External WES",
        "is_external": True,
        "target_reads": 10,
    }


@pytest.fixture(name="wgs_application_tag")
def fixture_wgs_application_tag() -> str:
    """Return the WGS application tag."""
    return "WGSPCFC030"


@pytest.fixture(name="wgs_application_info")
def fixture_wgs_application_info(wgs_application_tag: str) -> dict:
    """Return a dictionary with information the WGS application."""
    return {
        "application_tag": wgs_application_tag,
        "application_type": "wgs",
        "description": "WGS, double",
        "sequencing_depth": 30,
        "is_external": True,
        "is_accredited": True,
        "target_reads": 10,
    }


@pytest.fixture(name="store")
def fixture_store() -> Store:
    """Fixture with a CG store."""
    _store = Store(uri="sqlite:///")
    _store.create_all()
    yield _store
    _store.drop_all()


@pytest.fixture(name="apptag_rna")
def fixture_apptag_rna() -> str:
    """Return the RNA application tag."""
    return "RNAPOAR025"


@pytest.fixture(name="base_store")
def fixture_base_store(store: Store, apptag_rna: str, customer_id: str) -> Store:
    """Setup and example store."""
    collaboration = store.add_collaboration("all_customers", "all customers")

    store.add_commit(collaboration)
    customers = [
        store.add_customer(
            customer_id,
            "Production",
            scout_access=True,
            invoice_address="Test street",
            invoice_reference="ABCDEF",
        ),
        store.add_customer(
            "cust001",
            "Customer",
            scout_access=False,
            invoice_address="Test street",
            invoice_reference="ABCDEF",
        ),
        store.add_customer(
            "cust002",
            "Karolinska",
            scout_access=True,
            invoice_address="Test street",
            invoice_reference="ABCDEF",
        ),
        store.add_customer(
            "cust003",
            "CMMS",
            scout_access=True,
            invoice_address="Test street",
            invoice_reference="ABCDEF",
        ),
    ]
    for customer in customers:
        collaboration.customers.append(customer)
    store.add_commit(customers)
    applications = [
        store.add_application(
            tag="WGXCUSC000",
            category="wgs",
            description="External WGS",
            sequencing_depth=0,
            is_external=True,
            percent_kth=80,
            percent_reads_guaranteed=75,
            target_reads=10,
        ),
        store.add_application(
            tag="EXXCUSR000",
            category="wes",
            description="External WES",
            sequencing_depth=0,
            is_external=True,
            percent_kth=80,
            percent_reads_guaranteed=75,
            target_reads=10,
        ),
        store.add_application(
            tag="WGSPCFC060",
            category="wgs",
            description="WGS, double",
            sequencing_depth=30,
            accredited=True,
            percent_kth=80,
            percent_reads_guaranteed=75,
            target_reads=10,
        ),
        store.add_application(
            tag="RMLP05R800",
            category="rml",
            description="Ready-made",
            sequencing_depth=0,
            percent_kth=80,
            percent_reads_guaranteed=75,
            target_reads=10,
        ),
        store.add_application(
            tag="WGSPCFC030",
            category="wgs",
            description="WGS trio",
            is_accredited=True,
            sequencing_depth=30,
            target_reads=30,
            limitations="some",
            percent_kth=80,
            percent_reads_guaranteed=75,
            min_sequencing_depth=30,
        ),
        store.add_application(
            tag="METLIFR020",
            category="wgs",
            description="Whole genome metagenomics",
            sequencing_depth=0,
            target_reads=400000,
            percent_kth=80,
            percent_reads_guaranteed=75,
        ),
        store.add_application(
            tag="METNXTR020",
            category="wgs",
            description="Metagenomics",
            sequencing_depth=0,
            target_reads=200000,
            percent_kth=80,
            percent_reads_guaranteed=75,
        ),
        store.add_application(
            tag="MWRNXTR003",
            category="mic",
            description="Microbial whole genome ",
            sequencing_depth=0,
            percent_kth=80,
            percent_reads_guaranteed=75,
            target_reads=10,
        ),
        store.add_application(
            tag=apptag_rna,
            category="tgs",
            description="RNA seq, poly-A based priming",
            percent_kth=80,
            percent_reads_guaranteed=75,
            sequencing_depth=25,
            accredited=True,
            target_reads=10,
            min_sequencing_depth=30,
        ),
        store.add_application(
            tag="VWGDPTR001",
            category="cov",
            description="Viral whole genome  ",
            sequencing_depth=0,
            percent_kth=80,
            percent_reads_guaranteed=75,
            target_reads=10,
        ),
    ]

    store.add_commit(applications)

    prices = {"standard": 10, "priority": 20, "express": 30, "research": 5}
    versions = [
        store.add_version(application, 1, valid_from=dt.datetime.now(), prices=prices)
        for application in applications
    ]
    store.add_commit(versions)

    beds = [store.add_bed("Bed")]
    store.add_commit(beds)
    bed_versions = [store.add_bed_version(bed, 1, "Bed.bed") for bed in beds]
    store.add_commit(bed_versions)

    organism = store.add_organism("C. jejuni", "C. jejuni")
    store.add_commit(organism)

    yield store


@pytest.fixture()
def sample_store(base_store: Store) -> Store:
    """Populate store with samples."""
    new_samples = [
        base_store.add_sample("ordered", sex=Gender.MALE),
        base_store.add_sample("received", sex=Gender.UNKNOWN, received=dt.datetime.now()),
        base_store.add_sample(
            "received-prepared",
            sex=Gender.UNKNOWN,
            received=dt.datetime.now(),
            prepared_at=dt.datetime.now(),
        ),
        base_store.add_sample("external", sex=Gender.FEMALE, external=True),
        base_store.add_sample(
            "external-received", sex=Gender.FEMALE, received=dt.datetime.now(), external=True
        ),
        base_store.add_sample(
            "sequenced",
            sex=Gender.MALE,
            received=dt.datetime.now(),
            prepared_at=dt.datetime.now(),
            sequenced_at=dt.datetime.now(),
            reads=(310 * 1000000),
        ),
        base_store.add_sample(
            "sequenced-partly",
            sex=Gender.MALE,
            received=dt.datetime.now(),
            prepared_at=dt.datetime.now(),
            reads=(250 * 1000000),
        ),
    ]
    customer = base_store.customers().first()
    external_app = base_store.application("WGXCUSC000").versions[0]
    wgs_app = base_store.application("WGSPCFC030").versions[0]
    for sample in new_samples:
        sample.customer = customer
        sample.application_version = external_app if "external" in sample.name else wgs_app
    base_store.add_commit(new_samples)
    return base_store


@pytest.fixture(name="trailblazer_api")
def fixture_trailblazer_api() -> MockTB:
    """Return a mock traailblazer API."""
    return MockTB()


@pytest.fixture(name="lims_api")
def fixture_lims_api() -> MockLimsAPI:
    """Return a mock LIMS API."""
    return MockLimsAPI()


@pytest.fixture(name="config_root_dir")
def config_root_dir(tmpdir_factory) -> Path:
    """Return a path to the config root directory."""
    return Path("tests/fixtures/data")


@pytest.fixture()
def housekeeper_dir(tmpdir_factory):
    """Return a temporary directory for Housekeeper testing."""
    return tmpdir_factory.mktemp("housekeeper")


@pytest.fixture()
def mip_dir(tmpdir_factory) -> Path:
    """Return a temporary directory for MIP testing."""
    return tmpdir_factory.mktemp("mip")


@pytest.fixture()
def fluffy_dir(tmpdir_factory) -> Path:
    """Return a temporary directory for Fluffy testing."""
    return tmpdir_factory.mktemp("fluffy")


@pytest.fixture()
def balsamic_dir(tmpdir_factory) -> Path:
    """Return a temporary directory for Balsamic testing."""
    return tmpdir_factory.mktemp("balsamic")


<<<<<<< HEAD
@pytest.fixture(scope="function")
def rnafusion_dir(tmpdir_factory) -> Path:
    return tmpdir_factory.mktemp("rnafusion")


@pytest.fixture(scope="function")
=======
@pytest.fixture()
>>>>>>> f7cc9b98
def cg_dir(tmpdir_factory) -> Path:
    """Return a temporary directory for cg testing."""
    return tmpdir_factory.mktemp("cg")


@pytest.fixture(name="swegen_dir")
def fixture_swegen_dir(tmpdir_factory, tmp_path) -> Path:
    """SweGen temporary directory containing mocked reference files."""
    return tmpdir_factory.mktemp("swegen")


@pytest.fixture(name="swegen_snv_reference")
def fixture_swegen_snv_reference_path(swegen_dir: Path) -> Path:
    """Return a temporary path to a SweGen SNV reference file."""
    mock_file = Path(swegen_dir, "grch37_swegen_10k_snv_-20220101-.vcf.gz")
    mock_file.touch(exist_ok=True)
    return mock_file


@pytest.fixture(name="swegen_sv_reference")
def fixture_swegen_sv_reference_path(swegen_dir: Path) -> Path:
    """Return a temporary path to a SweGen SV reference file."""
    mock_file = Path(swegen_dir, "grch37_swegen_10k_sv_-20220101-.vcf.gz")
    mock_file.touch(exist_ok=True)
    return mock_file


@pytest.fixture(name="observations_dir")
def fixture_observations_dir(tmpdir_factory, tmp_path) -> Path:
    """Loqusdb temporary directory containing observations mock files."""
    return tmpdir_factory.mktemp("loqusdb")


@pytest.fixture(name="observations_clinical_snv_file_path")
def fixture_observations_clinical_snv_file_path(observations_dir: Path) -> Path:
    """Return a temporary path to a clinical SNV file."""
    mock_file = Path(observations_dir, "loqusdb_clinical_snv_export-20220101-.vcf.gz")
    mock_file.touch(exist_ok=True)
    return mock_file


@pytest.fixture(name="observations_clinical_sv_file_path")
def fixture_observations_clinical_sv_file_path(observations_dir: Path) -> Path:
    """Return a temporary path to a clinical SV file."""
    mock_file = Path(observations_dir, "loqusdb_clinical_sv_export-20220101-.vcf.gz")
    mock_file.touch(exist_ok=True)
    return mock_file


@pytest.fixture(name="observations_somatic_snv_file_path")
def fixture_observations_somatic_snv_file_path(observations_dir: Path) -> Path:
    """Return a temporary path to a cancer somatic SNV file."""
    mock_file = Path(observations_dir, "loqusdb_cancer_somatic_snv_export-20220101-.vcf.gz")
    mock_file.touch(exist_ok=True)
    return mock_file


@pytest.fixture(name="outdated_observations_somatic_snv_file_path")
def fixture_outdated_observations_somatic_snv_file_path(observations_dir: Path) -> Path:
    """Return a temporary path to an outdated cancer somatic SNV file."""
    mock_file = Path(observations_dir, "loqusdb_cancer_somatic_snv_export-20180101-.vcf.gz")
    mock_file.touch(exist_ok=True)
    return mock_file


@pytest.fixture(name="observations_somatic_sv_file_path")
def fixture_observations_somatic_sv_file_path(observations_dir: Path) -> Path:
    """Return a temporary path to a cancer somatic SV file."""
    mock_file = Path(observations_dir, "loqusdb_cancer_somatic_sv_export-20180101-.vcf.gz")
    mock_file.touch(exist_ok=True)
    return mock_file


@pytest.fixture(name="custom_observations_clinical_snv_file_path")
def fixture_custom_observations_clinical_snv_file_path(observations_dir: Path) -> Path:
    """Return a custom path for the clinical SNV observations file."""
    return Path(observations_dir, "clinical_snv_export-19990101-.vcf.gz")


@pytest.fixture()
def microsalt_dir(tmpdir_factory) -> Path:
    """Return a temporary directory for Microsalt testing."""
    return tmpdir_factory.mktemp("microsalt")


@pytest.fixture(name="cg_uri")
def fixture_cg_uri() -> str:
    """Return a cg URI."""
    return "sqlite:///"


@pytest.fixture(name="hk_uri")
def fixture_hk_uri() -> str:
    """Return a Housekeeper URI."""
    return "sqlite:///"


@pytest.fixture(name="loqusdb_id")
def fixture_loqusdb_id() -> str:
    """Returns a Loqusdb mock ID."""
    return "01ab23cd"


@pytest.fixture(name="context_config")
def fixture_context_config(
    cg_uri: str,
    hk_uri: str,
    fluffy_dir: Path,
    housekeeper_dir: Path,
    mip_dir: Path,
    cg_dir: Path,
    balsamic_dir: Path,
    microsalt_dir: Path,
    rnafusion_dir: Path,
) -> dict:
    """Return a context config."""
    return {
        "database": cg_uri,
        "delivery_path": str(cg_dir),
        "email_base_settings": {
            "sll_port": 465,
            "smtp_server": "smtp.gmail.com",
            "sender_email": "test@gmail.com",
            "sender_password": "",
        },
        "madeline_exe": "echo",
        "pon_path": str(cg_dir),
        "backup": {
            "encrypt_dir": "/home/ENCRYPT/",
            "root": {"hiseqx": "flowcells/hiseqx", "hiseqga": "RUNS/", "novaseq": "runs/"},
        },
        "balsamic": {
            "balsamic_cache": "hello",
            "bed_path": str(cg_dir),
            "binary_path": "echo",
            "conda_env": "S_Balsamic",
            "loqusdb_path": str(cg_dir),
            "pon_path": str(cg_dir),
            "root": str(balsamic_dir),
            "slurm": {
                "mail_user": "test.email@scilifelab.se",
                "account": "development",
                "qos": SlurmQos.LOW,
            },
            "swegen_path": str(cg_dir),
        },
        "cgstats": {"binary_path": "echo", "database": "sqlite:///./cgstats", "root": str(cg_dir)},
        "chanjo": {"binary_path": "echo", "config_path": "chanjo-stage.yaml"},
        "crunchy": {
            "conda_binary": "a_conda_binary",
            "cram_reference": "grch37_homo_sapiens_-d5-.fasta",
            "slurm": {
                "account": "development",
                "conda_env": "S_crunchy",
                "mail_user": "an@scilifelab.se",
            },
        },
        "data-delivery": {
            "account": "development",
            "base_path": "/another/path",
            "covid_destination_path": "server.name.se:/another/%s/foldername/",
            "covid_report_path": "/folder_structure/%s/yet_another_folder/filename_%s_data_*.csv",
            "destination_path": "server.name.se:/some",
            "mail_user": "an@email.com",
        },
        "demultiplex": {
            "run_dir": "tests/fixtures/apps/demultiplexing/flowcell-runs",
            "out_dir": "tests/fixtures/apps/demultiplexing/demultiplexed-runs",
            "slurm": {
                "account": "development",
                "mail_user": "an@scilifelab.se",
            },
        },
        "encryption": {"binary_path": "bin/gpg"},
        "external": {
            "caesar": "server.name.se:/path/%s/on/caesar",
            "hasta": "/path/on/hasta/%s",
        },
        "fluffy": {
            "binary_path": "echo",
            "config_path": "fluffy/Config.json",
            "root_dir": str(fluffy_dir),
            "sftp": {
                "user": "sftpuser",
                "password": "sftpassword",
                "host": "sftphost",
                "remote_path": "sftpremotepath",
                "port": 22,
            },
        },
        "genotype": {
            "binary_path": "echo",
            "config_path": "genotype-stage.yaml",
        },
        "gisaid": {
            "binary_path": "/path/to/gisaid_uploader.py",
            "log_dir": "/path/to/log",
            "logwatch_email": "some@email.com",
            "upload_cid": "cid",
            "upload_password": "pass",
            "submitter": "s.submitter",
        },
        "hermes": {"binary_path": "hermes"},
        "housekeeper": {"database": hk_uri, "root": str(housekeeper_dir)},
        "lims": {
            "host": "https://lims.scilifelab.se",
            "password": "password",
            "username": "user",
        },
        "loqusdb": {"binary_path": "loqusdb", "config_path": "loqusdb-stage.yaml"},
        "loqusdb-wes": {"binary_path": "loqusdb", "config_path": "loqusdb-wes-stage.yaml"},
        "loqusdb-somatic": {"binary_path": "loqusdb", "config_path": "loqusdb-somatic-stage.yaml"},
        "loqusdb-tumor": {"binary_path": "loqusdb", "config_path": "loqusdb-tumor-stage.yaml"},
        "microsalt": {
            "binary_path": "echo",
            "conda_binary": "a_conda_binary",
            "conda_env": "S_microSALT",
            "queries_path": Path(microsalt_dir, "queries").as_posix(),
            "root": str(microsalt_dir),
        },
        "mip-rd-dna": {
            "conda_binary": "a_conda_binary",
            "conda_env": "S_mip9.0",
            "mip_config": "mip9.0-dna-stage.yaml",
            "pipeline": "analyse rd_dna",
            "root": str(mip_dir),
            "script": "mip",
        },
        "mip-rd-rna": {
            "conda_binary": "a_conda_binary",
            "conda_env": "S_mip9.0",
            "mip_config": "mip9.0-rna-stage.yaml",
            "pipeline": "analyse rd_rna",
            "root": str(mip_dir),
            "script": "mip",
        },
        "mutacc-auto": {
            "binary_path": "echo",
            "config_path": "mutacc-auto-stage.yaml",
            "padding": 300,
        },
        "mutant": {
            "binary_path": "echo",
            "conda_binary": "a_conda_binary",
            "conda_env": "S_mutant",
            "root": str(mip_dir),
        },
        "rnafusion": {
            "root": str(rnafusion_dir),
            "references": "/path/to/references",
            "binary_path": "/path/to/bin",
            "pipeline_path": "/pipeline/path",
            "conda_env": "S_RNAFUSION",
            "profile": "myprofile",
        },
        "pdc": {"binary_path": "/bin/dsmc"},
        "scout": {
            "binary_path": "echo",
            "config_path": "scout-stage.yaml",
        },
        "statina": {
            "api_url": "api_url",
            "auth_path": "auth_path",
            "host": "http://localhost:28002",
            "key": "key",
            "upload_path": "upload_path",
            "user": "user",
        },
        "tar": {"binary_path": "/bin/tar"},
        "trailblazer": {
            "host": "https://trailblazer.scilifelab.se/",
            "service_account": "SERVICE",
            "service_account_auth_file": "trailblazer-auth.json",
        },
        "vogue": {"binary_path": "echo", "config_path": "vogue-stage.yaml"},
    }


@pytest.fixture(name="cg_context")
def fixture_cg_context(
    context_config: dict, base_store: Store, housekeeper_api: MockHousekeeperAPI
) -> CGConfig:
    """Return a cg config."""
    cg_config = CGConfig(**context_config)
    cg_config.status_db_ = base_store
    cg_config.housekeeper_api_ = housekeeper_api
    return cg_config<|MERGE_RESOLUTION|>--- conflicted
+++ resolved
@@ -1,14 +1,14 @@
 """Conftest file for pytest fixtures that needs to be shared for multiple tests."""
 import copy
-
 import datetime as dt
 import logging
 import os
 import shutil
 from pathlib import Path
-from typing import Generator, Dict, List, Any
+from typing import Any, Dict, Generator, List
 
 import pytest
+from housekeeper.store import models as hk_models
 from housekeeper.store.models import File
 
 from cg.apps.gt import GenotypeAPI
@@ -16,10 +16,10 @@
 from cg.apps.housekeeper.hk import HousekeeperAPI
 from cg.constants import Pipeline
 from cg.constants.constants import FileFormat
-from cg.constants.demultiplexing import DemultiplexingDirsAndFiles, BclConverter
+from cg.constants.demultiplexing import BclConverter, DemultiplexingDirsAndFiles
 from cg.constants.priority import SlurmQos
+from cg.constants.subject import Gender
 from cg.io.controller import ReadFile
-from cg.constants.subject import Gender
 from cg.meta.rsync import RsyncAPI
 from cg.meta.transfer.external_data import ExternalDataAPI
 from cg.models import CompressionData
@@ -39,8 +39,6 @@
 from .mocks.tb_mock import MockTB
 from .small_helpers import SmallHelpers
 from .store_helpers import StoreHelpers
-
-from housekeeper.store import models as hk_models
 
 LOG = logging.getLogger(__name__)
 
@@ -1228,16 +1226,12 @@
     return tmpdir_factory.mktemp("balsamic")
 
 
-<<<<<<< HEAD
 @pytest.fixture(scope="function")
 def rnafusion_dir(tmpdir_factory) -> Path:
     return tmpdir_factory.mktemp("rnafusion")
 
 
-@pytest.fixture(scope="function")
-=======
 @pytest.fixture()
->>>>>>> f7cc9b98
 def cg_dir(tmpdir_factory) -> Path:
     """Return a temporary directory for cg testing."""
     return tmpdir_factory.mktemp("cg")
