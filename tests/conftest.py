"""Conftest file for pytest fixtures that needs to be shared for multiple tests."""
import copy
import gzip
import http
import logging
import os
import shutil
from datetime import MAXYEAR, datetime, timedelta
from pathlib import Path
from typing import Any, Dict, Generator, List, Tuple, Union

import pytest
from housekeeper.store.models import File, Version
from requests import Response

from cg.apps.cgstats.crud import create
from cg.apps.cgstats.stats import StatsAPI
from cg.apps.demultiplex.demultiplex_api import DemultiplexingAPI
from cg.apps.demultiplex.sample_sheet.models import (
    FlowCellSampleNovaSeq6000Bcl2Fastq,
    FlowCellSampleNovaSeq6000Dragen,
)
from cg.apps.gens import GensAPI
from cg.apps.gt import GenotypeAPI
from cg.apps.hermes.hermes_api import HermesApi
from cg.apps.housekeeper.hk import HousekeeperAPI
from cg.apps.lims.api import LimsAPI
from cg.constants import FileExtensions, Pipeline
from cg.constants.constants import CaseActions, FileFormat
from cg.constants.demultiplexing import BclConverter, DemultiplexingDirsAndFiles
from cg.constants.priority import SlurmQos
from cg.constants.subject import Gender
from cg.io.controller import ReadFile, WriteFile
from cg.io.json import read_json, write_json
from cg.io.yaml import write_yaml
from cg.meta.rsync import RsyncAPI
from cg.meta.transfer.external_data import ExternalDataAPI
from cg.meta.workflow.rnafusion import RnafusionAnalysisAPI
from cg.models import CompressionData
from cg.models.cg_config import CGConfig
from cg.models.demultiplex.demux_results import DemuxResults
from cg.models.demultiplex.flow_cell import FlowCellDirectoryData
from cg.models.demultiplex.run_parameters import RunParametersNovaSeq6000, RunParametersNovaSeqX
from cg.store import Store
from cg.store.models import (
    Bed,
    BedVersion,
    Customer,
    Family,
    Organism,
    Sample,
    SampleLaneSequencingMetrics,
)
from cg.utils import Process
from tests.mocks.crunchy import MockCrunchyAPI
from tests.mocks.hk_mock import MockHousekeeperAPI
from tests.mocks.limsmock import MockLimsAPI
from tests.mocks.madeline import MockMadelineAPI
from tests.mocks.osticket import MockOsTicket
from tests.mocks.process_mock import ProcessMock
from tests.mocks.scout import MockScoutAPI
from tests.mocks.tb_mock import MockTB
from tests.small_helpers import SmallHelpers
from tests.store_helpers import StoreHelpers

LOG = logging.getLogger(__name__)


# Timestamp fixture


@pytest.fixture(name="old_timestamp", scope="session")
def fixture_old_timestamp() -> datetime:
    """Return a time stamp in date time format."""
    return datetime(1900, 1, 1)


@pytest.fixture(name="timestamp", scope="session")
def fixture_timestamp() -> datetime:
    """Return a time stamp in date time format."""
    return datetime(2020, 5, 1)


@pytest.fixture(name="later_timestamp", scope="session")
def fixture_later_timestamp() -> datetime:
    """Return a time stamp in date time format."""
    return datetime(2020, 6, 1)


@pytest.fixture(name="future_date", scope="session")
def fixture_future_date() -> datetime:
    """Return a distant date in the future for which no events happen later."""
    return datetime(MAXYEAR, 1, 1, 1, 1, 1)


@pytest.fixture(name="timestamp_now", scope="session")
def fixture_timestamp_now() -> datetime:
    """Return a time stamp of today's date in date time format."""
    return datetime.now()


@pytest.fixture(name="timestamp_yesterday", scope="session")
def fixture_timestamp_yesterday(timestamp_now: datetime) -> datetime:
    """Return a time stamp of yesterday's date in date time format."""
    return timestamp_now - timedelta(days=1)


@pytest.fixture(name="timestamp_in_2_weeks", scope="session")
def fixture_timestamp_in_2_weeks(timestamp_now: datetime) -> datetime:
    """Return a time stamp 14 days ahead in time."""
    return timestamp_now + timedelta(days=14)


# Case fixtures


@pytest.fixture(name="slurm_account", scope="session")
def fixture_slurm_account() -> str:
    """Return a SLURM account."""
    return "super_account"


@pytest.fixture(name="user_name", scope="session")
def fixture_user_name() -> str:
    """Return a user name."""
    return "Paul Anderson"


@pytest.fixture(name="user_mail", scope="session")
def fixture_user_mail() -> str:
    """Return a user email."""
    return "paul@magnolia.com"


@pytest.fixture(name="email_adress", scope="session")
def fixture_email_adress() -> str:
    """Return an email adress."""
    return "james.holden@scilifelab.se"


@pytest.fixture(name="case_id", scope="session")
def fixture_case_id() -> str:
    """Return a case id."""
    return "yellowhog"


@pytest.fixture(name="case_id_does_not_exist", scope="session")
def fixture_case_id_does_not_exist() -> str:
    """Return a case id that should not exist."""
    return "case_does_not_exist"


@pytest.fixture(name="another_case_id", scope="session")
def fixture_another_case_id() -> str:
    """Return another case id."""
    return "another_case_id"


@pytest.fixture(name="sample_id", scope="session")
def fixture_sample_id() -> str:
    """Return a sample id."""
    return "ADM1"


@pytest.fixture(name="father_sample_id", scope="session")
def fixture_father_sample_id() -> str:
    """Return the sample id of the father."""
    return "ADM2"


@pytest.fixture(name="mother_sample_id", scope="session")
def fixture_mother_sample_id() -> str:
    """Return the mothers sample id."""
    return "ADM3"


@pytest.fixture(name="invalid_sample_id", scope="session")
def fixture_invalid_sample_id() -> str:
    """Return an invalid sample id."""
    return "invalid-sample-id"


@pytest.fixture(name="sample_ids", scope="session")
def fixture_sample_ids(sample_id: str, father_sample_id: str, mother_sample_id: str) -> List[str]:
    """Return a list with three samples of a family."""
    return [sample_id, father_sample_id, mother_sample_id]


@pytest.fixture(name="sample_name", scope="session")
def fixture_sample_name() -> str:
    """Returns a sample name."""
    return "a_sample_name"


@pytest.fixture(name="cust_sample_id", scope="session")
def fixture_cust_sample_id() -> str:
    """Returns a customer sample id."""
    return "child"


@pytest.fixture(name="family_name", scope="session")
def fixture_family_name() -> str:
    """Return a case name."""
    return "case"


@pytest.fixture(name="customer_id", scope="session")
def fixture_customer_id() -> str:
    """Return a customer id."""
    return "cust000"


@pytest.fixture(name="sbatch_job_number", scope="session")
def fixture_sbatch_job_number() -> int:
    return 123456


@pytest.fixture(name="sbatch_process", scope="session")
def fixture_sbatch_process(sbatch_job_number: int) -> ProcessMock:
    """Return a mocked process object."""
    slurm_process = ProcessMock(binary="sbatch")
    slurm_process.set_stdout(text=str(sbatch_job_number))
    return slurm_process


@pytest.fixture(name="analysis_family_single_case")
def fixture_analysis_family_single(
    case_id: str, family_name: str, sample_id: str, ticket_id: str
) -> dict:
    """Build an example case."""
    return {
        "name": family_name,
        "internal_id": case_id,
        "data_analysis": str(Pipeline.MIP_DNA),
        "application_type": "wgs",
        "panels": ["IEM", "EP"],
        "tickets": ticket_id,
        "samples": [
            {
                "name": "proband",
                "sex": Gender.MALE,
                "internal_id": sample_id,
                "status": "affected",
                "original_ticket": ticket_id,
                "reads": 5000000000,
                "capture_kit": "GMSmyeloid",
            }
        ],
    }


@pytest.fixture(name="analysis_family")
def fixture_analysis_family(case_id: str, family_name: str, sample_id: str, ticket_id: str) -> dict:
    """Return a dictionary with information from a analysis case."""
    return {
        "name": family_name,
        "internal_id": case_id,
        "data_analysis": str(Pipeline.MIP_DNA),
        "application_type": "wgs",
        "tickets": ticket_id,
        "panels": ["IEM", "EP"],
        "samples": [
            {
                "name": "child",
                "sex": Gender.MALE,
                "internal_id": sample_id,
                "father": "ADM2",
                "mother": "ADM3",
                "status": "affected",
                "original_ticket": ticket_id,
                "reads": 5000000,
                "capture_kit": "GMSmyeloid",
            },
            {
                "name": "father",
                "sex": Gender.MALE,
                "internal_id": "ADM2",
                "status": "unaffected",
                "original_ticket": ticket_id,
                "reads": 6000000,
                "capture_kit": "GMSmyeloid",
            },
            {
                "name": "mother",
                "sex": Gender.FEMALE,
                "internal_id": "ADM3",
                "status": "unaffected",
                "original_ticket": ticket_id,
                "reads": 7000000,
                "capture_kit": "GMSmyeloid",
            },
        ],
    }


# Config fixtures


@pytest.fixture(name="base_config_dict")
def fixture_base_config_dict() -> dict:
    """Returns the basic configs necessary for running CG."""
    return {
        "database": "sqlite:///",
        "madeline_exe": "path/to/madeline",
        "delivery_path": "path/to/delivery",
        "housekeeper": {
            "database": "sqlite:///",
            "root": "path/to/root",
        },
        "email_base_settings": {
            "sll_port": 465,
            "smtp_server": "smtp.gmail.com",
            "sender_email": "test@gmail.com",
            "sender_password": "",
        },
        "loqusdb": {
            "binary_path": "binary",
            "config_path": "config",
        },
        "loqusdb-wes": {
            "binary_path": "binary_wes",
            "config_path": "config_wes",
        },
        "loqusdb-somatic": {
            "binary_path": "binary_somatic",
            "config_path": "config_somatic",
        },
        "loqusdb-tumor": {
            "binary_path": "binary_tumor",
            "config_path": "config_tumor",
        },
    }


@pytest.fixture(name="cg_config_object")
def fixture_cg_config_object(base_config_dict: dict) -> CGConfig:
    """Return a CG config."""
    return CGConfig(**base_config_dict)


@pytest.fixture(name="chanjo_config")
def fixture_chanjo_config() -> Dict[str, Dict[str, str]]:
    """Return Chanjo config."""
    return {"chanjo": {"config_path": "chanjo_config", "binary_path": "chanjo"}}


@pytest.fixture(name="crunchy_config")
def crunchy_config() -> Dict[str, Dict[str, Any]]:
    """Return Crunchy config."""
    return {
        "crunchy": {
            "conda_binary": "a conda binary",
            "cram_reference": "/path/to/fasta",
            "slurm": {
                "account": "mock_account",
                "conda_env": "mock_env",
                "hours": 1,
                "mail_user": "mock_mail",
                "memory": 1,
                "number_tasks": 1,
            },
        }
    }


@pytest.fixture(name="hk_config_dict")
def fixture_hk_config_dict(root_path: Path):
    """Housekeeper configs."""
    return {
        "housekeeper": {
            "database": "sqlite:///:memory:",
            "root": str(root_path),
        }
    }


@pytest.fixture(name="genotype_config")
def fixture_genotype_config() -> dict:
    """Genotype config fixture."""
    return {
        "genotype": {
            "database": "database",
            "config_path": "config/path",
            "binary_path": "gtdb",
        }
    }


@pytest.fixture(name="gens_config")
def fixture_gens_config() -> Dict[str, Dict[str, str]]:
    """Gens config fixture."""
    return {
        "gens": {
            "config_path": Path("config", "path").as_posix(),
            "binary_path": "gens",
        }
    }


# Api fixtures


@pytest.fixture(name="rsync_api")
def fixture_rsync_api(cg_context: CGConfig) -> RsyncAPI:
    """RsyncAPI fixture."""
    return RsyncAPI(config=cg_context)


@pytest.fixture(name="external_data_api")
def fixture_external_data_api(analysis_store, cg_context: CGConfig) -> ExternalDataAPI:
    """ExternalDataAPI fixture."""
    return ExternalDataAPI(config=cg_context)


@pytest.fixture(name="genotype_api")
def fixture_genotype_api(genotype_config: dict) -> GenotypeAPI:
    """Genotype API fixture."""
    _genotype_api = GenotypeAPI(genotype_config)
    _genotype_api.set_dry_run(True)
    return _genotype_api


@pytest.fixture(name="gens_api")
def fixture_gens_api(gens_config: dict) -> GensAPI:
    """Gens API fixture."""
    _gens_api = GensAPI(gens_config)
    _gens_api.set_dry_run(True)
    return _gens_api


@pytest.fixture()
def madeline_api(madeline_output) -> MockMadelineAPI:
    """madeline_api fixture."""
    _api = MockMadelineAPI()
    _api.set_outpath(madeline_output)
    return _api


@pytest.fixture(name="ticket_id", scope="session")
def fixture_ticket_number() -> str:
    """Return a ticket number for testing."""
    return "123456"


@pytest.fixture(name="osticket")
def fixture_os_ticket(ticket_id: str) -> MockOsTicket:
    """Return a api that mock the os ticket api."""
    api = MockOsTicket()
    api.set_ticket_nr(ticket_id)
    return api


# Files fixtures

# Common file name fixtures


@pytest.fixture(name="snv_vcf_file")
def fixture_snv_vcf_file() -> str:
    """Return a single nucleotide variant file name."""
    return f"snv{FileExtensions.VCF}"


@pytest.fixture(name="sv_vcf_file")
def fixture_sv_vcf_file() -> str:
    """Return a structural variant file name."""
    return f"sv{FileExtensions.VCF}"


@pytest.fixture(name="snv_research_vcf_file")
def fixture_snv_research_vcf_file() -> str:
    #    """Return a single nucleotide variant research file name."""
    return f"snv_research{FileExtensions.VCF}"


@pytest.fixture(name="sv_research_vcf_file")
def fixture_sv_research_vcf_file() -> str:
    """Return a structural variant research file name."""
    return f"sv_research{FileExtensions.VCF}"


# Common file fixtures
@pytest.fixture(scope="session", name="fixtures_dir")
def fixture_fixtures_dir() -> Path:
    """Return the path to the fixtures dir."""
    return Path("tests", "fixtures")


@pytest.fixture(name="analysis_dir", scope="session")
def fixture_analysis_dir(fixtures_dir: Path) -> Path:
    """Return the path to the analysis dir."""
    return Path(fixtures_dir, "analysis")


@pytest.fixture(name="microsalt_analysis_dir", scope="session")
def fixture_microsalt_analysis_dir(analysis_dir: Path) -> Path:
    """Return the path to the analysis dir."""
    return Path(analysis_dir, "microsalt")


@pytest.fixture(name="apps_dir", scope="session")
def fixture_apps_dir(fixtures_dir: Path) -> Path:
    """Return the path to the apps dir."""
    return Path(fixtures_dir, "apps")


@pytest.fixture(name="cgweb_orders_dir", scope="session")
def fixture_cgweb_orders_dir(fixtures_dir: Path) -> Path:
    """Return the path to the cgweb_orders dir."""
    return Path(fixtures_dir, "cgweb_orders")


@pytest.fixture(name="fastq_dir")
def fixture_fastq_dir(demultiplexed_runs: Path) -> Path:
    """Return the path to the fastq files dir."""
    return Path(demultiplexed_runs, "fastq")


@pytest.fixture(name="project_dir")
def fixture_project_dir(tmpdir_factory) -> Generator[Path, None, None]:
    """Path to a temporary directory where intermediate files can be stored."""
    yield Path(tmpdir_factory.mktemp("data"))


@pytest.fixture()
def tmp_file(project_dir) -> Path:
    """Return a temp file path."""
    return Path(project_dir, "test")


@pytest.fixture(name="non_existing_file_path")
def fixture_non_existing_file_path(project_dir: Path) -> Path:
    """Return the path to a non-existing file."""
    return Path(project_dir, "a_file.txt")


@pytest.fixture(name="content", scope="session")
def fixture_content() -> str:
    """Return some content for a file."""
    return (
        "Lorem ipsum dolor sit amet, consectetur adipiscing elit, sed do eiusmod tempor incididunt"
        " ut labore et dolore magna aliqua. Ut enim ad minim veniam, quis nostrud exercitation ull"
        "amco laboris nisi ut aliquip ex ea commodo consequat. Duis aute irure dolor in reprehende"
        "rit in voluptate velit esse cillum dolore eu fugiat nulla pariatur. Excepteur sint occaec"
        "at cupidatat non proident, sunt in culpa qui officia deserunt mollit anim id est laborum."
    )


@pytest.fixture(name="filled_file")
def fixture_filled_file(non_existing_file_path: Path, content: str) -> Path:
    """Return the path to a existing file with some content."""
    with open(non_existing_file_path, "w") as outfile:
        outfile.write(content)
    return non_existing_file_path


@pytest.fixture(scope="session", name="orderforms")
def fixture_orderform(fixtures_dir: Path) -> Path:
    """Return the path to the directory with order forms."""
    return Path(fixtures_dir, "orderforms")


@pytest.fixture(name="hk_file")
def fixture_hk_file(filled_file, case_id) -> File:
    """Return a housekeeper File object."""
    return File(id=case_id, path=filled_file)


@pytest.fixture(name="mip_dna_store_files")
def fixture_mip_dna_store_files(apps_dir: Path) -> Path:
    """Return the path to the directory with mip dna store files."""
    return Path(apps_dir, "mip", "dna", "store")


@pytest.fixture(name="case_qc_sample_info_path")
def fixture_case_qc_sample_info_path(mip_dna_store_files: Path) -> Path:
    """Return path to case_qc_sample_info.yaml."""
    return Path(mip_dna_store_files, "case_qc_sample_info.yaml")


@pytest.fixture(name="delivery_report_html")
def fixture_delivery_report_html(mip_dna_store_files: Path) -> Path:
    """Return the path to a qc metrics deliverables file with case data."""
    return Path(mip_dna_store_files, "empty_delivery_report.html")


@pytest.fixture(name="mip_deliverables_file")
def fixture_mip_deliverables_files(mip_dna_store_files: Path) -> Path:
    """Fixture for general deliverables file in mip."""
    return Path(mip_dna_store_files, "case_id_deliverables.yaml")


@pytest.fixture(name="case_qc_metrics_deliverables")
def fixture_case_qc_metrics_deliverables(apps_dir: Path) -> Path:
    """Return the path to a qc metrics deliverables file with case data."""
    return Path(apps_dir, "mip", "case_metrics_deliverables.yaml")


@pytest.fixture(name="mip_analysis_dir")
def fixture_mip_analysis_dir(analysis_dir: Path) -> Path:
    """Return the path to the directory with mip analysis files."""
    return Path(analysis_dir, "mip")


@pytest.fixture(name="balsamic_analysis_dir")
def fixture_balsamic_analysis_dir(analysis_dir: Path) -> Path:
    """Return the path to the directory with balsamic analysis files."""
    return Path(analysis_dir, "balsamic")


@pytest.fixture(name="balsamic_wgs_analysis_dir")
def fixture_balsamic_wgs_analysis_dir(balsamic_analysis_dir: Path) -> Path:
    """Return the path to the directory with balsamic analysis files."""
    return Path(balsamic_analysis_dir, "tn_wgs")


@pytest.fixture(name="mip_dna_analysis_dir")
def fixture_mip_dna_analysis_dir(mip_analysis_dir: Path) -> Path:
    """Return the path to the directory with mip dna analysis files."""
    return Path(mip_analysis_dir, "dna")


@pytest.fixture(name="rnafusion_analysis_dir")
def fixture_rnafusion_analysis_dir(analysis_dir: Path) -> Path:
    """Return the path to the directory with rnafusion analysis files."""
    return Path(analysis_dir, "rnafusion")


@pytest.fixture(name="taxprofiler_analysis_dir")
def fixture_taxprofiler_analysis_dir(analysis_dir: Path) -> Path:
    """Return the path to the directory with taxprofiler analysis files."""
    return Path(analysis_dir, "taxprofiler")


@pytest.fixture(name="sample_cram")
def fixture_sample_cram(mip_dna_analysis_dir: Path) -> Path:
    """Return the path to the cram file for a sample."""
    return Path(mip_dna_analysis_dir, "adm1.cram")


@pytest.fixture(name="father_sample_cram")
def fixture_father_sample_cram(
    mip_dna_analysis_dir: Path,
    father_sample_id: str,
) -> Path:
    """Return the path to the cram file for the father sample."""
    return Path(mip_dna_analysis_dir, father_sample_id + FileExtensions.CRAM)


@pytest.fixture(name="mother_sample_cram")
def fixture_mother_sample_cram(mip_dna_analysis_dir: Path, mother_sample_id: str) -> Path:
    """Return the path to the cram file for the mother sample."""
    return Path(mip_dna_analysis_dir, mother_sample_id + FileExtensions.CRAM)


@pytest.fixture(name="sample_cram_files")
def fixture_sample_crams(
    sample_cram: Path, father_sample_cram: Path, mother_sample_cram: Path
) -> List[Path]:
    """Return a list of cram paths for three samples."""
    return [sample_cram, father_sample_cram, mother_sample_cram]


@pytest.fixture(name="vcf_file")
def fixture_vcf_file(mip_dna_store_files: Path) -> Path:
    """Return the path to a VCF file."""
    return Path(mip_dna_store_files, "yellowhog_clinical_selected.vcf")


@pytest.fixture(name="fastq_file")
def fixture_fastq_file(fastq_dir: Path) -> Path:
    """Return the path to a FASTQ file."""
    return Path(fastq_dir, "dummy_run_R1_001.fastq.gz")


@pytest.fixture(name="madeline_output")
def fixture_madeline_output(apps_dir: Path) -> Path:
    """Return str of path for file with Madeline output."""
    return Path(apps_dir, "madeline", "madeline.xml")


@pytest.fixture(name="file_does_not_exist")
def fixture_file_does_not_exist() -> Path:
    """Return a file path that does not exist."""
    return Path("file", "does", "not", "exist")


# Compression fixtures


@pytest.fixture(name="run_name")
def fixture_run_name() -> str:
    """Return the name of a fastq run."""
    return "fastq_run"


@pytest.fixture(name="original_fastq_data")
def fixture_original_fastq_data(fastq_dir: Path, run_name) -> CompressionData:
    """Return a compression object with a path to the original fastq files."""
    return CompressionData(Path(fastq_dir, run_name))


@pytest.fixture(name="fastq_stub")
def fixture_fastq_stub(project_dir: Path, run_name: str) -> Path:
    """Creates a path to the base format of a fastq run."""
    return Path(project_dir, run_name)


@pytest.fixture(name="compression_object")
def fixture_compression_object(
    fastq_stub: Path, original_fastq_data: CompressionData
) -> CompressionData:
    """Creates compression data object with information about files used in fastq compression."""
    working_files: CompressionData = CompressionData(fastq_stub)
    working_file_map: Dict[str, str] = {
        original_fastq_data.fastq_first.as_posix(): working_files.fastq_first.as_posix(),
        original_fastq_data.fastq_second.as_posix(): working_files.fastq_second.as_posix(),
    }
    for original_file, working_file in working_file_map.items():
        shutil.copy(original_file, working_file)
    return working_files


# Demultiplex fixtures


@pytest.fixture(name="lims_novaseq_dragen_samples")
def fixture_lims_novaseq_dragen_samples(
    lims_novaseq_samples_raw: List[dict],
) -> List[FlowCellSampleNovaSeq6000Dragen]:
    """Return a list of parsed Dragen flow cell samples"""
    return [FlowCellSampleNovaSeq6000Dragen(**sample) for sample in lims_novaseq_samples_raw]


@pytest.fixture(name="lims_novaseq_bcl2fastq_samples")
def fixture_lims_novaseq_bcl2fastq_samples(
    lims_novaseq_samples_raw: List[dict],
) -> List[FlowCellSampleNovaSeq6000Bcl2Fastq]:
    """Return a list of parsed Bcl2fastq flow cell samples"""
    return [FlowCellSampleNovaSeq6000Bcl2Fastq(**sample) for sample in lims_novaseq_samples_raw]


@pytest.fixture(name="stats_api")
def fixture_stats_api(project_dir: Path) -> StatsAPI:
    """Setup base CGStats store."""
    _store = StatsAPI(
        {
            "cgstats": {
                "binary_path": "echo",
                "database": "sqlite://",
                "root": "tests/fixtures/DEMUX",
            }
        }
    )
    _store.create_all()
    yield _store
    _store.drop_all()


@pytest.fixture(name="demux_results_not_finished_dir")
def fixture_demux_results_not_finished_dir(demultiplex_fixtures: Path) -> Path:
    """Return the path to a dir with demultiplexing results where demux has been done but nothing is cleaned."""
    return Path(demultiplex_fixtures, "demultiplexed-runs-unfinished")


@pytest.fixture(name="flow_cell_runs_working_directory")
def fixture_flow_cell_runs_working_directory(project_dir: Path) -> Path:
    """Return the path to a working directory with flow cells ready for demux."""
    working_dir: Path = Path(project_dir, "flow-cell-runs", "nova_seq_6000")
    working_dir.mkdir(parents=True)
    return working_dir


@pytest.fixture(name="flow_cell_runs_working_directory_bcl2fastq")
def fixture_flow_cell_runs_working_directory_bcl2fastq(
    flow_cell_runs_working_directory: Path,
) -> Path:
    """Return the path to a working directory with flow cells ready for demux."""
    working_dir: Path = Path(flow_cell_runs_working_directory)
    return working_dir


@pytest.fixture(name="flow_cell_runs_working_directory_dragen")
def fixture_flow_cell_runs_working_directory_dragen(flow_cell_runs_working_directory: Path) -> Path:
    """Return the path to a working directory with flow cells ready for demux."""
    working_dir: Path = Path(flow_cell_runs_working_directory)
    return working_dir


@pytest.fixture(name="demultiplexed_flow_cells_working_directory")
def fixture_demultiplexed_flow_cells_working_directory(project_dir: Path) -> Path:
    """Return the path to a working directory with flow cells that have been demultiplexed."""
    working_dir: Path = Path(project_dir, "demultiplexed-runs")
    working_dir.mkdir(parents=True)
    return working_dir


@pytest.fixture(name="demultiplexed_flow_cell_working_directory")
def fixture_demultiplexed_flow_cell_working_directory(
    demux_results_not_finished_dir: Path,
    demultiplexed_flow_cells_working_directory: Path,
    bcl2fastq_flow_cell_full_name: str,
) -> Path:
    """Copy the content of a demultiplexed but not finished directory to a temporary location."""
    source: Path = Path(demux_results_not_finished_dir, bcl2fastq_flow_cell_full_name)
    destination: Path = Path(
        demultiplexed_flow_cells_working_directory, bcl2fastq_flow_cell_full_name
    )
    shutil.copytree(src=source, dst=destination)
    return destination


@pytest.fixture(name="demultiplexed_flow_cell_finished_working_directory")
def fixture_demultiplexed_flow_cell_finished_working_directory(
    demultiplexed_runs: Path,
    demultiplexed_flow_cells_working_directory: Path,
    bcl2fastq_flow_cell_full_name: str,
) -> Path:
    """Copy the content of a demultiplexed but not finished directory to a temporary location."""
    source: Path = Path(demultiplexed_runs, bcl2fastq_flow_cell_full_name)
    destination: Path = Path(
        demultiplexed_flow_cells_working_directory, bcl2fastq_flow_cell_full_name
    )
    shutil.copytree(src=source, dst=destination)
    return destination


@pytest.fixture(name="flow_cell_working_directory")
def fixture_flow_cell_working_directory(
    bcl2fastq_flow_cell_dir: Path, flow_cell_runs_working_directory: Path
) -> Path:
    """Return the path to a working directory that will be deleted after test is run.

    This is a path to a flow cell directory with the run parameters present.
    """
    working_dir: Path = Path(flow_cell_runs_working_directory, bcl2fastq_flow_cell_dir.name)
    working_dir.mkdir(parents=True)

    existing_flow_cell: FlowCellDirectoryData = FlowCellDirectoryData(
        flow_cell_path=bcl2fastq_flow_cell_dir
    )
    working_flow_cell: FlowCellDirectoryData = FlowCellDirectoryData(flow_cell_path=working_dir)
    shutil.copy(
        existing_flow_cell.run_parameters_path.as_posix(),
        working_flow_cell.run_parameters_path.as_posix(),
    )
    return working_dir


@pytest.fixture(name="flow_cell_working_directory_bcl2fastq")
def fixture_flow_cell_working_directory_bcl2fastq(
    bcl2fastq_flow_cell_dir: Path, flow_cell_runs_working_directory_bcl2fastq: Path
) -> Path:
    """Return the path to a working directory that will be deleted after test is run.

    This is a path to a flow cell directory with the run parameters present.
    """
    working_dir: Path = Path(
        flow_cell_runs_working_directory_bcl2fastq, bcl2fastq_flow_cell_dir.name
    )
    working_dir.mkdir(parents=True)
    existing_flow_cell: FlowCellDirectoryData = FlowCellDirectoryData(
        flow_cell_path=bcl2fastq_flow_cell_dir
    )
    working_flow_cell: FlowCellDirectoryData = FlowCellDirectoryData(flow_cell_path=working_dir)
    shutil.copy(
        existing_flow_cell.run_parameters_path.as_posix(),
        working_flow_cell.run_parameters_path.as_posix(),
    )
    return working_dir


@pytest.fixture(name="flow_cell_working_directory_dragen")
def fixture_flow_cell_working_directory_dragen(
    dragen_flow_cell_dir: Path, flow_cell_runs_working_directory_dragen: Path
) -> Path:
    """Return the path to a working directory that will be deleted after test is run.

    This is a path to a flow cell directory with the run parameters present.
    """
    working_dir: Path = Path(flow_cell_runs_working_directory_dragen, dragen_flow_cell_dir.name)
    working_dir.mkdir(parents=True)
    existing_flow_cell: FlowCellDirectoryData = FlowCellDirectoryData(
        flow_cell_path=dragen_flow_cell_dir
    )
    working_flow_cell: FlowCellDirectoryData = FlowCellDirectoryData(flow_cell_path=working_dir)
    shutil.copy(
        existing_flow_cell.run_parameters_path.as_posix(),
        working_flow_cell.run_parameters_path.as_posix(),
    )
    return working_dir


@pytest.fixture(name="flow_cell_working_directory_no_run_parameters")
def fixture_flow_cell_working_directory_no_run_parameters(
    bcl2fastq_flow_cell_dir: Path, flow_cell_runs_working_directory: Path
) -> Path:
    """This is a path to a flow cell directory with the run parameters missing."""
    working_dir: Path = Path(flow_cell_runs_working_directory, bcl2fastq_flow_cell_dir.name)
    working_dir.mkdir(parents=True)
    return working_dir


@pytest.fixture(name="demultiplex_ready_flow_cell")
def fixture_demultiplex_ready_flow_cell(
    flow_cell_working_directory: Path, bcl2fastq_flow_cell_dir: Path
) -> Path:
    """Return the path to a working directory that is ready for demultiplexing.

    This is a path to a flow cell directory with all the files necessary to start demultiplexing present.
    """
    existing_flow_cell: FlowCellDirectoryData = FlowCellDirectoryData(
        flow_cell_path=bcl2fastq_flow_cell_dir
    )
    working_flow_cell: FlowCellDirectoryData = FlowCellDirectoryData(
        flow_cell_path=flow_cell_working_directory
    )
    shutil.copy(
        existing_flow_cell.sample_sheet_path.as_posix(),
        working_flow_cell.sample_sheet_path.as_posix(),
    )
    shutil.copy(
        str(DemultiplexingAPI.get_stderr_logfile(existing_flow_cell)),
        str(DemultiplexingAPI.get_stderr_logfile(working_flow_cell)),
    )
    working_flow_cell.copy_complete_path.touch()
    working_flow_cell.rta_complete_path.touch()
    return flow_cell_working_directory


@pytest.fixture(name="demultiplex_ready_flow_cell_bcl2fastq")
def fixture_demultiplex_ready_flow_cell_bcl2fastq(
    flow_cell_working_directory_bcl2fastq: Path, bcl2fastq_flow_cell_dir: Path
) -> Path:
    """Return the path to a working directory that is ready for demultiplexing.

    This is a path to a flow cell directory with all the files necessary to start demultiplexing present.
    """
    existing_flow_cell: FlowCellDirectoryData = FlowCellDirectoryData(
        flow_cell_path=bcl2fastq_flow_cell_dir
    )
    working_flow_cell: FlowCellDirectoryData = FlowCellDirectoryData(
        flow_cell_path=flow_cell_working_directory_bcl2fastq
    )
    shutil.copy(
        existing_flow_cell.sample_sheet_path.as_posix(),
        working_flow_cell.sample_sheet_path.as_posix(),
    )
    shutil.copy(
        str(DemultiplexingAPI.get_stderr_logfile(existing_flow_cell)),
        str(DemultiplexingAPI.get_stderr_logfile(working_flow_cell)),
    )
    working_flow_cell.copy_complete_path.touch()
    working_flow_cell.rta_complete_path.touch()
    return flow_cell_working_directory_bcl2fastq


@pytest.fixture(name="demultiplex_ready_flow_cell_dragen")
def fixture_demultiplex_ready_flow_cell_dragen(
    flow_cell_working_directory_dragen: Path, dragen_flow_cell_dir: Path
) -> Path:
    """Return the path to a working directory that is ready for demultiplexing.

    This is a path to a flow cell directory with all the files necessary to start demultiplexing present.
    """
    existing_flow_cell: FlowCellDirectoryData = FlowCellDirectoryData(
        flow_cell_path=dragen_flow_cell_dir, bcl_converter="dragen"
    )
    working_flow_cell: FlowCellDirectoryData = FlowCellDirectoryData(
        flow_cell_path=flow_cell_working_directory_dragen, bcl_converter="dragen"
    )
    shutil.copy(
        existing_flow_cell.sample_sheet_path.as_posix(),
        working_flow_cell.sample_sheet_path.as_posix(),
    )
    shutil.copy(
        str(DemultiplexingAPI.get_stderr_logfile(existing_flow_cell)),
        str(DemultiplexingAPI.get_stderr_logfile(working_flow_cell)),
    )
    working_flow_cell.copy_complete_path.touch()
    working_flow_cell.rta_complete_path.touch()
    return flow_cell_working_directory_dragen


@pytest.fixture(name="sample_sheet_context")
def fixture_sample_sheet_context(cg_context: CGConfig, lims_api: LimsAPI) -> CGConfig:
    """Return cg context with an added lims API."""
    cg_context.lims_api_ = lims_api
    return cg_context


@pytest.fixture(name="bcl_convert_demultiplexed_flow_cell_sample_internal_ids", scope="session")
def fixture_bcl_convert_demultiplexed_flow_cell_sample_internal_ids() -> List[str]:
    """
    Sample id:s present in sample sheet for dummy flow cell demultiplexed with BCL Convert in
    cg/tests/fixtures/apps/demultiplexing/demultiplexed-runs/230504_A00689_0804_BHY7FFDRX2.
    """
    return ["ACC11927A2", "ACC11927A5"]


@pytest.fixture(name="bcl2fastq_demultiplexed_flow_cell_sample_internal_ids", scope="session")
def fixture_bcl2fastq_demultiplexed_flow_cell_sample_internal_ids() -> List[str]:
    """
    Sample id:s present in sample sheet for dummy flow cell demultiplexed with BCL Convert in
    cg/tests/fixtures/apps/demultiplexing/demultiplexed-runs/170407_ST-E00198_0209_BHHKVCALXX.
    """
    return ["SVE2528A1"]


@pytest.fixture(name="flow_cell_name_demultiplexed_with_bcl2fastq", scope="session")
def fixture_flow_cell_name_demultiplexed_with_bcl2fastq() -> str:
    """Return the name of a flow cell that has been demultiplexed with BCL2Fastq."""
    return "HHKVCALXX"


@pytest.fixture(name="flow_cell_directory_name_demultiplexed_with_bcl2fastq", scope="session")
def flow_cell_directory_name_demultiplexed_with_bcl2fastq(
    flow_cell_name_demultiplexed_with_bcl2fastq: str,
):
    """Return the name of a flow cell directory that has been demultiplexed with BCL2Fastq."""
    return f"170407_ST-E00198_0209_B{flow_cell_name_demultiplexed_with_bcl2fastq}"


@pytest.fixture
def store_with_demultiplexed_samples(
    store: Store,
    helpers: StoreHelpers,
    bcl_convert_demultiplexed_flow_cell_sample_internal_ids: List[str],
    bcl2fastq_demultiplexed_flow_cell_sample_internal_ids: List[str],
) -> Store:
    """Return a store with samples that have been demultiplexed with BCL Convert and BCL2Fastq."""
    for i, sample_id in enumerate(bcl_convert_demultiplexed_flow_cell_sample_internal_ids):
        helpers.add_sample(store, internal_id=sample_id, name=f"sample_bcl_convert_{i}")

    for i, sample_id in enumerate(bcl2fastq_demultiplexed_flow_cell_sample_internal_ids):
        helpers.add_sample(store, internal_id=sample_id, name=f"sample_bcl2fastq_{i}")
    return store


@pytest.fixture(name="demultiplex_context")
def fixture_demultiplex_context(
    demultiplexing_api: DemultiplexingAPI,
    stats_api: StatsAPI,
    real_housekeeper_api: HousekeeperAPI,
    cg_context: CGConfig,
    store_with_demultiplexed_samples: Store,
) -> CGConfig:
    """Return cg context with a demultiplex context."""
    cg_context.demultiplex_api_ = demultiplexing_api
    cg_context.cg_stats_api_ = stats_api
    cg_context.housekeeper_api_ = real_housekeeper_api
    cg_context.status_db_ = store_with_demultiplexed_samples
    return cg_context


@pytest.fixture(name="demultiplex_configs")
def fixture_demultiplex_configs(
    flow_cell_runs_working_directory: Path,
    demultiplexed_flow_cells_working_directory: Path,
) -> dict:
    """Return demultiplex configs."""
    demultiplexed_flow_cells_working_directory.mkdir(parents=True, exist_ok=True)
    return {
        "demultiplex": {
            "out_dir": demultiplexed_flow_cells_working_directory.as_posix(),
            "run_dir": flow_cell_runs_working_directory.as_posix(),
            "slurm": {"account": "test", "mail_user": "testuser@github.se"},
        }
    }


@pytest.fixture(name="demultiplexing_api")
def fixture_demultiplexing_api(
    demultiplex_configs: dict, sbatch_process: Process
) -> DemultiplexingAPI:
    """Return demultiplex API."""
    demux_api = DemultiplexingAPI(config=demultiplex_configs)
    demux_api.slurm_api.process = sbatch_process
    return demux_api


@pytest.fixture(name="populated_stats_api")
def fixture_populated_stats_api(
    stats_api: StatsAPI, bcl2fastq_demux_results: DemuxResults
) -> StatsAPI:
    create.create_novaseq_flowcell(manager=stats_api, demux_results=bcl2fastq_demux_results)
    return stats_api


@pytest.fixture(name="novaseq6000_bcl_convert_sample_sheet_path")
def fixture_novaseq6000_sample_sheet_path() -> Path:
    """Return the path to a NovaSeq 6000 BCL convert sample sheet."""
    return Path(
        "tests",
        "fixtures",
        "apps",
        "sequencing_metrics_parser",
        "230622_A00621_0864_AHY7FFDRX2",
        "Unaligned",
        "Reports",
        "SampleSheet.csv",
    )


@pytest.fixture(name="demultiplex_fixtures", scope="session")
def fixture_demultiplex_fixtures(apps_dir: Path) -> Path:
    """Return the path to the demultiplex fixture directory."""
    return Path(apps_dir, "demultiplexing")


@pytest.fixture(name="raw_lims_sample_dir", scope="session")
def fixture_raw_lims_sample_dir(demultiplex_fixtures: Path) -> Path:
    """Return the path to the raw samples fixture directory."""
    return Path(demultiplex_fixtures, "raw_lims_samples")


@pytest.fixture(name="run_parameters_dir", scope="session")
def fixture_run_parameters_dir(demultiplex_fixtures: Path) -> Path:
    """Return the path to the run parameters fixture directory."""
    return Path(demultiplex_fixtures, "run_parameters")


@pytest.fixture(name="demultiplexed_runs", scope="session")
def fixture_demultiplexed_runs(demultiplex_fixtures: Path) -> Path:
    """Return the path to the demultiplexed flow cells fixture directory."""
    return Path(demultiplex_fixtures, "demultiplexed-runs")


@pytest.fixture(name="flow_cell_runs_dir", scope="session")
def fixture_demux_run_dir(demultiplex_fixtures: Path) -> Path:
    """Return the path to the sequenced flow cells fixture directory."""
    return Path(demultiplex_fixtures, "flow-cell-runs")


@pytest.fixture(name="hiseq_dir", scope="session")
def fixture_hiseq_dir(flow_cell_runs_dir: Path) -> Path:
    """Return the path to the hiseq sequencing fixture directory."""
    return Path(flow_cell_runs_dir, "hiseq")


@pytest.fixture(name="novaseq_6000_dir", scope="session")
def fixture_novaseq_6000_dir(flow_cell_runs_dir: Path) -> Path:
    """Return the path to the NovaSeq6000 sequencing fixture directory."""
    return Path(flow_cell_runs_dir, "nova_seq_6000")


@pytest.fixture(name="novaseq_x_dir", scope="session")
def fixture_novaseq_x_dir(flow_cell_runs_dir: Path) -> Path:
    """Return the path to the NovaSeqX sequencing fixture directory."""
    return Path(flow_cell_runs_dir, "nova_seq_x")


@pytest.fixture(name="bcl2fastq_flow_cell_full_name", scope="session")
def fixture_flow_cell_full_name() -> str:
    """Return full flow cell name."""
    return "201203_A00689_0200_AHVKJCDRXX"


@pytest.fixture(name="dragen_flow_cell_full_name", scope="session")
def fixture_dragen_flow_cell_full_name() -> str:
    """Return the full name of a dragen flow cell."""
    return "211101_A00187_0615_AHLG5GDRXY"


@pytest.fixture(name="novaseq_x_flow_cell_full_name", scope="session")
def fixture_novaseq_x_flow_cell_full_name() -> str:
    """Return the full name of a NovaSeqX flow cell."""
    return "20230508_LH00188_0003_A22522YLT3"


@pytest.fixture(name="bcl2fastq_flow_cell_dir", scope="session")
def fixture_bcl2fastq_flow_cell_dir(
    novaseq_6000_dir: Path, bcl2fastq_flow_cell_full_name: str
) -> Path:
    """Return the path to the bcl2fastq flow cell demultiplex fixture directory."""
    return Path(novaseq_6000_dir, bcl2fastq_flow_cell_full_name)


@pytest.fixture(name="dragen_flow_cell_dir", scope="session")
def fixture_dragen_flow_cell_path(novaseq_6000_dir: Path, dragen_flow_cell_full_name: str) -> Path:
    """Return the path to the dragen flow cell demultiplex fixture directory."""
    return Path(novaseq_6000_dir, dragen_flow_cell_full_name)


@pytest.fixture(name="novaseq_x_flow_cell_dir", scope="session")
def fixture_novaseq_x_flow_cell_path(
    novaseq_x_dir: Path, novaseq_x_flow_cell_full_name: str
) -> Path:
    """Return the path to the NovaSeqX flow cell demultiplex fixture directory."""
    return Path(novaseq_x_dir, novaseq_x_flow_cell_full_name)


@pytest.fixture(name="novaseq_bcl2fastq_sample_sheet_path", scope="session")
def fixture_novaseq_bcl2fastq_sample_sheet_path(bcl2fastq_flow_cell_dir: Path) -> Path:
    """Return the path to a NovaSeq6000 Bcl2fastq sample sheet."""
    return Path(bcl2fastq_flow_cell_dir, "SampleSheet.csv")


@pytest.fixture(name="novaseq_dragen_sample_sheet_path", scope="session")
def fixture_novaseq_dragen_sample_sheet_path(dragen_flow_cell_dir: Path) -> Path:
    """Return the path to a NovaSeq6000 dragen sample sheet."""
    return Path(dragen_flow_cell_dir, "SampleSheet.csv")


@pytest.fixture(name="run_parameters_missing_versions_path", scope="session")
def fixture_run_parameters_missing_versions_path(run_parameters_dir: Path) -> Path:
    """Return a NovaSeq6000 run parameters file path without software and reagent kit versions."""
    return Path(run_parameters_dir, "RunParameters_novaseq_no_software_nor_reagent_version.xml")


@pytest.fixture(name="novaseq_6000_run_parameters_path", scope="session")
def fixture_novaseq_6000_run_parameters_path(bcl2fastq_flow_cell_dir: Path) -> Path:
    """Return the path to a file with NovaSeq6000 run parameters."""
    return Path(bcl2fastq_flow_cell_dir, "RunParameters.xml")


@pytest.fixture(name="novaseq_x_run_parameters_path", scope="session")
def fixture_novaseq_x_run_parameters_path(novaseq_x_flow_cell_dir: Path) -> Path:
    """Return the path to a file with NovaSeqX run parameters."""
    return Path(novaseq_x_flow_cell_dir, "RunParameters.xml")


@pytest.fixture(name="run_parameters_novaseq_6000_different_index_path", scope="module")
def fixture_run_parameters_novaseq_6000_different_index_path(run_parameters_dir: Path) -> Path:
    """Return the path to a NovaSeq6000 run parameters file with different index cycles."""
    return Path(run_parameters_dir, "RunParameters_novaseq_6000_different_index_cycles.xml")


@pytest.fixture(name="run_parameters_novaseq_x_different_index_path", scope="module")
def fixture_run_parameters_novaseq_x_different_index_path(run_parameters_dir: Path) -> Path:
    """Return the path to a NovaSeqX run parameters file with different index cycles."""
    return Path(run_parameters_dir, "RunParameters_novaseq_X_different_index_cycles.xml")


@pytest.fixture(name="run_parameters_missing_versions", scope="module")
def fixture_run_parameters_missing_versions(
    run_parameters_missing_versions_path: Path,
) -> RunParametersNovaSeq6000:
    """Return a NovaSeq6000 run parameters object without software and reagent kit versions."""
    return RunParametersNovaSeq6000(run_parameters_path=run_parameters_missing_versions_path)


@pytest.fixture(name="novaseq_6000_run_parameters", scope="session")
def fixture_novaseq_6000_run_parameters(
    novaseq_6000_run_parameters_path: Path,
) -> RunParametersNovaSeq6000:
    """Return a NovaSeq6000 run parameters object."""
    return RunParametersNovaSeq6000(run_parameters_path=novaseq_6000_run_parameters_path)


@pytest.fixture(name="novaseq_x_run_parameters", scope="session")
def fixture_novaseq_x_run_parameters(
    novaseq_x_run_parameters_path: Path,
) -> RunParametersNovaSeqX:
    """Return a NovaSeqX run parameters object."""
    return RunParametersNovaSeqX(run_parameters_path=novaseq_x_run_parameters_path)


@pytest.fixture(name="bcl2fastq_flow_cell", scope="session")
def fixture_flow_cell(bcl2fastq_flow_cell_dir: Path) -> FlowCellDirectoryData:
    """Create a flow cell object with flow cell that is demultiplexed."""
    return FlowCellDirectoryData(
        flow_cell_path=bcl2fastq_flow_cell_dir, bcl_converter=BclConverter.BCL2FASTQ
    )


@pytest.fixture(name="dragen_flow_cell", scope="session")
def fixture_dragen_flow_cell(dragen_flow_cell_dir: Path) -> FlowCellDirectoryData:
    """Create a dragen flow cell object with flow cell that is demultiplexed."""
    return FlowCellDirectoryData(
        flow_cell_path=dragen_flow_cell_dir, bcl_converter=BclConverter.DRAGEN
    )


@pytest.fixture(name="novaseq_x_flow_cell", scope="session")
def fixture_novaseq_x_flow_cell(novaseq_x_flow_cell_dir: Path) -> FlowCellDirectoryData:
    """Create a NovaSeqX flow cell object with flow cell that is demultiplexed."""
    return FlowCellDirectoryData(
        flow_cell_path=novaseq_x_flow_cell_dir, bcl_converter=BclConverter.DRAGEN
    )


@pytest.fixture(name="bcl2fastq_flow_cell_id", scope="session")
def fixture_bcl2fast2_flow_cell_id(bcl2fastq_flow_cell: FlowCellDirectoryData) -> str:
    """Return flow cell id from bcl2fastq flow cell object."""
    return bcl2fastq_flow_cell.id


@pytest.fixture(name="dragen_flow_cell_id", scope="session")
def fixture_dragen_flow_cell_id(dragen_flow_cell: FlowCellDirectoryData) -> str:
    """Return flow cell id from dragen flow cell object."""
    return dragen_flow_cell.id


@pytest.fixture(name="demultiplexing_delivery_file")
def fixture_demultiplexing_delivery_file(bcl2fastq_flow_cell: FlowCellDirectoryData) -> Path:
    """Return demultiplexing delivery started file."""
    return Path(bcl2fastq_flow_cell.path, DemultiplexingDirsAndFiles.DELIVERY)


@pytest.fixture(name="hiseq_x_tile_dir")
def fixture_hiseq_x_tile_dir(bcl2fastq_flow_cell: FlowCellDirectoryData) -> Path:
    """Return Hiseq X tile dir."""
    return Path(bcl2fastq_flow_cell.path, DemultiplexingDirsAndFiles.Hiseq_X_TILE_DIR)


@pytest.fixture(name="lims_novaseq_samples_file")
def fixture_lims_novaseq_samples_file(raw_lims_sample_dir: Path) -> Path:
    """Return the path to a file with sample info in lims format."""
    return Path(raw_lims_sample_dir, "raw_samplesheet_novaseq.json")


@pytest.fixture(name="lims_novaseq_samples_raw")
def fixture_lims_novaseq_samples_raw(lims_novaseq_samples_file: Path) -> List[dict]:
    """Return a list of raw flow cell samples."""
    return ReadFile.get_content_from_file(
        file_format=FileFormat.JSON, file_path=lims_novaseq_samples_file
    )


@pytest.fixture(name="demultiplexed_flow_cell")
def fixture_demultiplexed_flow_cell(
    demultiplexed_runs: Path, bcl2fastq_flow_cell_full_name: str
) -> Path:
    return Path(demultiplexed_runs, bcl2fastq_flow_cell_full_name)


@pytest.fixture(name="bcl2fastq_demux_results")
def fixture_bcl2fastq_demux_results(
    demultiplexed_flow_cell: Path, bcl2fastq_flow_cell: FlowCellDirectoryData
) -> DemuxResults:
    return DemuxResults(
        demux_dir=demultiplexed_flow_cell,
        flow_cell=bcl2fastq_flow_cell,
        bcl_converter=BclConverter.BCL2FASTQ,
    )


# Genotype file fixture


@pytest.fixture(name="bcf_file")
def fixture_bcf_file(apps_dir: Path) -> Path:
    """Return the path to a BCF file."""
    return Path(apps_dir, "gt", "yellowhog.bcf")


# Gens file fixtures


@pytest.fixture(name="gens_fracsnp_path")
def fixture_gens_fracsnp_path(mip_dna_analysis_dir: Path, sample_id: str) -> Path:
    """Path to Gens fracsnp/baf bed file."""
    return Path(mip_dna_analysis_dir, f"{sample_id}.baf.bed.gz")


@pytest.fixture(name="gens_coverage_path")
def fixture_gens_coverage_path(mip_dna_analysis_dir: Path, sample_id: str) -> Path:
    """Path to Gens coverage bed file."""
    return Path(mip_dna_analysis_dir, f"{sample_id}.cov.bed.gz")


# Housekeeper, Chanjo file fixtures


@pytest.fixture(name="bed_file")
def fixture_bed_file(analysis_dir) -> Path:
    """Return the path to a bed file."""
    return Path(analysis_dir, "sample_coverage.bed")


# Helper fixtures


@pytest.fixture(name="helpers", scope="session")
def fixture_helpers() -> StoreHelpers:
    """Return a class with helper functions for the stores."""
    return StoreHelpers()


@pytest.fixture(name="small_helpers")
def fixture_small_helpers() -> SmallHelpers:
    """Return a class with small helper functions."""
    return SmallHelpers()


# HK fixtures


@pytest.fixture(name="root_path")
def fixture_root_path(project_dir: Path) -> Path:
    """Return the path to a hk bundles dir."""
    _root_path = project_dir / "bundles"
    _root_path.mkdir(parents=True, exist_ok=True)
    return _root_path


@pytest.fixture(name="hk_bundle_sample_path")
def fixture_hk_bundle_sample_path(sample_id: str, timestamp: datetime) -> Path:
    """Return the relative path to a HK bundle mock sample."""
    return Path(sample_id, timestamp.strftime("%Y-%m-%d"))


@pytest.fixture(name="hk_bundle_data")
def fixture_hk_bundle_data(case_id: str, bed_file: Path, timestamp: datetime) -> Dict[str, Any]:
    """Return some bundle data for Housekeeper."""
    return {
        "name": case_id,
        "created": timestamp,
        "expires": timestamp,
        "files": [{"path": bed_file.as_posix(), "archive": False, "tags": ["bed", "sample"]}],
    }


@pytest.fixture(name="sample_hk_bundle_no_files")
def fixture_sample_hk_bundle_no_files(sample_id: str, timestamp: datetime) -> dict:
    """Create a complete bundle mock for testing compression."""
    return {
        "name": sample_id,
        "created": timestamp,
        "expires": timestamp,
        "files": [],
    }


@pytest.fixture(name="case_hk_bundle_no_files")
def fixture_case_hk_bundle_no_files(case_id: str, timestamp: datetime) -> dict:
    """Create a complete bundle mock for testing compression."""
    return {
        "name": case_id,
        "created": timestamp,
        "expires": timestamp,
        "files": [],
    }


@pytest.fixture(name="compress_hk_fastq_bundle")
def fixture_compress_hk_fastq_bundle(
    compression_object: CompressionData, sample_hk_bundle_no_files: dict
) -> dict:
    """Create a complete bundle mock for testing compression

    This bundle contains a pair of fastq files.
    ."""
    hk_bundle_data = copy.deepcopy(sample_hk_bundle_no_files)

    first_fastq = compression_object.fastq_first
    second_fastq = compression_object.fastq_second
    for fastq_file in [first_fastq, second_fastq]:
        fastq_file.touch()
        # We need to set the time to an old date
        # Create a older date
        # Convert the date to a float
        before_timestamp = datetime.timestamp(datetime(2020, 1, 1))
        # Update the utime so file looks old
        os.utime(fastq_file, (before_timestamp, before_timestamp))
        fastq_file_info = {"path": str(fastq_file), "archive": False, "tags": ["fastq"]}

        hk_bundle_data["files"].append(fastq_file_info)
    return hk_bundle_data


@pytest.fixture(name="housekeeper_api")
def fixture_housekeeper_api(hk_config_dict: dict) -> MockHousekeeperAPI:
    """Setup Housekeeper store."""
    return MockHousekeeperAPI(hk_config_dict)


@pytest.fixture(name="real_housekeeper_api")
def fixture_real_housekeeper_api(hk_config_dict: dict) -> Generator[HousekeeperAPI, None, None]:
    """Setup a real Housekeeper store."""
    _api = HousekeeperAPI(hk_config_dict)
    _api.initialise_db()
    yield _api


@pytest.fixture(name="populated_housekeeper_api")
def fixture_populated_housekeeper_api(
    housekeeper_api: MockHousekeeperAPI, hk_bundle_data: dict, helpers
) -> MockHousekeeperAPI:
    """Setup a Housekeeper store with some data."""
    hk_api = housekeeper_api
    helpers.ensure_hk_bundle(hk_api, hk_bundle_data)
    return hk_api


@pytest.fixture(name="hk_version")
def fixture_hk_version(
    housekeeper_api: MockHousekeeperAPI, hk_bundle_data: dict, helpers
) -> Version:
    """Get a Housekeeper version object."""
    return helpers.ensure_hk_version(housekeeper_api, hk_bundle_data)


# Process Mock


@pytest.fixture(name="process")
def fixture_process() -> ProcessMock:
    """Returns a mocked process."""
    return ProcessMock()


# Hermes mock


@pytest.fixture(name="hermes_process")
def fixture_hermes_process() -> ProcessMock:
    """Return a mocked Hermes process."""
    return ProcessMock(binary="hermes")


@pytest.fixture(name="hermes_api")
def fixture_hermes_api(hermes_process: ProcessMock) -> HermesApi:
    """Return a Hermes API with a mocked process."""
    hermes_config = {"hermes": {"binary_path": "/bin/true"}}
    hermes_api = HermesApi(config=hermes_config)
    hermes_api.process = hermes_process
    return hermes_api


# Scout fixtures


@pytest.fixture(name="scout_api")
def fixture_scout_api() -> MockScoutAPI:
    """Setup Scout API."""
    return MockScoutAPI()


# Crunchy fixtures


@pytest.fixture(name="crunchy_api")
def fixture_crunchy_api():
    """Setup Crunchy API."""
    return MockCrunchyAPI()


# Store fixtures


@pytest.fixture(name="analysis_store")
def fixture_analysis_store(
    base_store: Store, analysis_family: dict, wgs_application_tag: str, helpers: StoreHelpers
) -> Generator[Store, None, None]:
    """Setup a store instance for testing analysis API."""
    helpers.ensure_case_from_dict(
        base_store, case_info=analysis_family, app_tag=wgs_application_tag
    )
    yield base_store


@pytest.fixture(name="analysis_store_trio")
def fixture_analysis_store_trio(analysis_store: Store) -> Generator[Store, None, None]:
    """Setup a store instance with a trio loaded for testing analysis API."""
    yield analysis_store


@pytest.fixture(name="analysis_store_single_case")
def fixture_analysis_store_single(
    base_store: Store, analysis_family_single_case: Store, helpers: StoreHelpers
):
    """Setup a store instance with a single ind case for testing analysis API."""
    helpers.ensure_case_from_dict(base_store, case_info=analysis_family_single_case)
    yield base_store


@pytest.fixture(name="collaboration_id")
def fixture_collaboration_id() -> str:
    """Return a default customer group."""
    return "hospital_collaboration"


@pytest.fixture(name="customer_rare_diseases")
def fixture_customer_rare_diseases(collaboration_id: str, customer_id: str) -> Customer:
    """Return a Rare Disease customer."""
    return Customer(
        name="CMMS",
        internal_id="cust003",
        loqus_upload=True,
    )


@pytest.fixture(name="customer_balsamic")
def fixture_customer_balsamic(collaboration_id: str, customer_id: str) -> Customer:
    """Return a Cancer customer."""
    return Customer(
        name="AML",
        internal_id="cust110",
        loqus_upload=True,
    )


@pytest.fixture(name="external_wes_application_tag")
def fixture_external_wes_application_tag() -> str:
    """Return the external whole exome sequencing application tag."""
    return "EXXCUSR000"


@pytest.fixture(name="wgs_application_tag")
def fixture_wgs_application_tag() -> str:
    """Return the WGS application tag."""
    return "WGSPCFC030"


@pytest.fixture(name="store")
def fixture_store() -> Store:
    """Return a CG store."""
    _store = Store(uri="sqlite:///")
    _store.create_all()
    yield _store
    _store.drop_all()


@pytest.fixture(name="apptag_rna")
def fixture_apptag_rna() -> str:
    """Return the RNA application tag."""
    return "RNAPOAR025"


@pytest.fixture(name="bed_name")
def fixture_bed_name() -> str:
    """Return a bed model name attribute."""
    return "Bed"


@pytest.fixture(name="bed_version_file_name")
def fixture_bed_version_filename(bed_name: str) -> str:
    """Return a bed version model file name attribute."""
    return f"{bed_name}.bed"


@pytest.fixture(name="bed_version_short_name")
def fixture_bed_version_short_name() -> str:
    """Return a bed version model short name attribute."""
    return "bed_short_name_0.0"


@pytest.fixture(name="invoice_address")
def fixture_invoice_address() -> str:
    """Return an invoice address."""
    return "Test street"


@pytest.fixture(name="invoice_reference")
def fixture_invoice_reference() -> str:
    """Return an invoice reference."""
    return "ABCDEF"


@pytest.fixture(name="prices")
def fixture_prices() -> Dict[str, int]:
    """Return dictionary with prices for each priority status."""
    return {"standard": 10, "priority": 20, "express": 30, "research": 5}


@pytest.fixture(name="base_store")
def fixture_base_store(
    apptag_rna: str,
    bed_name: str,
    bed_version_short_name: str,
    collaboration_id: str,
    customer_id: str,
    invoice_address: str,
    invoice_reference: str,
    store: Store,
    prices: Dict[str, int],
) -> Store:
    """Setup and example store."""
    collaboration = store.add_collaboration(internal_id=collaboration_id, name=collaboration_id)

    store.session.add(collaboration)
    customers: List[Customer] = []
    customer_map: Dict[str, str] = {
        customer_id: "Production",
        "cust001": "Customer",
        "cust002": "Karolinska",
        "cust003": "CMMS",
    }
    for new_customer_id, new_customer_name in customer_map.items():
        customers.append(
            store.add_customer(
                internal_id=new_customer_id,
                name=new_customer_name,
                scout_access=True,
                invoice_address=invoice_address,
                invoice_reference=invoice_reference,
            )
        )

    for customer in customers:
        collaboration.customers.append(customer)
    store.session.add_all(customers)
    applications = [
        store.add_application(
            tag="WGXCUSC000",
            prep_category="wgs",
            description="External WGS",
            sequencing_depth=0,
            is_external=True,
            percent_kth=80,
            percent_reads_guaranteed=75,
            target_reads=10,
        ),
        store.add_application(
            tag="EXXCUSR000",
            prep_category="wes",
            description="External WES",
            sequencing_depth=0,
            is_external=True,
            percent_kth=80,
            percent_reads_guaranteed=75,
            target_reads=10,
        ),
        store.add_application(
            tag="WGSPCFC060",
            prep_category="wgs",
            description="WGS, double",
            sequencing_depth=30,
            is_accredited=True,
            percent_kth=80,
            percent_reads_guaranteed=75,
            target_reads=10,
        ),
        store.add_application(
            tag="RMLP05R800",
            prep_category="rml",
            description="Ready-made",
            sequencing_depth=0,
            percent_kth=80,
            percent_reads_guaranteed=75,
            target_reads=10,
        ),
        store.add_application(
            tag="WGSPCFC030",
            prep_category="wgs",
            description="WGS trio",
            is_accredited=True,
            sequencing_depth=30,
            target_reads=30,
            limitations="some",
            percent_kth=80,
            percent_reads_guaranteed=75,
            min_sequencing_depth=30,
        ),
        store.add_application(
            tag="METLIFR020",
            prep_category="wgs",
            description="Whole genome metagenomics",
            sequencing_depth=0,
            target_reads=400000,
            percent_kth=80,
            percent_reads_guaranteed=75,
        ),
        store.add_application(
            tag="METNXTR020",
            prep_category="wgs",
            description="Metagenomics",
            sequencing_depth=0,
            target_reads=200000,
            percent_kth=80,
            percent_reads_guaranteed=75,
        ),
        store.add_application(
            tag="MWRNXTR003",
            prep_category="mic",
            description="Microbial whole genome ",
            sequencing_depth=0,
            percent_kth=80,
            percent_reads_guaranteed=75,
            target_reads=10,
        ),
        store.add_application(
            tag=apptag_rna,
            prep_category="tgs",
            description="RNA seq, poly-A based priming",
            percent_kth=80,
            percent_reads_guaranteed=75,
            sequencing_depth=25,
            is_accredited=True,
            target_reads=10,
            min_sequencing_depth=30,
        ),
        store.add_application(
            tag="VWGDPTR001",
            prep_category="cov",
            description="Viral whole genome  ",
            sequencing_depth=0,
            percent_kth=80,
            percent_reads_guaranteed=75,
            target_reads=10,
        ),
    ]

    store.session.add_all(applications)

    versions = [
        store.add_application_version(
            application=application, version=1, valid_from=datetime.now(), prices=prices
        )
        for application in applications
    ]
    store.session.add_all(versions)

    beds: List[Bed] = [store.add_bed(name=bed_name)]
    store.session.add_all(beds)
    bed_versions: List[BedVersion] = [
        store.add_bed_version(
            bed=bed,
            version=1,
            filename=bed_name + FileExtensions.BED,
            shortname=bed_version_short_name,
        )
        for bed in beds
    ]
    store.session.add_all(bed_versions)

    organism = store.add_organism("C. jejuni", "C. jejuni")
    store.session.add(organism)
    store.session.commit()

    yield store


@pytest.fixture()
def sample_store(base_store: Store) -> Store:
    """Populate store with samples."""
    new_samples = [
        base_store.add_sample(name="ordered", sex=Gender.MALE, internal_id="test_internal_id"),
        base_store.add_sample(name="received", sex=Gender.UNKNOWN, received=datetime.now()),
        base_store.add_sample(
            name="received-prepared",
            sex=Gender.UNKNOWN,
            received=datetime.now(),
            prepared_at=datetime.now(),
        ),
        base_store.add_sample(name="external", sex=Gender.FEMALE),
        base_store.add_sample(name="external-received", sex=Gender.FEMALE, received=datetime.now()),
        base_store.add_sample(
            name="sequenced",
            sex=Gender.MALE,
            received=datetime.now(),
            prepared_at=datetime.now(),
            sequenced_at=datetime.now(),
            reads=(310 * 1000000),
        ),
        base_store.add_sample(
            name="sequenced-partly",
            sex=Gender.MALE,
            received=datetime.now(),
            prepared_at=datetime.now(),
            reads=(250 * 1000000),
        ),
        base_store.add_sample(
            name="to-deliver",
            sex=Gender.MALE,
            sequenced_at=datetime.now(),
        ),
        base_store.add_sample(
            name="delivered",
            sex=Gender.MALE,
            sequenced_at=datetime.now(),
            delivered_at=datetime.now(),
            no_invoice=False,
        ),
    ]
    customer: Customer = (base_store.get_customers())[0]
    external_app = base_store.get_application_by_tag("WGXCUSC000").versions[0]
    wgs_app = base_store.get_application_by_tag("WGSPCFC030").versions[0]
    for sample in new_samples:
        sample.customer = customer
        sample.application_version = external_app if "external" in sample.name else wgs_app
    base_store.session.add_all(new_samples)
    base_store.session.commit()
    return base_store


@pytest.fixture(name="trailblazer_api", scope="session")
def fixture_trailblazer_api() -> MockTB:
    """Return a mock Trailblazer API."""
    return MockTB()


@pytest.fixture(name="lims_api", scope="session")
def fixture_lims_api() -> MockLimsAPI:
    """Return a mock LIMS API."""
    return MockLimsAPI()


@pytest.fixture(name="config_root_dir", scope="session")
def fixture_config_root_dir() -> Path:
    """Return a path to the config root directory."""
    return Path("tests", "fixtures", "data")


@pytest.fixture(name="housekeeper_dir", scope="session")
def fixture_housekeeper_dir(tmpdir_factory):
    """Return a temporary directory for Housekeeper testing."""
    return tmpdir_factory.mktemp("housekeeper")


@pytest.fixture(name="mip_dir", scope="session")
def fixture_mip_dir(tmpdir_factory) -> Path:
    """Return a temporary directory for MIP testing."""
    return tmpdir_factory.mktemp("mip")


@pytest.fixture(name="fluffy_dir", scope="session")
def fixture_fluffy_dir(tmpdir_factory) -> Path:
    """Return a temporary directory for Fluffy testing."""
    return tmpdir_factory.mktemp("fluffy")


@pytest.fixture(name="balsamic_dir", scope="session")
def fixture_balsamic_dir(tmpdir_factory) -> Path:
    """Return a temporary directory for Balsamic testing."""
    return tmpdir_factory.mktemp("balsamic")


@pytest.fixture(name="taxprofiler_dir", scope="session")
def fixture_taxprofiler_dir(tmpdir_factory) -> Path:
    return tmpdir_factory.mktemp("taxprofiler")


@pytest.fixture(name="cg_dir", scope="session")
def fixture_cg_dir(tmpdir_factory) -> Path:
    """Return a temporary directory for cg testing."""
    return tmpdir_factory.mktemp("cg")


@pytest.fixture(name="swegen_dir")
def fixture_swegen_dir(tmpdir_factory, tmp_path) -> Path:
    """SweGen temporary directory containing mocked reference files."""
    return tmpdir_factory.mktemp("swegen")


@pytest.fixture(name="swegen_snv_reference")
def fixture_swegen_snv_reference_path(swegen_dir: Path) -> Path:
    """Return a temporary path to a SweGen SNV reference file."""
    mock_file = Path(swegen_dir, "grch37_swegen_10k_snv_-20220101-.vcf.gz")
    mock_file.touch(exist_ok=True)
    return mock_file


@pytest.fixture(name="observations_dir")
def fixture_observations_dir(tmpdir_factory, tmp_path) -> Path:
    """Loqusdb temporary directory containing observations mock files."""
    return tmpdir_factory.mktemp("loqusdb")


@pytest.fixture(name="observations_clinical_snv_file_path")
def fixture_observations_clinical_snv_file_path(observations_dir: Path) -> Path:
    """Return a temporary path to a clinical SNV file."""
    mock_file = Path(observations_dir, "loqusdb_clinical_snv_export-20220101-.vcf.gz")
    mock_file.touch(exist_ok=True)
    return mock_file


@pytest.fixture(name="observations_clinical_sv_file_path")
def fixture_observations_clinical_sv_file_path(observations_dir: Path) -> Path:
    """Return a temporary path to a clinical SV file."""
    mock_file = Path(observations_dir, "loqusdb_clinical_sv_export-20220101-.vcf.gz")
    mock_file.touch(exist_ok=True)
    return mock_file


@pytest.fixture(name="observations_somatic_snv_file_path")
def fixture_observations_somatic_snv_file_path(observations_dir: Path) -> Path:
    """Return a temporary path to a cancer somatic SNV file."""
    mock_file = Path(observations_dir, "loqusdb_cancer_somatic_snv_export-20220101-.vcf.gz")
    mock_file.touch(exist_ok=True)
    return mock_file


@pytest.fixture(name="outdated_observations_somatic_snv_file_path")
def fixture_outdated_observations_somatic_snv_file_path(observations_dir: Path) -> Path:
    """Return a temporary path to an outdated cancer somatic SNV file."""
    mock_file = Path(observations_dir, "loqusdb_cancer_somatic_snv_export-20180101-.vcf.gz")
    mock_file.touch(exist_ok=True)
    return mock_file


@pytest.fixture(name="custom_observations_clinical_snv_file_path")
def fixture_custom_observations_clinical_snv_file_path(observations_dir: Path) -> Path:
    """Return a custom path for the clinical SNV observations file."""
    return Path(observations_dir, "clinical_snv_export-19990101-.vcf.gz")


@pytest.fixture(name="microsalt_dir", scope="session")
def fixture_microsalt_dir(tmpdir_factory) -> Path:
    """Return a temporary directory for Microsalt testing."""
    return tmpdir_factory.mktemp("microsalt")


@pytest.fixture()
def current_encryption_dir() -> Path:
    """Return a temporary directory for current encryption testing."""
    return Path("home", "ENCRYPT")


@pytest.fixture()
def legacy_encryption_dir() -> Path:
    """Return a temporary directory for current encryption testing."""
    return Path("home", "TO_PDC")


@pytest.fixture(name="cg_uri")
def fixture_cg_uri() -> str:
    """Return a cg URI."""
    return "sqlite:///"


@pytest.fixture(name="hk_uri")
def fixture_hk_uri() -> str:
    """Return a Housekeeper URI."""
    return "sqlite:///"


@pytest.fixture(name="loqusdb_id")
def fixture_loqusdb_id() -> str:
    """Returns a Loqusdb mock ID."""
    return "01ab23cd"


@pytest.fixture(name="context_config")
def fixture_context_config(
    cg_uri: str,
    hk_uri: str,
    fluffy_dir: Path,
    housekeeper_dir: Path,
    mip_dir: Path,
    cg_dir: Path,
    balsamic_dir: Path,
    microsalt_dir: Path,
    rnafusion_dir: Path,
    taxprofiler_dir: Path,
) -> dict:
    """Return a context config."""
    return {
        "database": cg_uri,
        "delivery_path": str(cg_dir),
        "email_base_settings": {
            "sll_port": 465,
            "smtp_server": "smtp.gmail.com",
            "sender_email": "test@gmail.com",
            "sender_password": "",
        },
        "madeline_exe": "echo",
        "pon_path": str(cg_dir),
        "backup": {
            "encrypt_dir": {
                "current": str(current_encryption_dir),
                "legacy": str(legacy_encryption_dir),
            },
            "root": {"hiseqx": "flowcells/hiseqx", "hiseqga": "RUNS/", "novaseq": "runs/"},
        },
        "balsamic": {
            "balsamic_cache": "hello",
            "bed_path": str(cg_dir),
            "binary_path": "echo",
            "conda_env": "S_Balsamic",
            "loqusdb_path": str(cg_dir),
            "pon_path": str(cg_dir),
            "root": str(balsamic_dir),
            "slurm": {
                "mail_user": "test.email@scilifelab.se",
                "account": "development",
                "qos": SlurmQos.LOW,
            },
            "swegen_path": str(cg_dir),
        },
        "cgstats": {"binary_path": "echo", "database": "sqlite:///./cgstats", "root": str(cg_dir)},
        "chanjo": {"binary_path": "echo", "config_path": "chanjo-stage.yaml"},
        "crunchy": {
            "conda_binary": "a_conda_binary",
            "cram_reference": "grch37_homo_sapiens_-d5-.fasta",
            "slurm": {
                "account": "development",
                "conda_env": "S_crunchy",
                "hours": 1,
                "mail_user": "an@scilifelab.se",
                "memory": 1,
                "number_tasks": 1,
            },
        },
        "data-delivery": {
            "account": "development",
            "base_path": "/another/path",
            "covid_destination_path": "server.name.se:/another/%s/foldername/",
            "covid_report_path": "/folder_structure/%s/yet_another_folder/filename_%s_data_*.csv",
            "destination_path": "server.name.se:/some",
            "mail_user": "an@email.com",
        },
        "demultiplex": {
            "run_dir": "tests/fixtures/apps/demultiplexing/flow-cell-runs/nova_seq_6000",
            "out_dir": "tests/fixtures/apps/demultiplexing/demultiplexed-runs",
            "slurm": {
                "account": "development",
                "mail_user": "an@scilifelab.se",
            },
        },
        "encryption": {"binary_path": "bin/gpg"},
        "external": {
            "caesar": "server.name.se:/path/%s/on/caesar",
            "hasta": "/path/on/hasta/%s",
        },
        "fluffy": {
            "binary_path": "echo",
            "config_path": "fluffy/Config.json",
            "root_dir": str(fluffy_dir),
            "sftp": {
                "user": "sftpuser",
                "password": "sftpassword",
                "host": "sftphost",
                "remote_path": "sftpremotepath",
                "port": 22,
            },
        },
        "genotype": {
            "binary_path": "echo",
            "config_path": "genotype-stage.yaml",
        },
        "gisaid": {
            "binary_path": "/path/to/gisaid_uploader.py",
            "log_dir": "/path/to/log",
            "logwatch_email": "some@email.com",
            "upload_cid": "cid",
            "upload_password": "pass",
            "submitter": "s.submitter",
        },
        "hermes": {"binary_path": "hermes"},
        "housekeeper": {"database": hk_uri, "root": str(housekeeper_dir)},
        "lims": {
            "host": "https://lims.scilifelab.se",
            "password": "password",
            "username": "user",
        },
        "loqusdb": {"binary_path": "loqusdb", "config_path": "loqusdb-stage.yaml"},
        "loqusdb-wes": {"binary_path": "loqusdb", "config_path": "loqusdb-wes-stage.yaml"},
        "loqusdb-somatic": {"binary_path": "loqusdb", "config_path": "loqusdb-somatic-stage.yaml"},
        "loqusdb-tumor": {"binary_path": "loqusdb", "config_path": "loqusdb-tumor-stage.yaml"},
        "microsalt": {
            "binary_path": "echo",
            "conda_binary": "a_conda_binary",
            "conda_env": "S_microSALT",
            "queries_path": Path(microsalt_dir, "queries").as_posix(),
            "root": str(microsalt_dir),
        },
        "mip-rd-dna": {
            "conda_binary": "a_conda_binary",
            "conda_env": "S_mip9.0",
            "mip_config": "mip9.0-dna-stage.yaml",
            "pipeline": "analyse rd_dna",
            "root": str(mip_dir),
            "script": "mip",
        },
        "mip-rd-rna": {
            "conda_binary": "a_conda_binary",
            "conda_env": "S_mip9.0",
            "mip_config": "mip9.0-rna-stage.yaml",
            "pipeline": "analyse rd_rna",
            "root": str(mip_dir),
            "script": "mip",
        },
        "mutacc-auto": {
            "binary_path": "echo",
            "config_path": "mutacc-auto-stage.yaml",
            "padding": 300,
        },
        "mutant": {
            "binary_path": "echo",
            "conda_binary": "a_conda_binary",
            "conda_env": "S_mutant",
            "root": str(mip_dir),
        },
        "rnafusion": {
            "binary_path": Path("path", "to", "bin", "nextflow").as_posix(),
            "compute_env": "nf_tower_compute_env",
            "conda_binary": Path("path", "to", "bin", "conda").as_posix(),
            "conda_env": "S_RNAFUSION",
            "launch_directory": Path("path", "to", "launchdir").as_posix(),
            "pipeline_path": Path("pipeline", "path").as_posix(),
            "profile": "myprofile",
            "references": Path("path", "to", "references").as_posix(),
            "revision": "2.2.0",
            "root": str(rnafusion_dir),
            "slurm": {
                "account": "development",
                "mail_user": "test.email@scilifelab.se",
            },
            "tower_binary_path": Path("path", "to", "bin", "tw").as_posix(),
            "tower_pipeline": "rnafusion",
        },
        "pdc": {"binary_path": "/bin/dsmc"},
        "taxprofiler": {
            "binary_path": Path("path", "to", "bin", "nextflow").as_posix(),
            "root": str(taxprofiler_dir),
        },
        "scout": {
            "binary_path": "echo",
            "config_path": "scout-stage.yaml",
        },
        "statina": {
            "api_url": "api_url",
            "auth_path": "auth_path",
            "host": "http://localhost:28002",
            "key": "key",
            "upload_path": "upload_path",
            "user": "user",
        },
        "tar": {"binary_path": "/bin/tar"},
        "trailblazer": {
            "host": "https://trailblazer.scilifelab.se/",
            "service_account": "SERVICE",
            "service_account_auth_file": "trailblazer-auth.json",
        },
    }


@pytest.fixture(name="cg_context")
def fixture_cg_context(
    context_config: dict, base_store: Store, housekeeper_api: MockHousekeeperAPI
) -> CGConfig:
    """Return a cg config."""
    cg_config = CGConfig(**context_config)
    cg_config.status_db_ = base_store
    cg_config.housekeeper_api_ = housekeeper_api
    return cg_config


@pytest.fixture(name="case_id_with_single_sample", scope="session")
def fixture_case_id_with_single_sample():
    """Return a case id that should only be associated with one sample."""
    return "exhaustedcrocodile"


@pytest.fixture(name="case_id_with_multiple_samples", scope="session")
def fixture_case_id_with_multiple_samples():
    """Return a case id that should be associated with multiple samples."""
    return "righteouspanda"


@pytest.fixture(name="case_id_without_samples", scope="session")
def fixture_case_id_without_samples():
    """Return a case id that should not be associated with any samples."""
    return "confusedtrout"


@pytest.fixture(name="sample_id_in_single_case", scope="session")
def fixture_sample_id_in_single_case():
    """Return a sample id that should be associated with a single case."""
    return "ASM1"


@pytest.fixture(name="sample_id_in_multiple_cases", scope="session")
def fixture_sample_id_in_multiple_cases():
    """Return a sample id that should be associated with multiple cases."""
    return "ASM2"


@pytest.fixture(name="store_with_multiple_cases_and_samples")
def fixture_store_with_multiple_cases_and_samples(
    case_id_without_samples: str,
    case_id_with_single_sample: str,
    case_id_with_multiple_samples: str,
    sample_id_in_single_case: str,
    sample_id_in_multiple_cases: str,
    case_id: str,
    ticket_id: str,
    helpers: StoreHelpers,
    store: Store,
):
    """Return a store containing multiple cases and samples."""

    helpers.add_case(
        store=store, internal_id=case_id_without_samples, ticket=ticket_id, action="running"
    )
    helpers.add_case_with_samples(
        base_store=store, case_id=case_id_with_multiple_samples, nr_samples=5
    )

    case_samples: List[Tuple[str, str]] = [
        (case_id_with_multiple_samples, sample_id_in_multiple_cases),
        (case_id, sample_id_in_multiple_cases),
        (case_id_with_single_sample, sample_id_in_single_case),
    ]

    for case_sample in case_samples:
        case_id, sample_id = case_sample
        helpers.add_case_with_sample(base_store=store, case_id=case_id, sample_id=sample_id)

    yield store


@pytest.fixture(name="store_with_panels")
def fixture_store_with_panels(store: Store, helpers: StoreHelpers):
    helpers.ensure_panel(store=store, panel_abbreviation="panel1", customer_id="cust000")
    helpers.ensure_panel(store=store, panel_abbreviation="panel2", customer_id="cust000")
    helpers.ensure_panel(store=store, panel_abbreviation="panel3", customer_id="cust000")
    yield store


@pytest.fixture(name="store_with_organisms")
def fixture_store_with_organisms(store: Store, helpers: StoreHelpers) -> Store:
    """Return a store with multiple organisms."""

    organism_details = [
        ("organism_1", "Organism 1"),
        ("organism_2", "Organism 2"),
        ("organism_3", "Organism 3"),
    ]

    organisms: List[Organism] = []
    for internal_id, name in organism_details:
        organism: Organism = helpers.add_organism(store, internal_id=internal_id, name=name)
        organisms.append(organism)

    store.session.add_all(organisms)
    store.session.commit()
    yield store


@pytest.fixture(name="ok_response")
def fixture_ok_response() -> Response:
    """Return a response with the OK status code."""
    response: Response = Response()
    response.status_code = http.HTTPStatus.OK
    return response


@pytest.fixture(name="unauthorized_response")
def fixture_unauthorized_response() -> Response:
    """Return a response with the UNAUTHORIZED status code."""
    response: Response = Response()
    response.status_code = http.HTTPStatus.UNAUTHORIZED
    return response


@pytest.fixture(name="non_existent_email")
def fixture_non_existent_email():
    """Return email not associated with any entity."""
    return "non_existent_email@example.com"


@pytest.fixture(name="non_existent_id")
def fixture_non_existent_id():
    """Return id not associated with any entity."""
    return "non_existent_entity_id"


@pytest.fixture(name="store_with_users")
def fixture_store_with_users(store: Store, helpers: StoreHelpers) -> Store:
    """Return a store with multiple users."""

    customer: Customer = helpers.ensure_customer(store=store)

    user_details = [
        ("user1@example.com", "User One", False),
        ("user2@example.com", "User Two", True),
        ("user3@example.com", "User Three", False),
    ]

    for email, name, is_admin in user_details:
        store.add_user(customer=customer, email=email, name=name, is_admin=is_admin)

    store.session.commit()

    yield store


@pytest.fixture(name="store_with_cases_and_customers")
def fixture_store_with_cases_and_customers(store: Store, helpers: StoreHelpers) -> Store:
    """Return a store with cases and customers."""

    customer_details: List[Tuple[str, str, bool]] = [
        ("cust000", "Customer 1", True),
        ("cust001", "Customer 2", False),
        ("cust002", "Customer 3", True),
    ]
    customers = []

    for customer_id, customer_name, scout_access in customer_details:
        customer: Customer = helpers.ensure_customer(
            store=store,
            customer_id=customer_id,
            customer_name=customer_name,
            scout_access=scout_access,
        )
        customers.append(customer)

    case_details: List[Tuple[str, str, Pipeline, CaseActions, Customer]] = [
        ("case 1", "flyingwhale", Pipeline.BALSAMIC, CaseActions.RUNNING, customers[0]),
        ("case 2", "swimmingtiger", Pipeline.FLUFFY, CaseActions.ANALYZE, customers[0]),
        ("case 3", "sadbaboon", Pipeline.SARS_COV_2, CaseActions.HOLD, customers[1]),
        ("case 4", "funkysloth", Pipeline.MIP_DNA, CaseActions.ANALYZE, customers[1]),
        ("case 5", "deadparrot", Pipeline.MICROSALT, CaseActions.RUNNING, customers[2]),
        ("case 6", "anxiousbeetle", Pipeline.DEMULTIPLEX, CaseActions.RUNNING, customers[2]),
    ]

    for case_name, case_id, pipeline, action, customer in case_details:
        helpers.ensure_case(
            store=store,
            case_name=case_name,
            case_id=case_id,
            data_analysis=pipeline.value,
            action=action.value,
            customer=customer,
        )
    store.session.commit()
    yield store


# Rnafusion fixtures


@pytest.fixture(name="rnafusion_dir")
def fixture_rnafusion_dir(tmpdir_factory, apps_dir: Path) -> str:
    """Return the path to the rnafusion apps dir."""
    rnafusion_dir = tmpdir_factory.mktemp("rnafusion")
    return Path(rnafusion_dir).absolute().as_posix()


@pytest.fixture(name="rnafusion_case_id")
def fixture_rnafusion_case_id() -> str:
    """Returns a rnafusion case id."""
    return "rnafusion_case_enough_reads"


@pytest.fixture(name="no_sample_case_id")
def fixture_no_sample_case_id() -> str:
    """Returns a case id of a case with no samples."""
    return "no_sample_case"


@pytest.fixture(name="rnafusion_sample_id")
def fixture_rnafusion_sample_id() -> str:
    """Returns a rnafusion sample id."""
    return "sample_rnafusion_case_enough_reads"


@pytest.fixture(name="rnafusion_housekeeper_dir")
def fixture_rnafusion_housekeeper_dir(tmpdir_factory, rnafusion_dir: Path) -> Path:
    """Return the path to the rnafusion housekeeper bundle dir."""
    return tmpdir_factory.mktemp("bundles")


@pytest.fixture(name="rnafusion_fastq_file_l_1_r_1")
def fixture_rnafusion_fastq_file_l_1_r_1(rnafusion_housekeeper_dir: Path) -> str:
    fastq_filename = Path(
        rnafusion_housekeeper_dir, "XXXXXXXXX_000000_S000_L001_R1_001.fastq.gz"
    ).as_posix()
    with gzip.open(fastq_filename, "wb") as wh:
        wh.write(b"@A00689:73:XXXXXXXXX:1:1101:4806:1047 1:N:0:TCCTGGAACA+ACAACCAGTA")
    return fastq_filename


@pytest.fixture(name="rnafusion_fastq_file_l_1_r_2")
def fixture_rnafusion_fastq_file_l_1_r_2(rnafusion_housekeeper_dir: Path) -> str:
    fastq_filename = Path(
        rnafusion_housekeeper_dir, "XXXXXXXXX_000000_S000_L001_R2_001.fastq.gz"
    ).as_posix()
    with gzip.open(fastq_filename, "wb") as wh:
        wh.write(b"@A00689:73:XXXXXXXXX:1:1101:4806:1047 2:N:0:TCCTGGAACA+ACAACCAGTA")
    return fastq_filename


@pytest.fixture(name="rnafusion_mock_fastq_files")
def fixture_rnafusion_mock_fastq_files(
    rnafusion_fastq_file_l_1_r_1: Path, rnafusion_fastq_file_l_1_r_2: Path
) -> List[Path]:
    """Return list of all mock fastq files to commit to mock housekeeper"""
    return [rnafusion_fastq_file_l_1_r_1, rnafusion_fastq_file_l_1_r_2]


@pytest.fixture(scope="function", name="rnafusion_housekeeper")
def fixture_rnafusion_housekeeper(
    housekeeper_api: HousekeeperAPI,
    helpers: StoreHelpers,
    rnafusion_mock_fastq_files: List[Path],
    rnafusion_sample_id: str,
):
    """Create populated housekeeper that holds files for all mock samples."""

    bundle_data = {
        "name": rnafusion_sample_id,
        "created": datetime.now(),
        "version": "1.0",
        "files": [
            {"path": f, "tags": ["fastq"], "archive": False} for f in rnafusion_mock_fastq_files
        ],
    }
    helpers.ensure_hk_bundle(store=housekeeper_api, bundle_data=bundle_data)
    return housekeeper_api


@pytest.fixture(scope="function", name="rnafusion_context")
def fixture_rnafusion_context(
    cg_context: CGConfig,
    helpers: StoreHelpers,
    rnafusion_housekeeper: HousekeeperAPI,
    trailblazer_api: MockTB,
    hermes_api: HermesApi,
    cg_dir: Path,
    rnafusion_case_id: str,
    rnafusion_sample_id: str,
    no_sample_case_id: str,
) -> CGConfig:
    """context to use in cli"""
    cg_context.housekeeper_api_ = rnafusion_housekeeper
    cg_context.trailblazer_api_ = trailblazer_api
    cg_context.meta_apis["analysis_api"] = RnafusionAnalysisAPI(config=cg_context)
    status_db: Store = cg_context.status_db

    # Create ERROR case with NO SAMPLES
    helpers.add_case(status_db, internal_id=no_sample_case_id, name=no_sample_case_id)

    # Create textbook case with enough reads
    case_enough_reads: Family = helpers.add_case(
        store=status_db,
        internal_id=rnafusion_case_id,
        name=rnafusion_case_id,
        data_analysis=Pipeline.RNAFUSION,
    )

    sample_rnafusion_case_enough_reads: Sample = helpers.add_sample(
        status_db,
        internal_id=rnafusion_sample_id,
        sequenced_at=datetime.now(),
    )

    helpers.add_relationship(
        status_db,
        case=case_enough_reads,
        sample=sample_rnafusion_case_enough_reads,
    )
    return cg_context


@pytest.fixture(name="deliverable_data")
def fixture_deliverables_data(
    rnafusion_dir: Path, rnafusion_case_id: str, rnafusion_sample_id: str
) -> dict:
    return {
        "files": [
            {
                "path": f"{rnafusion_dir}/{rnafusion_case_id}/multiqc/multiqc_report.html",
                "path_index": "",
                "step": "report",
                "tag": ["multiqc-html", "rna"],
                "id": rnafusion_case_id,
                "format": "html",
                "mandatory": True,
            },
        ]
    }


@pytest.fixture
def mock_deliverable(rnafusion_dir: Path, deliverable_data: dict, rnafusion_case_id: str) -> None:
    """Create deliverable file with dummy data and files to deliver."""
    Path.mkdir(
        Path(rnafusion_dir, rnafusion_case_id),
        parents=True,
        exist_ok=True,
    )
    Path.mkdir(
        Path(rnafusion_dir, rnafusion_case_id, "multiqc"),
        parents=True,
        exist_ok=True,
    )
    for report_entry in deliverable_data["files"]:
        Path(report_entry["path"]).touch(exist_ok=True)
    WriteFile.write_file_from_content(
        content=deliverable_data,
        file_format=FileFormat.JSON,
        file_path=Path(rnafusion_dir, rnafusion_case_id, rnafusion_case_id + "_deliverables.yaml"),
    )


@pytest.fixture(name="hermes_deliverables")
def fixture_hermes_deliverables(deliverable_data: dict, rnafusion_case_id: str) -> dict:
    hermes_output: dict = {"pipeline": "rnafusion", "bundle_id": rnafusion_case_id, "files": []}
    for file_info in deliverable_data["files"]:
        tags: List[str] = []
        if "html" in file_info["format"]:
            tags.append("multiqc-html")
        hermes_output["files"].append({"path": file_info["path"], "tags": tags, "mandatory": True})
    return hermes_output


@pytest.fixture(name="malformed_hermes_deliverables")
def fixture_malformed_hermes_deliverables(hermes_deliverables: dict) -> dict:
    malformed_deliverable: dict = hermes_deliverables.copy()
    malformed_deliverable.pop("pipeline")

    return malformed_deliverable


@pytest.fixture(name="rnafusion_multiqc_json_metrics")
def fixture_rnafusion_multiqc_json_metrics(rnafusion_analysis_dir) -> dict:
    """Returns the content of a mock Multiqc JSON file."""
    return read_json(file_path=Path(rnafusion_analysis_dir, "multiqc_data.json"))


@pytest.fixture(name="tower_id")
def fixture_tower_id() -> int:
    """Returns a NF-Tower ID."""
    return 123456


@pytest.fixture
def mock_analysis_finish(
    rnafusion_dir: Path, rnafusion_case_id: str, rnafusion_multiqc_json_metrics: dict, tower_id: int
) -> None:
    """Create analysis_finish file for testing."""
    Path.mkdir(Path(rnafusion_dir, rnafusion_case_id, "pipeline_info"), parents=True, exist_ok=True)
    Path(rnafusion_dir, rnafusion_case_id, "pipeline_info", "software_versions.yml").touch(
        exist_ok=True
    )
    Path(rnafusion_dir, rnafusion_case_id, f"{rnafusion_case_id}_samplesheet.csv").touch(
        exist_ok=True
    )
    Path.mkdir(
        Path(rnafusion_dir, rnafusion_case_id, "multiqc", "multiqc_data"),
        parents=True,
        exist_ok=True,
    )
    write_json(
        content=rnafusion_multiqc_json_metrics,
        file_path=Path(
            rnafusion_dir,
            rnafusion_case_id,
            "multiqc",
            "multiqc_data",
            "multiqc_data",
        ).with_suffix(FileExtensions.JSON),
    )
    write_yaml(
        content={rnafusion_case_id: [tower_id]},
        file_path=Path(
            rnafusion_dir,
            rnafusion_case_id,
            "tower_ids",
        ).with_suffix(FileExtensions.YAML),
    )


@pytest.fixture
def mock_config(rnafusion_dir: Path, rnafusion_case_id: str) -> None:
    """Create samplesheet.csv file for testing"""
    Path.mkdir(Path(rnafusion_dir, rnafusion_case_id), parents=True, exist_ok=True)
    Path(rnafusion_dir, rnafusion_case_id, f"{rnafusion_case_id}_samplesheet.csv").touch(
        exist_ok=True
    )


@pytest.fixture(name="expected_total_reads", scope="session")
def fixture_expected_total_reads() -> int:
    return 1_000_000


@pytest.fixture(name="flow_cell_name")
def fixture_flow_cell_name() -> str:
    """Return flow cell name."""
    return "HVKJCDRXX"


@pytest.fixture(name="store_with_sequencing_metrics")
def fixture_store_with_sequencing_metrics(
    store: Store, sample_id: str, expected_total_reads: int, flow_cell_name: str
) -> Generator[Store, None, None]:
    """Return a store with multiple samples with sample lane sequencing metrics."""

    sample_sequencing_metrics_details: List[Union[str, str, int, int, float, int]] = [
        (sample_id, flow_cell_name, 1, expected_total_reads, 90.5, 32),
        ("sample_2", "flow_cell_2", 2, 2_000_000, 85.5, 30),
        ("sample_3", "flow_cell_3", 3, 1_500_000, 80.5, 33),
    ]

    sample_lane_sequencing_metrics: List[SampleLaneSequencingMetrics] = []
    for (
        sample_internal_id,
        flow_cell_name,
        flow_cell_lane_number,
        sample_total_reads_in_lane,
        sample_base_fraction_passing_q30,
        sample_base_mean_quality_score,
    ) in sample_sequencing_metrics_details:
        sequencing_metrics = SampleLaneSequencingMetrics(
            sample_internal_id=sample_internal_id,
            flow_cell_name=flow_cell_name,
            flow_cell_lane_number=flow_cell_lane_number,
            sample_total_reads_in_lane=sample_total_reads_in_lane,
            sample_base_fraction_passing_q30=sample_base_fraction_passing_q30,
            sample_base_mean_quality_score=sample_base_mean_quality_score,
            created_at=datetime.now(),
        )
        sample_lane_sequencing_metrics.append(sequencing_metrics)

    store.session.add_all(sample_lane_sequencing_metrics)
    store.session.commit()
    yield store


@pytest.fixture
<<<<<<< HEAD
def demultiplexed_flow_cells_directory(tmp_path) -> Path:
=======
def flow_cell_name_demultiplexed_with_bcl_convert() -> str:
    return "HY7FFDRX2"


@pytest.fixture
def flow_cell_directory_name_demultiplexed_with_bcl_convert(
    flow_cell_name_demultiplexed_with_bcl_convert: str,
):
    return f"230504_A00689_0804_B{flow_cell_name_demultiplexed_with_bcl_convert}"


@pytest.fixture(name="demultiplexed_flow_cells_tmp_directory")
def fixture_demultiplexed_flow_cells_tmp_directory(tmp_path) -> Path:
>>>>>>> c22cf904
    original_dir = Path(
        Path(__file__).parent, "fixtures", "apps", "demultiplexing", "demultiplexed-runs"
    )
    tmp_dir = Path(tmp_path, "tmp_run_dir")

    return Path(shutil.copytree(original_dir, tmp_dir))<|MERGE_RESOLUTION|>--- conflicted
+++ resolved
@@ -2703,24 +2703,8 @@
     yield store
 
 
-@pytest.fixture
-<<<<<<< HEAD
-def demultiplexed_flow_cells_directory(tmp_path) -> Path:
-=======
-def flow_cell_name_demultiplexed_with_bcl_convert() -> str:
-    return "HY7FFDRX2"
-
-
-@pytest.fixture
-def flow_cell_directory_name_demultiplexed_with_bcl_convert(
-    flow_cell_name_demultiplexed_with_bcl_convert: str,
-):
-    return f"230504_A00689_0804_B{flow_cell_name_demultiplexed_with_bcl_convert}"
-
-
 @pytest.fixture(name="demultiplexed_flow_cells_tmp_directory")
 def fixture_demultiplexed_flow_cells_tmp_directory(tmp_path) -> Path:
->>>>>>> c22cf904
     original_dir = Path(
         Path(__file__).parent, "fixtures", "apps", "demultiplexing", "demultiplexed-runs"
     )
