--- conflicted
+++ resolved
@@ -19,7 +19,9 @@
     FlowCellSampleBcl2Fastq,
     FlowCellSampleBCLConvert,
 )
-from cg.apps.demultiplex.sample_sheet.sample_sheet_creator import SampleSheetCreatorBCLConvert
+from cg.apps.demultiplex.sample_sheet.sample_sheet_creator import (
+    SampleSheetCreatorBCLConvert,
+)
 from cg.apps.downsample.downsample import DownsampleAPI
 from cg.apps.gens import GensAPI
 from cg.apps.gt import GenotypeAPI
@@ -1235,11 +1237,7 @@
 @pytest.fixture(scope="session")
 def nanopore_flow_cells_dir(demultiplex_fixtures: Path) -> Path:
     """Return the path to the sequenced flow cells fixture directory."""
-<<<<<<< HEAD
-    return Path(demultiplex_fixtures, NanoporeDirsAndFiles.data_directory)
-=======
     return Path(demultiplex_fixtures, NanoporeDirsAndFiles.DATA_DIRECTORY)
->>>>>>> a00f3d8d
 
 
 @pytest.fixture(scope="session")
