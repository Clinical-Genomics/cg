"""Conftest file for pytest fixtures that needs to be shared for multiple tests."""
import copy
import datetime as dt
import logging
import os
import shutil
from pathlib import Path
from typing import Any, Dict, Generator, List

import pytest
from housekeeper.store import models as hk_models
from housekeeper.store.models import File

from cg.apps.gt import GenotypeAPI
from cg.apps.hermes.hermes_api import HermesApi
from cg.apps.housekeeper.hk import HousekeeperAPI
from cg.constants import Pipeline
from cg.constants.constants import FileFormat
from cg.constants.demultiplexing import BclConverter, DemultiplexingDirsAndFiles
from cg.constants.priority import SlurmQos
from cg.constants.subject import Gender
from cg.io.controller import ReadFile
from cg.meta.rsync import RsyncAPI
from cg.meta.transfer.external_data import ExternalDataAPI
from cg.models import CompressionData
from cg.models.cg_config import CGConfig
from cg.models.demultiplex.demux_results import DemuxResults
from cg.models.demultiplex.flow_cell import FlowCell
from cg.store import Store
from cg.store.models import Customer

from .mocks.crunchy import MockCrunchyAPI
from .mocks.hk_mock import MockHousekeeperAPI
from .mocks.limsmock import MockLimsAPI
from .mocks.madeline import MockMadelineAPI
from .mocks.osticket import MockOsTicket
from .mocks.process_mock import ProcessMock
from .mocks.scout import MockScoutAPI
from .mocks.tb_mock import MockTB
from .small_helpers import SmallHelpers
from .store_helpers import StoreHelpers

<<<<<<< HEAD
from housekeeper.store.models import Version

=======
>>>>>>> 4a78237f
LOG = logging.getLogger(__name__)


# Timestamp fixture


@pytest.fixture(name="old_timestamp")
def fixture_old_timestamp() -> dt.datetime:
    """Return a time stamp in date time format."""
    return dt.datetime(1900, 1, 1)


@pytest.fixture(name="timestamp")
def fixture_timestamp() -> dt.datetime:
    """Return a time stamp in date time format."""
    return dt.datetime(2020, 5, 1)


@pytest.fixture(name="later_timestamp")
def fixture_later_timestamp() -> dt.datetime:
    """Return a time stamp in date time format."""
    return dt.datetime(2020, 6, 1)


@pytest.fixture(name="timestamp_now")
def fixture_timestamp_now() -> dt.datetime:
    """Return a time stamp of today's date in date time format."""
    return dt.datetime.now()


@pytest.fixture(name="timestamp_yesterday")
def fixture_timestamp_yesterday(timestamp_now: dt.datetime) -> dt.datetime:
    """Return a time stamp of yesterday's date in date time format."""
    return timestamp_now - dt.timedelta(days=1)


@pytest.fixture(name="timestamp_in_2_weeks")
def fixture_timestamp_in_2_weeks(timestamp_now: dt.datetime) -> dt.datetime:
    """Return a time stamp 14 days ahead in time."""
    return timestamp_now + dt.timedelta(days=14)


# Case fixtures


@pytest.fixture(name="slurm_account")
def fixture_slurm_account() -> str:
    """Return a SLURM account."""
    return "super_account"


@pytest.fixture(name="user_name")
def fixture_user_name() -> str:
    """Return a user name."""
    return "Paul Anderson"


@pytest.fixture(name="user_mail")
def fixture_user_mail() -> str:
    """Return a user email."""
    return "paul@magnolia.com"


@pytest.fixture(name="email_adress")
def fixture_email_adress() -> str:
    """Return an email adress."""
    return "james.holden@scilifelab.se"


@pytest.fixture(name="case_id")
def fixture_case_id() -> str:
    """Return a case id."""
    return "yellowhog"


@pytest.fixture(name="another_case_id")
def fixture_another_case_id() -> str:
    """Return another case id."""
    return "another_case_id"


@pytest.fixture(name="sample_id")
def fixture_sample_id() -> str:
    """Returns a sample id."""
    return "ADM1"


@pytest.fixture(name="sample_name")
def fixture_sample_name() -> str:
    """Returns a sample name."""
    return "a_sample_name"


@pytest.fixture(name="cust_sample_id", scope="session")
def fixture_cust_sample_id() -> str:
    """Returns a customer sample id."""
    return "child"


@pytest.fixture(name="family_name")
def fixture_family_name() -> str:
    """Return a case name."""
    return "case"


@pytest.fixture(name="customer_id", scope="session")
def fixture_customer_id() -> str:
    """Return a customer id."""
    return "cust000"


@pytest.fixture(name="sbatch_job_number")
def fixture_sbatch_job_number() -> int:
    return 123456


@pytest.fixture(name="sbatch_process")
def fixture_sbatch_process(sbatch_job_number: int) -> ProcessMock:
    """Return a mocked process object."""
    slurm_process = ProcessMock(binary="sbatch")
    slurm_process.set_stdout(text=str(sbatch_job_number))
    return slurm_process


@pytest.fixture(name="analysis_family_single_case")
def fixture_analysis_family_single(
    case_id: str, family_name: str, sample_id: str, ticket: str
) -> dict:
    """Build an example case."""
    return {
        "name": family_name,
        "internal_id": case_id,
        "data_analysis": str(Pipeline.MIP_DNA),
        "application_type": "wgs",
        "panels": ["IEM", "EP"],
        "tickets": ticket,
        "samples": [
            {
                "name": "proband",
                "sex": Gender.MALE,
                "internal_id": sample_id,
                "status": "affected",
                "original_ticket": ticket,
                "reads": 5000000000,
                "capture_kit": "GMSmyeloid",
            }
        ],
    }


@pytest.fixture(name="analysis_family")
def fixture_analysis_family(case_id: str, family_name: str, sample_id: str, ticket: str) -> dict:
    """Return a dictionary with information from a analysis case."""
    return {
        "name": family_name,
        "internal_id": case_id,
        "data_analysis": str(Pipeline.MIP_DNA),
        "application_type": "wgs",
        "tickets": ticket,
        "panels": ["IEM", "EP"],
        "samples": [
            {
                "name": "child",
                "sex": Gender.MALE,
                "internal_id": sample_id,
                "father": "ADM2",
                "mother": "ADM3",
                "status": "affected",
                "original_ticket": ticket,
                "reads": 5000000,
                "capture_kit": "GMSmyeloid",
            },
            {
                "name": "father",
                "sex": Gender.MALE,
                "internal_id": "ADM2",
                "status": "unaffected",
                "original_ticket": ticket,
                "reads": 6000000,
                "capture_kit": "GMSmyeloid",
            },
            {
                "name": "mother",
                "sex": Gender.FEMALE,
                "internal_id": "ADM3",
                "status": "unaffected",
                "original_ticket": ticket,
                "reads": 7000000,
                "capture_kit": "GMSmyeloid",
            },
        ],
    }


# Config fixtures


@pytest.fixture(name="base_config_dict")
def fixture_base_config_dict() -> dict:
    """Returns the basic configs necessary for running CG."""
    return {
        "database": "sqlite:///",
        "madeline_exe": "path/to/madeline",
        "delivery_path": "path/to/delivery",
        "housekeeper": {
            "database": "sqlite:///",
            "root": "path/to/root",
        },
        "email_base_settings": {
            "sll_port": 465,
            "smtp_server": "smtp.gmail.com",
            "sender_email": "test@gmail.com",
            "sender_password": "",
        },
        "loqusdb": {
            "binary_path": "binary",
            "config_path": "config",
        },
        "loqusdb-wes": {
            "binary_path": "binary_wes",
            "config_path": "config_wes",
        },
        "loqusdb-somatic": {
            "binary_path": "binary_somatic",
            "config_path": "config_somatic",
        },
        "loqusdb-tumor": {
            "binary_path": "binary_tumor",
            "config_path": "config_tumor",
        },
    }


@pytest.fixture(name="cg_config_object")
def fixture_cg_config_object(base_config_dict: dict) -> CGConfig:
    """Return a CG config dict."""
    return CGConfig(**base_config_dict)


@pytest.fixture(name="chanjo_config")
def fixture_chanjo_config() -> Dict[str, Dict[str, str]]:
    """Chanjo configs"""
    return {"chanjo": {"config_path": "chanjo_config", "binary_path": "chanjo"}}


@pytest.fixture
def crunchy_config_dict():
    """Crunchy configs."""
    return {
        "crunchy": {
            "conda_binary": "a conda binary",
            "cram_reference": "/path/to/fasta",
            "slurm": {"account": "mock_account", "mail_user": "mock_mail", "conda_env": "mock_env"},
        }
    }


@pytest.fixture(name="hk_config_dict")
def fixture_hk_config_dict(root_path):
    """Crunchy configs."""
    return {
        "housekeeper": {
            "database": "sqlite:///:memory:",
            "root": str(root_path),
        }
    }


@pytest.fixture(name="genotype_config")
def fixture_genotype_config() -> dict:
    """Genotype config fixture."""
    return {
        "genotype": {
            "database": "database",
            "config_path": "config/path",
            "binary_path": "gtdb",
        }
    }


# Api fixtures


@pytest.fixture(name="rsync_api")
def fixture_rsync_api(cg_context: CGConfig) -> RsyncAPI:
    """RsyncAPI fixture."""
    return RsyncAPI(config=cg_context)


@pytest.fixture(name="external_data_api")
def fixture_external_data_api(analysis_store, cg_context: CGConfig) -> ExternalDataAPI:
    """ExternalDataAPI fixture."""
    return ExternalDataAPI(config=cg_context)


@pytest.fixture(name="genotype_api")
def fixture_genotype_api(genotype_config: dict) -> GenotypeAPI:
    """Genotype API fixture."""
    _genotype_api = GenotypeAPI(genotype_config)
    _genotype_api.set_dry_run(True)
    return _genotype_api


@pytest.fixture()
def madeline_api(madeline_output) -> MockMadelineAPI:
    """madeline_api fixture."""
    _api = MockMadelineAPI()
    _api.set_outpath(madeline_output)
    return _api


@pytest.fixture(name="ticket", scope="session")
def fixture_ticket_number() -> str:
    """Return a ticket number for testing."""
    return "123456"


@pytest.fixture(name="osticket")
def fixture_os_ticket(ticket: str) -> MockOsTicket:
    """Return a api that mock the os ticket api."""
    api = MockOsTicket()
    api.set_ticket_nr(ticket)
    return api


# Files fixtures

# Common file fixtures
@pytest.fixture(scope="session", name="fixtures_dir")
def fixture_fixtures_dir() -> Path:
    """Return the path to the fixtures dir."""
    return Path("tests", "fixtures")


@pytest.fixture(name="analysis_dir")
def fixture_analysis_dir(fixtures_dir: Path) -> Path:
    """Return the path to the analysis dir."""
    return Path(fixtures_dir, "analysis")


@pytest.fixture(name="apps_dir")
def fixture_apps_dir(fixtures_dir: Path) -> Path:
    """Return the path to the apps dir."""
    return Path(fixtures_dir, "apps")


@pytest.fixture(name="cgweb_orders_dir", scope="session")
def fixture_cgweb_orders_dir(fixtures_dir: Path) -> Path:
    """Return the path to the cgweb_orders dir."""
    return Path(fixtures_dir, "cgweb_orders")


@pytest.fixture(name="fastq_dir")
def fixture_fastq_dir(demultiplexed_runs: Path) -> Path:
    """Return the path to the fastq files dir."""
    return Path(demultiplexed_runs, "fastq")


@pytest.fixture(name="project_dir")
def fixture_project_dir(tmpdir_factory) -> Generator[Path, None, None]:
    """Path to a temporary directory where intermediate files can be stored."""
    yield Path(tmpdir_factory.mktemp("data"))


@pytest.fixture()
def tmp_file(project_dir) -> Path:
    """Return a temp file path."""
    return Path(project_dir, "test")


@pytest.fixture(name="non_existing_file_path")
def fixture_non_existing_file_path(project_dir: Path) -> Path:
    """Return the path to a non existing file."""
    return Path(project_dir, "a_file.txt")


@pytest.fixture(name="content")
def fixture_content() -> str:
    """Return some content for a file."""
    return (
        "Lorem ipsum dolor sit amet, consectetur adipiscing elit, sed do eiusmod tempor incididunt"
        " ut labore et dolore magna aliqua. Ut enim ad minim veniam, quis nostrud exercitation ull"
        "amco laboris nisi ut aliquip ex ea commodo consequat. Duis aute irure dolor in reprehende"
        "rit in voluptate velit esse cillum dolore eu fugiat nulla pariatur. Excepteur sint occaec"
        "at cupidatat non proident, sunt in culpa qui officia deserunt mollit anim id est laborum."
    )


@pytest.fixture(name="filled_file")
def fixture_filled_file(non_existing_file_path: Path, content: str) -> Path:
    """Return the path to a existing file with some content."""
    with open(non_existing_file_path, "w") as outfile:
        outfile.write(content)
    return non_existing_file_path


@pytest.fixture(scope="session", name="orderforms")
def fixture_orderform(fixtures_dir: Path) -> Path:
    """Return the path to the directory with order forms."""
    return Path(fixtures_dir, "orderforms")


@pytest.fixture(name="hk_file")
def fixture_hk_file(filled_file, case_id) -> File:
    """Return a housekeeper File object."""
    return File(id=case_id, path=filled_file)


@pytest.fixture(name="mip_dna_store_files")
def fixture_mip_dna_store_files(apps_dir: Path) -> Path:
    """Return the path to the directory with mip dna store files."""
    return Path(apps_dir, "mip", "dna", "store")


@pytest.fixture(name="case_qc_sample_info_path")
def fixture_case_qc_sample_info_path(mip_dna_store_files: Path) -> Path:
    """Return path to case_qc_sample_info.yaml."""
    return Path(mip_dna_store_files, "case_qc_sample_info.yaml")


@pytest.fixture(name="delivery_report_html")
def fixture_delivery_report_html(mip_dna_store_files: Path) -> Path:
    """Return the path to a qc metrics deliverables file with case data."""
    return Path(mip_dna_store_files, "empty_delivery_report.html")


@pytest.fixture(name="mip_deliverables_file")
def fixture_mip_deliverables_files(mip_dna_store_files: Path) -> Path:
    """Fixture for general deliverables file in mip."""
    return Path(mip_dna_store_files, "case_id_deliverables.yaml")


@pytest.fixture(name="case_qc_metrics_deliverables")
def fixture_case_qc_metrics_deliverables(apps_dir: Path) -> Path:
    """Return the path to a qc metrics deliverables file with case data."""
    return Path(apps_dir, "mip", "case_metrics_deliverables.yaml")


@pytest.fixture(name="mip_analysis_dir")
def fixture_mip_analysis_dir(analysis_dir: Path) -> Path:
    """Return the path to the directory with mip analysis files."""
    return Path(analysis_dir, "mip")


@pytest.fixture(name="balsamic_analysis_dir")
def fixture_balsamic_analysis_dir(analysis_dir: Path) -> Path:
    """Return the path to the directory with balsamic analysis files."""
    return Path(analysis_dir, "balsamic")


@pytest.fixture(name="balsamic_wgs_analysis_dir")
def fixture_balsamic_wgs_analysis_dir(balsamic_analysis_dir: Path) -> Path:
    """Return the path to the directory with balsamic analysis files."""
    return Path(balsamic_analysis_dir, "tn_wgs")


@pytest.fixture(name="mip_dna_analysis_dir")
def fixture_mip_dna_analysis_dir(mip_analysis_dir: Path) -> Path:
    """Return the path to the directory with mip dna analysis files."""
    return Path(mip_analysis_dir, "dna")


@pytest.fixture(name="sample1_cram")
def fixture_sample1_cram(mip_dna_analysis_dir: Path) -> Path:
    """Return the path to the cram file for sample 1."""
    return Path(mip_dna_analysis_dir, "adm1.cram")


@pytest.fixture(name="vcf_file")
def fixture_vcf_file(mip_dna_store_files: Path) -> Path:
    """Return the path to to a vcf file."""
    return Path(mip_dna_store_files, "yellowhog_clinical_selected.vcf")


@pytest.fixture(name="fastq_file")
def fixture_fastq_file(fastq_dir: Path) -> Path:
    """Return the path to to a fastq file."""
    return Path(fastq_dir, "dummy_run_R1_001.fastq.gz")


@pytest.fixture(name="madeline_output")
def fixture_madeline_output(apps_dir: Path) -> Path:
    """Return str of path for file with Madeline output."""
    return Path(apps_dir, "madeline", "madeline.xml")


@pytest.fixture(name="file_does_not_exist")
def fixture_file_does_not_exist() -> Path:
    """Return a file path that does not exist."""
    return Path("file", "does", "not", "exist")


# Compression fixtures


@pytest.fixture(name="run_name")
def fixture_run_name() -> str:
    """Return the name of a fastq run."""
    return "fastq_run"


@pytest.fixture(name="original_fastq_data")
def fixture_original_fastq_data(fastq_dir: Path, run_name) -> CompressionData:
    """Return a compression object with a path to the original fastq files."""
    return CompressionData(Path(fastq_dir, run_name))


@pytest.fixture(name="fastq_stub")
def fixture_fastq_stub(project_dir: Path, run_name: str) -> Path:
    """Creates a path to the base format of a fastq run."""
    return Path(project_dir, run_name)


@pytest.fixture(name="compression_object")
def fixture_compression_object(
    fastq_stub: Path, original_fastq_data: CompressionData
) -> CompressionData:
    """Creates compression data object with information about files used in fastq compression."""
    working_files: CompressionData = CompressionData(fastq_stub)
    working_file_map: Dict[str, str] = {
        original_fastq_data.fastq_first.as_posix(): working_files.fastq_first.as_posix(),
        original_fastq_data.fastq_second.as_posix(): working_files.fastq_second.as_posix(),
    }
    for original_file, working_file in working_file_map.items():
        shutil.copy(original_file, working_file)
    return working_files


# Demultiplex fixtures


@pytest.fixture(name="demultiplex_fixtures")
def fixture_demultiplex_fixtures(apps_dir: Path) -> Path:
    """Return the path to the demultiplex fixtures."""
    return Path(apps_dir, "demultiplexing")


@pytest.fixture(name="novaseq_dragen_sample_sheet_path")
def fixture_novaseq_dragen_sample_sheet_path(demultiplex_fixtures: Path) -> Path:
    """Return the path to a novaseq bcl2fastq sample sheet."""
    return Path(demultiplex_fixtures, "SampleSheetS2_Dragen.csv")


@pytest.fixture(name="raw_lims_sample_dir")
def fixture_raw_lims_sample_dir(demultiplex_fixtures: Path) -> Path:
    """Return the path to the raw samples fixtures."""
    return Path(demultiplex_fixtures, "raw_lims_samples")


@pytest.fixture(name="demultiplexed_runs")
def fixture_demultiplexed_runs(demultiplex_fixtures: Path) -> Path:
    """Return the path to a dir with flow cells ready for demultiplexing."""
    return Path(demultiplex_fixtures, "demultiplexed-runs")


@pytest.fixture(name="demux_run_dir")
def fixture_demux_run_dir(demultiplex_fixtures: Path) -> Path:
    """Return the path to a dir with flow cells ready for demultiplexing."""
    return Path(demultiplex_fixtures, "flowcell-runs")


@pytest.fixture(name="flow_cell")
def fixture_flow_cell(demux_run_dir: Path, flow_cell_full_name: str) -> FlowCell:
    """Create a flow cell object with flow cell that is demultiplexed."""
    return FlowCell(flow_cell_path=Path(demux_run_dir, flow_cell_full_name))


@pytest.fixture(name="flow_cell_id")
def fixture_flow_cell_id(flow_cell: FlowCell) -> str:
    """Return flow cell id from flow cell object."""
    return flow_cell.id


@pytest.fixture(name="another_flow_cell_id")
def fixture_another_flow_cell_id() -> str:
    """Return another flow cell id."""
    return "HF57HDRXY"


@pytest.fixture(name="demultiplexing_delivery_file")
def fixture_demultiplexing_delivery_file(flow_cell: FlowCell) -> Path:
    """Return demultiplexing delivery started file."""
    return Path(flow_cell.path, DemultiplexingDirsAndFiles.DELIVERY)


@pytest.fixture(name="hiseq_x_tile_dir")
def fixture_hiseq_x_tile_dir(flow_cell: FlowCell) -> Path:
    """Return Hiseq X tile dir."""
    return Path(flow_cell.path, DemultiplexingDirsAndFiles.HiseqX_TILE_DIR)


@pytest.fixture(name="lims_novaseq_samples_file")
def fixture_lims_novaseq_samples_file(raw_lims_sample_dir: Path) -> Path:
    """Return the path to a file with sample info in lims format."""
    return Path(raw_lims_sample_dir, "raw_samplesheet_novaseq.json")


@pytest.fixture(name="lims_novaseq_samples_raw")
def fixture_lims_novaseq_samples_raw(lims_novaseq_samples_file: Path) -> List[dict]:
    """Return a list of raw flow cell samples."""
    return ReadFile.get_content_from_file(
        file_format=FileFormat.JSON, file_path=lims_novaseq_samples_file
    )


@pytest.fixture(name="flow_cell_full_name")
def fixture_flow_cell_full_name() -> str:
    """Return full flow cell name."""
    return "201203_A00689_0200_AHVKJCDRXX"


@pytest.fixture(name="demultiplexed_flow_cell")
def fixture_demultiplexed_flow_cell(demultiplexed_runs: Path, flow_cell_full_name: str) -> Path:
    return Path(demultiplexed_runs, flow_cell_full_name)


@pytest.fixture(name="bcl2fastq_demux_results")
def fixture_bcl2fastq_demux_results(
    demultiplexed_flow_cell: Path, flow_cell: FlowCell
) -> DemuxResults:
    return DemuxResults(
        demux_dir=demultiplexed_flow_cell, flow_cell=flow_cell, bcl_converter=BclConverter.BCL2FASTQ
    )


# Genotype file fixture


@pytest.fixture(name="bcf_file")
def fixture_bcf_file(apps_dir: Path) -> Path:
    """Return the path to a BCF file."""
    return Path(apps_dir, "gt", "yellowhog.bcf")


# Housekeeper, Chanjo file fixtures


@pytest.fixture(name="bed_file")
def fixture_bed_file(analysis_dir) -> Path:
    """Return the path to a bed file."""
    return Path(analysis_dir, "sample_coverage.bed")


# Helper fixtures


@pytest.fixture(name="helpers")
def fixture_helpers() -> StoreHelpers:
    """Return a class with helper functions for the stores."""
    return StoreHelpers()


@pytest.fixture(name="small_helpers")
def fixture_small_helpers() -> SmallHelpers:
    """Return a class with small helper functions."""
    return SmallHelpers()


# HK fixtures


@pytest.fixture(name="root_path")
def fixture_root_path(project_dir: Path) -> Path:
    """Return the path to a hk bundles dir."""
    _root_path = project_dir / "bundles"
    _root_path.mkdir(parents=True, exist_ok=True)
    return _root_path


@pytest.fixture(name="hk_bundle_data")
def fixture_hk_bundle_data(case_id: str, bed_file: Path, timestamp: dt.datetime) -> Dict[str, Any]:
    """Return some bundle data for Housekeeper."""
    return {
        "name": case_id,
        "created": timestamp,
        "expires": timestamp,
        "files": [{"path": bed_file.as_posix(), "archive": False, "tags": ["bed", "sample"]}],
    }


@pytest.fixture(name="sample_hk_bundle_no_files")
def fixture_sample_hk_bundle_no_files(sample_id: str, timestamp: dt.datetime) -> dict:
    """Create a complete bundle mock for testing compression."""
    return {
        "name": sample_id,
        "created": timestamp,
        "expires": timestamp,
        "files": [],
    }


@pytest.fixture(name="case_hk_bundle_no_files")
def fixture_case_hk_bundle_no_files(case_id: str, timestamp: dt.datetime) -> dict:
    """Create a complete bundle mock for testing compression."""
    return {
        "name": case_id,
        "created": timestamp,
        "expires": timestamp,
        "files": [],
    }


@pytest.fixture(name="compress_hk_fastq_bundle")
def fixture_compress_hk_fastq_bundle(
    compression_object: CompressionData, sample_hk_bundle_no_files: dict
) -> dict:
    """Create a complete bundle mock for testing compression

    This bundle contains a pair of fastq files.
    ."""
    hk_bundle_data = copy.deepcopy(sample_hk_bundle_no_files)

    first_fastq = compression_object.fastq_first
    second_fastq = compression_object.fastq_second
    for fastq_file in [first_fastq, second_fastq]:
        fastq_file.touch()
        # We need to set the time to an old date
        # Create a older date
        # Convert the date to a float
        before_timestamp = dt.datetime.timestamp(dt.datetime(2020, 1, 1))
        # Update the utime so file looks old
        os.utime(fastq_file, (before_timestamp, before_timestamp))
        fastq_file_info = {"path": str(fastq_file), "archive": False, "tags": ["fastq"]}

        hk_bundle_data["files"].append(fastq_file_info)
    return hk_bundle_data


@pytest.fixture(name="housekeeper_api")
def fixture_housekeeper_api(hk_config_dict: dict) -> MockHousekeeperAPI:
    """Setup Housekeeper store."""
    return MockHousekeeperAPI(hk_config_dict)


@pytest.fixture(name="real_housekeeper_api")
def fixture_real_housekeeper_api(hk_config_dict: dict) -> HousekeeperAPI:
    """Setup a real Housekeeper store."""
    _api = HousekeeperAPI(hk_config_dict)
    _api.initialise_db()
    yield _api


@pytest.fixture(name="populated_housekeeper_api")
def fixture_populated_housekeeper_api(
    housekeeper_api: MockHousekeeperAPI, hk_bundle_data: dict, helpers
) -> MockHousekeeperAPI:
    """Setup a Housekeeper store with some data."""
    hk_api = housekeeper_api
    helpers.ensure_hk_bundle(hk_api, hk_bundle_data)
    return hk_api


@pytest.fixture(name="hk_version")
def fixture_hk_version(
    housekeeper_api: MockHousekeeperAPI, hk_bundle_data: dict, helpers
) -> Version:
    """Get a Housekeeper version object."""
    return helpers.ensure_hk_version(housekeeper_api, hk_bundle_data)


# Process Mock


@pytest.fixture(name="process")
def fixture_process() -> ProcessMock:
    """Returns a mocked process."""
    return ProcessMock()


# Hermes mock


@pytest.fixture(name="hermes_process")
def fixture_hermes_process() -> ProcessMock:
    """Return a mocked Hermes process."""
    return ProcessMock(binary="hermes")


@pytest.fixture(name="hermes_api")
def fixture_hermes_api(hermes_process: ProcessMock) -> HermesApi:
    """Return a Hermes API with a mocked process."""
    hermes_config = {"hermes": {"binary_path": "/bin/true"}}
    hermes_api = HermesApi(config=hermes_config)
    hermes_api.process = hermes_process
    return hermes_api


# Scout fixtures


@pytest.fixture(name="scout_api")
def fixture_scout_api() -> MockScoutAPI:
    """Setup Scout API."""
    return MockScoutAPI()


# Crunchy fixtures


@pytest.fixture(name="crunchy_api")
def fixture_crunchy_api():
    """Setup Crunchy API."""
    return MockCrunchyAPI()


# Store fixtures


@pytest.fixture(name="analysis_store")
def fixture_analysis_store(
    base_store: Store, analysis_family: dict, wgs_application_tag: str, helpers: StoreHelpers
) -> Generator[Store, None, None]:
    """Setup a store instance for testing analysis API."""
    helpers.ensure_case_from_dict(
        base_store, case_info=analysis_family, app_tag=wgs_application_tag
    )
    yield base_store


@pytest.fixture(name="analysis_store_trio")
def fixture_analysis_store_trio(analysis_store: Store) -> Generator[Store, None, None]:
    """Setup a store instance with a trio loaded for testing analysis API."""
    yield analysis_store


@pytest.fixture(name="analysis_store_single_case")
def fixture_analysis_store_single(
    base_store: Store, analysis_family_single_case: Store, helpers: StoreHelpers
):
    """Setup a store instance with a single ind case for testing analysis API."""
    helpers.ensure_case_from_dict(base_store, case_info=analysis_family_single_case)
    yield base_store


@pytest.fixture(name="collaboration_id")
def fixture_collaboration_id() -> str:
    """Return a default customer group."""
    return "all_customers"


@pytest.fixture(name="customer_production")
def fixture_customer_production(collaboration_id: str, customer_id: str) -> dict:
    """Return a dictionary with information about the prod customer."""
    return {
        "customer_id": customer_id,
        "name": "Production",
        "scout_access": True,
        "collaboration_id": collaboration_id,
    }


@pytest.fixture(name="customer_rare_diseases")
def fixture_customer_rare_diseases(collaboration_id: str, customer_id: str) -> Customer:
    """Return a Rare Disease customer."""
    return Customer(
        name="CMMS",
        internal_id="cust003",
        loqus_upload=True,
    )


@pytest.fixture(name="customer_balsamic")
def fixture_customer_balsamic(collaboration_id: str, customer_id: str) -> Customer:
    """Return a Cancer customer."""
    return Customer(
        name="AML",
        internal_id="cust110",
        loqus_upload=True,
    )


@pytest.fixture(name="external_wgs_application_tag")
def fixture_external_wgs_application_tag() -> str:
    """Return the external WGS application tag."""
    return "WGXCUSC000"


@pytest.fixture(name="external_wgs_info")
def fixture_external_wgs_info(external_wgs_application_tag: str) -> dict:
    """Return a dictionary with information external WGS application."""
    return {
        "application_tag": external_wgs_application_tag,
        "application_type": "wgs",
        "description": "External WGS",
        "is_external": True,
        "target_reads": 10,
    }


@pytest.fixture(name="external_wes_application_tag")
def fixture_external_wes_application_tag() -> str:
    """Return the external whole exome sequencing application tag."""
    return "EXXCUSR000"


@pytest.fixture(name="external_wes_info")
def fixture_external_wes_info(external_wes_application_tag: str) -> dict:
    """Return a dictionary with information external WES application."""
    return {
        "application_tag": external_wes_application_tag,
        "application_type": "wes",
        "description": "External WES",
        "is_external": True,
        "target_reads": 10,
    }


@pytest.fixture(name="wgs_application_tag")
def fixture_wgs_application_tag() -> str:
    """Return the WGS application tag."""
    return "WGSPCFC030"


@pytest.fixture(name="wgs_application_info")
def fixture_wgs_application_info(wgs_application_tag: str) -> dict:
    """Return a dictionary with information the WGS application."""
    return {
        "application_tag": wgs_application_tag,
        "application_type": "wgs",
        "description": "WGS, double",
        "sequencing_depth": 30,
        "is_external": True,
        "is_accredited": True,
        "target_reads": 10,
    }


@pytest.fixture(name="store")
def fixture_store() -> Store:
    """Fixture with a CG store."""
    _store = Store(uri="sqlite:///")
    _store.create_all()
    yield _store
    _store.drop_all()


@pytest.fixture(name="apptag_rna")
def fixture_apptag_rna() -> str:
    """Return the RNA application tag."""
    return "RNAPOAR025"


@pytest.fixture(name="base_store")
def fixture_base_store(store: Store, apptag_rna: str, customer_id: str) -> Store:
    """Setup and example store."""
    collaboration = store.add_collaboration("all_customers", "all customers")

    store.add_commit(collaboration)
    customers = [
        store.add_customer(
            customer_id,
            "Production",
            scout_access=True,
            invoice_address="Test street",
            invoice_reference="ABCDEF",
        ),
        store.add_customer(
            "cust001",
            "Customer",
            scout_access=False,
            invoice_address="Test street",
            invoice_reference="ABCDEF",
        ),
        store.add_customer(
            "cust002",
            "Karolinska",
            scout_access=True,
            invoice_address="Test street",
            invoice_reference="ABCDEF",
        ),
        store.add_customer(
            "cust003",
            "CMMS",
            scout_access=True,
            invoice_address="Test street",
            invoice_reference="ABCDEF",
        ),
    ]
    for customer in customers:
        collaboration.customers.append(customer)
    store.add_commit(customers)
    applications = [
        store.add_application(
            tag="WGXCUSC000",
            category="wgs",
            description="External WGS",
            sequencing_depth=0,
            is_external=True,
            percent_kth=80,
            percent_reads_guaranteed=75,
            target_reads=10,
        ),
        store.add_application(
            tag="EXXCUSR000",
            category="wes",
            description="External WES",
            sequencing_depth=0,
            is_external=True,
            percent_kth=80,
            percent_reads_guaranteed=75,
            target_reads=10,
        ),
        store.add_application(
            tag="WGSPCFC060",
            category="wgs",
            description="WGS, double",
            sequencing_depth=30,
            accredited=True,
            percent_kth=80,
            percent_reads_guaranteed=75,
            target_reads=10,
        ),
        store.add_application(
            tag="RMLP05R800",
            category="rml",
            description="Ready-made",
            sequencing_depth=0,
            percent_kth=80,
            percent_reads_guaranteed=75,
            target_reads=10,
        ),
        store.add_application(
            tag="WGSPCFC030",
            category="wgs",
            description="WGS trio",
            is_accredited=True,
            sequencing_depth=30,
            target_reads=30,
            limitations="some",
            percent_kth=80,
            percent_reads_guaranteed=75,
            min_sequencing_depth=30,
        ),
        store.add_application(
            tag="METLIFR020",
            category="wgs",
            description="Whole genome metagenomics",
            sequencing_depth=0,
            target_reads=400000,
            percent_kth=80,
            percent_reads_guaranteed=75,
        ),
        store.add_application(
            tag="METNXTR020",
            category="wgs",
            description="Metagenomics",
            sequencing_depth=0,
            target_reads=200000,
            percent_kth=80,
            percent_reads_guaranteed=75,
        ),
        store.add_application(
            tag="MWRNXTR003",
            category="mic",
            description="Microbial whole genome ",
            sequencing_depth=0,
            percent_kth=80,
            percent_reads_guaranteed=75,
            target_reads=10,
        ),
        store.add_application(
            tag=apptag_rna,
            category="tgs",
            description="RNA seq, poly-A based priming",
            percent_kth=80,
            percent_reads_guaranteed=75,
            sequencing_depth=25,
            accredited=True,
            target_reads=10,
            min_sequencing_depth=30,
        ),
        store.add_application(
            tag="VWGDPTR001",
            category="cov",
            description="Viral whole genome  ",
            sequencing_depth=0,
            percent_kth=80,
            percent_reads_guaranteed=75,
            target_reads=10,
        ),
    ]

    store.add_commit(applications)

    prices = {"standard": 10, "priority": 20, "express": 30, "research": 5}
    versions = [
        store.add_version(application, 1, valid_from=dt.datetime.now(), prices=prices)
        for application in applications
    ]
    store.add_commit(versions)

    beds = [store.add_bed("Bed")]
    store.add_commit(beds)
    bed_versions = [store.add_bed_version(bed, 1, "Bed.bed") for bed in beds]
    store.add_commit(bed_versions)

    organism = store.add_organism("C. jejuni", "C. jejuni")
    store.add_commit(organism)

    yield store


@pytest.fixture()
def sample_store(base_store: Store) -> Store:
    """Populate store with samples."""
    new_samples = [
        base_store.add_sample("ordered", sex=Gender.MALE),
        base_store.add_sample("received", sex=Gender.UNKNOWN, received=dt.datetime.now()),
        base_store.add_sample(
            "received-prepared",
            sex=Gender.UNKNOWN,
            received=dt.datetime.now(),
            prepared_at=dt.datetime.now(),
        ),
        base_store.add_sample("external", sex=Gender.FEMALE, external=True),
        base_store.add_sample(
            "external-received", sex=Gender.FEMALE, received=dt.datetime.now(), external=True
        ),
        base_store.add_sample(
            "sequenced",
            sex=Gender.MALE,
            received=dt.datetime.now(),
            prepared_at=dt.datetime.now(),
            sequenced_at=dt.datetime.now(),
            reads=(310 * 1000000),
        ),
        base_store.add_sample(
            "sequenced-partly",
            sex=Gender.MALE,
            received=dt.datetime.now(),
            prepared_at=dt.datetime.now(),
            reads=(250 * 1000000),
        ),
    ]
    customer = base_store.customers().first()
    external_app = base_store.application("WGXCUSC000").versions[0]
    wgs_app = base_store.application("WGSPCFC030").versions[0]
    for sample in new_samples:
        sample.customer = customer
        sample.application_version = external_app if "external" in sample.name else wgs_app
    base_store.add_commit(new_samples)
    return base_store


@pytest.fixture(name="trailblazer_api")
def fixture_trailblazer_api() -> MockTB:
    """Return a mock traailblazer API."""
    return MockTB()


@pytest.fixture(name="lims_api")
def fixture_lims_api() -> MockLimsAPI:
    """Return a mock LIMS API."""
    return MockLimsAPI()


@pytest.fixture(name="config_root_dir")
def config_root_dir(tmpdir_factory) -> Path:
    """Return a path to the config root directory."""
    return Path("tests/fixtures/data")


@pytest.fixture()
def housekeeper_dir(tmpdir_factory):
    """Return a temporary directory for Housekeeper testing."""
    return tmpdir_factory.mktemp("housekeeper")


@pytest.fixture()
def mip_dir(tmpdir_factory) -> Path:
    """Return a temporary directory for MIP testing."""
    return tmpdir_factory.mktemp("mip")


@pytest.fixture()
def fluffy_dir(tmpdir_factory) -> Path:
    """Return a temporary directory for Fluffy testing."""
    return tmpdir_factory.mktemp("fluffy")


@pytest.fixture()
def balsamic_dir(tmpdir_factory) -> Path:
    """Return a temporary directory for Balsamic testing."""
    return tmpdir_factory.mktemp("balsamic")


@pytest.fixture(scope="function")
def rnafusion_dir(tmpdir_factory) -> Path:
    return tmpdir_factory.mktemp("rnafusion")


@pytest.fixture()
def cg_dir(tmpdir_factory) -> Path:
    """Return a temporary directory for cg testing."""
    return tmpdir_factory.mktemp("cg")


@pytest.fixture(name="swegen_dir")
def fixture_swegen_dir(tmpdir_factory, tmp_path) -> Path:
    """SweGen temporary directory containing mocked reference files."""
    return tmpdir_factory.mktemp("swegen")


@pytest.fixture(name="swegen_snv_reference")
def fixture_swegen_snv_reference_path(swegen_dir: Path) -> Path:
    """Return a temporary path to a SweGen SNV reference file."""
    mock_file = Path(swegen_dir, "grch37_swegen_10k_snv_-20220101-.vcf.gz")
    mock_file.touch(exist_ok=True)
    return mock_file


@pytest.fixture(name="swegen_sv_reference")
def fixture_swegen_sv_reference_path(swegen_dir: Path) -> Path:
    """Return a temporary path to a SweGen SV reference file."""
    mock_file = Path(swegen_dir, "grch37_swegen_10k_sv_-20220101-.vcf.gz")
    mock_file.touch(exist_ok=True)
    return mock_file


@pytest.fixture(name="observations_dir")
def fixture_observations_dir(tmpdir_factory, tmp_path) -> Path:
    """Loqusdb temporary directory containing observations mock files."""
    return tmpdir_factory.mktemp("loqusdb")


@pytest.fixture(name="observations_clinical_snv_file_path")
def fixture_observations_clinical_snv_file_path(observations_dir: Path) -> Path:
    """Return a temporary path to a clinical SNV file."""
    mock_file = Path(observations_dir, "loqusdb_clinical_snv_export-20220101-.vcf.gz")
    mock_file.touch(exist_ok=True)
    return mock_file


@pytest.fixture(name="observations_clinical_sv_file_path")
def fixture_observations_clinical_sv_file_path(observations_dir: Path) -> Path:
    """Return a temporary path to a clinical SV file."""
    mock_file = Path(observations_dir, "loqusdb_clinical_sv_export-20220101-.vcf.gz")
    mock_file.touch(exist_ok=True)
    return mock_file


@pytest.fixture(name="observations_somatic_snv_file_path")
def fixture_observations_somatic_snv_file_path(observations_dir: Path) -> Path:
    """Return a temporary path to a cancer somatic SNV file."""
    mock_file = Path(observations_dir, "loqusdb_cancer_somatic_snv_export-20220101-.vcf.gz")
    mock_file.touch(exist_ok=True)
    return mock_file


@pytest.fixture(name="outdated_observations_somatic_snv_file_path")
def fixture_outdated_observations_somatic_snv_file_path(observations_dir: Path) -> Path:
    """Return a temporary path to an outdated cancer somatic SNV file."""
    mock_file = Path(observations_dir, "loqusdb_cancer_somatic_snv_export-20180101-.vcf.gz")
    mock_file.touch(exist_ok=True)
    return mock_file


@pytest.fixture(name="observations_somatic_sv_file_path")
def fixture_observations_somatic_sv_file_path(observations_dir: Path) -> Path:
    """Return a temporary path to a cancer somatic SV file."""
    mock_file = Path(observations_dir, "loqusdb_cancer_somatic_sv_export-20180101-.vcf.gz")
    mock_file.touch(exist_ok=True)
    return mock_file


@pytest.fixture(name="custom_observations_clinical_snv_file_path")
def fixture_custom_observations_clinical_snv_file_path(observations_dir: Path) -> Path:
    """Return a custom path for the clinical SNV observations file."""
    return Path(observations_dir, "clinical_snv_export-19990101-.vcf.gz")


@pytest.fixture()
def microsalt_dir(tmpdir_factory) -> Path:
    """Return a temporary directory for Microsalt testing."""
    return tmpdir_factory.mktemp("microsalt")


@pytest.fixture(name="cg_uri")
def fixture_cg_uri() -> str:
    """Return a cg URI."""
    return "sqlite:///"


@pytest.fixture(name="hk_uri")
def fixture_hk_uri() -> str:
    """Return a Housekeeper URI."""
    return "sqlite:///"


@pytest.fixture(name="loqusdb_id")
def fixture_loqusdb_id() -> str:
    """Returns a Loqusdb mock ID."""
    return "01ab23cd"


@pytest.fixture(name="context_config")
def fixture_context_config(
    cg_uri: str,
    hk_uri: str,
    fluffy_dir: Path,
    housekeeper_dir: Path,
    mip_dir: Path,
    cg_dir: Path,
    balsamic_dir: Path,
    microsalt_dir: Path,
    rnafusion_dir: Path,
) -> dict:
    """Return a context config."""
    return {
        "database": cg_uri,
        "delivery_path": str(cg_dir),
        "email_base_settings": {
            "sll_port": 465,
            "smtp_server": "smtp.gmail.com",
            "sender_email": "test@gmail.com",
            "sender_password": "",
        },
        "madeline_exe": "echo",
        "pon_path": str(cg_dir),
        "backup": {
            "encrypt_dir": "/home/ENCRYPT/",
            "root": {"hiseqx": "flowcells/hiseqx", "hiseqga": "RUNS/", "novaseq": "runs/"},
        },
        "balsamic": {
            "balsamic_cache": "hello",
            "bed_path": str(cg_dir),
            "binary_path": "echo",
            "conda_env": "S_Balsamic",
            "loqusdb_path": str(cg_dir),
            "pon_path": str(cg_dir),
            "root": str(balsamic_dir),
            "slurm": {
                "mail_user": "test.email@scilifelab.se",
                "account": "development",
                "qos": SlurmQos.LOW,
            },
            "swegen_path": str(cg_dir),
        },
        "cgstats": {"binary_path": "echo", "database": "sqlite:///./cgstats", "root": str(cg_dir)},
        "chanjo": {"binary_path": "echo", "config_path": "chanjo-stage.yaml"},
        "crunchy": {
            "conda_binary": "a_conda_binary",
            "cram_reference": "grch37_homo_sapiens_-d5-.fasta",
            "slurm": {
                "account": "development",
                "conda_env": "S_crunchy",
                "mail_user": "an@scilifelab.se",
            },
        },
        "data-delivery": {
            "account": "development",
            "base_path": "/another/path",
            "covid_destination_path": "server.name.se:/another/%s/foldername/",
            "covid_report_path": "/folder_structure/%s/yet_another_folder/filename_%s_data_*.csv",
            "destination_path": "server.name.se:/some",
            "mail_user": "an@email.com",
        },
        "demultiplex": {
            "run_dir": "tests/fixtures/apps/demultiplexing/flowcell-runs",
            "out_dir": "tests/fixtures/apps/demultiplexing/demultiplexed-runs",
            "slurm": {
                "account": "development",
                "mail_user": "an@scilifelab.se",
            },
        },
        "encryption": {"binary_path": "bin/gpg"},
        "external": {
            "caesar": "server.name.se:/path/%s/on/caesar",
            "hasta": "/path/on/hasta/%s",
        },
        "fluffy": {
            "binary_path": "echo",
            "config_path": "fluffy/Config.json",
            "root_dir": str(fluffy_dir),
            "sftp": {
                "user": "sftpuser",
                "password": "sftpassword",
                "host": "sftphost",
                "remote_path": "sftpremotepath",
                "port": 22,
            },
        },
        "genotype": {
            "binary_path": "echo",
            "config_path": "genotype-stage.yaml",
        },
        "gisaid": {
            "binary_path": "/path/to/gisaid_uploader.py",
            "log_dir": "/path/to/log",
            "logwatch_email": "some@email.com",
            "upload_cid": "cid",
            "upload_password": "pass",
            "submitter": "s.submitter",
        },
        "hermes": {"binary_path": "hermes"},
        "housekeeper": {"database": hk_uri, "root": str(housekeeper_dir)},
        "lims": {
            "host": "https://lims.scilifelab.se",
            "password": "password",
            "username": "user",
        },
        "loqusdb": {"binary_path": "loqusdb", "config_path": "loqusdb-stage.yaml"},
        "loqusdb-wes": {"binary_path": "loqusdb", "config_path": "loqusdb-wes-stage.yaml"},
        "loqusdb-somatic": {"binary_path": "loqusdb", "config_path": "loqusdb-somatic-stage.yaml"},
        "loqusdb-tumor": {"binary_path": "loqusdb", "config_path": "loqusdb-tumor-stage.yaml"},
        "microsalt": {
            "binary_path": "echo",
            "conda_binary": "a_conda_binary",
            "conda_env": "S_microSALT",
            "queries_path": Path(microsalt_dir, "queries").as_posix(),
            "root": str(microsalt_dir),
        },
        "mip-rd-dna": {
            "conda_binary": "a_conda_binary",
            "conda_env": "S_mip9.0",
            "mip_config": "mip9.0-dna-stage.yaml",
            "pipeline": "analyse rd_dna",
            "root": str(mip_dir),
            "script": "mip",
        },
        "mip-rd-rna": {
            "conda_binary": "a_conda_binary",
            "conda_env": "S_mip9.0",
            "mip_config": "mip9.0-rna-stage.yaml",
            "pipeline": "analyse rd_rna",
            "root": str(mip_dir),
            "script": "mip",
        },
        "mutacc-auto": {
            "binary_path": "echo",
            "config_path": "mutacc-auto-stage.yaml",
            "padding": 300,
        },
        "mutant": {
            "binary_path": "echo",
            "conda_binary": "a_conda_binary",
            "conda_env": "S_mutant",
            "root": str(mip_dir),
        },
        "rnafusion": {
            "binary_path": "/path/to/bin",
            "conda_env": "S_RNAFUSION",
            "pipeline_path": "/pipeline/path",
            "profile": "myprofile",
            "references": "/path/to/references",
            "root": str(rnafusion_dir),
        },
        "pdc": {"binary_path": "/bin/dsmc"},
        "scout": {
            "binary_path": "echo",
            "config_path": "scout-stage.yaml",
        },
        "statina": {
            "api_url": "api_url",
            "auth_path": "auth_path",
            "host": "http://localhost:28002",
            "key": "key",
            "upload_path": "upload_path",
            "user": "user",
        },
        "tar": {"binary_path": "/bin/tar"},
        "trailblazer": {
            "host": "https://trailblazer.scilifelab.se/",
            "service_account": "SERVICE",
            "service_account_auth_file": "trailblazer-auth.json",
        },
        "vogue": {"binary_path": "echo", "config_path": "vogue-stage.yaml"},
    }


@pytest.fixture(name="cg_context")
def fixture_cg_context(
    context_config: dict, base_store: Store, housekeeper_api: MockHousekeeperAPI
) -> CGConfig:
    """Return a cg config."""
    cg_config = CGConfig(**context_config)
    cg_config.status_db_ = base_store
    cg_config.housekeeper_api_ = housekeeper_api
    return cg_config<|MERGE_RESOLUTION|>--- conflicted
+++ resolved
@@ -8,7 +8,6 @@
 from typing import Any, Dict, Generator, List
 
 import pytest
-from housekeeper.store import models as hk_models
 from housekeeper.store.models import File
 
 from cg.apps.gt import GenotypeAPI
@@ -40,11 +39,8 @@
 from .small_helpers import SmallHelpers
 from .store_helpers import StoreHelpers
 
-<<<<<<< HEAD
 from housekeeper.store.models import Version
 
-=======
->>>>>>> 4a78237f
 LOG = logging.getLogger(__name__)
 
 
