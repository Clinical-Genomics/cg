"""
    Conftest file for pytest fixtures
"""
import datetime as dt
from pathlib import Path

import pytest
import ruamel.yaml
from trailblazer.mip import files as mip_dna_files_api

from cg.apps.madeline.api import MadelineAPI
from cg.apps.mip_rna import files as mip_rna_files_api
from cg.meta.store import mip_rna as store_mip_rna
from cg.store import Store

pytest_plugins = [
    "tests.apps.lims.conftest",
    "tests.apps.loqus.conftest",
    "tests.apps.crunchy.conftest",
    "tests.cli.conftest",
    "tests.delivery.conftest",
    "tests.delivery.conftest",
    "tests.meta.compress.conftest",
    "tests.meta.conftest",
    "tests.meta.orders.conftest",
    "tests.meta.report.conftest",
    "tests.meta.transfer.conftest",
    "tests.meta.upload.conftest",
    "tests.store.conftest",
    "tests.apps.mutacc_auto.conftest",
]

CHANJO_CONFIG = {"chanjo": {"config_path": "chanjo_config", "binary_path": "chanjo"}}
CRUNCHY_CONFIG = {
    "crunchy": {
        "cram_reference": "/path/to/fasta",
        "slurm": {"account": "mock_account", "mail_user": "mock_mail", "conda_env": "mock_env"},
    }
}


@pytest.fixture
def chanjo_config_dict():
    """Chanjo configs"""
    _config = dict()
    _config.update(CHANJO_CONFIG)
    return _config


@pytest.fixture
def crunchy_config_dict():
    """Crunchy configs"""
    _config = dict()
    _config.update(CRUNCHY_CONFIG)
    return _config


class MockMadelineAPI(MadelineAPI):
    """Mock the madeline api methods"""

    def __init__(self):
        """Init mock"""
        self._madeline_outpath = None

    def run(self, family_id, samples, out_path=None):
        """Fetch version from the database."""
        return self._madeline_outpath


@pytest.fixture(name="madeline_output")
def fixture_madeline_output():
    """File with madeline output"""
    return "tests/fixtures/apps/madeline/madeline.xml"


@pytest.yield_fixture(scope="function")
def madeline_api(madeline_output):
    """madeline_api fixture"""
    _api = MockMadelineAPI()
    _api._madeline_outpath = madeline_output

    yield _api


@pytest.fixture
def balsamic_orderform():
    """Orderform fixture for Balsamic samples"""
    return "tests/fixtures/orderforms/1508.19.balsamic.xlsx"


@pytest.fixture
def external_orderform():
    """Orderform fixture for external samples"""
    return "tests/fixtures/orderforms/1541.6.external.xlsx"


@pytest.fixture
def fastq_orderform():
    """Orderform fixture for fastq samples"""
    return "tests/fixtures/orderforms/1508.19.fastq.xlsx"


@pytest.fixture
def metagenome_orderform():
    """Orderform fixture for metagenome samples"""
    return "tests/fixtures/orderforms/1605.8.metagenome.xlsx"


@pytest.fixture
def microbial_orderform():
    """Orderform fixture for microbial samples"""
    return "tests/fixtures/orderforms/1603.9.microbial.xlsx"


@pytest.fixture
def mip_orderform():
    """Orderform fixture for MIP samples"""
    return "tests/fixtures/orderforms/1508.19.mip.xlsx"


@pytest.fixture
def mip_balsamic_orderform():
    """Orderform fixture for MIP and Balsamic samples"""
    return "tests/fixtures/orderforms/1508.19.mip_balsamic.xlsx"


@pytest.fixture
def mip_rna_orderform():
    """Orderform fixture for MIP RNA samples"""
    return "tests/fixtures/orderforms/1508.19.mip_rna.xlsx"


@pytest.fixture
def rml_orderform():
    """Orderform fixture for RML samples"""
    return "tests/fixtures/orderforms/1604.9.rml.xlsx"


@pytest.fixture(scope="session", name="files")
def fixture_files():
    """Trailblazer api for mip files"""
    return {
        "config": "tests/fixtures/apps/tb/case/case_config.yaml",
        "sampleinfo": "tests/fixtures/apps/tb/case/case_qc_sample_info.yaml",
        "qcmetrics": "tests/fixtures/apps/tb/case/case_qc_metrics.yaml",
        "rna_config": "tests/fixtures/apps/mip/rna/case_config.yaml",
        "rna_sampleinfo": "tests/fixtures/apps/mip/rna/case_qc_sampleinfo.yaml",
        "rna_config_store": "tests/fixtures/apps/mip/rna/store/case_config.yaml",
        "rna_sampleinfo_store": "tests/fixtures/apps/mip/rna/store/case_qc_sample_info.yaml",
        "mip_rna_deliverables": "test/fixtures/apps/mip/rna/store/case_deliverables.yaml",
    }


@pytest.fixture(scope="function")
def tmp_file(tmp_path):
    """Get a temp file"""
    return tmp_path / "test"


@pytest.fixture(scope="session", name="files_raw")
def fixture_files_raw(files):
    """Get some raw files"""
    return {
        "config": ruamel.yaml.safe_load(open(files["config"])),
        "sampleinfo": ruamel.yaml.safe_load(open(files["sampleinfo"])),
        "qcmetrics": ruamel.yaml.safe_load(open(files["qcmetrics"])),
        "rna_config": ruamel.yaml.safe_load(open(files["rna_config"])),
        "rna_sampleinfo": ruamel.yaml.safe_load(open(files["rna_sampleinfo"])),
        "rna_config_store": ruamel.yaml.safe_load(open(files["rna_config_store"])),
        "rna_sampleinfo_store": ruamel.yaml.safe_load(
            open(files["rna_sampleinfo_store"])
        ),
    }


@pytest.fixture(scope="session")
def files_data(files_raw):
    """Get some data files"""
    return {
        "config": mip_dna_files_api.parse_config(files_raw["config"]),
        "sampleinfo": mip_dna_files_api.parse_sampleinfo(files_raw["sampleinfo"]),
        "qcmetrics": mip_dna_files_api.parse_qcmetrics(files_raw["qcmetrics"]),
        "rna_config": mip_dna_files_api.parse_config(files_raw["rna_config"]),
<<<<<<< HEAD
        "rna_sampleinfo": mip_rna_files_api.parse_sampleinfo_rna(
            files_raw["rna_sampleinfo"]
        ),
        "rna_config_store": store_mip_rna.parse_config(files_raw["rna_config_store"]),
        "rna_sampleinfo_store": store_mip_rna.parse_sampleinfo(
            files_raw["rna_sampleinfo_store"]
        ),
=======
        "rna_sampleinfo": mip_rna_files_api.parse_sampleinfo_rna(files_raw["rna_sampleinfo"]),
>>>>>>> d9816f44
    }


@pytest.yield_fixture(scope="function", name="store")
def fixture_store() -> Store:
    """Fixture with a CG store"""
    _store = Store(uri="sqlite://")
    _store.create_all()
    yield _store
    _store.drop_all()


@pytest.yield_fixture(scope="function", name="base_store")
def fixture_base_store(store) -> Store:
    """Setup and example store."""
    customer_group = store.add_customer_group("all_customers", "all customers")

    store.add_commit(customer_group)
    customers = [
        store.add_customer(
            "cust000",
            "Production",
            scout_access=True,
            customer_group=customer_group,
            invoice_address="Test street",
            invoice_reference="ABCDEF",
        ),
        store.add_customer(
            "cust001",
            "Customer",
            scout_access=False,
            customer_group=customer_group,
            invoice_address="Test street",
            invoice_reference="ABCDEF",
        ),
        store.add_customer(
            "cust002",
            "Karolinska",
            scout_access=True,
            customer_group=customer_group,
            invoice_address="Test street",
            invoice_reference="ABCDEF",
        ),
        store.add_customer(
            "cust003",
            "CMMS",
            scout_access=True,
            customer_group=customer_group,
            invoice_address="Test street",
            invoice_reference="ABCDEF",
        ),
    ]
    store.add_commit(customers)
    applications = [
        store.add_application(
            tag="WGXCUSC000",
            category="wgs",
            description="External WGS",
            sequencing_depth=0,
            is_external=True,
            percent_kth=80,
        ),
        store.add_application(
            tag="EXXCUSR000",
            category="wes",
            description="External WES",
            sequencing_depth=0,
            is_external=True,
            percent_kth=80,
        ),
        store.add_application(
            tag="WGSPCFC060",
            category="wgs",
            description="WGS, double",
            sequencing_depth=30,
            accredited=True,
            percent_kth=80,
        ),
        store.add_application(
            tag="RMLS05R150",
            category="rml",
            description="Ready-made",
            sequencing_depth=0,
            percent_kth=80,
        ),
        store.add_application(
            tag="WGTPCFC030",
            category="wgs",
            description="WGS trio",
            is_accredited=True,
            sequencing_depth=30,
            target_reads=300000000,
            limitations="some",
            percent_kth=80,
        ),
        store.add_application(
            tag="METLIFR020",
            category="wgs",
            description="Whole genome metagenomics",
            sequencing_depth=0,
            target_reads=40000000,
            percent_kth=80,
        ),
        store.add_application(
            tag="METNXTR020",
            category="wgs",
            description="Metagenomics",
            sequencing_depth=0,
            target_reads=20000000,
            percent_kth=80,
        ),
        store.add_application(
            tag="MWRNXTR003",
            category="mic",
            description="Microbial whole genome ",
            sequencing_depth=0,
            percent_kth=80,
        ),
        store.add_application(
            tag="RNAPOAR025",
            category="tgs",
            description="RNA seq, poly-A based priming",
            percent_kth=80,
            sequencing_depth=25,
            accredited=True,
        ),
    ]

    store.add_commit(applications)

    prices = {"standard": 10, "priority": 20, "express": 30, "research": 5}
    versions = [
        store.add_version(application, 1, valid_from=dt.datetime.now(), prices=prices)
        for application in applications
    ]
    store.add_commit(versions)

    beds = [store.add_bed("Bed")]
    store.add_commit(beds)
    bed_versions = [store.add_bed_version(bed, 1, "Bed.bed") for bed in beds]
    store.add_commit(bed_versions)

    organism = store.add_organism("C. jejuni", "C. jejuni")
    store.add_commit(organism)

    yield store


@pytest.fixture(scope="function")
def sample_store(base_store) -> Store:
    """Populate store with samples."""
    new_samples = [
        base_store.add_sample("ordered", sex="male"),
        base_store.add_sample("received", sex="unknown", received=dt.datetime.now()),
        base_store.add_sample(
            "received-prepared",
            sex="unknown",
            received=dt.datetime.now(),
            prepared_at=dt.datetime.now(),
        ),
        base_store.add_sample("external", sex="female", external=True),
        base_store.add_sample(
            "external-received", sex="female", external=True, received=dt.datetime.now()
        ),
        base_store.add_sample(
            "sequenced",
            sex="male",
            received=dt.datetime.now(),
            prepared_at=dt.datetime.now(),
            sequenced_at=dt.datetime.now(),
            reads=(310 * 1000000),
        ),
        base_store.add_sample(
            "sequenced-partly",
            sex="male",
            received=dt.datetime.now(),
            prepared_at=dt.datetime.now(),
            reads=(250 * 1000000),
        ),
    ]
    customer = base_store.customers().first()
    external_app = base_store.application("WGXCUSC000").versions[0]
    wgs_app = base_store.application("WGTPCFC030").versions[0]
    for sample in new_samples:
        sample.customer = customer
        sample.application_version = external_app if "external" in sample.name else wgs_app
    base_store.add_commit(new_samples)
    return base_store


@pytest.yield_fixture(scope="function")
def disk_store(cli_runner, invoke_cli) -> Store:
    """Store on disk"""
    database = "./test_db.sqlite3"
    database_path = Path(database)
    database_uri = f"sqlite:///{database}"
    with cli_runner.isolated_filesystem():
        assert database_path.exists() is False

        # WHEN calling "init"
        result = invoke_cli(["--database", database_uri, "init"])

        # THEN it should setup the database with some tables
        assert result.exit_code == 0
        assert database_path.exists()
        assert len(Store(database_uri).engine.table_names()) > 0

        yield Store(database_uri)<|MERGE_RESOLUTION|>--- conflicted
+++ resolved
@@ -181,7 +181,6 @@
         "sampleinfo": mip_dna_files_api.parse_sampleinfo(files_raw["sampleinfo"]),
         "qcmetrics": mip_dna_files_api.parse_qcmetrics(files_raw["qcmetrics"]),
         "rna_config": mip_dna_files_api.parse_config(files_raw["rna_config"]),
-<<<<<<< HEAD
         "rna_sampleinfo": mip_rna_files_api.parse_sampleinfo_rna(
             files_raw["rna_sampleinfo"]
         ),
@@ -189,9 +188,7 @@
         "rna_sampleinfo_store": store_mip_rna.parse_sampleinfo(
             files_raw["rna_sampleinfo_store"]
         ),
-=======
         "rna_sampleinfo": mip_rna_files_api.parse_sampleinfo_rna(files_raw["rna_sampleinfo"]),
->>>>>>> d9816f44
     }
 
 
