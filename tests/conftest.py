--- conflicted
+++ resolved
@@ -1741,13 +1741,14 @@
     yield store
 
 
-<<<<<<< HEAD
 @pytest.fixture(name="store_with_panels")
 def store_with_panels(store: Store, helpers: StoreHelpers):
     helpers.ensure_panel(store=store, panel_id="panel1", customer_id="cust000")
     helpers.ensure_panel(store=store, panel_id="panel2", customer_id="cust000")
     helpers.ensure_panel(store=store, panel_id="panel3", customer_id="cust000")
-=======
+    yield store
+
+
 @pytest.fixture(name="store_with_organisms")
 def store_with_organisms(store: Store, helpers: StoreHelpers) -> Store:
     """Return a store with multiple organisms."""
@@ -1796,5 +1797,4 @@
 
     store.commit()
 
->>>>>>> e335e5a1
     yield store