--- conflicted
+++ resolved
@@ -38,16 +38,8 @@
 from cg.meta.workflow.taxprofiler import TaxprofilerAnalysisAPI
 from cg.models import CompressionData
 from cg.models.cg_config import CGConfig
-<<<<<<< HEAD
-from cg.models.demultiplex.flow_cell import FlowCellDirectoryData
 from cg.models.demultiplex.run_parameters import RunParametersNovaSeq6000, RunParametersNovaSeqX
-=======
-from cg.models.demultiplex.run_parameters import (
-    RunParametersNovaSeq6000,
-    RunParametersNovaSeqX,
-)
 from cg.models.flow_cell.flow_cell import FlowCellDirectoryData
->>>>>>> c99b5ef0
 from cg.models.rnafusion.rnafusion import RnafusionParameters
 from cg.models.taxprofiler.taxprofiler import TaxprofilerParameters
 from cg.store import Store
@@ -3009,6 +3001,7 @@
         internal_id=sample_id,
         reads_updated_at=datetime.now(),
         name=sample_name,
+        reads=100000000,
     )
 
     helpers.add_relationship(
