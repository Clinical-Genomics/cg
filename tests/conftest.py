"""Conftest file for pytest fixtures that needs to be shared for multiple tests."""

import gzip
import http
import logging
import os
import shutil
from copy import deepcopy
from datetime import datetime
from pathlib import Path
from subprocess import CompletedProcess
from typing import Any, Generator

import pytest
from housekeeper.store.models import File, Version
from requests import Response

from cg.apps.crunchy import CrunchyAPI
from cg.apps.demultiplex.demultiplex_api import DemultiplexingAPI
from cg.apps.demultiplex.sample_sheet.api import SampleSheetAPI
from cg.apps.downsample.downsample import DownsampleAPI
from cg.apps.gens import GensAPI
from cg.apps.gt import GenotypeAPI
from cg.apps.hermes.hermes_api import HermesApi
from cg.apps.housekeeper.hk import HousekeeperAPI
from cg.apps.housekeeper.models import InputBundle
from cg.apps.lims import LimsAPI
from cg.apps.slurm.slurm_api import SlurmAPI
from cg.constants import FileExtensions, SequencingFileTag, Workflow
from cg.constants.constants import CaseActions, FileFormat, Strandedness
from cg.constants.demultiplexing import DemultiplexingDirsAndFiles
from cg.constants.housekeeper_tags import HK_DELIVERY_REPORT_TAG
from cg.constants.priority import SlurmQos
from cg.constants.sequencing import SequencingPlatform
from cg.constants.subject import Sex
from cg.io.controller import WriteFile
from cg.io.json import read_json, write_json
from cg.io.yaml import read_yaml, write_yaml
from cg.meta.demultiplex.demux_post_processing import DemuxPostProcessingAPI
from cg.meta.encryption.encryption import FlowCellEncryptionAPI
from cg.meta.rsync import RsyncAPI
from cg.meta.tar.tar import TarAPI
from cg.meta.transfer.external_data import ExternalDataAPI
from cg.meta.workflow.raredisease import RarediseaseAnalysisAPI
from cg.meta.workflow.rnafusion import RnafusionAnalysisAPI
from cg.meta.workflow.taxprofiler import TaxprofilerAnalysisAPI
from cg.meta.workflow.tomte import TomteAnalysisAPI
from cg.models import CompressionData
from cg.models.cg_config import CGConfig, PDCArchivingDirectory
from cg.models.downsample.downsample_data import DownsampleData
from cg.models.flow_cell.flow_cell import FlowCellDirectoryData
from cg.models.raredisease.raredisease import RarediseaseSampleSheetHeaders
from cg.models.rnafusion.rnafusion import RnafusionParameters, RnafusionSampleSheetEntry
from cg.models.taxprofiler.taxprofiler import (
    TaxprofilerParameters,
    TaxprofilerSampleSheetEntry,
)
from cg.models.tomte.tomte import TomteSampleSheetHeaders
from cg.store.database import create_all_tables, drop_all_tables, initialize_database
from cg.store.models import Bed, BedVersion, Case, Customer, Order, Organism, Sample
from cg.store.store import Store
from cg.utils import Process
from tests.mocks.crunchy import MockCrunchyAPI
from tests.mocks.hk_mock import MockHousekeeperAPI
from tests.mocks.limsmock import MockLimsAPI
from tests.mocks.madeline import MockMadelineAPI
from tests.mocks.osticket import MockOsTicket
from tests.mocks.process_mock import ProcessMock
from tests.mocks.scout import MockScoutAPI
from tests.mocks.tb_mock import MockTB
from tests.small_helpers import SmallHelpers
from tests.store_helpers import StoreHelpers

LOG = logging.getLogger(__name__)
multiqc_json_file = "multiqc_data.json"
software_version_file = "software_versions.yml"
deliverables_yaml = "_deliverables.yaml"
pytest_plugins = [
    "tests.fixture_plugins.timestamp_fixtures",
    "tests.fixture_plugins.demultiplex_fixtures.flow_cell_fixtures",
    "tests.fixture_plugins.demultiplex_fixtures.name_fixtures",
    "tests.fixture_plugins.demultiplex_fixtures.path_fixtures",
    "tests.fixture_plugins.demultiplex_fixtures.run_parameters_fixtures",
    "tests.fixture_plugins.demultiplex_fixtures.sample_fixtures",
    "tests.fixture_plugins.demultiplex_fixtures.sample_sheet_fixtures",
    "tests.fixture_plugins.delivery_fixtures.context_fixtures",
    "tests.fixture_plugins.delivery_fixtures.bundle_fixtures",
    "tests.fixture_plugins.delivery_fixtures.path_fixtures",
]

# Case fixtures


@pytest.fixture(scope="session")
def any_string() -> str:
    return "any_string"


@pytest.fixture(scope="session")
def slurm_account() -> str:
    """Return a SLURM account."""
    return "super_account"


@pytest.fixture(scope="session")
def user_name() -> str:
    """Return a username."""
    return "Paul Anderson"


@pytest.fixture(scope="session")
def user_mail() -> str:
    """Return a user email."""
    return "paul@magnolia.com"


@pytest.fixture(scope="function")
def email_address() -> str:
    """Return an email address."""
    return "user.name@scilifelab.se"


@pytest.fixture(scope="session")
def case_id() -> str:
    """Return a case id."""
    return "yellowhog"


@pytest.fixture(scope="session")
def case_name() -> str:
    return "C12345"


@pytest.fixture(scope="session")
def case_id_does_not_exist() -> str:
    """Return a case id that should not exist."""
    return "case_does_not_exist"


@pytest.fixture(scope="session")
def another_case_id() -> str:
    """Return another case id."""
    return "another_case_id"


@pytest.fixture(scope="session")
def sample_id() -> str:
    """Return a sample id."""
    return "ADM1"


@pytest.fixture(scope="session")
def another_sample_id() -> str:
    """Return another sample id."""
    return "another_sample_id"


@pytest.fixture(scope="session")
def father_sample_id() -> str:
    """Return the sample id of the father."""
    return "ADM2"


@pytest.fixture(scope="session")
def mother_sample_id() -> str:
    """Return the mothers sample id."""
    return "ADM3"


@pytest.fixture(scope="session")
def invalid_sample_id() -> str:
    """Return an invalid sample id."""
    return "invalid-sample-id"


@pytest.fixture(scope="session")
def sample_ids(sample_id: str, father_sample_id: str, mother_sample_id: str) -> list[str]:
    """Return a list with three samples of a family."""
    return [sample_id, father_sample_id, mother_sample_id]


@pytest.fixture(scope="session")
def sample_name() -> str:
    """Returns a sample name."""
    return "a_sample_name"


@pytest.fixture(scope="session")
def another_sample_name() -> str:
    """Returns a sample name."""
    return "another_sample_name"


@pytest.fixture(scope="session")
def cust_sample_id() -> str:
    """Returns a customer sample id."""
    return "child"


@pytest.fixture(scope="session")
def family_name() -> str:
    """Return a case name."""
    return "case"


@pytest.fixture(scope="session")
def customer_id() -> str:
    """Return a customer id."""
    return "cust000"


@pytest.fixture(scope="session")
def sbatch_job_number() -> int:
    return 123456


@pytest.fixture(scope="session")
def empty_list() -> list:
    return []


@pytest.fixture(scope="session")
def sbatch_process(sbatch_job_number: int) -> ProcessMock:
    """Return a mocked process object."""
    slurm_process = ProcessMock(binary="sbatch")
    slurm_process.set_stdout(text=str(sbatch_job_number))
    return slurm_process


@pytest.fixture
def analysis_family_single_case(
    case_id: str, family_name: str, sample_id: str, ticket_id: str
) -> dict:
    """Build an example case."""
    return {
        "name": family_name,
        "internal_id": case_id,
        "data_analysis": Workflow.MIP_DNA,
        "application_type": "wgs",
        "panels": ["IEM", "EP"],
        "tickets": ticket_id,
        "samples": [
            {
                "name": "proband",
                "sex": Sex.MALE,
                "internal_id": sample_id,
                "status": "affected",
                "original_ticket": ticket_id,
                "reads": 5000000000,
                "capture_kit": "GMSmyeloid",
            }
        ],
    }


@pytest.fixture
def analysis_family(case_id: str, family_name: str, sample_id: str, ticket_id: str) -> dict:
    """Return a dictionary with information from a analysis case."""
    return {
        "name": family_name,
        "internal_id": case_id,
        "data_analysis": Workflow.MIP_DNA,
        "application_type": "wgs",
        "tickets": ticket_id,
        "panels": ["IEM", "EP"],
        "samples": [
            {
                "name": "child",
                "sex": Sex.MALE,
                "internal_id": sample_id,
                "father": "ADM2",
                "mother": "ADM3",
                "status": "affected",
                "original_ticket": ticket_id,
                "reads": 5000000,
                "capture_kit": "GMSmyeloid",
            },
            {
                "name": "father",
                "sex": Sex.MALE,
                "internal_id": "ADM2",
                "status": "unaffected",
                "original_ticket": ticket_id,
                "reads": 6000000,
                "capture_kit": "GMSmyeloid",
            },
            {
                "name": "mother",
                "sex": Sex.FEMALE,
                "internal_id": "ADM3",
                "status": "unaffected",
                "original_ticket": ticket_id,
                "reads": 7000000,
                "capture_kit": "GMSmyeloid",
            },
        ],
    }


# Config fixtures


@pytest.fixture
def base_config_dict() -> dict:
    """Returns the basic configs necessary for running CG."""
    return {
        "database": "sqlite:///",
        "madeline_exe": "path/to/madeline",
        "tower_binary_path": "path/to/tower",
        "delivery_path": "path/to/delivery",
        "illumina_flow_cells_directory": "path/to/flow_cells",
        "illumina_demultiplexed_runs_directory": "path/to/demultiplexed_flow_cells_dir",
        "nanopore_data_directory": "path/to/nanopore_data_directory",
        "downsample_dir": "path/to/downsample_dir",
        "downsample_script": "downsample.sh",
        "housekeeper": {
            "database": "sqlite:///",
            "root": "path/to/root",
        },
        "email_base_settings": {
            "sll_port": 465,
            "smtp_server": "smtp.gmail.com",
            "sender_email": "test@gmail.com",
            "sender_password": "",
        },
        "loqusdb": {
            "binary_path": "binary",
            "config_path": "config",
        },
        "loqusdb-wes": {
            "binary_path": "binary_wes",
            "config_path": "config_wes",
        },
        "loqusdb-somatic": {
            "binary_path": "binary_somatic",
            "config_path": "config_somatic",
        },
        "loqusdb-tumor": {
            "binary_path": "binary_tumor",
            "config_path": "config_tumor",
        },
    }


@pytest.fixture
def cg_config_object(base_config_dict: dict) -> CGConfig:
    """Return a CG config."""
    return CGConfig(**base_config_dict)


@pytest.fixture
def chanjo_config() -> dict[str, dict[str, str]]:
    """Return Chanjo config."""
    return {"chanjo": {"config_path": "chanjo_config", "binary_path": "chanjo"}}


@pytest.fixture
def crunchy_config() -> dict[str, dict[str, Any]]:
    """Return Crunchy config."""
    return {
        "crunchy": {
            "conda_binary": "a conda binary",
            "cram_reference": "/path/to/fasta",
            "slurm": {
                "account": "mock_account",
                "conda_env": "mock_env",
                "hours": 1,
                "mail_user": "mock_mail",
                "memory": 1,
                "number_tasks": 1,
            },
        }
    }


@pytest.fixture
def demultiplexing_context_for_demux(
    demultiplexing_api_for_demux: DemultiplexingAPI,
    cg_context: CGConfig,
    store_with_demultiplexed_samples: Store,
) -> CGConfig:
    """Return cg context with a demultiplex context."""
    cg_context.demultiplex_api_ = demultiplexing_api_for_demux
    cg_context.housekeeper_api_ = demultiplexing_api_for_demux.hk_api
    cg_context.status_db_ = store_with_demultiplexed_samples
    return cg_context


@pytest.fixture(name="demultiplex_context")
def demultiplex_context(
    demultiplexing_api: DemultiplexingAPI,
    real_housekeeper_api: HousekeeperAPI,
    cg_context: CGConfig,
    store_with_demultiplexed_samples: Store,
) -> CGConfig:
    """Return cg context with a demultiplex context."""
    cg_context.demultiplex_api_ = demultiplexing_api
    cg_context.housekeeper_api_ = real_housekeeper_api
    cg_context.status_db_ = store_with_demultiplexed_samples
    return cg_context


@pytest.fixture(name="demultiplex_configs_for_demux")
def demultiplex_configs_for_demux(
    tmp_illumina_flow_cells_demux_all_directory,
    tmp_empty_demultiplexed_runs_directory: Path,
) -> dict:
    """Return demultiplex configs."""
    return {
        "illumina_flow_cells_directory": tmp_illumina_flow_cells_demux_all_directory.as_posix(),
        "illumina_demultiplexed_runs_directory": tmp_empty_demultiplexed_runs_directory.as_posix(),
        "demultiplex": {"slurm": {"account": "test", "mail_user": "testuser@github.se"}},
    }


@pytest.fixture(name="demultiplex_configs")
def demultiplex_configs(
    tmp_illumina_flow_cells_directory,
    tmp_illumina_demultiplexed_flow_cells_directory,
) -> dict:
    """Return demultiplex configs."""
    return {
        "illumina_flow_cells_directory": tmp_illumina_flow_cells_directory.as_posix(),
        "illumina_demultiplexed_runs_directory": tmp_illumina_demultiplexed_flow_cells_directory.as_posix(),
        "demultiplex": {"slurm": {"account": "test", "mail_user": "testuser@github.se"}},
    }


@pytest.fixture
def real_crunchy_api(crunchy_config) -> CrunchyAPI:
    return CrunchyAPI(crunchy_config)


@pytest.fixture
def hk_config_dict(root_path: Path):
    """Housekeeper configs."""
    return {
        "housekeeper": {
            "database": "sqlite:///:memory:",
            "root": str(root_path),
        }
    }


@pytest.fixture
def genotype_config() -> dict:
    """Genotype config fixture."""
    return {
        "genotype": {
            "database": "database",
            "config_path": "config/path",
            "binary_path": "gtdb",
        }
    }


@pytest.fixture
def gens_config() -> dict[str, dict[str, str]]:
    """Gens config fixture."""
    return {
        "gens": {
            "config_path": Path("config", "path").as_posix(),
            "binary_path": "gens",
        }
    }


@pytest.fixture(name="sample_sheet_context")
def sample_sheet_context(
    cg_context: CGConfig,
    lims_api: LimsAPI,
    populated_housekeeper_api: HousekeeperAPI,
    tmp_illumina_flow_cells_directory: Path,
) -> CGConfig:
    """Return cg context with added Lims and Housekeeper API."""
    cg_context.lims_api_ = lims_api
    cg_context.housekeeper_api_ = populated_housekeeper_api
    cg_context.sample_sheet_api_ = SampleSheetAPI(
        flow_cell_dir=tmp_illumina_flow_cells_directory.as_posix(),
        hk_api=cg_context.housekeeper_api,
        lims_api=cg_context.lims_api,
    )
    return cg_context


@pytest.fixture
def sample_sheet_context_broken_flow_cells(
    cg_context: CGConfig,
    lims_api: LimsAPI,
    populated_housekeeper_api: HousekeeperAPI,
    tmp_broken_flow_cells_directory: Path,
) -> CGConfig:
    """Return cg context with broken flow cells."""
    cg_context.illumina_demultiplexed_runs_directory = tmp_broken_flow_cells_directory.as_posix()
    cg_context.lims_api_ = lims_api
    cg_context.housekeeper_api_ = populated_housekeeper_api
    cg_context.sample_sheet_api_ = SampleSheetAPI(
        flow_cell_dir=tmp_broken_flow_cells_directory.as_posix(),
        hk_api=cg_context.housekeeper_api,
        lims_api=cg_context.lims_api,
    )
    return cg_context


# Api fixtures


@pytest.fixture(name="demultiplexing_api_for_demux")
def demultiplexing_api_for_demux(
    demultiplex_configs_for_demux: dict,
    sbatch_process: Process,
    populated_housekeeper_api: HousekeeperAPI,
) -> DemultiplexingAPI:
    """Return demultiplex API."""
    demux_api = DemultiplexingAPI(
        config=demultiplex_configs_for_demux,
        housekeeper_api=populated_housekeeper_api,
    )
    demux_api.slurm_api.process = sbatch_process
    return demux_api


@pytest.fixture
def demultiplexing_api(
    demultiplex_configs: dict, sbatch_process: Process, populated_housekeeper_api: HousekeeperAPI
) -> DemultiplexingAPI:
    """Return demultiplex API."""
    demux_api = DemultiplexingAPI(
        config=demultiplex_configs, housekeeper_api=populated_housekeeper_api
    )
    demux_api.slurm_api.process = sbatch_process
    return demux_api


@pytest.fixture
def demux_post_processing_api(
    demultiplex_context: CGConfig, tmp_illumina_demultiplexed_flow_cells_directory
) -> DemuxPostProcessingAPI:
    api = DemuxPostProcessingAPI(demultiplex_context)
    api.demultiplexed_runs_dir = tmp_illumina_demultiplexed_flow_cells_directory
    return api


@pytest.fixture
def rsync_api(cg_context: CGConfig) -> RsyncAPI:
    """RsyncAPI fixture."""
    return RsyncAPI(config=cg_context)


@pytest.fixture
def external_data_api(analysis_store, cg_context: CGConfig) -> ExternalDataAPI:
    """ExternalDataAPI fixture."""
    return ExternalDataAPI(config=cg_context)


@pytest.fixture
def genotype_api(genotype_config: dict) -> GenotypeAPI:
    """Genotype API fixture."""
    _genotype_api = GenotypeAPI(genotype_config)
    _genotype_api.set_dry_run(True)
    return _genotype_api


@pytest.fixture
def gens_api(gens_config: dict) -> GensAPI:
    """Gens API fixture."""
    _gens_api = GensAPI(gens_config)
    _gens_api.set_dry_run(True)
    return _gens_api


@pytest.fixture
def madeline_api(madeline_output: Path) -> MockMadelineAPI:
    """madeline_api fixture."""
    _api = MockMadelineAPI()
    _api.set_outpath(out_path=madeline_output.as_posix())
    return _api


@pytest.fixture(scope="session")
def ticket_id() -> str:
    """Return a ticket number for testing."""
    return "123456"


@pytest.fixture
def osticket(ticket_id: str) -> MockOsTicket:
    """Return a api that mock the os ticket api."""
    api = MockOsTicket()
    api.set_ticket_nr(ticket_id)
    return api


# Files fixtures


@pytest.fixture
def empty_fastq_file_path(data_dir: Path):
    """Return the path to an empty fastq file."""
    return Path(data_dir, "fastq.fastq.gz")


# Common file name fixtures


@pytest.fixture
def snv_vcf_file() -> str:
    """Return a single nucleotide variant file name."""
    return f"snv{FileExtensions.VCF}"


@pytest.fixture
def sv_vcf_file() -> str:
    """Return a structural variant file name."""
    return f"sv{FileExtensions.VCF}"


@pytest.fixture
def snv_research_vcf_file() -> str:
    #    """Return a single nucleotide variant research file name."""
    return f"snv_research{FileExtensions.VCF}"


@pytest.fixture
def sv_research_vcf_file() -> str:
    """Return a structural variant research file name."""
    return f"sv_research{FileExtensions.VCF}"


# Common file fixtures
@pytest.fixture(scope="session")
def fixtures_dir() -> Path:
    """Return the path to the fixtures dir."""
    return Path("tests", "fixtures")


@pytest.fixture(scope="session")
def analysis_dir(fixtures_dir: Path) -> Path:
    """Return the path to the analysis dir."""
    return Path(fixtures_dir, "analysis")


@pytest.fixture(scope="session")
def microsalt_analysis_dir(analysis_dir: Path) -> Path:
    """Return the path to the analysis dir."""
    return Path(analysis_dir, "microsalt")


@pytest.fixture(scope="session")
def apps_dir(fixtures_dir: Path) -> Path:
    """Return the path to the apps dir."""
    return Path(fixtures_dir, "apps")


@pytest.fixture(scope="session")
def cgweb_orders_dir(fixtures_dir: Path) -> Path:
    """Return the path to the cgweb_orders dir."""
    return Path(fixtures_dir, "cgweb_orders")


@pytest.fixture(scope="session")
def data_dir(fixtures_dir: Path) -> Path:
    """Return the path to the data dir."""
    return Path(fixtures_dir, "data")


@pytest.fixture
def fastq_dir(demultiplex_fixtures: Path) -> Path:
    """Return the path to the fastq files dir."""
    return Path(demultiplex_fixtures, "fastq")


@pytest.fixture
def spring_dir(demultiplex_fixtures: Path) -> Path:
    """Return the path to the fastq files dir."""
    return Path(demultiplex_fixtures, "spring")


@pytest.fixture
def project_dir(tmpdir_factory) -> Generator[Path, None, None]:
    """Path to a temporary directory where intermediate files can be stored."""
    yield Path(tmpdir_factory.mktemp("data"))


@pytest.fixture
def tmp_file(project_dir) -> Path:
    """Return a temp file path."""
    return Path(project_dir, "test")


@pytest.fixture
def non_existing_file_path(project_dir: Path) -> Path:
    """Return the path to a non-existing file."""
    return Path(project_dir, "a_file.txt")


@pytest.fixture(scope="session")
def content() -> str:
    """Return some content for a file."""
    return (
        "Lorem ipsum dolor sit amet, consectetur adipiscing elit, sed do eiusmod tempor incididunt"
        " ut labore et dolore magna aliqua. Ut enim ad minim veniam, quis nostrud exercitation ull"
        "amco laboris nisi ut aliquip ex ea commodo consequat. Duis aute irure dolor in reprehende"
        "rit in voluptate velit esse cillum dolore eu fugiat nulla pariatur. Excepteur sint occaec"
        "at cupidatat non proident, sunt in culpa qui officia deserunt mollit anim id est laborum."
    )


@pytest.fixture
def filled_file(non_existing_file_path: Path, content: str) -> Path:
    """Return the path to a existing file with some content."""
    with open(non_existing_file_path, "w") as outfile:
        outfile.write(content)
    return non_existing_file_path


@pytest.fixture(scope="session")
def orderforms(fixtures_dir: Path) -> Path:
    """Return the path to the directory with order forms."""
    return Path(fixtures_dir, "orderforms")


@pytest.fixture
def hk_file(filled_file: Path, case_id: str) -> File:
    """Return a housekeeper File object."""
    return File(id=case_id, path=filled_file.as_posix())


@pytest.fixture
def mip_dna_store_files(apps_dir: Path) -> Path:
    """Return the path to the directory with mip dna store files."""
    return Path(apps_dir, "mip", "dna", "store")


@pytest.fixture
def case_qc_sample_info_path(mip_dna_store_files: Path) -> Path:
    """Return path to case_qc_sample_info.yaml."""
    return Path(mip_dna_store_files, "case_qc_sample_info.yaml")


@pytest.fixture
def delivery_report_html(mip_dna_store_files: Path) -> Path:
    """Return the path to a qc metrics deliverables file with case data."""
    return Path(mip_dna_store_files, "empty_delivery_report.html")


@pytest.fixture
def mip_deliverables_file(mip_dna_store_files: Path) -> Path:
    """Fixture for general deliverables file in mip."""
    return Path(mip_dna_store_files, "case_id_deliverables.yaml")


@pytest.fixture
def case_qc_metrics_deliverables(apps_dir: Path) -> Path:
    """Return the path to a qc metrics deliverables file with case data."""
    return Path(apps_dir, "mip", "case_metrics_deliverables.yaml")


@pytest.fixture
def mip_analysis_dir(analysis_dir: Path) -> Path:
    """Return the path to the directory with mip analysis files."""
    return Path(analysis_dir, "mip")


@pytest.fixture
def balsamic_analysis_dir(analysis_dir: Path) -> Path:
    """Return the path to the directory with balsamic analysis files."""
    return Path(analysis_dir, "balsamic")


@pytest.fixture
def balsamic_wgs_analysis_dir(balsamic_analysis_dir: Path) -> Path:
    """Return the path to the directory with balsamic analysis files."""
    return Path(balsamic_analysis_dir, "tn_wgs")


@pytest.fixture
def mip_dna_analysis_dir(mip_analysis_dir: Path) -> Path:
    """Return the path to the directory with mip dna analysis files."""
    return Path(mip_analysis_dir, "dna")


@pytest.fixture
def nf_analysis_analysis_dir(fixtures_dir: Path) -> Path:
    """Return the path to the directory with nf-analysis files."""
    return Path(fixtures_dir, "analysis", "nf-analysis")


@pytest.fixture
def raredisease_analysis_dir(analysis_dir: Path) -> Path:
    """Return the path to the directory with raredisease analysis files."""
    return Path(analysis_dir, "raredisease")


@pytest.fixture
def rnafusion_analysis_dir(analysis_dir: Path) -> Path:
    """Return the path to the directory with rnafusion analysis files."""
    return Path(analysis_dir, "rnafusion")


@pytest.fixture
def taxprofiler_analysis_dir(analysis_dir: Path) -> Path:
    """Return the path to the directory with taxprofiler analysis files."""
    return Path(analysis_dir, "taxprofiler")


@pytest.fixture
def sample_cram(mip_dna_analysis_dir: Path) -> Path:
    """Return the path to the cram file for a sample."""
    return Path(mip_dna_analysis_dir, "adm1.cram")


@pytest.fixture(name="father_sample_cram")
def father_sample_cram(
    mip_dna_analysis_dir: Path,
    father_sample_id: str,
) -> Path:
    """Return the path to the cram file for the father sample."""
    return Path(mip_dna_analysis_dir, father_sample_id + FileExtensions.CRAM)


@pytest.fixture(name="mother_sample_cram")
def mother_sample_cram(mip_dna_analysis_dir: Path, mother_sample_id: str) -> Path:
    """Return the path to the cram file for the mother sample."""
    return Path(mip_dna_analysis_dir, mother_sample_id + FileExtensions.CRAM)


@pytest.fixture(name="sample_cram_files")
def sample_crams(
    sample_cram: Path, father_sample_cram: Path, mother_sample_cram: Path
) -> list[Path]:
    """Return a list of cram paths for three samples."""
    return [sample_cram, father_sample_cram, mother_sample_cram]


@pytest.fixture(name="vcf_file")
def vcf_file(mip_dna_store_files: Path) -> Path:
    """Return the path to a VCF file."""
    return Path(mip_dna_store_files, "yellowhog_clinical_selected.vcf")


@pytest.fixture(name="fastq_file")
def fastq_file(fastq_dir: Path) -> Path:
    """Return the path to a FASTQ file."""
    return Path(fastq_dir, "dummy_run_R1_001.fastq.gz")


@pytest.fixture(name="fastq_file_father")
def fastq_file_father(fastq_dir: Path) -> Path:
    """Return the path to a FASTQ file."""
    return Path(fastq_dir, "fastq_run_R1_001.fastq.gz")


@pytest.fixture(name="spring_file")
def spring_file(spring_dir: Path) -> Path:
    """Return the path to an existing spring file."""
    return Path(spring_dir, "dummy_run_001.spring")


@pytest.fixture(name="spring_meta_data_file")
def spring_meta_data_file(spring_dir: Path) -> Path:
    """Return the path to an existing spring file."""
    return Path(spring_dir, "dummy_spring_meta_data.json")


@pytest.fixture(name="spring_file_father")
def spring_file_father(spring_dir: Path) -> Path:
    """Return the path to a second existing spring file."""
    return Path(spring_dir, "dummy_run_002.spring")


@pytest.fixture(name="madeline_output")
def madeline_output(apps_dir: Path) -> Path:
    """Return str of path for file with Madeline output."""
    return Path(apps_dir, "madeline", "madeline.xml")


@pytest.fixture(name="file_does_not_exist")
def file_does_not_exist() -> Path:
    """Return a file path that does not exist."""
    return Path("file", "does", "not", "exist")


# Compression fixtures


@pytest.fixture(name="run_name")
def run_name() -> str:
    """Return the name of a fastq run."""
    return "fastq_run"


@pytest.fixture(name="original_fastq_data")
def original_fastq_data(fastq_dir: Path, run_name) -> CompressionData:
    """Return a compression object with a path to the original fastq files."""
    return CompressionData(Path(fastq_dir, run_name))


@pytest.fixture(name="fastq_stub")
def fastq_stub(project_dir: Path, run_name: str) -> Path:
    """Creates a path to the base format of a fastq run."""
    return Path(project_dir, run_name)


@pytest.fixture(name="compression_object")
def compression_object(fastq_stub: Path, original_fastq_data: CompressionData) -> CompressionData:
    """Creates compression data object with information about files used in fastq compression."""
    working_files: CompressionData = CompressionData(fastq_stub)
    working_file_map: dict[str, str] = {
        original_fastq_data.fastq_first.as_posix(): working_files.fastq_first.as_posix(),
        original_fastq_data.fastq_second.as_posix(): working_files.fastq_second.as_posix(),
    }
    for original_file, working_file in working_file_map.items():
        shutil.copy(original_file, working_file)
    return working_files


# Genotype file fixture


@pytest.fixture(name="bcf_file")
def bcf_file(apps_dir: Path) -> Path:
    """Return the path to a BCF file."""
    return Path(apps_dir, "gt", "yellowhog.bcf")


# Gens file fixtures


@pytest.fixture(name="gens_fracsnp_path")
def gens_fracsnp_path(mip_dna_analysis_dir: Path, sample_id: str) -> Path:
    """Path to Gens fracsnp/baf bed file."""
    return Path(mip_dna_analysis_dir, f"{sample_id}.baf.bed.gz")


@pytest.fixture(name="gens_coverage_path")
def gens_coverage_path(mip_dna_analysis_dir: Path, sample_id: str) -> Path:
    """Path to Gens coverage bed file."""
    return Path(mip_dna_analysis_dir, f"{sample_id}.cov.bed.gz")


# Housekeeper, Chanjo file fixtures


@pytest.fixture(name="bed_file")
def bed_file(analysis_dir) -> Path:
    """Return the path to a bed file."""
    return Path(analysis_dir, "sample_coverage.bed")


# Helper fixtures


@pytest.fixture(scope="session")
def helpers() -> StoreHelpers:
    """Return a class with helper functions for the stores."""
    return StoreHelpers()


@pytest.fixture(name="small_helpers")
def small_helpers() -> SmallHelpers:
    """Return a class with small helper functions."""
    return SmallHelpers()


# HK fixtures


@pytest.fixture(name="root_path")
def root_path(project_dir: Path) -> Path:
    """Return the path to a hk bundles dir."""
    _root_path = Path(project_dir, "bundles")
    _root_path.mkdir(parents=True, exist_ok=True)
    return _root_path


@pytest.fixture(name="hk_bundle_sample_path")
def hk_bundle_sample_path(sample_id: str, timestamp: datetime) -> Path:
    """Return the relative path to a Housekeeper bundle mock sample."""
    return Path(sample_id, timestamp.strftime("%Y-%m-%d"))


@pytest.fixture(name="hk_bundle_data")
def hk_bundle_data(
    case_id: str,
    bed_file: Path,
    delivery_report_html: Path,
    timestamp_yesterday: datetime,
    sample_id: str,
    father_sample_id: str,
    mother_sample_id: str,
) -> dict[str, Any]:
    """Return some bundle data for Housekeeper."""
    return {
        "name": case_id,
        "created": timestamp_yesterday,
        "expires": timestamp_yesterday,
        "files": [
            {
                "path": bed_file.as_posix(),
                "archive": False,
                "tags": ["bed", sample_id, father_sample_id, mother_sample_id, "coverage"],
            },
            {
                "path": delivery_report_html.as_posix(),
                "archive": False,
                "tags": [HK_DELIVERY_REPORT_TAG],
            },
        ],
    }


@pytest.fixture(name="hk_sample_bundle")
def hk_sample_bundle(
    fastq_file: Path,
    sample_hk_bundle_no_files: dict,
    sample_id: str,
    spring_file: Path,
) -> dict:
    """Returns a dict for building a housekeeper bundle for a sample."""
    sample_hk_bundle_no_files["files"] = [
        {
            "path": spring_file.as_posix(),
            "archive": False,
            "tags": [SequencingFileTag.SPRING, sample_id],
        },
        {
            "path": fastq_file.as_posix(),
            "archive": False,
            "tags": [SequencingFileTag.FASTQ, sample_id],
        },
    ]
    return sample_hk_bundle_no_files


@pytest.fixture(name="hk_father_sample_bundle")
def hk_father_sample_bundle(
    fastq_file_father: Path,
    helpers,
    sample_hk_bundle_no_files: dict,
    father_sample_id: str,
    spring_file_father: Path,
) -> dict:
    """Returns a dict for building a housekeeper bundle for a second sample."""
    father_sample_bundle = deepcopy(sample_hk_bundle_no_files)
    father_sample_bundle["name"] = father_sample_id
    father_sample_bundle["files"] = [
        {
            "path": spring_file_father.as_posix(),
            "archive": False,
            "tags": [SequencingFileTag.SPRING, father_sample_id],
        },
        {
            "path": fastq_file_father.as_posix(),
            "archive": False,
            "tags": [SequencingFileTag.FASTQ, father_sample_id],
        },
    ]
    return father_sample_bundle


@pytest.fixture(name="sample_hk_bundle_no_files")
def sample_hk_bundle_no_files(sample_id: str, timestamp: datetime) -> dict:
    """Create a complete bundle mock for testing compression."""
    return {
        "name": sample_id,
        "created": timestamp,
        "expires": timestamp,
        "files": [],
    }


@pytest.fixture(name="case_hk_bundle_no_files")
def case_hk_bundle_no_files(case_id: str, timestamp: datetime) -> dict:
    """Create a complete bundle mock for testing compression."""
    return {
        "name": case_id,
        "created": timestamp,
        "expires": timestamp,
        "files": [],
    }


@pytest.fixture(name="compress_hk_fastq_bundle")
def compress_hk_fastq_bundle(
    compression_object: CompressionData, sample_hk_bundle_no_files: dict
) -> dict:
    """Create a complete bundle mock for testing compression
    This bundle contains a pair of fastq files.
    ."""
    hk_bundle_data = deepcopy(sample_hk_bundle_no_files)

    first_fastq = compression_object.fastq_first
    second_fastq = compression_object.fastq_second
    for fastq_file in [first_fastq, second_fastq]:
        fastq_file.touch()
        # We need to set the time to an old date
        # Create an older date
        # Convert the date to a float
        before_timestamp = datetime.timestamp(datetime(2020, 1, 1))
        # Update the utime so file looks old
        os.utime(fastq_file, (before_timestamp, before_timestamp))
        fastq_file_info = {"path": str(fastq_file), "archive": False, "tags": ["fastq"]}

        hk_bundle_data["files"].append(fastq_file_info)
    return hk_bundle_data


@pytest.fixture(name="housekeeper_api")
def housekeeper_api(hk_config_dict: dict) -> MockHousekeeperAPI:
    """Setup Housekeeper store."""
    return MockHousekeeperAPI(hk_config_dict)


@pytest.fixture(name="real_housekeeper_api")
def real_housekeeper_api(hk_config_dict: dict) -> Generator[HousekeeperAPI, None, None]:
    """Set up a real Housekeeper store."""
    _api = HousekeeperAPI(hk_config_dict)
    _api.initialise_db()
    yield _api


@pytest.fixture(name="populated_housekeeper_api")
def populated_housekeeper_api(
    real_housekeeper_api: HousekeeperAPI,
    hk_bundle_data: dict,
    hk_father_sample_bundle: dict,
    hk_sample_bundle: dict,
    helpers,
) -> HousekeeperAPI:
    """Setup a Housekeeper store with some data."""
    hk_api = real_housekeeper_api
    helpers.ensure_hk_bundle(store=hk_api, bundle_data=hk_bundle_data)
    helpers.ensure_hk_bundle(store=hk_api, bundle_data=hk_sample_bundle)
    helpers.ensure_hk_bundle(store=hk_api, bundle_data=hk_father_sample_bundle)
    return hk_api


@pytest.fixture(name="hk_version")
def hk_version(housekeeper_api: MockHousekeeperAPI, hk_bundle_data: dict, helpers) -> Version:
    """Get a Housekeeper version object."""
    return helpers.ensure_hk_version(housekeeper_api, hk_bundle_data)


# Process Mock


@pytest.fixture(name="process")
def process() -> ProcessMock:
    """Returns a mocked process."""
    return ProcessMock()


# Hermes mock


@pytest.fixture(name="hermes_process")
def hermes_process() -> ProcessMock:
    """Return a mocked Hermes process."""
    return ProcessMock(binary="hermes")


@pytest.fixture(name="hermes_api")
def hermes_api(hermes_process: ProcessMock) -> HermesApi:
    """Return a Hermes API with a mocked process."""
    hermes_config = {"hermes": {"binary_path": "/bin/true"}}
    hermes_api = HermesApi(config=hermes_config)
    hermes_api.process = hermes_process
    return hermes_api


# Scout fixtures


@pytest.fixture(name="scout_api")
def scout_api() -> MockScoutAPI:
    """Setup Scout API."""
    return MockScoutAPI()


# Crunchy fixtures


@pytest.fixture(name="crunchy_api")
def crunchy_api():
    """Setup Crunchy API."""
    return MockCrunchyAPI()


# Store fixtures


@pytest.fixture(name="analysis_store")
def analysis_store(
    base_store: Store,
    analysis_family: dict,
    wgs_application_tag: str,
    helpers: StoreHelpers,
    timestamp_yesterday: datetime,
) -> Generator[Store, None, None]:
    """Setup a store instance for testing analysis API."""
    helpers.ensure_case_from_dict(
        base_store,
        case_info=analysis_family,
        app_tag=wgs_application_tag,
        started_at=timestamp_yesterday,
    )
    yield base_store


@pytest.fixture(name="analysis_store_trio")
def analysis_store_trio(analysis_store: Store) -> Generator[Store, None, None]:
    """Setup a store instance with a trio loaded for testing analysis API."""
    yield analysis_store


@pytest.fixture
def analysis_store_single_case(
    base_store: Store, analysis_family_single_case: Store, helpers: StoreHelpers
):
    """Set up a store instance with a single ind case for testing analysis API."""
    helpers.ensure_case_from_dict(base_store, case_info=analysis_family_single_case)
    yield base_store


@pytest.fixture
def store_with_demultiplexed_samples(
    store: Store,
    helpers: StoreHelpers,
    bcl_convert_demultiplexed_flow_cell_sample_internal_ids: list[str],
    bcl2fastq_demultiplexed_flow_cell_sample_internal_ids: list[str],
    flow_cell_name_demultiplexed_with_bcl2fastq: str,
    flow_cell_name_demultiplexed_with_bcl_convert: str,
) -> Store:
    """Return a store with samples that have been demultiplexed with BCL Convert and BCL2Fastq."""
    helpers.add_flow_cell(
        store, flow_cell_name_demultiplexed_with_bcl_convert, sequencer_type="novaseq"
    )
    helpers.add_flow_cell(
        store, flow_cell_name_demultiplexed_with_bcl2fastq, sequencer_type="hiseqx"
    )
    for i, sample_internal_id in enumerate(bcl_convert_demultiplexed_flow_cell_sample_internal_ids):
        helpers.add_sample(store, internal_id=sample_internal_id, name=f"sample_bcl_convert_{i}")
        helpers.ensure_sample_lane_sequencing_metrics(
            store,
            sample_internal_id=sample_internal_id,
            flow_cell_name=flow_cell_name_demultiplexed_with_bcl_convert,
        )

    for i, sample_internal_id in enumerate(bcl2fastq_demultiplexed_flow_cell_sample_internal_ids):
        helpers.add_sample(store, internal_id=sample_internal_id, name=f"sample_bcl2fastq_{i}")
        helpers.ensure_sample_lane_sequencing_metrics(
            store,
            sample_internal_id=sample_internal_id,
            flow_cell_name=flow_cell_name_demultiplexed_with_bcl2fastq,
        )
    return store


@pytest.fixture(name="collaboration_id")
def collaboration_id() -> str:
    """Return a default customer group."""
    return "hospital_collaboration"


@pytest.fixture(name="customer_rare_diseases")
def customer_rare_diseases(collaboration_id: str, customer_id: str) -> Customer:
    """Return a Rare Disease customer."""
    return Customer(
        name="CMMS",
        internal_id="cust003",
        loqus_upload=True,
    )


@pytest.fixture(name="customer_balsamic")
def customer_balsamic(collaboration_id: str, customer_id: str) -> Customer:
    """Return a Cancer customer."""
    return Customer(
        name="AML",
        internal_id="cust110",
        loqus_upload=True,
    )


@pytest.fixture(name="external_wes_application_tag")
def external_wes_application_tag() -> str:
    """Return the external whole exome sequencing application tag."""
    return "EXXCUSR000"


@pytest.fixture(name="wgs_application_tag")
def wgs_application_tag() -> str:
    """Return the WGS application tag."""
    return "WGSPCFC030"


@pytest.fixture
def microbial_application_tag() -> str:
    """Return the WGS microbial application tag."""
    return "MWRNXTR003"


@pytest.fixture
def store() -> Generator[Store, None, None]:
    """Return a CG store."""
    initialize_database("sqlite:///")
    _store = Store()
    create_all_tables()
    yield _store
    drop_all_tables()


@pytest.fixture(name="apptag_rna")
def apptag_rna() -> str:
    """Return the RNA application tag."""
    return "RNAPOAR025"


@pytest.fixture(name="bed_name")
def bed_name() -> str:
    """Return a bed model name attribute."""
    return "Bed"


@pytest.fixture(name="bed_version_file_name")
def bed_version_filename(bed_name: str) -> str:
    """Return a bed version model file name attribute."""
    return f"{bed_name}.bed"


@pytest.fixture(name="bed_version_short_name")
def bed_version_short_name() -> str:
    """Return a bed version model short name attribute."""
    return "bed_short_name_0.0"


@pytest.fixture(name="invoice_address")
def invoice_address() -> str:
    """Return an invoice address."""
    return "Test street"


@pytest.fixture(name="invoice_reference")
def invoice_reference() -> str:
    """Return an invoice reference."""
    return "ABCDEF"


@pytest.fixture(name="prices")
def prices() -> dict[str, int]:
    """Return dictionary with prices for each priority status."""
    return {"standard": 10, "priority": 20, "express": 30, "research": 5}


@pytest.fixture
def base_store(
    apptag_rna: str,
    bed_name: str,
    bed_version_short_name: str,
    collaboration_id: str,
    customer_id: str,
    invoice_address: str,
    invoice_reference: str,
    store: Store,
    prices: dict[str, int],
) -> Generator[Store, None, None]:
    """Setup and example store."""
    collaboration = store.add_collaboration(internal_id=collaboration_id, name=collaboration_id)

    store.session.add(collaboration)
    customers: list[Customer] = []
    customer_map: dict[str, str] = {
        customer_id: "Production",
        "cust001": "Customer",
        "cust002": "Karolinska",
        "cust003": "CMMS",
    }
    for new_customer_id, new_customer_name in customer_map.items():
        customers.append(
            store.add_customer(
                internal_id=new_customer_id,
                name=new_customer_name,
                scout_access=True,
                invoice_address=invoice_address,
                invoice_reference=invoice_reference,
            )
        )

    for customer in customers:
        collaboration.customers.append(customer)
    store.session.add_all(customers)
    applications = [
        store.add_application(
            tag="WGXCUSC000",
            prep_category="wgs",
            description="External WGS",
            sequencing_depth=0,
            is_external=True,
            percent_kth=80,
            percent_reads_guaranteed=75,
            target_reads=10,
        ),
        store.add_application(
            tag="EXXCUSR000",
            prep_category="wes",
            description="External WES",
            sequencing_depth=0,
            is_external=True,
            percent_kth=80,
            percent_reads_guaranteed=75,
            target_reads=10,
        ),
        store.add_application(
            tag="WGSPCFC060",
            prep_category="wgs",
            description="WGS, double",
            sequencing_depth=30,
            is_accredited=True,
            percent_kth=80,
            percent_reads_guaranteed=75,
            target_reads=10,
        ),
        store.add_application(
            tag="RMLP05R800",
            prep_category="rml",
            description="Ready-made",
            sequencing_depth=0,
            percent_kth=80,
            percent_reads_guaranteed=75,
            target_reads=10,
        ),
        store.add_application(
            tag="WGSPCFC030",
            prep_category="wgs",
            description="WGS trio",
            is_accredited=True,
            sequencing_depth=30,
            target_reads=30,
            limitations="some",
            percent_kth=80,
            percent_reads_guaranteed=75,
            min_sequencing_depth=30,
        ),
        store.add_application(
            tag="METLIFR020",
            prep_category="wgs",
            description="Whole genome metagenomics",
            sequencing_depth=0,
            target_reads=400000,
            percent_kth=80,
            percent_reads_guaranteed=75,
        ),
        store.add_application(
            tag="METNXTR020",
            prep_category="wgs",
            description="Metagenomics",
            sequencing_depth=0,
            target_reads=200000,
            percent_kth=80,
            percent_reads_guaranteed=75,
        ),
        store.add_application(
            tag="MWRNXTR003",
            prep_category="mic",
            description="Microbial whole genome ",
            sequencing_depth=0,
            percent_kth=80,
            percent_reads_guaranteed=75,
            target_reads=10,
        ),
        store.add_application(
            tag=apptag_rna,
            prep_category="tgs",
            description="RNA seq, poly-A based priming",
            percent_kth=80,
            percent_reads_guaranteed=75,
            sequencing_depth=25,
            is_accredited=True,
            target_reads=10,
            min_sequencing_depth=30,
        ),
        store.add_application(
            tag="VWGDPTR001",
            prep_category="cov",
            description="Viral whole genome  ",
            sequencing_depth=0,
            percent_kth=80,
            percent_reads_guaranteed=75,
            target_reads=10,
        ),
    ]

    store.session.add_all(applications)

    versions = [
        store.add_application_version(
            application=application, version=1, valid_from=datetime.now(), prices=prices
        )
        for application in applications
    ]
    store.session.add_all(versions)

    beds: list[Bed] = [store.add_bed(name=bed_name)]
    store.session.add_all(beds)
    bed_versions: list[BedVersion] = [
        store.add_bed_version(
            bed=bed,
            version=1,
            filename=bed_name + FileExtensions.BED,
            shortname=bed_version_short_name,
        )
        for bed in beds
    ]
    store.session.add_all(bed_versions)

    organism = store.add_organism("C. jejuni", "C. jejuni")
    store.session.add(organism)
    store.session.commit()

    yield store


@pytest.fixture
def sample_store(base_store: Store) -> Store:
    """Populate store with samples."""
    new_samples = [
        base_store.add_sample(name="ordered", sex=Sex.MALE, internal_id="test_internal_id"),
        base_store.add_sample(name="received", sex=Sex.UNKNOWN, received=datetime.now()),
        base_store.add_sample(
            name="received-prepared",
            sex=Sex.UNKNOWN,
            received=datetime.now(),
            prepared_at=datetime.now(),
        ),
        base_store.add_sample(name="external", sex=Sex.FEMALE),
        base_store.add_sample(name="external-received", sex=Sex.FEMALE, received=datetime.now()),
        base_store.add_sample(
            name="sequenced",
            sex=Sex.MALE,
            received=datetime.now(),
            prepared_at=datetime.now(),
            last_sequenced_at=datetime.now(),
            reads=(310 * 1000000),
        ),
        base_store.add_sample(
            name="sequenced-partly",
            sex=Sex.MALE,
            received=datetime.now(),
            prepared_at=datetime.now(),
            reads=(250 * 1000000),
        ),
        base_store.add_sample(
            name="to-deliver",
            sex=Sex.MALE,
            last_sequenced_at=datetime.now(),
        ),
        base_store.add_sample(
            name="delivered",
            sex=Sex.MALE,
            last_sequenced_at=datetime.now(),
            delivered_at=datetime.now(),
            no_invoice=False,
        ),
    ]
    customer: Customer = (base_store.get_customers())[0]
    external_app = base_store.get_application_by_tag("WGXCUSC000").versions[0]
    wgs_app = base_store.get_application_by_tag("WGSPCFC030").versions[0]
    for sample in new_samples:
        sample.customer = customer
        sample.application_version = external_app if "external" in sample.name else wgs_app
    base_store.session.add_all(new_samples)
    base_store.session.commit()
    return base_store


@pytest.fixture(scope="session")
def trailblazer_api() -> MockTB:
    """Return a mock Trailblazer API."""
    return MockTB()


@pytest.fixture(scope="session")
def lims_api() -> MockLimsAPI:
    """Return a mock LIMS API."""
    return MockLimsAPI()


@pytest.fixture(scope="session")
def config_root_dir() -> Path:
    """Return a path to the config root directory."""
    return Path("tests", "fixtures", "data")


@pytest.fixture(scope="session")
def housekeeper_dir(tmpdir_factory):
    """Return a temporary directory for Housekeeper testing."""
    return tmpdir_factory.mktemp("housekeeper")


@pytest.fixture(scope="session")
def mip_dir(tmpdir_factory) -> Path:
    """Return a temporary directory for MIP testing."""
    return tmpdir_factory.mktemp("mip")


@pytest.fixture(scope="session")
def fluffy_dir(tmpdir_factory) -> Path:
    """Return a temporary directory for Fluffy testing."""
    return tmpdir_factory.mktemp("fluffy")


@pytest.fixture(scope="session")
def balsamic_dir(tmpdir_factory) -> Path:
    """Return a temporary directory for Balsamic testing."""
    return tmpdir_factory.mktemp("balsamic")


@pytest.fixture(scope="session")
def cg_dir(tmpdir_factory) -> Path:
    """Return a temporary directory for cg testing."""
    return tmpdir_factory.mktemp("cg")


@pytest.fixture(scope="function")
def downsample_dir(tmp_path_factory) -> Path:
    """Return a temporary downsample directory for testing."""
    return tmp_path_factory.mktemp("downsample", numbered=True)


@pytest.fixture(name="swegen_dir")
def swegen_dir(tmpdir_factory, tmp_path) -> Path:
    """SweGen temporary directory containing mocked reference files."""
    return tmpdir_factory.mktemp("swegen")


@pytest.fixture(name="swegen_snv_reference")
def swegen_snv_reference_path(swegen_dir: Path) -> Path:
    """Return a temporary path to a SweGen SNV reference file."""
    mock_file = Path(swegen_dir, "grch37_swegen_10k_snv_-20220101-.vcf.gz")
    mock_file.touch(exist_ok=True)
    return mock_file


@pytest.fixture(name="observations_dir")
def observations_dir(tmpdir_factory, tmp_path) -> Path:
    """Loqusdb temporary directory containing observations mock files."""
    return tmpdir_factory.mktemp("loqusdb")


@pytest.fixture(name="observations_clinical_snv_file_path")
def observations_clinical_snv_file_path(observations_dir: Path) -> Path:
    """Return a temporary path to a clinical SNV file."""
    mock_file = Path(observations_dir, "loqusdb_clinical_snv_export-20220101-.vcf.gz")
    mock_file.touch(exist_ok=True)
    return mock_file


@pytest.fixture(name="observations_clinical_sv_file_path")
def observations_clinical_sv_file_path(observations_dir: Path) -> Path:
    """Return a temporary path to a clinical SV file."""
    mock_file = Path(observations_dir, "loqusdb_clinical_sv_export-20220101-.vcf.gz")
    mock_file.touch(exist_ok=True)
    return mock_file


@pytest.fixture(name="observations_somatic_snv_file_path")
def observations_somatic_snv_file_path(observations_dir: Path) -> Path:
    """Return a temporary path to a cancer somatic SNV file."""
    mock_file = Path(observations_dir, "loqusdb_cancer_somatic_snv_export-20220101-.vcf.gz")
    mock_file.touch(exist_ok=True)
    return mock_file


@pytest.fixture(name="outdated_observations_somatic_snv_file_path")
def outdated_observations_somatic_snv_file_path(observations_dir: Path) -> Path:
    """Return a temporary path to an outdated cancer somatic SNV file."""
    mock_file = Path(observations_dir, "loqusdb_cancer_somatic_snv_export-20180101-.vcf.gz")
    mock_file.touch(exist_ok=True)
    return mock_file


@pytest.fixture(name="custom_observations_clinical_snv_file_path")
def custom_observations_clinical_snv_file_path(observations_dir: Path) -> Path:
    """Return a custom path for the clinical SNV observations file."""
    return Path(observations_dir, "clinical_snv_export-19990101-.vcf.gz")


@pytest.fixture(scope="session")
def microsalt_dir(tmpdir_factory) -> Path:
    """Return a temporary directory for Microsalt testing."""
    return tmpdir_factory.mktemp("microsalt")


@pytest.fixture
def pdc_archiving_dir(tmp_flow_cell_without_run_parameters_path: Path) -> Path:
    """Return a temporary directory for PDC archiving testing."""
    return tmp_flow_cell_without_run_parameters_path


@pytest.fixture
def pdc_archiving_directory(pdc_archiving_dir: Path) -> PDCArchivingDirectory:
    """Returns different PDC archiving directories."""
    return PDCArchivingDirectory(
        current=f"/{pdc_archiving_dir.as_posix()}/", nas="/ENCRYPT/", pre_nas="/OLD_ENCRYPT/"
    )


@pytest.fixture(scope="function")
def nextflow_binary() -> Path:
    """Return the path to the nextflow binary."""
    return Path("path", "to", "bin", "nextflow")


@pytest.fixture(scope="function")
def conda_binary() -> Path:
    """Return the path to the conda binary."""
    return Path("path", "to", "bin", "conda")


@pytest.fixture(name="cg_uri")
def cg_uri() -> str:
    """Return a cg URI."""
    return "sqlite:///"


@pytest.fixture(name="hk_uri")
def hk_uri() -> str:
    """Return a Housekeeper URI."""
    return "sqlite:///"


@pytest.fixture(name="loqusdb_id")
def loqusdb_id() -> str:
    """Returns a Loqusdb mock ID."""
    return "01ab23cd"


@pytest.fixture(name="context_config")
def context_config(
    cg_uri: str,
    hk_uri: str,
    email_address: str,
    fluffy_dir: Path,
    housekeeper_dir: Path,
    mip_dir: Path,
    cg_dir: Path,
    conda_binary: Path,
    balsamic_dir: Path,
    microsalt_dir: Path,
    raredisease_dir: Path,
    rnafusion_dir: Path,
    taxprofiler_dir: Path,
    tomte_dir: Path,
    illumina_flow_cells_directory: Path,
    illumina_demultiplexed_runs_directory: Path,
    downsample_dir: Path,
    pdc_archiving_directory: PDCArchivingDirectory,
    nextflow_binary: Path,
    nf_analysis_platform_config_path: Path,
    nf_analysis_pipeline_params_path: Path,
    nf_analysis_pipeline_resource_optimisation_path: Path,
) -> dict:
    """Return a context config."""
    return {
        "database": cg_uri,
        "delivery_path": str(cg_dir),
        "illumina_flow_cells_directory": str(illumina_flow_cells_directory),
        "illumina_demultiplexed_runs_directory": str(illumina_demultiplexed_runs_directory),
        "nanopore_data_directory": "path/to/nanopore_data_directory",
        "downsample_dir": str(downsample_dir),
        "downsample_script": "downsample.sh",
        "email_base_settings": {
            "sll_port": 465,
            "smtp_server": "smtp.gmail.com",
            "sender_email": "test@gmail.com",
            "sender_password": "",
        },
        "madeline_exe": "echo",
        "tower_binary_path": Path("path", "to", "bin", "tw").as_posix(),
        "pon_path": str(cg_dir),
        "backup": {
            "pdc_archiving_directory": pdc_archiving_directory.dict(),
            "slurm_flow_cell_encryption": {
                "account": "development",
                "hours": 1,
                "mail_user": email_address,
                "memory": 1,
                "number_tasks": 1,
            },
        },
        "balsamic": {
            "balsamic_cache": "hello",
            "bed_path": str(cg_dir),
            "binary_path": "echo",
            "cadd_path": str(cg_dir),
            "genome_interval_path": str(cg_dir),
            "gnomad_af5_path": str(cg_dir),
            "gens_coverage_female_path": str(cg_dir),
            "gens_coverage_male_path": str(cg_dir),
            "conda_binary": "a_conda_binary",
            "conda_env": "S_balsamic",
            "loqusdb_path": str(cg_dir),
            "pon_path": str(cg_dir),
            "root": str(balsamic_dir),
            "slurm": {
                "mail_user": email_address,
                "account": "development",
                "qos": SlurmQos.LOW,
            },
            "swegen_path": str(cg_dir),
        },
        "chanjo": {"binary_path": "echo", "config_path": "chanjo-stage.yaml"},
        "crunchy": {
            "conda_binary": "a_conda_binary",
            "cram_reference": "grch37_homo_sapiens_-d5-.fasta",
            "slurm": {
                "account": "development",
                "conda_env": "S_crunchy",
                "hours": 1,
                "mail_user": email_address,
                "memory": 1,
                "number_tasks": 1,
            },
        },
        "data-delivery": {
            "account": "development",
            "base_path": "/another/path",
            "covid_destination_path": "server.name.se:/another/%s/foldername/",
            "covid_report_path": "/folder_structure/%s/yet_another_folder/filename_%s_data_*.csv",
            "destination_path": "server.name.se:/some",
            "mail_user": email_address,
        },
        "data_input": {"input_dir_path": str(cg_dir)},
        "demultiplex": {
            "run_dir": "tests/fixtures/apps/demultiplexing/flow_cells/nova_seq_6000",
            "out_dir": "tests/fixtures/apps/demultiplexing/demultiplexed-runs",
            "slurm": {
                "account": "development",
                "mail_user": email_address,
            },
        },
        "encryption": {
            "binary_path": "bin/gpg",
            "encryption_dir": pdc_archiving_directory.current,
        },
        "external": {
            "caesar": "server.name.se:/path/%s/on/caesar",
            "hasta": "/path/on/hasta/%s",
        },
        "fluffy": {
            "binary_path": "echo",
            "config_path": "fluffy/Config.json",
            "root_dir": str(fluffy_dir),
            "sftp": {
                "user": "sftpuser",
                "password": "sftpassword",
                "host": "sftphost",
                "remote_path": "sftpremotepath",
                "port": 22,
            },
        },
        "genotype": {
            "binary_path": "echo",
            "config_path": "genotype-stage.yaml",
        },
        "gisaid": {
            "binary_path": "/path/to/gisaid_uploader.py",
            "log_dir": "/path/to/log",
            "logwatch_email": "some@email.com",
            "upload_cid": "cid",
            "upload_password": "pass",
            "submitter": "s.submitter",
        },
        "hermes": {"binary_path": "hermes"},
        "housekeeper": {"database": hk_uri, "root": str(housekeeper_dir)},
        "lims": {
            "host": "https://lims.scilifelab.se",
            "password": "password",
            "username": "user",
        },
        "loqusdb": {"binary_path": "loqusdb", "config_path": "loqusdb-stage.yaml"},
        "loqusdb-wes": {"binary_path": "loqusdb", "config_path": "loqusdb-wes-stage.yaml"},
        "loqusdb-somatic": {"binary_path": "loqusdb", "config_path": "loqusdb-somatic-stage.yaml"},
        "loqusdb-tumor": {"binary_path": "loqusdb", "config_path": "loqusdb-tumor-stage.yaml"},
        "microsalt": {
            "binary_path": "echo",
            "conda_binary": "a_conda_binary",
            "conda_env": "S_microSALT",
            "queries_path": Path(microsalt_dir, "queries").as_posix(),
            "root": str(microsalt_dir),
        },
        "mip-rd-dna": {
            "conda_binary": "a_conda_binary",
            "conda_env": "S_mip9.0",
            "mip_config": "mip9.0-dna-stage.yaml",
            "workflow": "analyse rd_dna",
            "root": str(mip_dir),
            "script": "mip",
        },
        "mip-rd-rna": {
            "conda_binary": "a_conda_binary",
            "conda_env": "S_mip9.0",
            "mip_config": "mip9.0-rna-stage.yaml",
            "workflow": "analyse rd_rna",
            "root": str(mip_dir),
            "script": "mip",
        },
        "mutacc-auto": {
            "binary_path": "echo",
            "config_path": "mutacc-auto-stage.yaml",
            "padding": 300,
        },
        "mutant": {
            "binary_path": "echo",
            "conda_binary": "a_conda_binary",
            "conda_env": "S_mutant",
            "root": str(mip_dir),
        },
        "raredisease": {
            "binary_path": nextflow_binary.as_posix(),
            "compute_env": "nf_tower_compute_env",
            "conda_binary": conda_binary.as_posix(),
            "conda_env": "S_raredisease",
            "config_platform": str(nf_analysis_platform_config_path),
            "config_params": str(nf_analysis_pipeline_params_path),
            "config_resources": str(nf_analysis_pipeline_resource_optimisation_path),
            "launch_directory": Path("path", "to", "launchdir").as_posix(),
            "workflow_path": Path("workflow", "path").as_posix(),
            "profile": "myprofile",
            "references": Path("path", "to", "references").as_posix(),
            "revision": "2.2.0",
            "root": str(raredisease_dir),
            "slurm": {
                "account": "development",
                "mail_user": email_address,
            },
            "tower_workflow": "raredisease",
        },
        "tomte": {
            "binary_path": nextflow_binary.as_posix(),
            "compute_env": "nf_tower_compute_env",
            "conda_binary": conda_binary.as_posix(),
            "conda_env": "S_tomte",
            "config_platform": str(nf_analysis_platform_config_path),
            "config_params": str(nf_analysis_pipeline_params_path),
            "config_resources": str(nf_analysis_pipeline_resource_optimisation_path),
            "workflow_path": Path("workflow", "path").as_posix(),
            "profile": "myprofile",
            "references": Path("path", "to", "references").as_posix(),
            "revision": "2.2.0",
            "root": str(tomte_dir),
            "slurm": {
                "account": "development",
                "mail_user": email_address,
            },
            "tower_workflow": "tomte",
        },
        "rnafusion": {
            "binary_path": nextflow_binary.as_posix(),
            "compute_env": "nf_tower_compute_env",
            "conda_binary": conda_binary.as_posix(),
            "conda_env": "S_RNAFUSION",
            "launch_directory": Path("path", "to", "launchdir").as_posix(),
            "workflow_path": Path("workflow", "path").as_posix(),
            "profile": "myprofile",
            "references": Path("path", "to", "references").as_posix(),
            "revision": "2.2.0",
            "root": str(rnafusion_dir),
            "slurm": {
                "account": "development",
                "mail_user": "test.rnafusion.email@scilifelab.se",
            },
            "tower_workflow": "rnafusion",
        },
        "pigz": {"binary_path": "/bin/pigz"},
        "pdc": {"binary_path": "/bin/dsmc"},
        "taxprofiler": {
            "binary_path": nextflow_binary.as_posix(),
            "compute_env": "nf_tower_compute_env",
            "root": str(taxprofiler_dir),
            "conda_binary": conda_binary.as_posix(),
            "conda_env": "S_taxprofiler",
            "launch_directory": Path("path", "to", "launchdir").as_posix(),
            "workflow_path": Path("workflow", "path").as_posix(),
            "databases": Path("path", "to", "databases").as_posix(),
            "profile": "myprofile",
            "hostremoval_reference": Path("path", "to", "hostremoval_reference").as_posix(),
            "revision": "2.2.0",
            "slurm": {
                "account": "development",
                "mail_user": "taxprofiler.email@scilifelab.se",
            },
            "tower_workflow": "taxprofiler",
        },
        "scout": {
            "binary_path": "bin/scout",
            "config_path": "scout-stage.yaml",
        },
        "statina": {
            "api_url": "api_url",
            "auth_path": "auth_path",
            "host": "http://localhost:28002",
            "key": "key",
            "upload_path": "upload_path",
            "user": "user",
        },
        "tar": {"binary_path": "/bin/tar"},
        "trailblazer": {
            "host": "https://trailblazer.scilifelab.se/",
            "service_account": "SERVICE",
            "service_account_auth_file": "trailblazer-auth.json",
        },
        "arnold": {"api_url": "https://arnold.scilifelab.se/"},
        "janus": {"host": "https://janus.sys.scilifelab.se/"},
    }


@pytest.fixture(name="cg_context")
def cg_context(
    context_config: dict, base_store: Store, housekeeper_api: MockHousekeeperAPI
) -> CGConfig:
    """Return a cg config."""
    cg_config = CGConfig(**context_config)
    cg_config.status_db_ = base_store
    cg_config.housekeeper_api_ = housekeeper_api
    return cg_config


@pytest.fixture(scope="session")
def case_id_with_single_sample():
    """Return a case id that should only be associated with one sample."""
    return "exhaustedcrocodile"


@pytest.fixture(scope="session")
def case_id_with_multiple_samples():
    """Return a case id that should be associated with multiple samples."""
    return "righteouspanda"


@pytest.fixture(scope="session")
def case_id_without_samples():
    """Return a case id that should not be associated with any samples."""
    return "confusedtrout"


@pytest.fixture(scope="session")
def case_id_not_enough_reads():
    """Return a case id associated to a sample without enough reads."""
    return "tiredwalrus"


@pytest.fixture(scope="session")
def sample_id_in_single_case():
    """Return a sample id that should be associated with a single case."""
    return "ASM1"


@pytest.fixture(scope="session")
def sample_id_in_multiple_cases():
    """Return a sample id that should be associated with multiple cases."""
    return "ASM2"


@pytest.fixture(scope="session")
def sample_id_not_enough_reads():
    """Return a sample id without enough reads."""
    return "ASM3"


@pytest.fixture(name="store_with_multiple_cases_and_samples")
def store_with_multiple_cases_and_samples(
    case_id_without_samples: str,
    case_id_with_single_sample: str,
    case_id_with_multiple_samples: str,
    sample_id_in_single_case: str,
    sample_id_in_multiple_cases: str,
    case_id: str,
    ticket_id: str,
    helpers: StoreHelpers,
    store: Store,
):
    """Return a store containing multiple cases and samples."""

    helpers.add_case(
        store=store, internal_id=case_id_without_samples, ticket=ticket_id, action="running"
    )
    helpers.add_case_with_samples(
        base_store=store, case_id=case_id_with_multiple_samples, nr_samples=5
    )

    case_samples: list[tuple[str, str]] = [
        (case_id_with_multiple_samples, sample_id_in_multiple_cases),
        (case_id, sample_id_in_multiple_cases),
        (case_id_with_single_sample, sample_id_in_single_case),
    ]

    for case_sample in case_samples:
        case_id, sample_id = case_sample
        helpers.add_case_with_sample(base_store=store, case_id=case_id, sample_id=sample_id)

    yield store


@pytest.fixture(name="store_with_panels")
def store_with_panels(store: Store, helpers: StoreHelpers):
    helpers.ensure_panel(store=store, panel_abbreviation="panel1", customer_id="cust000")
    helpers.ensure_panel(store=store, panel_abbreviation="panel2", customer_id="cust000")
    helpers.ensure_panel(store=store, panel_abbreviation="panel3", customer_id="cust000")
    yield store


@pytest.fixture
def store_with_organisms(store: Store, helpers: StoreHelpers) -> Generator[Store, None, None]:
    """Return a store with multiple organisms."""

    organism_details = [
        ("organism_1", "Organism 1"),
        ("organism_2", "Organism 2"),
        ("organism_3", "Organism 3"),
    ]

    organisms: list[Organism] = []
    for internal_id, name in organism_details:
        organism: Organism = helpers.add_organism(store, internal_id=internal_id, name=name)
        organisms.append(organism)

    store.session.add_all(organisms)
    store.session.commit()
    yield store


@pytest.fixture(name="ok_response")
def ok_response() -> Response:
    """Return a response with the OK status code."""
    response: Response = Response()
    response.status_code = http.HTTPStatus.OK
    return response


@pytest.fixture(name="unauthorized_response")
def unauthorized_response() -> Response:
    """Return a response with the UNAUTHORIZED status code."""
    response: Response = Response()
    response.status_code = http.HTTPStatus.UNAUTHORIZED
    return response


@pytest.fixture(name="non_existent_email")
def non_existent_email():
    """Return email not associated with any entity."""
    return "non_existent_email@example.com"


@pytest.fixture(name="non_existent_id")
def non_existent_id():
    """Return id not associated with any entity."""
    return "non_existent_entity_id"


@pytest.fixture
def store_with_users(store: Store, helpers: StoreHelpers) -> Generator[Store, None, None]:
    """Return a store with multiple users."""

    customer: Customer = helpers.ensure_customer(store=store)

    user_details = [
        ("user1@example.com", "User One", False),
        ("user2@example.com", "User Two", True),
        ("user3@example.com", "User Three", False),
    ]

    for email, name, is_admin in user_details:
        user = store.add_user(customer=customer, email=email, name=name, is_admin=is_admin)
        store.session.add(user)

    store.session.commit()

    yield store


@pytest.fixture
def store_with_cases_and_customers(
    store: Store, helpers: StoreHelpers
) -> Generator[Store, None, None]:
    """Return a store with cases and customers."""

    customer_details: list[tuple[str, str, bool]] = [
        ("cust000", "Customer 1", True),
        ("cust001", "Customer 2", False),
        ("cust002", "Customer 3", True),
    ]
    customers = []

    for customer_id, customer_name, scout_access in customer_details:
        customer: Customer = helpers.ensure_customer(
            store=store,
            customer_id=customer_id,
            customer_name=customer_name,
            scout_access=scout_access,
        )
        customers.append(customer)

    case_details: list[tuple[str, str, Workflow, CaseActions, Customer]] = [
        ("case 1", "flyingwhale", Workflow.BALSAMIC, CaseActions.RUNNING, customers[0]),
        ("case 2", "swimmingtiger", Workflow.FLUFFY, CaseActions.ANALYZE, customers[0]),
        ("case 3", "sadbaboon", Workflow.MUTANT, CaseActions.HOLD, customers[1]),
        ("case 4", "funkysloth", Workflow.MIP_DNA, CaseActions.ANALYZE, customers[1]),
        ("case 5", "deadparrot", Workflow.MICROSALT, CaseActions.RUNNING, customers[2]),
        ("case 6", "anxiousbeetle", Workflow.DEMULTIPLEX, CaseActions.RUNNING, customers[2]),
    ]

    for case_name, case_id, pipeline, action, customer in case_details:
        helpers.ensure_case(
            store=store,
            case_name=case_name,
            case_id=case_id,
            data_analysis=pipeline.value,
            action=action.value,
            customer=customer,
        )
    store.session.commit()
    yield store


# NF analysis fixtures


@pytest.fixture(scope="session")
def no_sample_case_id() -> str:
    """Returns a case id of a case with no samples."""
    return "no_sample_case"


@pytest.fixture(scope="session")
def workflow_version() -> str:
    """Return a workflow version."""
    return "2.2.0"


@pytest.fixture(scope="session")
def fastq_forward_read_path(housekeeper_dir: Path) -> Path:
    """Path to existing fastq forward read file."""
    fastq_file_path = Path(housekeeper_dir, "XXXXXXXXX_000000_S000_L001_R1_001").with_suffix(
        f"{FileExtensions.FASTQ}{FileExtensions.GZIP}"
    )
    with gzip.open(fastq_file_path, "wb") as wh:
        wh.write(b"@A00689:73:XXXXXXXXX:1:1101:4806:1047 1:N:0:TCCTGGAACA+ACAACCAGTA")
    return fastq_file_path


@pytest.fixture(scope="session")
def fastq_reverse_read_path(housekeeper_dir: Path) -> Path:
    """Path to existing fastq reverse read file."""
    fastq_file_path = Path(
        housekeeper_dir, "XXXXXXXXX_000000_S000_L001_R2_001.fastq.gz"
    ).with_suffix(f"{FileExtensions.FASTQ}{FileExtensions.GZIP}")
    with gzip.open(fastq_file_path, "wb") as wh:
        wh.write(b"@A00689:73:XXXXXXXXX:1:1101:4806:1047 2:N:0:TCCTGGAACA+ACAACCAGTA")
    return fastq_file_path


@pytest.fixture(scope="session")
def mock_fastq_files(fastq_forward_read_path: Path, fastq_reverse_read_path: Path) -> list[Path]:
    """Return list of all mock fastq files to commit to mock housekeeper."""
    return [fastq_forward_read_path, fastq_reverse_read_path]


@pytest.fixture(scope="session")
def sequencing_platform() -> str:
    """Return a default sequencing platform."""
    return SequencingPlatform.ILLUMINA


# Raredisease fixtures
@pytest.fixture(scope="function")
def raredisease_dir(tmpdir_factory, apps_dir: Path) -> str:
    """Return the path to the raredisease apps dir."""
    raredisease_dir = tmpdir_factory.mktemp("raredisease")
    return Path(raredisease_dir).absolute().as_posix()


@pytest.fixture(scope="session")
def raredisease_case_id() -> str:
    """Returns a raredisease case id."""
    return "raredisease_case_enough_reads"


@pytest.fixture(scope="function")
def raredisease_sample_sheet_content(
    sample_id: str,
    raredisease_case_id: str,
    fastq_forward_read_path: Path,
    fastq_reverse_read_path: Path,
    strandedness: str,
) -> str:
    """Return the expected sample sheet content  for raredisease."""
    headers: str = ",".join(RarediseaseSampleSheetHeaders.list())
    row: str = ",".join(
        [
            sample_id,
            "1",
            fastq_forward_read_path.as_posix(),
            fastq_reverse_read_path.as_posix(),
            "2",
            "0",
            "",
            "",
            raredisease_case_id,
        ]
    )
    return "\n".join([headers, row])


@pytest.fixture(scope="function")
def hermes_deliverables(deliverable_data: dict, raredisease_case_id: str) -> dict:
    hermes_output: dict = {"pipeline": "raredisease", "bundle_id": raredisease_case_id, "files": []}
    for file_info in deliverable_data["files"]:
        tags: list[str] = []
        if "html" in file_info["format"]:
            tags.append("multiqc-html")
        hermes_output["files"].append({"path": file_info["path"], "tags": tags, "mandatory": True})
    return hermes_output


@pytest.fixture(scope="function")
def malformed_hermes_deliverables(hermes_deliverables: dict) -> dict:
    malformed_deliverable: dict = hermes_deliverables.copy()
    malformed_deliverable.pop("pipeline")

    return malformed_deliverable


@pytest.fixture(scope="function")
def raredisease_sample_sheet_path(raredisease_dir, raredisease_case_id) -> Path:
    """Path to sample sheet."""
    return Path(
        raredisease_dir, raredisease_case_id, f"{raredisease_case_id}_samplesheet"
    ).with_suffix(FileExtensions.CSV)


@pytest.fixture(scope="function")
def raredisease_params_file_path(raredisease_dir, raredisease_case_id) -> Path:
    """Path to parameters file."""
    return Path(
        raredisease_dir, raredisease_case_id, f"{raredisease_case_id}_params_file"
    ).with_suffix(FileExtensions.YAML)


@pytest.fixture(scope="function")
def raredisease_nexflow_config_file_path(raredisease_dir, raredisease_case_id) -> Path:
    """Path to config file."""
    return Path(
        raredisease_dir, raredisease_case_id, f"{raredisease_case_id}_nextflow_config"
    ).with_suffix(FileExtensions.JSON)


@pytest.fixture(scope="function")
def raredisease_deliverable_data(
    raredisease_dir: Path, raredisease_case_id: str, sample_id: str
) -> dict:
    return {
        "files": [
            {
                "path": f"{raredisease_dir}/{raredisease_case_id}/multiqc/multiqc_report.html",
                "path_index": "",
                "step": "report",
                "tag": ["multiqc-html"],
                "id": raredisease_case_id,
                "format": "html",
                "mandatory": True,
            },
        ]
    }


@pytest.fixture(scope="function")
def raredisease_deliverables_file_path(raredisease_dir, raredisease_case_id) -> Path:
    """Path to deliverables file."""
    return Path(
        raredisease_dir, raredisease_case_id, f"{raredisease_case_id}_deliverables"
    ).with_suffix(FileExtensions.YAML)


@pytest.fixture(scope="function")
def raredisease_context(
    cg_context: CGConfig,
    helpers: StoreHelpers,
    nf_analysis_housekeeper: HousekeeperAPI,
    trailblazer_api: MockTB,
    raredisease_case_id: str,
    sample_id: str,
    no_sample_case_id: str,
    total_sequenced_reads_pass: int,
    apptag_rna: str,
    case_id_not_enough_reads: str,
    sample_id_not_enough_reads: str,
    total_sequenced_reads_not_pass: int,
) -> CGConfig:
    """context to use in cli"""
    cg_context.housekeeper_api_ = nf_analysis_housekeeper
    cg_context.trailblazer_api_ = trailblazer_api
    cg_context.meta_apis["analysis_api"] = RarediseaseAnalysisAPI(config=cg_context)
    status_db: Store = cg_context.status_db

    # Create ERROR case with NO SAMPLES
    helpers.add_case(status_db, internal_id=no_sample_case_id, name=no_sample_case_id)

    # Create textbook case with enough reads
    case_enough_reads: Case = helpers.add_case(
        store=status_db,
        internal_id=raredisease_case_id,
        name=raredisease_case_id,
        data_analysis=Workflow.RAREDISEASE,
    )

    sample_raredisease_case_enough_reads: Sample = helpers.add_sample(
        status_db,
        internal_id=sample_id,
        last_sequenced_at=datetime.now(),
        reads=total_sequenced_reads_pass,
        application_tag=apptag_rna,
    )

    helpers.add_relationship(
        status_db,
        case=case_enough_reads,
        sample=sample_raredisease_case_enough_reads,
    )

    # Create case without enough reads
    case_not_enough_reads: Case = helpers.add_case(
        store=status_db,
        internal_id=case_id_not_enough_reads,
        name=case_id_not_enough_reads,
        data_analysis=Workflow.RAREDISEASE,
    )

    sample_not_enough_reads: Sample = helpers.add_sample(
        status_db,
        internal_id=sample_id_not_enough_reads,
        last_sequenced_at=datetime.now(),
        reads=total_sequenced_reads_not_pass,
        application_tag=apptag_rna,
    )

    helpers.add_relationship(status_db, case=case_not_enough_reads, sample=sample_not_enough_reads)

    return cg_context


@pytest.fixture(scope="function")
def raredisease_deliverable_data(
    raredisease_dir: Path, raredisease_case_id: str, sample_id: str
) -> dict:
    return {
        "files": [
            {
                "path": f"{raredisease_dir}/{raredisease_case_id}/multiqc/multiqc_report.html",
                "path_index": "",
                "step": "report",
                "tag": ["multiqc-html", "rna"],
                "id": raredisease_case_id,
                "format": "html",
                "mandatory": True,
            },
        ]
    }


@pytest.fixture(scope="function")
def mock_deliverable(
    raredisease_dir: Path, deliverable_data: dict, raredisease_case_id: str
) -> None:
    """Create deliverable file with dummy data and files to deliver."""
    Path.mkdir(
        Path(raredisease_dir, raredisease_case_id),
        parents=True,
        exist_ok=True,
    )
    Path.mkdir(
        Path(raredisease_dir, raredisease_case_id, "multiqc"),
        parents=True,
        exist_ok=True,
    )
    for report_entry in deliverable_data["files"]:
        Path(report_entry["path"]).touch(exist_ok=True)
    WriteFile.write_file_from_content(
        content=deliverable_data,
        file_format=FileFormat.JSON,
        file_path=Path(
            raredisease_dir, raredisease_case_id, raredisease_case_id + deliverables_yaml
        ),
    )


@pytest.fixture(scope="function")
def raredisease_mock_config(raredisease_dir: Path, raredisease_case_id: str) -> None:
    """Create samplesheet.csv file for testing"""
    Path.mkdir(Path(raredisease_dir, raredisease_case_id), parents=True, exist_ok=True)
    Path(raredisease_dir, raredisease_case_id, f"{raredisease_case_id}_samplesheet").with_suffix(
        FileExtensions.CSV
    ).touch(exist_ok=True)


@pytest.fixture(scope="function")
<<<<<<< HEAD
=======
def raredisease_metrics_deliverables(raredisease_analysis_dir: Path) -> list[dict]:
    """Returns the content of a mock metrics deliverables file."""
    return read_yaml(
        file_path=Path(
            raredisease_analysis_dir, "raredisease_case_enough_reads_metrics_deliverables.yaml"
        )
    )


@pytest.fixture(scope="function")
def raredisease_metrics_deliverables_path(raredisease_dir: Path, raredisease_case_id: str) -> Path:
    """Path to deliverables file."""
    return Path(
        raredisease_dir, raredisease_case_id, f"{raredisease_case_id}_metrics_deliverables"
    ).with_suffix(FileExtensions.YAML)


@pytest.fixture(scope="function")
>>>>>>> 34afa353
def raredisease_mock_analysis_finish(
    raredisease_dir: Path,
    raredisease_case_id: str,
    raredisease_multiqc_json_metrics: dict,
    tower_id: int,
) -> None:
<<<<<<< HEAD
    """Create analysis_finish file for testing."""
    Path.mkdir(
        Path(raredisease_dir, raredisease_case_id, "pipeline_info"), parents=True, exist_ok=True
    )
    Path(raredisease_dir, raredisease_case_id, "pipeline_info", software_version_file).touch(
=======
    """Create analysis finish file for testing."""
    Path.mkdir(
        Path(raredisease_dir, raredisease_case_id, "pipeline_info"), parents=True, exist_ok=True
    )
    Path(raredisease_dir, raredisease_case_id, "pipeline_info", "software_versions.yml").touch(
>>>>>>> 34afa353
        exist_ok=True
    )
    Path(raredisease_dir, raredisease_case_id, f"{raredisease_case_id}_samplesheet.csv").touch(
        exist_ok=True
    )
    Path.mkdir(
        Path(raredisease_dir, raredisease_case_id, "multiqc", "multiqc_data"),
        parents=True,
        exist_ok=True,
    )
    write_json(
        content=raredisease_multiqc_json_metrics,
        file_path=Path(
            raredisease_dir,
            raredisease_case_id,
            "multiqc",
            "multiqc_data",
            "multiqc_data",
        ).with_suffix(FileExtensions.JSON),
    )
    write_yaml(
        content={raredisease_case_id: [tower_id]},
        file_path=Path(
            raredisease_dir,
            raredisease_case_id,
            "tower_ids",
        ).with_suffix(FileExtensions.YAML),
    )


@pytest.fixture(scope="function")
def raredisease_mock_deliverable_dir(
    raredisease_dir: Path, raredisease_deliverable_data: dict, raredisease_case_id: str
) -> Path:
<<<<<<< HEAD
    """Create deliverable file with dummy data and files to deliver."""
=======
    """Create raredisease deliverable file with dummy data and files to deliver."""
>>>>>>> 34afa353
    Path.mkdir(
        Path(raredisease_dir, raredisease_case_id),
        parents=True,
        exist_ok=True,
    )
    Path.mkdir(
        Path(raredisease_dir, raredisease_case_id, "multiqc"),
        parents=True,
        exist_ok=True,
    )
    for report_entry in raredisease_deliverable_data["files"]:
        Path(report_entry["path"]).touch(exist_ok=True)
    WriteFile.write_file_from_content(
        content=raredisease_deliverable_data,
        file_format=FileFormat.JSON,
        file_path=Path(
            raredisease_dir, raredisease_case_id, raredisease_case_id + deliverables_yaml
        ),
    )
    return raredisease_dir


@pytest.fixture(scope="function")
<<<<<<< HEAD
def raredisease_multiqc_json_metrics(raredisease_analysis_dir) -> dict:
    """Returns the content of a mock Multiqc JSON file."""
    return read_json(file_path=Path(raredisease_analysis_dir, multiqc_json_file))


@pytest.fixture(scope="function")
def raredisease_hermes_deliverables(
    raredisease_deliverable_data: dict, raredisease_case_id: str
) -> dict:
    hermes_output: dict = {"workflow": "raredisease", "bundle_id": raredisease_case_id, "files": []}
    for file_info in raredisease_deliverable_data["files"]:
        tags: list[str] = []
        if "html" in file_info["format"]:
            tags.append("multiqc-html")
        hermes_output["files"].append({"path": file_info["path"], "tags": tags, "mandatory": True})
    return hermes_output


@pytest.fixture(scope="function")
def raredisease_malformed_hermes_deliverables(raredisease_hermes_deliverables: dict) -> dict:
    malformed_deliverable: dict = raredisease_hermes_deliverables.copy()
    malformed_deliverable.pop("workflow")

    return malformed_deliverable


@pytest.fixture(scope="function")
def raredisease_deliverables_response_data(
    create_multiqc_html_file,
    create_multiqc_json_file,
    raredisease_case_id,
    timestamp_yesterday,
) -> InputBundle:
    return InputBundle(
        **{
            "files": [
                {
                    "path": create_multiqc_json_file.as_posix(),
                    "tags": ["multiqc-json", raredisease_case_id],
                },
                {
                    "path": create_multiqc_html_file.as_posix(),
                    "tags": ["multiqc-html", raredisease_case_id],
                },
            ],
            "created": timestamp_yesterday,
            "name": raredisease_case_id,
        }
    )
=======
def raredisease_multiqc_json_metrics(raredisease_analysis_dir: Path) -> list[dict]:
    """Returns the content of a mock Multiqc JSON file."""
    return read_json(file_path=Path(raredisease_analysis_dir, "multiqc_data.json"))
>>>>>>> 34afa353


# Rnafusion fixtures


@pytest.fixture(scope="function")
def rnafusion_dir(tmpdir_factory, apps_dir: Path) -> str:
    """Return the path to the rnafusion apps dir."""
    rnafusion_dir = tmpdir_factory.mktemp("rnafusion")
    return Path(rnafusion_dir).absolute().as_posix()


@pytest.fixture(scope="session")
def rnafusion_case_id() -> str:
    """Returns a rnafusion case id."""
    return "rnafusion_case_enough_reads"


@pytest.fixture(scope="session")
def rnafusion_workflow() -> str:
    """Returns rnafusion workflow."""
    return "rnafusion"


@pytest.fixture(scope="function")
def rnafusion_sample_sheet_content(
    rnafusion_case_id: str,
    fastq_forward_read_path: Path,
    fastq_reverse_read_path: Path,
    strandedness: str,
) -> str:
    """Return the expected sample sheet content  for rnafusion."""
    headers: str = ",".join(RnafusionSampleSheetEntry.headers())
    row: str = ",".join(
        [
            rnafusion_case_id,
            fastq_forward_read_path.as_posix(),
            fastq_reverse_read_path.as_posix(),
            strandedness,
        ]
    )
    return "\n".join([headers, row])


@pytest.fixture(scope="session")
def strandedness_not_permitted() -> str:
    """Return a not permitted strandedness."""
    return "double_stranded"


@pytest.fixture(scope="function")
def rnafusion_hermes_deliverables(rnafusion_deliverable_data: dict, rnafusion_case_id: str) -> dict:
    hermes_output: dict = {"workflow": "rnafusion", "bundle_id": rnafusion_case_id, "files": []}
    for file_info in rnafusion_deliverable_data["files"]:
        tags: list[str] = []
        if "html" in file_info["format"]:
            tags.append("multiqc-html")
        hermes_output["files"].append({"path": file_info["path"], "tags": tags, "mandatory": True})
    return hermes_output


@pytest.fixture(scope="function")
def rnafusion_malformed_hermes_deliverables(rnafusion_hermes_deliverables: dict) -> dict:
    malformed_deliverable: dict = rnafusion_hermes_deliverables.copy()
    malformed_deliverable.pop("workflow")

    return malformed_deliverable


@pytest.fixture(scope="function")
def rnafusion_multiqc_json_metrics(rnafusion_analysis_dir) -> dict:
    """Returns the content of a mock Multiqc JSON file."""
    return read_json(file_path=Path(rnafusion_analysis_dir, multiqc_json_file))


@pytest.fixture(scope="function")
def rnafusion_sample_sheet_path(rnafusion_dir, rnafusion_case_id) -> Path:
    """Path to sample sheet."""
    return Path(rnafusion_dir, rnafusion_case_id, f"{rnafusion_case_id}_samplesheet").with_suffix(
        FileExtensions.CSV
    )


@pytest.fixture(scope="function")
def rnafusion_params_file_path(rnafusion_dir, rnafusion_case_id) -> Path:
    """Path to parameters file."""
    return Path(rnafusion_dir, rnafusion_case_id, f"{rnafusion_case_id}_params_file").with_suffix(
        FileExtensions.YAML
    )


@pytest.fixture(scope="function")
def rnafusion_nexflow_config_file_path(rnafusion_dir, rnafusion_case_id) -> Path:
    """Path to config file."""
    return Path(
        rnafusion_dir, rnafusion_case_id, f"{rnafusion_case_id}_nextflow_config"
    ).with_suffix(FileExtensions.JSON)


@pytest.fixture(scope="function")
def rnafusion_metrics_deliverables(rnafusion_analysis_dir: Path) -> list[dict]:
    """Returns the content of a mock metrics deliverables file."""
    return read_yaml(
        file_path=Path(
            rnafusion_analysis_dir, "rnafusion_case_enough_reads_metrics_deliverables.yaml"
        )
    )


@pytest.fixture(scope="function")
def rnafusion_metrics_deliverables_path(rnafusion_dir: Path, rnafusion_case_id: str) -> Path:
    """Path to deliverables file."""
    return Path(
        rnafusion_dir, rnafusion_case_id, f"{rnafusion_case_id}_metrics_deliverables"
    ).with_suffix(FileExtensions.YAML)


@pytest.fixture(scope="function")
def rnafusion_deliverables_file_path(rnafusion_dir, rnafusion_case_id) -> Path:
    """Path to deliverables file."""
    return Path(rnafusion_dir, rnafusion_case_id, f"{rnafusion_case_id}_deliverables").with_suffix(
        FileExtensions.YAML
    )


@pytest.fixture(scope="function")
def nf_analysis_platform_config_path(nf_analysis_analysis_dir) -> Path:
    """Path to platform config file."""
    return Path(nf_analysis_analysis_dir, "platform").with_suffix(FileExtensions.CONFIG)


@pytest.fixture(scope="function")
def nf_analysis_pipeline_params_path(nf_analysis_analysis_dir) -> Path:
    """Path to pipeline params file."""
    return Path(nf_analysis_analysis_dir, "pipeline_params").with_suffix(FileExtensions.CONFIG)


@pytest.fixture(scope="function")
def rnafusion_deliverables_response_data(
    create_multiqc_html_file,
    create_multiqc_json_file,
    rnafusion_case_id,
    timestamp_yesterday,
) -> InputBundle:
    return InputBundle(
        **{
            "files": [
                {
                    "path": create_multiqc_json_file.as_posix(),
                    "tags": ["multiqc-json", rnafusion_case_id],
                },
                {
                    "path": create_multiqc_html_file.as_posix(),
                    "tags": ["multiqc-html", rnafusion_case_id],
                },
            ],
            "created": timestamp_yesterday,
            "name": rnafusion_case_id,
        }
    )


@pytest.fixture(scope="function")
def nf_analysis_pipeline_resource_optimisation_path(nf_analysis_analysis_dir) -> Path:
    """Path to pipeline resource optimisation file."""
    return Path(nf_analysis_analysis_dir, "pipeline_resource_optimisation").with_suffix(
        FileExtensions.CONFIG
    )


@pytest.fixture(scope="session")
def tower_id() -> int:
    """Returns a NF-Tower ID."""
    return 123456


@pytest.fixture(scope="session")
def existing_directory(tmpdir_factory) -> Path:
    """Path to existing temporary directory."""
    return tmpdir_factory.mktemp("any_directory")


@pytest.fixture(scope="function")
def rnafusion_parameters_default(
    rnafusion_dir: Path,
    rnafusion_case_id: str,
    rnafusion_sample_sheet_path: Path,
    existing_directory: Path,
) -> RnafusionParameters:
    """Return Rnafusion parameters."""
    return RnafusionParameters(
        cluster_options="--qos=normal",
        genomes_base=existing_directory,
        input=rnafusion_sample_sheet_path,
        outdir=Path(rnafusion_dir, rnafusion_case_id),
        priority="development",
    )


@pytest.fixture(scope="session")
def total_sequenced_reads_pass() -> int:
    return 200_000_000


@pytest.fixture(scope="session")
def total_sequenced_reads_not_pass() -> int:
    return 1


@pytest.fixture(scope="function")
def rnafusion_context(
    cg_context: CGConfig,
    helpers: StoreHelpers,
    nf_analysis_housekeeper: HousekeeperAPI,
    trailblazer_api: MockTB,
    hermes_api: HermesApi,
    cg_dir: Path,
    rnafusion_case_id: str,
    sample_id: str,
    no_sample_case_id: str,
    total_sequenced_reads_pass: int,
    apptag_rna: str,
    case_id_not_enough_reads: str,
    sample_id_not_enough_reads: str,
    total_sequenced_reads_not_pass: int,
) -> CGConfig:
    """context to use in cli"""
    cg_context.housekeeper_api_ = nf_analysis_housekeeper
    cg_context.trailblazer_api_ = trailblazer_api
    cg_context.meta_apis["analysis_api"] = RnafusionAnalysisAPI(config=cg_context)
    status_db: Store = cg_context.status_db

    # Create case with no associated samples
    helpers.add_case(status_db, internal_id=no_sample_case_id, name=no_sample_case_id)

    # Create case without enough reads
    case_not_enough_reads: Case = helpers.add_case(
        store=status_db,
        internal_id=case_id_not_enough_reads,
        name=case_id_not_enough_reads,
        data_analysis=Workflow.RNAFUSION,
    )

    sample_not_enough_reads: Sample = helpers.add_sample(
        status_db,
        application_tag=apptag_rna,
        internal_id=sample_id_not_enough_reads,
        reads=total_sequenced_reads_not_pass,
        last_sequenced_at=datetime.now(),
    )

    helpers.add_relationship(status_db, case=case_not_enough_reads, sample=sample_not_enough_reads)

    # Create textbook case with enough reads
    case_enough_reads: Case = helpers.add_case(
        store=status_db,
        internal_id=rnafusion_case_id,
        name=rnafusion_case_id,
        data_analysis=Workflow.RNAFUSION,
    )

    sample_rnafusion_case_enough_reads: Sample = helpers.add_sample(
        status_db,
        application_tag=apptag_rna,
        internal_id=sample_id,
        reads=total_sequenced_reads_pass,
        last_sequenced_at=datetime.now(),
    )

    helpers.add_relationship(
        status_db,
        case=case_enough_reads,
        sample=sample_rnafusion_case_enough_reads,
    )

    return cg_context


@pytest.fixture(scope="function")
def rnafusion_deliverable_data(rnafusion_dir: Path, rnafusion_case_id: str, sample_id: str) -> dict:
    return {
        "files": [
            {
                "path": f"{rnafusion_dir}/{rnafusion_case_id}/multiqc/multiqc_report.html",
                "path_index": "",
                "step": "report",
                "tag": ["multiqc-html", "rna"],
                "id": rnafusion_case_id,
                "format": "html",
                "mandatory": True,
            },
        ]
    }


@pytest.fixture(scope="function")
def rnafusion_mock_deliverable_dir(
    rnafusion_dir: Path, rnafusion_deliverable_data: dict, rnafusion_case_id: str
) -> Path:
    """Create deliverable file with dummy data and files to deliver."""
    Path.mkdir(
        Path(rnafusion_dir, rnafusion_case_id),
        parents=True,
        exist_ok=True,
    )
    Path.mkdir(
        Path(rnafusion_dir, rnafusion_case_id, "multiqc"),
        parents=True,
        exist_ok=True,
    )
    for report_entry in rnafusion_deliverable_data["files"]:
        Path(report_entry["path"]).touch(exist_ok=True)
    WriteFile.write_file_from_content(
        content=rnafusion_deliverable_data,
        file_format=FileFormat.JSON,
        file_path=Path(rnafusion_dir, rnafusion_case_id, rnafusion_case_id + deliverables_yaml),
    )
    return rnafusion_dir


@pytest.fixture(scope="function")
def rnafusion_mock_analysis_finish(
    rnafusion_dir: Path, rnafusion_case_id: str, rnafusion_multiqc_json_metrics: dict, tower_id: int
) -> None:
    """Create analysis_finish file for testing."""
    Path.mkdir(Path(rnafusion_dir, rnafusion_case_id, "pipeline_info"), parents=True, exist_ok=True)
    Path(rnafusion_dir, rnafusion_case_id, "pipeline_info", software_version_file).touch(
        exist_ok=True
    )
    Path(rnafusion_dir, rnafusion_case_id, f"{rnafusion_case_id}_samplesheet.csv").touch(
        exist_ok=True
    )
    Path.mkdir(
        Path(rnafusion_dir, rnafusion_case_id, "multiqc", "multiqc_data"),
        parents=True,
        exist_ok=True,
    )
    write_json(
        content=rnafusion_multiqc_json_metrics,
        file_path=Path(
            rnafusion_dir,
            rnafusion_case_id,
            "multiqc",
            "multiqc_data",
            "multiqc_data",
        ).with_suffix(FileExtensions.JSON),
    )
    write_yaml(
        content={rnafusion_case_id: [tower_id]},
        file_path=Path(
            rnafusion_dir,
            rnafusion_case_id,
            "tower_ids",
        ).with_suffix(FileExtensions.YAML),
    )


@pytest.fixture(scope="function")
def rnafusion_mock_config(rnafusion_dir: Path, rnafusion_case_id: str) -> None:
    """Create samplesheet.csv file for testing"""
    Path.mkdir(Path(rnafusion_dir, rnafusion_case_id), parents=True, exist_ok=True)
    Path(rnafusion_dir, rnafusion_case_id, f"{rnafusion_case_id}_samplesheet.csv").with_suffix(
        FileExtensions.CSV
    ).touch(exist_ok=True)


# Tomte fixtures
@pytest.fixture(scope="session")
def tomte_case_id() -> str:
    """Returns a tomte case id."""
    return "tomte_case_enough_reads"


@pytest.fixture(scope="function")
def tomte_dir(tmpdir_factory, apps_dir: Path) -> str:
    """Return the path to the tomte apps dir."""
    tomte_dir = tmpdir_factory.mktemp("tomte")
    return Path(tomte_dir).absolute().as_posix()


@pytest.fixture(scope="function")
def tomte_sample_sheet_path(tomte_dir, tomte_case_id) -> Path:
    """Path to sample sheet."""
    return Path(tomte_dir, tomte_case_id, f"{tomte_case_id}_samplesheet").with_suffix(
        FileExtensions.CSV
    )


@pytest.fixture(scope="function")
def tomte_params_file_path(tomte_dir, tomte_case_id) -> Path:
    """Path to parameters file."""
    return Path(tomte_dir, tomte_case_id, f"{tomte_case_id}_params_file").with_suffix(
        FileExtensions.YAML
    )


@pytest.fixture(scope="function")
def tomte_nexflow_config_file_path(tomte_dir, tomte_case_id) -> Path:
    """Path to config file."""
    return Path(tomte_dir, tomte_case_id, f"{tomte_case_id}_nextflow_config").with_suffix(
        FileExtensions.JSON
    )


@pytest.fixture(scope="function")
def tomte_mock_config(tomte_dir: Path, tomte_case_id: str) -> None:
    """Create Tomte samplesheet.csv file for testing."""
    Path.mkdir(Path(tomte_dir, tomte_case_id), parents=True, exist_ok=True)
    Path(tomte_dir, tomte_case_id, f"{tomte_case_id}_samplesheet").with_suffix(
        FileExtensions.CSV
    ).touch(exist_ok=True)


@pytest.fixture(scope="function")
def tomte_metrics_deliverables_path(tomte_dir: Path, tomte_case_id: str) -> Path:
    """Path to deliverables file."""
    return Path(tomte_dir, tomte_case_id, f"{tomte_case_id}_metrics_deliverables").with_suffix(
        FileExtensions.YAML
    )


@pytest.fixture(scope="function")
def tomte_metrics_deliverables(tomte_analysis_dir: Path) -> list[dict]:
    """Returns the content of a mock metrics deliverables file."""
    return read_yaml(
        file_path=Path(tomte_analysis_dir, "tomte_case_enough_reads_metrics_deliverables.yaml")
    )


@pytest.fixture(scope="function")
def tomte_deliverable_data(tomte_dir: Path, tomte_case_id: str, sample_id: str) -> dict:
    return {
        "files": [
            {
                "path": f"{tomte_dir}/{tomte_case_id}/multiqc/multiqc_report.html",
                "path_index": "",
                "step": "report",
                "tag": ["multiqc-html", "rna"],
                "id": tomte_case_id,
                "format": "html",
                "mandatory": True,
            },
        ]
    }


@pytest.fixture(scope="function")
def tomte_multiqc_json_metrics(tomte_analysis_dir) -> dict:
    """Returns the content of a mock Multiqc JSON file."""
    return read_json(file_path=Path(tomte_analysis_dir, multiqc_json_file))


@pytest.fixture
def tomte_analysis_dir(analysis_dir: Path) -> Path:
    """Return the path to the directory with Tomte analysis files."""
    return Path(analysis_dir, "tomte")


@pytest.fixture(scope="function")
def tomte_mock_deliverable_dir(
    tomte_dir: Path, tomte_deliverable_data: dict, tomte_case_id: str
) -> Path:
    """Create deliverable file with dummy data and files to deliver."""
    Path.mkdir(
        Path(tomte_dir, tomte_case_id),
        parents=True,
        exist_ok=True,
    )
    Path.mkdir(
        Path(tomte_dir, tomte_case_id, "multiqc"),
        parents=True,
        exist_ok=True,
    )
    for report_entry in tomte_deliverable_data["files"]:
        Path(report_entry["path"]).touch(exist_ok=True)
    WriteFile.write_file_from_content(
        content=tomte_deliverable_data,
        file_format=FileFormat.JSON,
        file_path=Path(tomte_dir, tomte_case_id, tomte_case_id + deliverables_yaml),
    )

    return tomte_dir


@pytest.fixture(scope="session")
def strandedness() -> str:
    """Return a default strandedness."""
    return Strandedness.REVERSE


@pytest.fixture(scope="function")
def tomte_sample_sheet_content(
    tomte_case_id: str,
    sample_id: str,
    fastq_forward_read_path: Path,
    fastq_reverse_read_path: Path,
    strandedness: str,
) -> str:
    """Return the expected sample sheet content for tomte."""
    headers: str = ",".join(TomteSampleSheetHeaders.list())
    row: str = ",".join(
        [
            tomte_case_id,
            sample_id,
            fastq_forward_read_path.as_posix(),
            fastq_reverse_read_path.as_posix(),
            strandedness,
        ]
    )
    return "\n".join([headers, row])


@pytest.fixture(scope="function")
def tomte_mock_analysis_finish(
    tomte_dir: Path, tomte_case_id: str, tomte_multiqc_json_metrics: dict, tower_id: int
) -> None:
    """Create analysis_finish file for testing."""
    Path.mkdir(Path(tomte_dir, tomte_case_id, "pipeline_info"), parents=True, exist_ok=True)
    Path(tomte_dir, tomte_case_id, "pipeline_info", software_version_file).touch(exist_ok=True)
    Path(tomte_dir, tomte_case_id, f"{tomte_case_id}_samplesheet.csv").touch(exist_ok=True)
    Path.mkdir(
        Path(tomte_dir, tomte_case_id, "multiqc", "multiqc_data"),
        parents=True,
        exist_ok=True,
    )
    write_json(
        content=tomte_multiqc_json_metrics,
        file_path=Path(
            tomte_dir,
            tomte_case_id,
            "multiqc",
            "multiqc_data",
            "multiqc_data",
        ).with_suffix(FileExtensions.JSON),
    )
    write_yaml(
        content={tomte_case_id: [tower_id]},
        file_path=Path(
            tomte_dir,
            tomte_case_id,
            "tower_ids",
        ).with_suffix(FileExtensions.YAML),
    )


@pytest.fixture(scope="function")
def tomte_deliverables_file_path(tomte_dir, tomte_case_id) -> Path:
    """Path to deliverables file."""
    return Path(tomte_dir, tomte_case_id, f"{tomte_case_id}_deliverables").with_suffix(
        FileExtensions.YAML
    )


@pytest.fixture(scope="function")
def tomte_hermes_deliverables(tomte_deliverable_data: dict, tomte_case_id: str) -> dict:
    hermes_output: dict = {"workflow": "tomte", "bundle_id": tomte_case_id, "files": []}
    for file_info in tomte_deliverable_data["files"]:
        tags: list[str] = []
        if "html" in file_info["format"]:
            tags.append("multiqc-html")
        hermes_output["files"].append({"path": file_info["path"], "tags": tags, "mandatory": True})
    return hermes_output


@pytest.fixture(scope="function")
def tomte_malformed_hermes_deliverables(tomte_hermes_deliverables: dict) -> dict:
    malformed_deliverable: dict = tomte_hermes_deliverables.copy()
    malformed_deliverable.pop("workflow")
    return malformed_deliverable


@pytest.fixture(scope="function")
def tomte_deliverables_response_data(
    create_multiqc_html_file,
    create_multiqc_json_file,
    tomte_case_id,
    timestamp_yesterday,
) -> InputBundle:
    return InputBundle(
        **{
            "files": [
                {
                    "path": create_multiqc_json_file.as_posix(),
                    "tags": ["multiqc-json", tomte_case_id],
                },
                {
                    "path": create_multiqc_html_file.as_posix(),
                    "tags": ["multiqc-html", tomte_case_id],
                },
            ],
            "created": timestamp_yesterday,
            "name": tomte_case_id,
        }
    )


@pytest.fixture(scope="function")
def tomte_context(
    cg_context: CGConfig,
    helpers: StoreHelpers,
    nf_analysis_housekeeper: HousekeeperAPI,
    trailblazer_api: MockTB,
    hermes_api: HermesApi,
    cg_dir: Path,
    tomte_case_id: str,
    sample_id: str,
    no_sample_case_id: str,
    total_sequenced_reads_pass: int,
    apptag_rna: str,
    case_id_not_enough_reads: str,
    sample_id_not_enough_reads: str,
    total_sequenced_reads_not_pass: int,
) -> CGConfig:
    """Context to use in CLI."""
    cg_context.housekeeper_api_ = nf_analysis_housekeeper
    cg_context.trailblazer_api_ = trailblazer_api
    cg_context.meta_apis["analysis_api"] = TomteAnalysisAPI(config=cg_context)
    status_db: Store = cg_context.status_db

    # Create ERROR case with NO SAMPLES
    helpers.add_case(status_db, internal_id=no_sample_case_id, name=no_sample_case_id)

    # Create a textbook case with enough reads
    case_enough_reads: Case = helpers.add_case(
        store=status_db,
        internal_id=tomte_case_id,
        name=tomte_case_id,
        data_analysis=Workflow.TOMTE,
    )

    sample_enough_reads: Sample = helpers.add_sample(
        status_db,
        application_tag=apptag_rna,
        internal_id=sample_id,
        reads=total_sequenced_reads_pass,
        last_sequenced_at=datetime.now(),
    )

    helpers.add_relationship(
        status_db,
        case=case_enough_reads,
        sample=sample_enough_reads,
    )

    # Create a case without enough reads
    case_not_enough_reads: Case = helpers.add_case(
        store=status_db,
        internal_id=case_id_not_enough_reads,
        name=case_id_not_enough_reads,
        data_analysis=Workflow.TOMTE,
    )

    sample_not_enough_reads: Sample = helpers.add_sample(
        status_db,
        application_tag=apptag_rna,
        internal_id=sample_id_not_enough_reads,
        reads=total_sequenced_reads_not_pass,
        last_sequenced_at=datetime.now(),
    )

    helpers.add_relationship(status_db, case=case_not_enough_reads, sample=sample_not_enough_reads)

    return cg_context


# Taxprofiler fixtures


@pytest.fixture(scope="function")
def taxprofiler_config(taxprofiler_dir: Path, taxprofiler_case_id: str) -> None:
    """Create CSV sample sheet file for testing."""
    Path.mkdir(Path(taxprofiler_dir, taxprofiler_case_id), parents=True, exist_ok=True)
    Path(taxprofiler_dir, taxprofiler_case_id, f"{taxprofiler_case_id}_samplesheet").with_suffix(
        FileExtensions.CSV
    ).touch(exist_ok=True)


@pytest.fixture(scope="session")
def taxprofiler_case_id() -> str:
    """Returns a taxprofiler case id."""
    return "taxprofiler_case"


@pytest.fixture(scope="session")
def taxprofiler_workflow() -> str:
    """Returns taxprofiler workflow."""
    return "taxprofiler"


@pytest.fixture(scope="function")
def taxprofiler_dir(tmpdir_factory, apps_dir: Path) -> Path:
    """Return the path to the Taxprofiler directory."""
    taxprofiler_dir = tmpdir_factory.mktemp("taxprofiler")
    return Path(taxprofiler_dir).absolute().as_posix()


@pytest.fixture(scope="function")
def taxprofiler_sample_sheet_path(taxprofiler_dir, taxprofiler_case_id) -> Path:
    """Path to sample sheet."""
    return Path(
        taxprofiler_dir, taxprofiler_case_id, f"{taxprofiler_case_id}_samplesheet"
    ).with_suffix(FileExtensions.CSV)


@pytest.fixture(scope="function")
def taxprofiler_nexflow_config_file_path(taxprofiler_dir, taxprofiler_case_id) -> Path:
    """Path to config file."""
    return Path(
        taxprofiler_dir, taxprofiler_case_id, f"{taxprofiler_case_id}_nextflow_config"
    ).with_suffix(FileExtensions.JSON)


@pytest.fixture(scope="function")
def taxprofiler_sample_sheet_content(
    sample_name: str,
    sequencing_platform: str,
    fastq_forward_read_path: Path,
    fastq_reverse_read_path: Path,
) -> str:
    """Return the expected sample sheet content  for taxprofiler."""
    headers: str = ",".join(TaxprofilerSampleSheetEntry.headers())
    row: str = ",".join(
        [
            sample_name,
            sample_name,
            sequencing_platform,
            fastq_forward_read_path.as_posix(),
            fastq_reverse_read_path.as_posix(),
            "",
        ]
    )
    return "\n".join([headers, row])


@pytest.fixture(scope="function")
def taxprofiler_params_file_path(taxprofiler_dir, taxprofiler_case_id) -> Path:
    """Path to parameters file."""
    return Path(
        taxprofiler_dir, taxprofiler_case_id, f"{taxprofiler_case_id}_params_file"
    ).with_suffix(FileExtensions.YAML)


@pytest.fixture(scope="function")
def taxprofiler_nexflow_config_file_path(taxprofiler_dir, taxprofiler_case_id) -> Path:
    """Path to config file."""
    return Path(
        taxprofiler_dir, taxprofiler_case_id, f"{taxprofiler_case_id}_nextflow_config"
    ).with_suffix(FileExtensions.JSON)


@pytest.fixture(scope="function")
def taxprofiler_hermes_deliverables(
    taxprofiler_deliverable_data: dict, taxprofiler_case_id: str
) -> dict:
    hermes_output: dict = {"workflow": "taxprofiler", "bundle_id": taxprofiler_case_id, "files": []}
    for file_info in taxprofiler_deliverable_data["files"]:
        tags: list[str] = []
        if "html" in file_info["format"]:
            tags.append("multiqc-html")
        hermes_output["files"].append({"path": file_info["path"], "tags": tags, "mandatory": True})
    return hermes_output


@pytest.fixture(scope="function")
def taxprofiler_malformed_hermes_deliverables(taxprofiler_hermes_deliverables: dict) -> dict:
    malformed_deliverable: dict = taxprofiler_hermes_deliverables.copy()
    malformed_deliverable.pop("workflow")
    return malformed_deliverable


@pytest.fixture(scope="function")
def taxprofiler_parameters_default(
    taxprofiler_dir: Path,
    taxprofiler_case_id: str,
    taxprofiler_sample_sheet_path: Path,
    existing_directory: Path,
) -> TaxprofilerParameters:
    """Return Taxprofiler parameters."""
    return TaxprofilerParameters(
        cluster_options="--qos=normal",
        input=taxprofiler_sample_sheet_path,
        outdir=Path(taxprofiler_dir, taxprofiler_case_id),
        databases=existing_directory,
        hostremoval_reference=existing_directory,
        priority="development",
    )


@pytest.fixture(scope="function")
def taxprofiler_multiqc_json_metrics(taxprofiler_analysis_dir: Path) -> list[dict]:
    """Returns the content of a mock Multiqc JSON file."""
    return read_json(file_path=Path(taxprofiler_analysis_dir, multiqc_json_file))


@pytest.fixture(scope="function")
def taxprofiler_metrics_deliverables(taxprofiler_analysis_dir: Path) -> dict:
    """Returns the content of a mock metrics deliverables file."""
    return read_yaml(
        file_path=Path(taxprofiler_analysis_dir, "taxprofiler_case_metrics_deliverables.yaml")
    )


@pytest.fixture(scope="function")
def taxprofiler_metrics_deliverables_path(taxprofiler_dir: Path, taxprofiler_case_id: str) -> Path:
    """Path to deliverables file."""
    return Path(
        taxprofiler_dir, taxprofiler_case_id, f"{taxprofiler_case_id}_metrics_deliverables"
    ).with_suffix(FileExtensions.YAML)


@pytest.fixture(scope="function")
def taxprofiler_deliverables_file_path(taxprofiler_dir: Path, taxprofiler_case_id: str) -> Path:
    """Path to deliverables file."""
    return Path(
        taxprofiler_dir, taxprofiler_case_id, f"{taxprofiler_case_id}_deliverables"
    ).with_suffix(FileExtensions.YAML)


@pytest.fixture(scope="function")
def taxprofiler_context(
    cg_context: CGConfig,
    helpers: StoreHelpers,
    trailblazer_api: MockTB,
    hermes_api: HermesApi,
    nf_analysis_housekeeper: HousekeeperAPI,
    cg_dir: Path,
    taxprofiler_case_id: str,
    sample_id: str,
    father_sample_id: str,
    sample_name: str,
    another_sample_name: str,
    no_sample_case_id: str,
    total_sequenced_reads_pass: int,
    microbial_application_tag: str,
    case_id_not_enough_reads: str,
    sample_id_not_enough_reads: str,
    total_sequenced_reads_not_pass: int,
) -> CGConfig:
    """Context to use in cli."""
    cg_context.housekeeper_api_ = nf_analysis_housekeeper
    cg_context.trailblazer_api_ = trailblazer_api
    cg_context.meta_apis["analysis_api"] = TaxprofilerAnalysisAPI(config=cg_context)
    status_db: Store = cg_context.status_db

    # Create case with no associate samples
    helpers.add_case(status_db, internal_id=no_sample_case_id, name=no_sample_case_id)

    # Create case without enough reads
    case_not_enough_reads: Case = helpers.add_case(
        store=status_db,
        internal_id=case_id_not_enough_reads,
        name=case_id_not_enough_reads,
        data_analysis=Workflow.TAXPROFILER,
    )

    sample_not_enough_reads: Sample = helpers.add_sample(
        status_db,
        application_tag=microbial_application_tag,
        internal_id=sample_id_not_enough_reads,
        reads=total_sequenced_reads_not_pass,
        last_sequenced_at=datetime.now(),
    )

    helpers.add_relationship(status_db, case=case_not_enough_reads, sample=sample_not_enough_reads)

    # Create case with associated samples
    taxprofiler_case: Case = helpers.add_case(
        store=status_db,
        internal_id=taxprofiler_case_id,
        name=taxprofiler_case_id,
        data_analysis=Workflow.TAXPROFILER,
    )

    taxprofiler_sample: Sample = helpers.add_sample(
        status_db,
        application_tag="multiqc",
        internal_id=sample_id,
        reads=total_sequenced_reads_pass,
        name=sample_name,
        last_sequenced_at=datetime.now(),
    )

    taxprofiler_another_sample: Sample = helpers.add_sample(
        status_db,
        application_tag="multiqc",
        internal_id=father_sample_id,
        last_sequenced_at=datetime.now(),
        name=another_sample_name,
        reads=total_sequenced_reads_pass,
    )

    helpers.add_relationship(
        status_db,
        case=taxprofiler_case,
        sample=taxprofiler_sample,
    )

    helpers.add_relationship(
        status_db,
        case=taxprofiler_case,
        sample=taxprofiler_another_sample,
    )

    return cg_context


@pytest.fixture(scope="function")
def taxprofiler_deliverable_data(
    taxprofiler_dir: Path, taxprofiler_case_id: str, sample_id: str
) -> dict:
    return {
        "files": [
            {
                "path": f"{taxprofiler_dir}/{taxprofiler_case_id}/multiqc/multiqc_report.html",
                "path_index": "",
                "step": "report",
                "tag": ["multiqc-html", "rna"],
                "id": taxprofiler_case_id,
                "format": "html",
                "mandatory": True,
            },
        ]
    }


@pytest.fixture(scope="function")
def taxprofiler_mock_deliverable_dir(
    taxprofiler_dir: Path, taxprofiler_deliverable_data: dict, taxprofiler_case_id: str
) -> Path:
    """Create taxprofiler deliverable file with dummy data and files to deliver."""
    Path.mkdir(
        Path(taxprofiler_dir, taxprofiler_case_id),
        parents=True,
        exist_ok=True,
    )
    Path.mkdir(
        Path(taxprofiler_dir, taxprofiler_case_id, "multiqc"),
        parents=True,
        exist_ok=True,
    )
    for report_entry in taxprofiler_deliverable_data["files"]:
        Path(report_entry["path"]).touch(exist_ok=True)
    WriteFile.write_file_from_content(
        content=taxprofiler_deliverable_data,
        file_format=FileFormat.JSON,
        file_path=Path(
            taxprofiler_dir, taxprofiler_case_id, taxprofiler_case_id + deliverables_yaml
        ),
    )
    return taxprofiler_dir


@pytest.fixture(scope="function")
def taxprofiler_mock_analysis_finish(
    taxprofiler_dir: Path,
    taxprofiler_case_id: str,
    taxprofiler_multiqc_json_metrics: dict,
    tower_id: int,
) -> None:
    """Create analysis_finish file for testing."""
    Path.mkdir(
        Path(taxprofiler_dir, taxprofiler_case_id, "pipeline_info"), parents=True, exist_ok=True
    )
    Path(taxprofiler_dir, taxprofiler_case_id, "pipeline_info", software_version_file).touch(
        exist_ok=True
    )
    Path(taxprofiler_dir, taxprofiler_case_id, f"{taxprofiler_case_id}_samplesheet.csv").touch(
        exist_ok=True
    )
    Path.mkdir(
        Path(taxprofiler_dir, taxprofiler_case_id, "multiqc", "multiqc_data"),
        parents=True,
        exist_ok=True,
    )
    write_json(
        content=taxprofiler_multiqc_json_metrics,
        file_path=Path(
            taxprofiler_dir,
            taxprofiler_case_id,
            "multiqc",
            "multiqc_data",
            "multiqc_data",
        ).with_suffix(FileExtensions.JSON),
    )
    write_yaml(
        content={taxprofiler_case_id: [tower_id]},
        file_path=Path(
            taxprofiler_dir,
            taxprofiler_case_id,
            "tower_ids",
        ).with_suffix(FileExtensions.YAML),
    )


@pytest.fixture(scope="function")
def taxprofiler_mock_config(taxprofiler_dir: Path, taxprofiler_case_id: str) -> None:
    """Create CSV sample sheet file for testing."""
    Path.mkdir(Path(taxprofiler_dir, taxprofiler_case_id), parents=True, exist_ok=True)
    Path(taxprofiler_dir, taxprofiler_case_id, f"{taxprofiler_case_id}_samplesheet").with_suffix(
        FileExtensions.CSV
    ).touch(exist_ok=True)


@pytest.fixture(scope="function")
def taxprofiler_deliverable_data(
    taxprofiler_dir: Path, taxprofiler_case_id: str, sample_id: str
) -> dict:
    return {
        "files": [
            {
                "path": f"{taxprofiler_dir}/{taxprofiler_case_id}/multiqc/multiqc_report.html",
                "path_index": "",
                "step": "report",
                "tag": ["multiqc-html"],
                "id": taxprofiler_case_id,
                "format": "html",
                "mandatory": True,
            },
        ]
    }


@pytest.fixture(scope="function")
def taxprofiler_deliverables_response_data(
    create_multiqc_html_file,
    create_multiqc_json_file,
    taxprofiler_case_id,
    timestamp_yesterday,
) -> InputBundle:
    return InputBundle(
        **{
            "files": [
                {
                    "path": create_multiqc_json_file.as_posix(),
                    "tags": ["multiqc-json", taxprofiler_case_id],
                },
                {
                    "path": create_multiqc_html_file.as_posix(),
                    "tags": ["multiqc-html", taxprofiler_case_id],
                },
            ],
            "created": timestamp_yesterday,
            "name": taxprofiler_case_id,
        }
    )


@pytest.fixture(scope="function")
def nf_analysis_housekeeper(
    housekeeper_api: HousekeeperAPI,
    helpers: StoreHelpers,
    mock_fastq_files: list[Path],
    sample_id: str,
    timestamp_now: datetime,
) -> HousekeeperAPI:
    """Create populated Housekeeper sample bundle mock."""

    bundle_data: dict[str, Any] = {
        "name": sample_id,
        "created": timestamp_now,
        "version": "1.0",
        "files": [
            {
                "path": fastq_file_path.as_posix(),
                "tags": [SequencingFileTag.FASTQ],
                "archive": False,
            }
            for fastq_file_path in mock_fastq_files
        ],
    }
    helpers.ensure_hk_bundle(store=housekeeper_api, bundle_data=bundle_data)
    return housekeeper_api


@pytest.fixture(scope="session")
def expected_total_reads() -> int:
    return 1_000_000


@pytest.fixture
def flow_cell_name() -> str:
    """Return flow cell name."""
    return "HVKJCDRXX"


@pytest.fixture
def flow_cell_full_name(flow_cell_name: str) -> str:
    """Return flow cell full name."""
    return f"201203_D00483_0200_A{flow_cell_name}"


@pytest.fixture(name="expected_average_q30_for_sample")
def expected_average_q30_for_sample() -> float:
    """Return expected average Q30 for a sample."""
    return (85.5 + 80.5) / 2


@pytest.fixture(name="expected_average_q30_for_flow_cell")
def expected_average_q30_for_flow_cell() -> float:
    return (((85.5 + 80.5) / 2) + ((83.5 + 81.5) / 2)) / 2


@pytest.fixture(name="expected_total_reads_flow_cell_bcl2fastq")
def expected_total_reads_flow_cell_2() -> int:
    """Return an expected read count"""
    return 8_000_000


@pytest.fixture
def store_with_sequencing_metrics(
    store: Store,
    sample_id: str,
    father_sample_id: str,
    mother_sample_id: str,
    expected_total_reads: int,
    flow_cell_name: str,
    flow_cell_name_demultiplexed_with_bcl_convert: str,
    flow_cell_name_demultiplexed_with_bcl2fastq: str,
    helpers: StoreHelpers,
) -> Store:
    """Return a store with multiple samples with sample lane sequencing metrics."""
    sample_sequencing_metrics_details: list[str | int | float] = [
        (sample_id, flow_cell_name, 1, expected_total_reads / 2, 90.5, 32),
        (sample_id, flow_cell_name, 2, expected_total_reads / 2, 90.4, 31),
        (mother_sample_id, flow_cell_name_demultiplexed_with_bcl2fastq, 2, 2_000_000, 85.5, 30),
        (mother_sample_id, flow_cell_name_demultiplexed_with_bcl2fastq, 1, 2_000_000, 80.5, 30),
        (father_sample_id, flow_cell_name_demultiplexed_with_bcl2fastq, 2, 2_000_000, 83.5, 30),
        (father_sample_id, flow_cell_name_demultiplexed_with_bcl2fastq, 1, 2_000_000, 81.5, 30),
        (mother_sample_id, flow_cell_name_demultiplexed_with_bcl_convert, 3, 1_500_000, 80.5, 33),
        (mother_sample_id, flow_cell_name_demultiplexed_with_bcl_convert, 2, 1_500_000, 80.5, 33),
    ]
    helpers.add_flow_cell(store=store, flow_cell_name=flow_cell_name)
    helpers.add_sample(
        store=store, customer_id="cust500", internal_id=sample_id, name=sample_id, sex=Sex.MALE
    )
    helpers.add_multiple_sample_lane_sequencing_metrics_entries(
        metrics_data=sample_sequencing_metrics_details, store=store
    )
    return store


@pytest.fixture(scope="function")
def novaseqx_latest_analysis_version() -> str:
    """Return the latest analysis version for NovaseqX analysis data directory."""
    return "2"


@pytest.fixture(scope="function")
def novaseqx_flow_cell_directory(tmp_path: Path, novaseq_x_flow_cell_full_name: str) -> Path:
    """Return the path to a NovaseqX flow cell directory."""
    return Path(tmp_path, novaseq_x_flow_cell_full_name)


@pytest.fixture(scope="function")
def demultiplexed_runs_flow_cell_directory(tmp_path: Path) -> Path:
    """Return the path to a demultiplexed flow cell run directory."""
    demultiplexed_runs = Path(
        tmp_path, DemultiplexingDirsAndFiles.DEMULTIPLEXED_RUNS_DIRECTORY_NAME
    )
    demultiplexed_runs.mkdir()
    return demultiplexed_runs


def add_novaseqx_analysis_data(novaseqx_flow_cell_directory: Path, analysis_version: str):
    """Add NovaseqX analysis data to a flow cell directory."""
    analysis_path: Path = Path(
        novaseqx_flow_cell_directory, DemultiplexingDirsAndFiles.ANALYSIS, analysis_version
    )
    analysis_path.mkdir(parents=True)
    analysis_path.joinpath(DemultiplexingDirsAndFiles.COPY_COMPLETE).touch()
    data = analysis_path.joinpath(DemultiplexingDirsAndFiles.DATA)
    data.mkdir()
    data.joinpath(DemultiplexingDirsAndFiles.ANALYSIS_COMPLETED).touch()
    return analysis_path


@pytest.fixture(scope="function")
def novaseqx_flow_cell_dir_with_analysis_data(
    novaseqx_flow_cell_directory: Path, novaseqx_latest_analysis_version: str
) -> Path:
    """Return the path to a NovaseqX flow cell directory with multiple analysis data directories."""
    add_novaseqx_analysis_data(novaseqx_flow_cell_directory, "0")
    add_novaseqx_analysis_data(novaseqx_flow_cell_directory, "1")
    add_novaseqx_analysis_data(novaseqx_flow_cell_directory, novaseqx_latest_analysis_version)
    return novaseqx_flow_cell_directory


@pytest.fixture(scope="function")
def post_processed_novaseqx_flow_cell(novaseqx_flow_cell_dir_with_analysis_data: Path) -> Path:
    """Return the path to a NovaseqX flow cell that is post processed."""
    Path(
        novaseqx_flow_cell_dir_with_analysis_data,
        DemultiplexingDirsAndFiles.QUEUED_FOR_POST_PROCESSING,
    ).touch()
    return novaseqx_flow_cell_dir_with_analysis_data


@pytest.fixture(scope="function")
def novaseqx_flow_cell_analysis_incomplete(
    novaseqx_flow_cell_directory: Path, novaseqx_latest_analysis_version: str
) -> Path:
    """
    Return the path to a flow cell for which the analysis is not complete.
    It misses the ANALYSIS_COMPLETED file.
    """
    Path(
        novaseqx_flow_cell_directory,
        DemultiplexingDirsAndFiles.ANALYSIS,
        novaseqx_latest_analysis_version,
    ).mkdir(parents=True)
    Path(
        novaseqx_flow_cell_directory,
        DemultiplexingDirsAndFiles.ANALYSIS,
        novaseqx_latest_analysis_version,
        DemultiplexingDirsAndFiles.COPY_COMPLETE,
    ).touch()
    return novaseqx_flow_cell_directory


@pytest.fixture(scope="function")
def demultiplex_not_complete_novaseqx_flow_cell(tmp_file: Path) -> Path:
    """Return the path to a NovaseqX flow cell for which demultiplexing is not complete."""
    return tmp_file


@pytest.fixture
def flow_cell_encryption_api(
    cg_context: CGConfig, flow_cell_full_name: str
) -> FlowCellEncryptionAPI:
    flow_cell_encryption_api = FlowCellEncryptionAPI(
        binary_path=cg_context.encryption.binary_path,
        encryption_dir=Path(cg_context.backup.pdc_archiving_directory.current),
        dry_run=True,
        flow_cell=FlowCellDirectoryData(
            flow_cell_path=Path(cg_context.illumina_flow_cells_directory, flow_cell_full_name)
        ),
        pigz_binary_path=cg_context.pigz.binary_path,
        slurm_api=SlurmAPI(),
        sbatch_parameter=cg_context.backup.slurm_flow_cell_encryption.dict(),
        tar_api=TarAPI(binary_path=cg_context.tar.binary_path, dry_run=True),
    )
    flow_cell_encryption_api.slurm_api.set_dry_run(dry_run=True)
    return flow_cell_encryption_api


def create_process_response(
    return_code: int = 0, args: str = "", std_out: str = "", std_err: str = ""
) -> CompletedProcess:
    """Returns a CompletedProcess object with default parameters."""
    return CompletedProcess(
        args=args,
        returncode=return_code,
        stderr=std_err.encode("utf-8"),
        stdout=std_out.encode("utf-8"),
    )


# Downsample
@pytest.fixture
def store_with_case_and_sample_with_reads(
    store: Store,
    helpers: StoreHelpers,
    downsample_case_internal_id: str,
    downsample_sample_internal_id_1: str,
    downsample_sample_internal_id_2: str,
) -> Store:
    """Return a store with a case and a sample with reads."""
    case: Case = helpers.add_case(
        store=store, internal_id=downsample_case_internal_id, name=downsample_case_internal_id
    )
    order: Order = helpers.add_order(
        store=store,
        customer_id=case.customer_id,
        ticket_id=case.latest_ticket,
        order_date=case.ordered_at,
        workflow=case.data_analysis,
    )
    case.orders.append(order)
    for sample_internal_id in [downsample_sample_internal_id_1, downsample_sample_internal_id_2]:
        helpers.add_sample(
            store=store,
            customer_id=case.customer_id,
            internal_id=sample_internal_id,
            reads=100_000_000,
        )
        sample: Sample = store.get_sample_by_internal_id(internal_id=sample_internal_id)
        helpers.add_relationship(store=store, case=case, sample=sample)

    return store


@pytest.fixture
def downsample_case_internal_id() -> str:
    """Return a case internal id."""
    return "supersonicturtle"


@pytest.fixture
def downsample_sample_internal_id_1() -> str:
    """Return a sample internal id."""
    return "ACC12345675213"


@pytest.fixture
def downsample_sample_internal_id_2() -> str:
    """Return a sample internal id."""
    return "ACC12345684213"


@pytest.fixture
def number_of_reads_in_millions() -> int:
    """Return a number of reads in millions."""
    return 50


@pytest.fixture
def downsample_hk_api(
    real_housekeeper_api: HousekeeperAPI,
    fastq_file: Path,
    downsample_sample_internal_id_1: str,
    downsample_sample_internal_id_2: str,
    timestamp_yesterday: str,
    helpers: StoreHelpers,
    tmp_path_factory,
) -> HousekeeperAPI:
    """Return a Housekeeper API with a real database."""
    for sample_internal_id in [downsample_sample_internal_id_1, downsample_sample_internal_id_2]:
        tmp_fastq_file = tmp_path_factory.mktemp(f"{sample_internal_id}.fastq.gz")
        downsample_bundle: dict = {
            "name": sample_internal_id,
            "created": timestamp_yesterday,
            "expires": timestamp_yesterday,
            "files": [
                {
                    "path": tmp_fastq_file.as_posix(),
                    "archive": False,
                    "tags": [SequencingFileTag.FASTQ, sample_internal_id],
                }
            ],
        }
        helpers.ensure_hk_bundle(store=real_housekeeper_api, bundle_data=downsample_bundle)
    return real_housekeeper_api


@pytest.fixture(scope="function")
def downsample_context(
    cg_context: CGConfig,
    store_with_case_and_sample_with_reads: Store,
    downsample_hk_api: HousekeeperAPI,
) -> CGConfig:
    """Return cg context with added Store and Housekeeper API."""
    cg_context.status_db_ = store_with_case_and_sample_with_reads
    cg_context.housekeeper_api_ = downsample_hk_api
    return cg_context


@pytest.fixture
def downsample_case_name():
    return "subsonichedgehog"


@pytest.fixture
def downsample_data(
    downsample_context: CGConfig,
    downsample_sample_internal_id_1: str,
    downsample_case_internal_id: str,
    downsample_case_name: str,
    number_of_reads_in_millions: int,
) -> DownsampleData:
    return DownsampleData(
        status_db=downsample_context.status_db_,
        hk_api=downsample_context.housekeeper_api_,
        sample_id=downsample_sample_internal_id_1,
        case_id=downsample_case_internal_id,
        case_name=downsample_case_name,
        number_of_reads=number_of_reads_in_millions,
        out_dir=Path(downsample_context.downsample_dir),
    )


@pytest.fixture(scope="function")
def downsample_api(
    downsample_context: CGConfig,
) -> DownsampleAPI:
    """Return a DownsampleAPI."""
    return DownsampleAPI(
        config=downsample_context,
    )


@pytest.fixture(scope="function")
def raredisease_context(
    cg_context: CGConfig,
    helpers: StoreHelpers,
    nf_analysis_housekeeper: HousekeeperAPI,
    trailblazer_api: MockTB,
    sample_id: str,
    no_sample_case_id: str,
    total_sequenced_reads_pass: int,
    apptag_rna: str,
    raredisease_case_id: str,
    case_id_not_enough_reads: str,
    sample_id_not_enough_reads: str,
    total_sequenced_reads_not_pass: int,
) -> CGConfig:
    """Raredisease context to use in CLI."""
    cg_context.housekeeper_api_ = nf_analysis_housekeeper
    cg_context.trailblazer_api_ = trailblazer_api
    cg_context.meta_apis["analysis_api"] = RarediseaseAnalysisAPI(config=cg_context)
    status_db: Store = cg_context.status_db

    # Create ERROR case with NO SAMPLES
    helpers.add_case(status_db, internal_id=no_sample_case_id, name=no_sample_case_id)

    # Create a textbook case with enough reads
    case_enough_reads: Case = helpers.add_case(
        store=status_db,
        internal_id=raredisease_case_id,
        name=raredisease_case_id,
        data_analysis=Workflow.RAREDISEASE,
    )

    sample_raredisease_case_enough_reads: Sample = helpers.add_sample(
        status_db,
        application_tag=apptag_rna,
        internal_id=sample_id,
        reads=total_sequenced_reads_pass,
        last_sequenced_at=datetime.now(),
    )

    helpers.add_relationship(
        status_db,
        case=case_enough_reads,
        sample=sample_raredisease_case_enough_reads,
    )

    # Create a case without enough reads
    case_not_enough_reads: Case = helpers.add_case(
        store=status_db,
        internal_id=case_id_not_enough_reads,
        name=case_id_not_enough_reads,
        data_analysis=Workflow.RAREDISEASE,
    )

    sample_not_enough_reads: Sample = helpers.add_sample(
        status_db,
        application_tag=apptag_rna,
        internal_id=sample_id_not_enough_reads,
        reads=total_sequenced_reads_not_pass,
        last_sequenced_at=datetime.now(),
    )

    helpers.add_relationship(status_db, case=case_not_enough_reads, sample=sample_not_enough_reads)

    return cg_context


@pytest.fixture
def fastq_file_meta_raw(flow_cell_name: str) -> dict:
    return {
        "path": Path("a", f"file{FileExtensions.FASTQ}{FileExtensions.GZIP}"),
        "lane": str(1),
        "read_direction": str(2),
        "flow_cell_id": flow_cell_name,
        "undetermined": None,
    }<|MERGE_RESOLUTION|>--- conflicted
+++ resolved
@@ -2505,8 +2505,6 @@
 
 
 @pytest.fixture(scope="function")
-<<<<<<< HEAD
-=======
 def raredisease_metrics_deliverables(raredisease_analysis_dir: Path) -> list[dict]:
     """Returns the content of a mock metrics deliverables file."""
     return read_yaml(
@@ -2525,26 +2523,17 @@
 
 
 @pytest.fixture(scope="function")
->>>>>>> 34afa353
 def raredisease_mock_analysis_finish(
     raredisease_dir: Path,
     raredisease_case_id: str,
     raredisease_multiqc_json_metrics: dict,
     tower_id: int,
 ) -> None:
-<<<<<<< HEAD
-    """Create analysis_finish file for testing."""
-    Path.mkdir(
-        Path(raredisease_dir, raredisease_case_id, "pipeline_info"), parents=True, exist_ok=True
-    )
-    Path(raredisease_dir, raredisease_case_id, "pipeline_info", software_version_file).touch(
-=======
     """Create analysis finish file for testing."""
     Path.mkdir(
         Path(raredisease_dir, raredisease_case_id, "pipeline_info"), parents=True, exist_ok=True
     )
     Path(raredisease_dir, raredisease_case_id, "pipeline_info", "software_versions.yml").touch(
->>>>>>> 34afa353
         exist_ok=True
     )
     Path(raredisease_dir, raredisease_case_id, f"{raredisease_case_id}_samplesheet.csv").touch(
@@ -2579,11 +2568,7 @@
 def raredisease_mock_deliverable_dir(
     raredisease_dir: Path, raredisease_deliverable_data: dict, raredisease_case_id: str
 ) -> Path:
-<<<<<<< HEAD
-    """Create deliverable file with dummy data and files to deliver."""
-=======
     """Create raredisease deliverable file with dummy data and files to deliver."""
->>>>>>> 34afa353
     Path.mkdir(
         Path(raredisease_dir, raredisease_case_id),
         parents=True,
@@ -2604,13 +2589,6 @@
         ),
     )
     return raredisease_dir
-
-
-@pytest.fixture(scope="function")
-<<<<<<< HEAD
-def raredisease_multiqc_json_metrics(raredisease_analysis_dir) -> dict:
-    """Returns the content of a mock Multiqc JSON file."""
-    return read_json(file_path=Path(raredisease_analysis_dir, multiqc_json_file))
 
 
 @pytest.fixture(scope="function")
@@ -2657,11 +2635,6 @@
             "name": raredisease_case_id,
         }
     )
-=======
-def raredisease_multiqc_json_metrics(raredisease_analysis_dir: Path) -> list[dict]:
-    """Returns the content of a mock Multiqc JSON file."""
-    return read_json(file_path=Path(raredisease_analysis_dir, "multiqc_data.json"))
->>>>>>> 34afa353
 
 
 # Rnafusion fixtures
