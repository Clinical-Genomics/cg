"""Conftest file for pytest fixtures that needs to be shared for multiple tests."""
import copy
import datetime as dt
import logging
import os
import shutil
from pathlib import Path
from typing import Generator, Dict, List

import pytest

from cg.apps.gt import GenotypeAPI
from cg.apps.hermes.hermes_api import HermesApi
from cg.apps.housekeeper.hk import HousekeeperAPI
from cg.constants import Pipeline
from cg.constants.constants import FileFormat
from cg.constants.priority import SlurmQos
from cg.io.controller import ReadFile
from cg.constants.subject import Gender
from cg.meta.rsync import RsyncAPI
from cg.meta.transfer.external_data import ExternalDataAPI
from cg.models import CompressionData
from cg.models.cg_config import CGConfig
from cg.store import Store

from .mocks.crunchy import MockCrunchyAPI
from .mocks.hk_mock import MockHousekeeperAPI
from .mocks.limsmock import MockLimsAPI
from .mocks.madeline import MockMadelineAPI
from .mocks.osticket import MockOsTicket
from .mocks.process_mock import ProcessMock
from .mocks.scout import MockScoutAPI
from .mocks.tb_mock import MockTB
from .small_helpers import SmallHelpers
from .store_helpers import StoreHelpers

LOG = logging.getLogger(__name__)


# Case fixtures


@pytest.fixture(name="slurm_account")
def fixture_slurm_account() -> str:
    return "super_account"


@pytest.fixture(name="user_name")
def fixture_user_name() -> str:
    return "Paul Anderson"


@pytest.fixture(name="user_mail")
def fixture_user_mail() -> str:
    return "paul@magnolia.com"


@pytest.fixture(name="email_adress")
def fixture_email_adress() -> str:
    return "james.holden@scilifelab.se"


@pytest.fixture(name="case_id")
def fixture_case_id() -> str:
    """Return a case id."""
    return "yellowhog"


@pytest.fixture(name="sample_id")
def fixture_sample_id() -> str:
    """Returns a sample id."""
    return "ADM1"


@pytest.fixture(name="cust_sample_id", scope="session")
def fixture_cust_sample_id() -> str:
    """Returns a customer sample id."""
    return "child"


@pytest.fixture(name="family_name")
def fixture_family_name() -> str:
    """Return a case name."""
    return "case"


@pytest.fixture(name="customer_id", scope="session")
def fixture_customer_id() -> str:
    """Return a customer id."""
    return "cust000"


@pytest.fixture(scope="function", name="analysis_family_single_case")
def fixture_analysis_family_single(case_id: str, family_name: str, ticket: str) -> dict:
    """Build an example case."""
    return {
        "name": family_name,
        "internal_id": case_id,
        "data_analysis": str(Pipeline.MIP_DNA),
        "application_type": "wgs",
        "panels": ["IEM", "EP"],
        "tickets": ticket,
        "samples": [
            {
                "name": "proband",
                "sex": Gender.MALE,
                "internal_id": "ADM1",
                "status": "affected",
                "original_ticket": ticket,
                "reads": 5000000000,
                "capture_kit": "GMSmyeloid",
            }
        ],
    }


@pytest.fixture(scope="function", name="analysis_family")
def fixture_analysis_family(case_id: str, family_name: str, ticket: str) -> dict:
    """Return a dictionary with information from a analysis case"""
    return {
        "name": family_name,
        "internal_id": case_id,
        "data_analysis": str(Pipeline.MIP_DNA),
        "application_type": "wgs",
        "tickets": ticket,
        "panels": ["IEM", "EP"],
        "samples": [
            {
                "name": "child",
                "sex": Gender.MALE,
                "internal_id": "ADM1",
                "father": "ADM2",
                "mother": "ADM3",
                "status": "affected",
                "original_ticket": ticket,
                "reads": 5000000,
                "capture_kit": "GMSmyeloid",
            },
            {
                "name": "father",
                "sex": Gender.MALE,
                "internal_id": "ADM2",
                "status": "unaffected",
                "original_ticket": ticket,
                "reads": 6000000,
                "capture_kit": "GMSmyeloid",
            },
            {
                "name": "mother",
                "sex": Gender.FEMALE,
                "internal_id": "ADM3",
                "status": "unaffected",
                "original_ticket": ticket,
                "reads": 7000000,
                "capture_kit": "GMSmyeloid",
            },
        ],
    }


# Config fixtures


@pytest.fixture(name="base_config_dict")
def fixture_base_config_dict() -> dict:
    """Returns the basic configs necessary for running CG"""
    return {
        "database": "sqlite:///",
        "madeline_exe": "path/to/madeline",
        "bed_path": "path/to/bed",
        "pon_path": "path/to/pon",
        "delivery_path": "path/to/delivery",
        "housekeeper": {
            "database": "sqlite:///",
            "root": "path/to/root",
        },
        "email_base_settings": {
            "sll_port": 465,
            "smtp_server": "smtp.gmail.com",
            "sender_email": "test@gmail.com",
            "sender_password": "",
        },
    }


@pytest.fixture(name="cg_config_object")
def fixture_cg_config_object(base_config_dict: dict) -> CGConfig:
    """Return a CG config dict."""
    return CGConfig(**base_config_dict)


@pytest.fixture
def chanjo_config_dict() -> dict:
    """Chanjo configs."""
    return {"chanjo": {"config_path": "chanjo_config", "binary_path": "chanjo"}}


@pytest.fixture
def crunchy_config_dict():
    """Crunchy configs."""
    return {
        "crunchy": {
            "cram_reference": "/path/to/fasta",
            "slurm": {"account": "mock_account", "mail_user": "mock_mail", "conda_env": "mock_env"},
        }
    }


@pytest.fixture(name="hk_config_dict")
def fixture_hk_config_dict(root_path):
    """Crunchy configs."""
    return {
        "housekeeper": {
            "database": "sqlite:///:memory:",
            "root": str(root_path),
        }
    }


@pytest.fixture(name="genotype_config")
def fixture_genotype_config() -> dict:
    """Genotype config fixture."""
    return {
        "genotype": {
            "database": "database",
            "config_path": "config/path",
            "binary_path": "gtdb",
        }
    }


# Api fixtures


@pytest.fixture(name="rsync_api")
def fixture_rsync_api(cg_context: CGConfig) -> RsyncAPI:
    """RsyncAPI fixture."""
    return RsyncAPI(config=cg_context)


@pytest.fixture(name="external_data_api")
def fixture_external_data_api(analysis_store, cg_context: CGConfig) -> ExternalDataAPI:
    """ExternalDataAPI fixture."""
    return ExternalDataAPI(config=cg_context)


@pytest.fixture(name="genotype_api")
def fixture_genotype_api(genotype_config: dict) -> GenotypeAPI:
    """Genotype API fixture."""
    _genotype_api = GenotypeAPI(genotype_config)
    _genotype_api.set_dry_run(True)
    return _genotype_api


@pytest.fixture(scope="function")
def madeline_api(madeline_output) -> MockMadelineAPI:
    """madeline_api fixture."""
    _api = MockMadelineAPI()
    _api.set_outpath(madeline_output)

    return _api


@pytest.fixture(name="ticket", scope="session")
def fixture_ticket_number() -> str:
    """Return a ticket number for testing."""
    return "123456"


@pytest.fixture(name="osticket")
def fixture_os_ticket(ticket: str) -> MockOsTicket:
    """Return a api that mock the os ticket api."""
    api = MockOsTicket()
    api.set_ticket_nr(ticket)
    return api


# Files fixtures

# Common file fixtures
@pytest.fixture(scope="session", name="fixtures_dir")
def fixture_fixtures_dir() -> Path:
    """Return the path to the fixtures dir."""
    return Path("tests", "fixtures")


@pytest.fixture(name="analysis_dir")
def fixture_analysis_dir(fixtures_dir: Path) -> Path:
    """Return the path to the analysis dir."""
    return Path(fixtures_dir, "analysis")


@pytest.fixture(name="apps_dir")
def fixture_apps_dir(fixtures_dir: Path) -> Path:
    """Return the path to the apps dir."""
    return Path(fixtures_dir, "apps")


@pytest.fixture(name="cgweb_orders_dir", scope="session")
def fixture_cgweb_orders_dir(fixtures_dir: Path) -> Path:
    """Return the path to the cgweb_orders dir."""
    return Path(fixtures_dir, "cgweb_orders")


@pytest.fixture(name="fastq_dir")
def fixture_fastq_dir(demultiplexed_runs: Path) -> Path:
    """Return the path to the fastq files dir."""
    return Path(demultiplexed_runs, "fastq")


@pytest.fixture(scope="function", name="project_dir")
def fixture_project_dir(tmpdir_factory) -> Generator[Path, None, None]:
    """Path to a temporary directory where intermediate files can be stored."""
    my_tmpdir: Path = Path(tmpdir_factory.mktemp("data"))
    yield my_tmpdir


@pytest.fixture(scope="function")
def tmp_file(project_dir) -> Path:
    """Return a temp file path."""
    return Path(project_dir, "test")


@pytest.fixture(name="non_existing_file_path")
def fixture_non_existing_file_path(project_dir: Path) -> Path:
    """Return the path to a non existing file."""
    return Path(project_dir, "a_file.txt")


@pytest.fixture(name="content")
def fixture_content() -> str:
    """Return some content for a file."""
    _content = (
        "Lorem ipsum dolor sit amet, consectetur adipiscing elit, sed do eiusmod tempor incididunt"
        " ut labore et dolore magna aliqua. Ut enim ad minim veniam, quis nostrud exercitation ull"
        "amco laboris nisi ut aliquip ex ea commodo consequat. Duis aute irure dolor in reprehende"
        "rit in voluptate velit esse cillum dolore eu fugiat nulla pariatur. Excepteur sint occaec"
        "at cupidatat non proident, sunt in culpa qui officia deserunt mollit anim id est laborum."
    )
    return _content


@pytest.fixture(name="filled_file")
def fixture_filled_file(non_existing_file_path: Path, content: str) -> Path:
    """Return the path to a existing file with some content."""
    with open(non_existing_file_path, "w") as outfile:
        outfile.write(content)
    return non_existing_file_path


@pytest.fixture(scope="session", name="orderforms")
def fixture_orderform(fixtures_dir: Path) -> Path:
    """Return the path to the directory with order forms."""
    return Path(fixtures_dir, "orderforms")


@pytest.fixture(name="mip_dna_store_files")
def fixture_mip_dna_store_files(apps_dir: Path) -> Path:
    """Return the path to the directory with mip dna store files."""
    return Path(apps_dir, "mip", "dna", "store")


@pytest.fixture(name="case_qc_sample_info_path")
def fixture_case_qc_sample_info_path(mip_dna_store_files: Path) -> Path:
    """Return path to case_qc_sample_info.yaml."""
    return Path(mip_dna_store_files, "case_qc_sample_info.yaml")


@pytest.fixture(name="delivery_report_html")
def fixture_delivery_report_html(mip_dna_store_files: Path) -> Path:
    """Return the path to a qc metrics deliverables file with case data."""
    return Path(mip_dna_store_files, "empty_delivery_report.html")


@pytest.fixture(name="mip_deliverables_file")
def fixture_mip_deliverables_files(mip_dna_store_files: Path) -> Path:
    """Fixture for general deliverables file in mip."""
    return Path(mip_dna_store_files, "case_id_deliverables.yaml")


@pytest.fixture(name="case_qc_metrics_deliverables")
def fixture_case_qc_metrics_deliverables(apps_dir: Path) -> Path:
    """Return the path to a qc metrics deliverables file with case data."""
    return Path(apps_dir, "mip", "case_metrics_deliverables.yaml")


@pytest.fixture(name="mip_analysis_dir")
def fixture_mip_analysis_dir(analysis_dir: Path) -> Path:
    """Return the path to the directory with mip analysis files."""
    return Path(analysis_dir, "mip")


@pytest.fixture(name="balsamic_analysis_dir")
def fixture_balsamic_analysis_dir(analysis_dir: Path) -> Path:
    """Return the path to the directory with balsamic analysis files."""
    return Path(analysis_dir, "balsamic")


@pytest.fixture(name="balsamic_wgs_analysis_dir")
def fixture_balsamic_wgs_analysis_dir(balsamic_analysis_dir: Path) -> Path:
    """Return the path to the directory with balsamic analysis files."""
    return Path(balsamic_analysis_dir, "tn_wgs")


@pytest.fixture(name="mip_dna_analysis_dir")
def fixture_mip_dna_analysis_dir(mip_analysis_dir: Path) -> Path:
    """Return the path to the directory with mip dna analysis files."""
    return Path(mip_analysis_dir, "dna")


@pytest.fixture(name="sample1_cram")
def fixture_sample1_cram(mip_dna_analysis_dir: Path) -> Path:
    """Return the path to the cram file for sample 1."""
    return Path(mip_dna_analysis_dir, "adm1.cram")


@pytest.fixture(name="vcf_file")
def fixture_vcf_file(mip_dna_store_files: Path) -> Path:
    """Return the path to to a vcf file."""
    return Path(mip_dna_store_files, "yellowhog_clinical_selected.vcf")


@pytest.fixture(name="fastq_file")
def fixture_fastq_file(fastq_dir: Path) -> Path:
    """Return the path to to a fastq file."""
    return Path(fastq_dir, "dummy_run_R1_001.fastq.gz")


@pytest.fixture(name="madeline_output")
def fixture_madeline_output(apps_dir: Path) -> str:
    """Return str of path for file with Madeline output."""
    return Path(apps_dir, "madeline", "madeline.xml").as_posix()


# Compression fixtures


@pytest.fixture(scope="function", name="run_name")
def fixture_run_name() -> str:
    """Return the name of a fastq run."""
    return "fastq_run"


@pytest.fixture(scope="function", name="original_fastq_data")
def fixture_original_fastq_data(fastq_dir: Path, run_name) -> CompressionData:
    """Return a compression object with a path to the original fastq files."""

    return CompressionData(fastq_dir / run_name)


@pytest.fixture(scope="function", name="fastq_stub")
def fixture_fastq_stub(project_dir: Path, run_name: str) -> Path:
    """Creates a path to the base format of a fastq run."""
    return project_dir / run_name


@pytest.fixture(scope="function", name="compression_object")
def fixture_compression_object(
    fastq_stub: Path, original_fastq_data: CompressionData
) -> CompressionData:
    """Creates compression data object with information about files used in fastq compression."""
    working_files: CompressionData = CompressionData(fastq_stub)
    working_file_map: Dict[str, str] = {
        original_fastq_data.fastq_first.as_posix(): working_files.fastq_first.as_posix(),
        original_fastq_data.fastq_second.as_posix(): working_files.fastq_second.as_posix(),
    }
    for original_file, working_file in working_file_map.items():
        shutil.copy(original_file, working_file)
    return working_files


# Demultiplex fixtures


@pytest.fixture(name="demultiplex_fixtures")
def fixture_demultiplex_fixtures(apps_dir: Path) -> Path:
    """Return the path to the demultiplex fixtures."""
    return Path(apps_dir, "demultiplexing")


@pytest.fixture(name="demultiplexed_runs")
def fixture_demultiplexed_runs(demultiplex_fixtures: Path) -> Path:
    return Path(demultiplex_fixtures, "demultiplexed-runs")


@pytest.fixture(name="novaseq_dragen_sample_sheet_path")
def fixture_novaseq_dragen_sample_sheet_path(demultiplex_fixtures: Path) -> Path:
    """Return the path to a novaseq bcl2fastq sample sheet."""
    return Path(demultiplex_fixtures, "SampleSheetS2_Dragen.csv")


@pytest.fixture(name="raw_lims_sample_dir")
def fixture_raw_lims_sample_dir(demultiplex_fixtures: Path) -> Path:
    """Return the path to the raw samples fixtures."""
    return Path(demultiplex_fixtures, "raw_lims_samples")


@pytest.fixture(name="lims_novaseq_samples_file")
def fixture_lims_novaseq_samples_file(raw_lims_sample_dir: Path) -> Path:
    """Return the path to a file with sample info in lims format."""
    return Path(raw_lims_sample_dir, "raw_samplesheet_novaseq.json")


@pytest.fixture(name="lims_novaseq_samples_raw")
def fixture_lims_novaseq_samples_raw(lims_novaseq_samples_file: Path) -> List[dict]:
    """Return a list of raw flowcell samples."""
    return ReadFile.get_content_from_file(
        file_format=FileFormat.JSON, file_path=lims_novaseq_samples_file
    )


@pytest.fixture(name="flowcell_full_name")
def fixture_flowcell_full_name() -> str:
    return "201203_A00689_0200_AHVKJCDRXX"


@pytest.fixture(name="flowcell_name")
def fixture_flowcell_name() -> str:
    return "HVKJCDRXX"


# Unknown file fixtures


@pytest.fixture(name="bcf_file")
def fixture_bcf_file(apps_dir: Path) -> Path:
    """Return the path to a bcf file."""
    return apps_dir / "gt" / "yellowhog.bcf"


@pytest.fixture(scope="function", name="bed_file")
def fixture_bed_file(analysis_dir) -> str:
    """Get the path to a bed file file."""
    return str(analysis_dir / "sample_coverage.bed")


# Helper fixtures


@pytest.fixture(name="helpers")
def fixture_helpers() -> StoreHelpers:
    """Return a class with helper functions for the stores."""
    return StoreHelpers()


@pytest.fixture(name="small_helpers")
def fixture_small_helpers() -> SmallHelpers:
    """Return a class with small helper functions."""
    return SmallHelpers()


# HK fixtures


@pytest.fixture(name="root_path")
def fixture_root_path(project_dir: Path) -> Path:
    """Return the path to a hk bundles dir."""
    _root_path = project_dir / "bundles"
    _root_path.mkdir(parents=True, exist_ok=True)
    return _root_path


@pytest.fixture(scope="function", name="old_timestamp")
def fixture_old_timestamp() -> dt.datetime:
    """Return a time stamp in date time format."""
    return dt.datetime(1900, 1, 1)


@pytest.fixture(scope="function", name="timestamp")
def fixture_timestamp() -> dt.datetime:
    """Return a time stamp in date time format."""
    return dt.datetime(2020, 5, 1)


@pytest.fixture(scope="function", name="later_timestamp")
def fixture_later_timestamp() -> dt.datetime:
    """Return a time stamp in date time format."""
    return dt.datetime(2020, 6, 1)


<<<<<<< HEAD
@pytest.fixture(scope="function", name="timestamp_now")
def fixture_timestamp_now() -> dt.datetime:
    """Return a time stamp of todays date in date time format"""
=======
@pytest.fixture(scope="function", name="timestamp_today")
def fixture_timestamp_today() -> dt.datetime:
    """Return a time stamp of todays date in date time format."""
>>>>>>> 14940795
    return dt.datetime.now()


@pytest.fixture(scope="function", name="timestamp_yesterday")
<<<<<<< HEAD
def fixture_timestamp_yesterday(timestamp_now: dt.datetime) -> dt.datetime:
    """Return a time stamp of yesterdays date in date time format"""
    return timestamp_now - dt.timedelta(days=1)


@pytest.fixture(scope="function", name="timestamp_in_2_weeks")
def fixture_timestamp_in_2_weeks(timestamp_now: dt.datetime) -> dt.datetime:
    """Return a time stamp 14 days ahead in time"""
    return timestamp_now + dt.timedelta(days=14)
=======
def fixture_timestamp_yesterday(timestamp_today: dt.datetime) -> dt.datetime:
    """Return a time stamp of yesterdays date in date time format."""
    return timestamp_today - dt.timedelta(days=1)


@pytest.fixture(scope="function", name="timestamp_in_2_weeks")
def fixture_timestamp_in_2_weeks(timestamp_today: dt.datetime) -> dt.datetime:
    """Return a time stamp 14 days ahead in time."""
    return timestamp_today + dt.timedelta(days=14)
>>>>>>> 14940795


@pytest.fixture(scope="function", name="hk_bundle_data")
def fixture_hk_bundle_data(case_id: str, bed_file: str, timestamp: dt.datetime) -> dict:
    """Get some bundle data for housekeeper."""
    return {
        "name": case_id,
        "created": timestamp,
        "expires": timestamp,
        "files": [{"path": bed_file, "archive": False, "tags": ["bed", "sample"]}],
    }


@pytest.fixture(scope="function", name="sample_hk_bundle_no_files")
def fixture_sample_hk_bundle_no_files(sample_id: str, timestamp: dt.datetime) -> dict:
    """Create a complete bundle mock for testing compression."""
    return {
        "name": sample_id,
        "created": timestamp,
        "expires": timestamp,
        "files": [],
    }


@pytest.fixture(scope="function", name="case_hk_bundle_no_files")
def fixture_case_hk_bundle_no_files(case_id: str, timestamp: dt.datetime) -> dict:
    """Create a complete bundle mock for testing compression."""
    return {
        "name": case_id,
        "created": timestamp,
        "expires": timestamp,
        "files": [],
    }


@pytest.fixture(scope="function", name="compress_hk_fastq_bundle")
def fixture_compress_hk_fastq_bundle(
    compression_object: CompressionData, sample_hk_bundle_no_files: dict
) -> dict:
    """Create a complete bundle mock for testing compression

    This bundle contains a pair of fastq files.
    ."""
    hk_bundle_data = copy.deepcopy(sample_hk_bundle_no_files)

    first_fastq = compression_object.fastq_first
    second_fastq = compression_object.fastq_second
    for fastq_file in [first_fastq, second_fastq]:
        fastq_file.touch()
        # We need to set the time to an old date
        # Create a older date
        # Convert the date to a float
        before_timestamp = dt.datetime.timestamp(dt.datetime(2020, 1, 1))
        # Update the utime so file looks old
        os.utime(fastq_file, (before_timestamp, before_timestamp))
        fastq_file_info = {"path": str(fastq_file), "archive": False, "tags": ["fastq"]}

        hk_bundle_data["files"].append(fastq_file_info)

    return hk_bundle_data


@pytest.fixture(name="housekeeper_api")
def fixture_housekeeper_api(hk_config_dict: dict) -> MockHousekeeperAPI:
    """Setup Housekeeper store."""
    return MockHousekeeperAPI(hk_config_dict)


@pytest.fixture(scope="function", name="real_housekeeper_api")
def fixture_real_housekeeper_api(hk_config_dict: dict) -> HousekeeperAPI:
    """Setup a real Housekeeper store."""
    _api = HousekeeperAPI(hk_config_dict)
    _api.initialise_db()
    yield _api


@pytest.fixture(scope="function", name="populated_housekeeper_api")
def fixture_populated_housekeeper_api(
    housekeeper_api: MockHousekeeperAPI, hk_bundle_data: dict, helpers
) -> MockHousekeeperAPI:
    """Setup a Housekeeper store with some data."""
    hk_api = housekeeper_api
    helpers.ensure_hk_bundle(hk_api, hk_bundle_data)
    return hk_api


@pytest.fixture(scope="function", name="hk_version_obj")
def fixture_hk_version_obj(
    housekeeper_api: MockHousekeeperAPI, hk_bundle_data: dict, helpers
) -> MockHousekeeperAPI:
    """Get a housekeeper version object."""
    return helpers.ensure_hk_version(housekeeper_api, hk_bundle_data)


# Process Mock


@pytest.fixture(name="sbatch_job_number")
def fixture_sbatch_job_number() -> int:
    return 123456


@pytest.fixture(name="process")
def fixture_process() -> ProcessMock:
    """Returns a mocked process."""
    return ProcessMock()


# Hermes mock


@pytest.fixture(name="hermes_process")
def fixture_hermes_process() -> ProcessMock:
    """Return a mocked hermes process."""
    return ProcessMock(binary="hermes")


@pytest.fixture(name="hermes_api")
def fixture_hermes_api(hermes_process: ProcessMock) -> HermesApi:
    """Return a hermes api with a mocked process."""
    hermes_config = {"hermes": {"deploy_config": "deploy_config", "binary_path": "/bin/true"}}
    hermes_api = HermesApi(config=hermes_config)
    hermes_api.process = hermes_process
    return hermes_api


# Scout fixtures


@pytest.fixture(scope="function", name="scout_api")
def fixture_scout_api() -> MockScoutAPI:
    """Setup Scout api."""
    return MockScoutAPI()


# Crunchy fixtures


@pytest.fixture(scope="function", name="crunchy_api")
def fixture_crunchy_api():
    """Setup Crunchy api."""
    return MockCrunchyAPI()


# Store fixtures


@pytest.fixture(scope="function", name="analysis_store")
def fixture_analysis_store(
    base_store: Store, analysis_family: dict, wgs_application_tag: str, helpers
):
    """Setup a store instance for testing analysis API."""
    helpers.ensure_case_from_dict(
        base_store, case_info=analysis_family, app_tag=wgs_application_tag
    )
    yield base_store


@pytest.fixture(scope="function", name="analysis_store_trio")
def fixture_analysis_store_trio(analysis_store):
    """Setup a store instance with a trion loaded for testing analysis API."""

    yield analysis_store


@pytest.fixture(scope="function", name="analysis_store_single_case")
def fixture_analysis_store_single(base_store, analysis_family_single_case, helpers):
    """Setup a store instance with a single ind case for testing analysis API."""
    helpers.ensure_case_from_dict(base_store, case_info=analysis_family_single_case)

    yield base_store


@pytest.fixture(scope="function", name="collaboration_id")
def fixture_collaboration_id() -> str:
    """Return a default customer group."""
    return "all_customers"


@pytest.fixture(scope="function", name="customer_production")
def fixture_customer_production(collaboration_id: str, customer_id: str) -> dict:
    """Return a dictionary with information about the prod customer."""
    return dict(
        customer_id=customer_id,
        name="Production",
        scout_access=True,
        collaboration_id=collaboration_id,
    )


@pytest.fixture(scope="function", name="external_wgs_application_tag")
def fixture_external_wgs_application_tag() -> str:
    """Return the external wgs app tag."""
    return "WGXCUSC000"


@pytest.fixture(scope="function", name="external_wgs_info")
def fixture_external_wgs_info(external_wgs_application_tag) -> dict:
    """Return a dictionary with information external WGS application."""
    return dict(
        application_tag=external_wgs_application_tag,
        application_type="wgs",
        description="External WGS",
        is_external=True,
        target_reads=10,
    )


@pytest.fixture(scope="function", name="external_wes_application_tag")
def fixture_external_wes_application_tag() -> str:
    """Return the external whole exome sequencing app tag."""
    return "EXXCUSR000"


@pytest.fixture(scope="function", name="external_wes_info")
def fixture_external_wes_info(external_wes_application_tag) -> dict:
    """Return a dictionary with information external WES application."""
    return dict(
        application_tag=external_wes_application_tag,
        application_type="wes",
        description="External WES",
        is_external=True,
        target_reads=10,
    )


@pytest.fixture(scope="function", name="wgs_application_tag")
def fixture_wgs_application_tag() -> str:
    """Return the wgs app tag."""
    return "WGSPCFC030"


@pytest.fixture(scope="function", name="wgs_application_info")
def fixture_wgs_application_info(wgs_application_tag) -> dict:
    """Return a dictionary with information the WGS application."""
    return dict(
        application_tag=wgs_application_tag,
        application_type="wgs",
        description="WGS, double",
        sequencing_depth=30,
        is_external=True,
        is_accredited=True,
        target_reads=10,
    )


@pytest.fixture(name="store")
def fixture_store() -> Store:
    """Fixture with a CG store."""
    _store = Store(uri="sqlite:///")
    _store.create_all()
    yield _store
    _store.drop_all()


@pytest.fixture(name="apptag_rna")
def fixture_apptag_rna() -> str:
    return "RNAPOAR025"


@pytest.fixture(scope="function", name="base_store")
def fixture_base_store(store: Store, apptag_rna: str, customer_id: str) -> Store:
    """Setup and example store."""
    collaboration = store.add_collaboration("all_customers", "all customers")

    store.add_commit(collaboration)
    customers = [
        store.add_customer(
            customer_id,
            "Production",
            scout_access=True,
            invoice_address="Test street",
            invoice_reference="ABCDEF",
        ),
        store.add_customer(
            "cust001",
            "Customer",
            scout_access=False,
            invoice_address="Test street",
            invoice_reference="ABCDEF",
        ),
        store.add_customer(
            "cust002",
            "Karolinska",
            scout_access=True,
            invoice_address="Test street",
            invoice_reference="ABCDEF",
        ),
        store.add_customer(
            "cust003",
            "CMMS",
            scout_access=True,
            invoice_address="Test street",
            invoice_reference="ABCDEF",
        ),
    ]
    for customer in customers:
        collaboration.customers.append(customer)
    store.add_commit(customers)
    applications = [
        store.add_application(
            tag="WGXCUSC000",
            category="wgs",
            description="External WGS",
            sequencing_depth=0,
            is_external=True,
            percent_kth=80,
            percent_reads_guaranteed=75,
            target_reads=10,
        ),
        store.add_application(
            tag="EXXCUSR000",
            category="wes",
            description="External WES",
            sequencing_depth=0,
            is_external=True,
            percent_kth=80,
            percent_reads_guaranteed=75,
            target_reads=10,
        ),
        store.add_application(
            tag="WGSPCFC060",
            category="wgs",
            description="WGS, double",
            sequencing_depth=30,
            accredited=True,
            percent_kth=80,
            percent_reads_guaranteed=75,
            target_reads=10,
        ),
        store.add_application(
            tag="RMLP05R800",
            category="rml",
            description="Ready-made",
            sequencing_depth=0,
            percent_kth=80,
            percent_reads_guaranteed=75,
            target_reads=10,
        ),
        store.add_application(
            tag="WGSPCFC030",
            category="wgs",
            description="WGS trio",
            is_accredited=True,
            sequencing_depth=30,
            target_reads=30,
            limitations="some",
            percent_kth=80,
            percent_reads_guaranteed=75,
            min_sequencing_depth=30,
        ),
        store.add_application(
            tag="METLIFR020",
            category="wgs",
            description="Whole genome metagenomics",
            sequencing_depth=0,
            target_reads=400000,
            percent_kth=80,
            percent_reads_guaranteed=75,
        ),
        store.add_application(
            tag="METNXTR020",
            category="wgs",
            description="Metagenomics",
            sequencing_depth=0,
            target_reads=200000,
            percent_kth=80,
            percent_reads_guaranteed=75,
        ),
        store.add_application(
            tag="MWRNXTR003",
            category="mic",
            description="Microbial whole genome ",
            sequencing_depth=0,
            percent_kth=80,
            percent_reads_guaranteed=75,
            target_reads=10,
        ),
        store.add_application(
            tag=apptag_rna,
            category="tgs",
            description="RNA seq, poly-A based priming",
            percent_kth=80,
            percent_reads_guaranteed=75,
            sequencing_depth=25,
            accredited=True,
            target_reads=10,
            min_sequencing_depth=30,
        ),
        store.add_application(
            tag="VWGDPTR001",
            category="cov",
            description="Viral whole genome  ",
            sequencing_depth=0,
            percent_kth=80,
            percent_reads_guaranteed=75,
            target_reads=10,
        ),
    ]

    store.add_commit(applications)

    prices = {"standard": 10, "priority": 20, "express": 30, "research": 5}
    versions = [
        store.add_version(application, 1, valid_from=dt.datetime.now(), prices=prices)
        for application in applications
    ]
    store.add_commit(versions)

    beds = [store.add_bed("Bed")]
    store.add_commit(beds)
    bed_versions = [store.add_bed_version(bed, 1, "Bed.bed") for bed in beds]
    store.add_commit(bed_versions)

    organism = store.add_organism("C. jejuni", "C. jejuni")
    store.add_commit(organism)

    yield store


@pytest.fixture(scope="function")
def sample_store(base_store) -> Store:
    """Populate store with samples."""
    new_samples = [
        base_store.add_sample("ordered", sex=Gender.MALE),
        base_store.add_sample("received", sex="unknown", received=dt.datetime.now()),
        base_store.add_sample(
            "received-prepared",
            sex="unknown",
            received=dt.datetime.now(),
            prepared_at=dt.datetime.now(),
        ),
        base_store.add_sample("external", sex=Gender.FEMALE, external=True),
        base_store.add_sample(
            "external-received", sex=Gender.FEMALE, received=dt.datetime.now(), external=True
        ),
        base_store.add_sample(
            "sequenced",
            sex=Gender.MALE,
            received=dt.datetime.now(),
            prepared_at=dt.datetime.now(),
            sequenced_at=dt.datetime.now(),
            reads=(310 * 1000000),
        ),
        base_store.add_sample(
            "sequenced-partly",
            sex=Gender.MALE,
            received=dt.datetime.now(),
            prepared_at=dt.datetime.now(),
            reads=(250 * 1000000),
        ),
    ]
    customer = base_store.customers().first()
    external_app = base_store.application("WGXCUSC000").versions[0]
    wgs_app = base_store.application("WGSPCFC030").versions[0]
    for sample in new_samples:
        sample.customer = customer
        sample.application_version = external_app if "external" in sample.name else wgs_app
    base_store.add_commit(new_samples)
    return base_store


@pytest.fixture(scope="function", name="trailblazer_api")
def fixture_trailblazer_api() -> MockTB:
    return MockTB()


@pytest.fixture(scope="function", name="lims_api")
def fixture_lims_api() -> MockLimsAPI:
    return MockLimsAPI()


@pytest.fixture(name="config_root_dir")
def config_root_dir(tmpdir_factory) -> Path:
    return Path("tests/fixtures/data")


@pytest.fixture()
def housekeeper_dir(tmpdir_factory):
    return tmpdir_factory.mktemp("housekeeper")


@pytest.fixture()
def mip_dir(tmpdir_factory) -> Path:
    return tmpdir_factory.mktemp("mip")


@pytest.fixture(scope="function")
def fluffy_dir(tmpdir_factory) -> Path:
    return tmpdir_factory.mktemp("fluffy")


@pytest.fixture(scope="function")
def balsamic_dir(tmpdir_factory) -> Path:
    return tmpdir_factory.mktemp("balsamic")


@pytest.fixture(scope="function")
def cg_dir(tmpdir_factory) -> Path:
    return tmpdir_factory.mktemp("cg")


@pytest.fixture(scope="function")
def microsalt_dir(tmpdir_factory) -> Path:
    return tmpdir_factory.mktemp("microsalt")


@pytest.fixture(name="fixture_cg_uri")
def fixture_cg_uri() -> str:
    return "sqlite:///"


@pytest.fixture(name="fixture_hk_uri")
def fixture_hk_uri() -> str:
    return "sqlite:///"


@pytest.fixture(name="context_config")
def fixture_context_config(
    fixture_cg_uri: str,
    fixture_hk_uri: str,
    fluffy_dir: str,
    housekeeper_dir: str,
    mip_dir: str,
    cg_dir: str,
    balsamic_dir: str,
    microsalt_dir: str,
) -> dict:
    return {
        "database": fixture_cg_uri,
        "madeline_exe": "echo",
        "bed_path": str(cg_dir),
        "pon_path": str(cg_dir),
        "delivery_path": str(cg_dir),
        "hermes": {"deploy_config": "hermes-deploy-stage.yaml", "binary_path": "hermes"},
        "email_base_settings": {
            "sll_port": 465,
            "smtp_server": "smtp.gmail.com",
            "sender_email": "test@gmail.com",
            "sender_password": "",
        },
        "demultiplex": {
            "run_dir": "tests/fixtures/apps/demultiplexing/flowcell-runs",
            "out_dir": "tests/fixtures/apps/demultiplexing/demultiplexed-runs",
            "slurm": {
                "account": "development",
                "mail_user": "mans.magnusson@scilifelab.se",
            },
        },
        "fluffy": {
            "deploy_config": "fluffy-deploy-stage.yaml",
            "binary_path": "echo",
            "config_path": "fluffy/Config.json",
            "root_dir": str(fluffy_dir),
            "sftp": {
                "user": "sftpuser",
                "password": "sftpassword",
                "host": "sftphost",
                "remote_path": "sftpremotepath",
                "port": 22,
            },
        },
        "statina": {
            "host": "http://localhost:28002",
            "user": "user",
            "key": "key",
            "api_url": "api_url",
            "upload_path": "upload_path",
            "auth_path": "auth_path",
        },
        "data-delivery": {
            "destination_path": "server.name.se:/some",
            "covid_destination_path": "server.name.se:/another/%s/foldername/",
            "covid_report_path": "/folder_structure/%s/yet_another_folder/filename_%s_data_*.csv",
            "base_path": "/another/path",
            "account": "development",
            "mail_user": "an@email.com",
        },
        "external": {
            "hasta": "/path/on/hasta/%s",
            "caesar": "server.name.se:/path/%s/on/caesar",
        },
        "encryption": {"binary_path": "bin/gpg"},
        "pdc": {"binary_path": "/bin/dsmc"},
        "tar": {"binary_path": "/bin/tar"},
        "shipping": {"host_config": "host_config_stage.yaml", "binary_path": "echo"},
        "housekeeper": {"database": fixture_hk_uri, "root": str(housekeeper_dir)},
        "trailblazer": {
            "service_account": "SERVICE",
            "service_account_auth_file": "trailblazer-auth.json",
            "host": "https://trailblazer.scilifelab.se/",
        },
        "gisaid": {
            "binary_path": "/path/to/gisaid_uploader.py",
            "log_dir": "/path/to/log",
            "submitter": "s.submitter",
            "logwatch_email": "some@email.com",
            "upload_password": "pass",
            "upload_cid": "cid",
        },
        "lims": {
            "host": "https://lims.scilifelab.se",
            "username": "user",
            "password": "password",
        },
        "chanjo": {"binary_path": "echo", "config_path": "chanjo-stage.yaml"},
        "genotype": {
            "binary_path": "echo",
            "config_path": "genotype-stage.yaml",
        },
        "vogue": {"binary_path": "echo", "config_path": "vogue-stage.yaml"},
        "cgstats": {"database": "sqlite:///./cgstats", "root": str(cg_dir)},
        "scout": {
            "binary_path": "echo",
            "config_path": "scout-stage.yaml",
            "deploy_config": "scout-deploy-stage.yaml",
        },
        "loqusdb": {"binary_path": "loqusdb", "config_path": "loqusdb-stage.yaml"},
        "loqusdb-wes": {"binary_path": "loqusdb", "config_path": "loqusdb-wes-stage.yaml"},
        "balsamic": {
            "root": str(balsamic_dir),
            "binary_path": "echo",
            "conda_env": "S_BALSAMIC",
            "balsamic_cache": "hello",
            "slurm": {
                "mail_user": "test.email@scilifelab.se",
                "account": "development",
                "qos": SlurmQos.LOW,
            },
        },
        "microsalt": {
            "root": str(microsalt_dir),
            "queries_path": Path(microsalt_dir, "queries").as_posix(),
            "binary_path": "echo",
            "conda_env": "S_microSALT",
        },
        "mip-rd-dna": {
            "conda_env": "S_mip9.0",
            "mip_config": "mip9.0-dna-stage.yaml",
            "pipeline": "analyse rd_dna",
            "root": str(mip_dir),
            "script": "mip",
        },
        "mip-rd-rna": {
            "conda_env": "S_mip9.0",
            "mip_config": "mip9.0-rna-stage.yaml",
            "pipeline": "analyse rd_rna",
            "root": str(mip_dir),
            "script": "mip",
        },
        "mutacc-auto": {
            "config_path": "mutacc-auto-stage.yaml",
            "binary_path": "echo",
            "padding": 300,
        },
        "mutant": {
            "binary_path": "echo",
            "conda_env": "S_mutant",
            "root": str(mip_dir),
        },
        "crunchy": {
            "cram_reference": "grch37_homo_sapiens_-d5-.fasta",
            "slurm": {
                "account": "development",
                "mail_user": "mans.magnusson@scilifelab.se",
                "conda_env": "S_crunchy",
            },
        },
        "backup": {
            "root": {"hiseqx": "flowcells/hiseqx", "hiseqga": "RUNS/", "novaseq": "runs/"},
            "encrypt_dir": "/home/ENCRYPT/",
        },
    }


@pytest.fixture(name="cg_context")
def fixture_cg_context(
    context_config: dict, base_store: Store, housekeeper_api: HousekeeperAPI
) -> CGConfig:
    cg_config = CGConfig(**context_config)
    cg_config.status_db_ = base_store
    cg_config.housekeeper_api_ = housekeeper_api
    return cg_config


@pytest.fixture(name="observation_input_files_raw")
def fixture_observation_input_files_raw(case_id: str, filled_file: Path) -> dict:
    """Raw observations input files."""
    return {
        "case_id": case_id,
        "pedigree": filled_file,
        "snv_gbcf": filled_file,
        "snv_vcf": filled_file,
        "sv_vcf": None,
    }<|MERGE_RESOLUTION|>--- conflicted
+++ resolved
@@ -578,20 +578,13 @@
     return dt.datetime(2020, 6, 1)
 
 
-<<<<<<< HEAD
 @pytest.fixture(scope="function", name="timestamp_now")
 def fixture_timestamp_now() -> dt.datetime:
     """Return a time stamp of todays date in date time format"""
-=======
-@pytest.fixture(scope="function", name="timestamp_today")
-def fixture_timestamp_today() -> dt.datetime:
-    """Return a time stamp of todays date in date time format."""
->>>>>>> 14940795
     return dt.datetime.now()
 
 
 @pytest.fixture(scope="function", name="timestamp_yesterday")
-<<<<<<< HEAD
 def fixture_timestamp_yesterday(timestamp_now: dt.datetime) -> dt.datetime:
     """Return a time stamp of yesterdays date in date time format"""
     return timestamp_now - dt.timedelta(days=1)
@@ -601,18 +594,6 @@
 def fixture_timestamp_in_2_weeks(timestamp_now: dt.datetime) -> dt.datetime:
     """Return a time stamp 14 days ahead in time"""
     return timestamp_now + dt.timedelta(days=14)
-=======
-def fixture_timestamp_yesterday(timestamp_today: dt.datetime) -> dt.datetime:
-    """Return a time stamp of yesterdays date in date time format."""
-    return timestamp_today - dt.timedelta(days=1)
-
-
-@pytest.fixture(scope="function", name="timestamp_in_2_weeks")
-def fixture_timestamp_in_2_weeks(timestamp_today: dt.datetime) -> dt.datetime:
-    """Return a time stamp 14 days ahead in time."""
-    return timestamp_today + dt.timedelta(days=14)
->>>>>>> 14940795
-
 
 @pytest.fixture(scope="function", name="hk_bundle_data")
 def fixture_hk_bundle_data(case_id: str, bed_file: str, timestamp: dt.datetime) -> dict:
