"""Conftest file for pytest fixtures that needs to be shared for multiple tests."""

import gzip
import http
import logging
import os
import shutil
from copy import deepcopy
from datetime import datetime
from pathlib import Path
from subprocess import CompletedProcess
from typing import Any, Generator

import pytest
from housekeeper.store.models import File, Version
from requests import Response

from cg.apps.crunchy import CrunchyAPI
from cg.apps.demultiplex.demultiplex_api import DemultiplexingAPI
from cg.apps.demultiplex.sample_sheet.api import SampleSheetAPI
from cg.apps.downsample.downsample import DownsampleAPI
from cg.apps.gens import GensAPI
from cg.apps.gt import GenotypeAPI
from cg.apps.hermes.hermes_api import HermesApi
from cg.apps.housekeeper.hk import HousekeeperAPI
from cg.apps.housekeeper.models import InputBundle
from cg.apps.lims import LimsAPI
from cg.apps.slurm.slurm_api import SlurmAPI
from cg.constants import FileExtensions, SequencingFileTag, Workflow
from cg.constants.constants import CaseActions, FileFormat, Strandedness
from cg.constants.demultiplexing import DemultiplexingDirsAndFiles
from cg.constants.housekeeper_tags import HK_DELIVERY_REPORT_TAG
from cg.constants.priority import SlurmQos
from cg.constants.sequencing import SequencingPlatform
from cg.constants.subject import Sex
from cg.io.controller import WriteFile
from cg.io.json import read_json, write_json
from cg.io.yaml import read_yaml, write_yaml
from cg.meta.encryption.encryption import FlowCellEncryptionAPI
from cg.meta.rsync import RsyncAPI
from cg.meta.tar.tar import TarAPI
from cg.meta.transfer.external_data import ExternalDataAPI
from cg.meta.workflow.raredisease import RarediseaseAnalysisAPI
from cg.meta.workflow.rnafusion import RnafusionAnalysisAPI
from cg.meta.workflow.taxprofiler import TaxprofilerAnalysisAPI
from cg.meta.workflow.tomte import TomteAnalysisAPI
from cg.models import CompressionData
from cg.models.cg_config import CGConfig, PDCArchivingDirectory
from cg.models.downsample.downsample_data import DownsampleData
from cg.models.flow_cell.flow_cell import FlowCellDirectoryData
<<<<<<< HEAD
from cg.models.rnafusion.rnafusion import RnafusionParameters
from cg.models.taxprofiler.taxprofiler import TaxprofilerParameters
=======
from cg.models.raredisease.raredisease import RarediseaseSampleSheetHeaders
from cg.models.rnafusion.rnafusion import RnafusionParameters, RnafusionSampleSheetEntry
from cg.models.taxprofiler.taxprofiler import TaxprofilerParameters, TaxprofilerSampleSheetEntry
from cg.models.tomte.tomte import TomteSampleSheetHeaders
>>>>>>> 46cc01b2
from cg.store.database import create_all_tables, drop_all_tables, initialize_database
from cg.store.models import Bed, BedVersion, Case, Customer, Order, Organism, Sample
from cg.store.store import Store
from cg.utils import Process
from tests.mocks.crunchy import MockCrunchyAPI
from tests.mocks.hk_mock import MockHousekeeperAPI
from tests.mocks.limsmock import MockLimsAPI
from tests.mocks.madeline import MockMadelineAPI
from tests.mocks.osticket import MockOsTicket
from tests.mocks.process_mock import ProcessMock
from tests.mocks.scout import MockScoutAPI
from tests.mocks.tb_mock import MockTB
from tests.small_helpers import SmallHelpers
from tests.store_helpers import StoreHelpers

LOG = logging.getLogger(__name__)
multiqc_json_file = "multiqc_data.json"
software_version_file = "software_versions.yml"
deliverables_yaml = "_deliverables.yaml"
pytest_plugins = [
    "tests.fixture_plugins.timestamp_fixtures",
    "tests.fixture_plugins.demultiplex_fixtures.flow_cell_fixtures",
    "tests.fixture_plugins.demultiplex_fixtures.name_fixtures",
    "tests.fixture_plugins.demultiplex_fixtures.path_fixtures",
    "tests.fixture_plugins.demultiplex_fixtures.run_parameters_fixtures",
    "tests.fixture_plugins.demultiplex_fixtures.sample_fixtures",
    "tests.fixture_plugins.demultiplex_fixtures.sample_sheet_fixtures",
    "tests.fixture_plugins.delivery_fixtures.context_fixtures",
    "tests.fixture_plugins.delivery_fixtures.bundle_fixtures",
    "tests.fixture_plugins.delivery_fixtures.path_fixtures",
]

# Case fixtures


@pytest.fixture(scope="session")
def any_string() -> str:
    return "any_string"


@pytest.fixture(scope="session")
def slurm_account() -> str:
    """Return a SLURM account."""
    return "super_account"


@pytest.fixture(scope="session")
def user_name() -> str:
    """Return a username."""
    return "Paul Anderson"


@pytest.fixture(scope="session")
def user_mail() -> str:
    """Return a user email."""
    return "paul@magnolia.com"


@pytest.fixture(scope="function")
def email_address() -> str:
    """Return an email address."""
    return "user.name@scilifelab.se"


@pytest.fixture(scope="session")
def case_id() -> str:
    """Return a case id."""
    return "yellowhog"


@pytest.fixture(scope="session")
def case_name() -> str:
    return "C12345"


@pytest.fixture(scope="session")
def case_id_does_not_exist() -> str:
    """Return a case id that should not exist."""
    return "case_does_not_exist"


@pytest.fixture(scope="session")
def another_case_id() -> str:
    """Return another case id."""
    return "another_case_id"


@pytest.fixture(scope="session")
def sample_id() -> str:
    """Return a sample id."""
    return "ADM1"


@pytest.fixture(scope="session")
def another_sample_id() -> str:
    """Return another sample id."""
    return "another_sample_id"


@pytest.fixture(scope="session")
def father_sample_id() -> str:
    """Return the sample id of the father."""
    return "ADM2"


@pytest.fixture(scope="session")
def mother_sample_id() -> str:
    """Return the mothers sample id."""
    return "ADM3"


@pytest.fixture(scope="session")
def invalid_sample_id() -> str:
    """Return an invalid sample id."""
    return "invalid-sample-id"


@pytest.fixture(scope="session")
def sample_ids(sample_id: str, father_sample_id: str, mother_sample_id: str) -> list[str]:
    """Return a list with three samples of a family."""
    return [sample_id, father_sample_id, mother_sample_id]


@pytest.fixture(scope="session")
def sample_name() -> str:
    """Returns a sample name."""
    return "a_sample_name"


@pytest.fixture(scope="session")
def another_sample_name() -> str:
    """Returns a sample name."""
    return "another_sample_name"


@pytest.fixture(scope="session")
def cust_sample_id() -> str:
    """Returns a customer sample id."""
    return "child"


@pytest.fixture(scope="session")
def family_name() -> str:
    """Return a case name."""
    return "case"


@pytest.fixture(scope="session")
def customer_id() -> str:
    """Return a customer id."""
    return "cust000"


@pytest.fixture(scope="session")
def sbatch_job_number() -> int:
    return 123456


@pytest.fixture(scope="session")
def empty_list() -> list:
    return []


@pytest.fixture(scope="session")
def sbatch_process(sbatch_job_number: int) -> ProcessMock:
    """Return a mocked process object."""
    slurm_process = ProcessMock(binary="sbatch")
    slurm_process.set_stdout(text=str(sbatch_job_number))
    return slurm_process


@pytest.fixture
def analysis_family_single_case(
    case_id: str, family_name: str, sample_id: str, ticket_id: str
) -> dict:
    """Build an example case."""
    return {
        "name": family_name,
        "internal_id": case_id,
        "data_analysis": Workflow.MIP_DNA,
        "application_type": "wgs",
        "panels": ["IEM", "EP"],
        "tickets": ticket_id,
        "samples": [
            {
                "name": "proband",
                "sex": Sex.MALE,
                "internal_id": sample_id,
                "status": "affected",
                "original_ticket": ticket_id,
                "reads": 5000000000,
                "capture_kit": "GMSmyeloid",
            }
        ],
    }


@pytest.fixture
def analysis_family(case_id: str, family_name: str, sample_id: str, ticket_id: str) -> dict:
    """Return a dictionary with information from a analysis case."""
    return {
        "name": family_name,
        "internal_id": case_id,
        "data_analysis": Workflow.MIP_DNA,
        "application_type": "wgs",
        "tickets": ticket_id,
        "panels": ["IEM", "EP"],
        "samples": [
            {
                "name": "child",
                "sex": Sex.MALE,
                "internal_id": sample_id,
                "father": "ADM2",
                "mother": "ADM3",
                "status": "affected",
                "original_ticket": ticket_id,
                "reads": 5000000,
                "capture_kit": "GMSmyeloid",
            },
            {
                "name": "father",
                "sex": Sex.MALE,
                "internal_id": "ADM2",
                "status": "unaffected",
                "original_ticket": ticket_id,
                "reads": 6000000,
                "capture_kit": "GMSmyeloid",
            },
            {
                "name": "mother",
                "sex": Sex.FEMALE,
                "internal_id": "ADM3",
                "status": "unaffected",
                "original_ticket": ticket_id,
                "reads": 7000000,
                "capture_kit": "GMSmyeloid",
            },
        ],
    }


# Config fixtures


@pytest.fixture
def base_config_dict() -> dict:
    """Returns the basic configs necessary for running CG."""
    return {
        "database": "sqlite:///",
        "madeline_exe": "path/to/madeline",
        "tower_binary_path": "path/to/tower",
        "delivery_path": "path/to/delivery",
        "illumina_flow_cells_directory": "path/to/flow_cells",
        "illumina_demultiplexed_runs_directory": "path/to/demultiplexed_flow_cells_dir",
        "nanopore_data_directory": "path/to/nanopore_data_directory",
        "downsample_dir": "path/to/downsample_dir",
        "downsample_script": "downsample.sh",
        "housekeeper": {
            "database": "sqlite:///",
            "root": "path/to/root",
        },
        "email_base_settings": {
            "sll_port": 465,
            "smtp_server": "smtp.gmail.com",
            "sender_email": "test@gmail.com",
            "sender_password": "",
        },
        "loqusdb": {
            "binary_path": "binary",
            "config_path": "config",
        },
        "loqusdb-wes": {
            "binary_path": "binary_wes",
            "config_path": "config_wes",
        },
        "loqusdb-somatic": {
            "binary_path": "binary_somatic",
            "config_path": "config_somatic",
        },
        "loqusdb-tumor": {
            "binary_path": "binary_tumor",
            "config_path": "config_tumor",
        },
    }


@pytest.fixture
def cg_config_object(base_config_dict: dict) -> CGConfig:
    """Return a CG config."""
    return CGConfig(**base_config_dict)


@pytest.fixture
def chanjo_config() -> dict[str, dict[str, str]]:
    """Return Chanjo config."""
    return {"chanjo": {"config_path": "chanjo_config", "binary_path": "chanjo"}}


@pytest.fixture
def crunchy_config() -> dict[str, dict[str, Any]]:
    """Return Crunchy config."""
    return {
        "crunchy": {
            "conda_binary": "a conda binary",
            "cram_reference": "/path/to/fasta",
            "slurm": {
                "account": "mock_account",
                "conda_env": "mock_env",
                "hours": 1,
                "mail_user": "mock_mail",
                "memory": 1,
                "number_tasks": 1,
            },
        }
    }


@pytest.fixture
def demultiplexing_context_for_demux(
    demultiplexing_api_for_demux: DemultiplexingAPI,
    cg_context: CGConfig,
    store_with_demultiplexed_samples: Store,
) -> CGConfig:
    """Return cg context with a demultiplex context."""
    cg_context.demultiplex_api_ = demultiplexing_api_for_demux
    cg_context.housekeeper_api_ = demultiplexing_api_for_demux.hk_api
    cg_context.status_db_ = store_with_demultiplexed_samples
    return cg_context


@pytest.fixture(name="demultiplex_context")
def demultiplex_context(
    demultiplexing_api: DemultiplexingAPI,
    real_housekeeper_api: HousekeeperAPI,
    cg_context: CGConfig,
    store_with_demultiplexed_samples: Store,
) -> CGConfig:
    """Return cg context with a demultiplex context."""
    cg_context.demultiplex_api_ = demultiplexing_api
    cg_context.housekeeper_api_ = real_housekeeper_api
    cg_context.status_db_ = store_with_demultiplexed_samples
    return cg_context


@pytest.fixture(name="demultiplex_configs_for_demux")
def demultiplex_configs_for_demux(
    tmp_illumina_flow_cells_demux_all_directory,
    tmp_empty_demultiplexed_runs_directory: Path,
) -> dict:
    """Return demultiplex configs."""
    return {
        "illumina_flow_cells_directory": tmp_illumina_flow_cells_demux_all_directory.as_posix(),
        "illumina_demultiplexed_runs_directory": tmp_empty_demultiplexed_runs_directory.as_posix(),
        "demultiplex": {"slurm": {"account": "test", "mail_user": "testuser@github.se"}},
    }


@pytest.fixture(name="demultiplex_configs")
def demultiplex_configs(
    tmp_illumina_flow_cells_directory,
    tmp_illumina_demultiplexed_flow_cells_directory,
) -> dict:
    """Return demultiplex configs."""
    return {
        "illumina_flow_cells_directory": tmp_illumina_flow_cells_directory.as_posix(),
        "illumina_demultiplexed_runs_directory": tmp_illumina_demultiplexed_flow_cells_directory.as_posix(),
        "demultiplex": {"slurm": {"account": "test", "mail_user": "testuser@github.se"}},
    }


@pytest.fixture
def real_crunchy_api(crunchy_config) -> CrunchyAPI:
    return CrunchyAPI(crunchy_config)


@pytest.fixture
def hk_config_dict(root_path: Path):
    """Housekeeper configs."""
    return {
        "housekeeper": {
            "database": "sqlite:///:memory:",
            "root": str(root_path),
        }
    }


@pytest.fixture
def genotype_config() -> dict:
    """Genotype config fixture."""
    return {
        "genotype": {
            "database": "database",
            "config_path": "config/path",
            "binary_path": "gtdb",
        }
    }


@pytest.fixture
def gens_config() -> dict[str, dict[str, str]]:
    """Gens config fixture."""
    return {
        "gens": {
            "config_path": Path("config", "path").as_posix(),
            "binary_path": "gens",
        }
    }


@pytest.fixture(name="sample_sheet_context")
def sample_sheet_context(
    cg_context: CGConfig,
    lims_api: LimsAPI,
    populated_housekeeper_api: HousekeeperAPI,
    tmp_illumina_flow_cells_directory: Path,
) -> CGConfig:
    """Return cg context with added Lims and Housekeeper API."""
    cg_context.lims_api_ = lims_api
    cg_context.housekeeper_api_ = populated_housekeeper_api
    cg_context.sample_sheet_api_ = SampleSheetAPI(
        flow_cell_dir=tmp_illumina_flow_cells_directory.as_posix(),
        hk_api=cg_context.housekeeper_api,
        lims_api=cg_context.lims_api,
    )
    return cg_context


@pytest.fixture
def sample_sheet_context_broken_flow_cells(
    cg_context: CGConfig,
    lims_api: LimsAPI,
    populated_housekeeper_api: HousekeeperAPI,
    tmp_broken_flow_cells_directory: Path,
) -> CGConfig:
    """Return cg context with broken flow cells."""
    cg_context.illumina_demultiplexed_runs_directory = tmp_broken_flow_cells_directory.as_posix()
    cg_context.lims_api_ = lims_api
    cg_context.housekeeper_api_ = populated_housekeeper_api
    cg_context.sample_sheet_api_ = SampleSheetAPI(
        flow_cell_dir=tmp_broken_flow_cells_directory.as_posix(),
        hk_api=cg_context.housekeeper_api,
        lims_api=cg_context.lims_api,
    )
    return cg_context


# Api fixtures


@pytest.fixture(name="demultiplexing_api_for_demux")
def demultiplexing_api_for_demux(
    demultiplex_configs_for_demux: dict,
    sbatch_process: Process,
    populated_housekeeper_api: HousekeeperAPI,
) -> DemultiplexingAPI:
    """Return demultiplex API."""
    demux_api = DemultiplexingAPI(
        config=demultiplex_configs_for_demux,
        housekeeper_api=populated_housekeeper_api,
    )
    demux_api.slurm_api.process = sbatch_process
    return demux_api


@pytest.fixture
def demultiplexing_api(
    demultiplex_configs: dict, sbatch_process: Process, populated_housekeeper_api: HousekeeperAPI
) -> DemultiplexingAPI:
    """Return demultiplex API."""
    demux_api = DemultiplexingAPI(
        config=demultiplex_configs, housekeeper_api=populated_housekeeper_api
    )
    demux_api.slurm_api.process = sbatch_process
    return demux_api


@pytest.fixture
def rsync_api(cg_context: CGConfig) -> RsyncAPI:
    """RsyncAPI fixture."""
    return RsyncAPI(config=cg_context)


@pytest.fixture
def external_data_api(analysis_store, cg_context: CGConfig) -> ExternalDataAPI:
    """ExternalDataAPI fixture."""
    return ExternalDataAPI(config=cg_context)


@pytest.fixture
def genotype_api(genotype_config: dict) -> GenotypeAPI:
    """Genotype API fixture."""
    _genotype_api = GenotypeAPI(genotype_config)
    _genotype_api.set_dry_run(True)
    return _genotype_api


@pytest.fixture
def gens_api(gens_config: dict) -> GensAPI:
    """Gens API fixture."""
    _gens_api = GensAPI(gens_config)
    _gens_api.set_dry_run(True)
    return _gens_api


@pytest.fixture
def madeline_api(madeline_output: Path) -> MockMadelineAPI:
    """madeline_api fixture."""
    _api = MockMadelineAPI()
    _api.set_outpath(out_path=madeline_output.as_posix())
    return _api


@pytest.fixture(scope="session")
def ticket_id() -> str:
    """Return a ticket number for testing."""
    return "123456"


@pytest.fixture
def osticket(ticket_id: str) -> MockOsTicket:
    """Return a api that mock the os ticket api."""
    api = MockOsTicket()
    api.set_ticket_nr(ticket_id)
    return api


# Files fixtures


@pytest.fixture
def empty_fastq_file_path(data_dir: Path):
    """Return the path to an empty fastq file."""
    return Path(data_dir, "fastq.fastq.gz")


# Common file name fixtures


@pytest.fixture
def snv_vcf_file() -> str:
    """Return a single nucleotide variant file name."""
    return f"snv{FileExtensions.VCF}"


@pytest.fixture
def sv_vcf_file() -> str:
    """Return a structural variant file name."""
    return f"sv{FileExtensions.VCF}"


@pytest.fixture
def snv_research_vcf_file() -> str:
    #    """Return a single nucleotide variant research file name."""
    return f"snv_research{FileExtensions.VCF}"


@pytest.fixture
def sv_research_vcf_file() -> str:
    """Return a structural variant research file name."""
    return f"sv_research{FileExtensions.VCF}"


# Common file fixtures
@pytest.fixture(scope="session")
def fixtures_dir() -> Path:
    """Return the path to the fixtures dir."""
    return Path("tests", "fixtures")


@pytest.fixture(scope="session")
def analysis_dir(fixtures_dir: Path) -> Path:
    """Return the path to the analysis dir."""
    return Path(fixtures_dir, "analysis")


@pytest.fixture(scope="session")
def microsalt_analysis_dir(analysis_dir: Path) -> Path:
    """Return the path to the analysis dir."""
    return Path(analysis_dir, "microsalt")


@pytest.fixture(scope="session")
def apps_dir(fixtures_dir: Path) -> Path:
    """Return the path to the apps dir."""
    return Path(fixtures_dir, "apps")


@pytest.fixture(scope="session")
def cgweb_orders_dir(fixtures_dir: Path) -> Path:
    """Return the path to the cgweb_orders dir."""
    return Path(fixtures_dir, "cgweb_orders")


@pytest.fixture(scope="session")
def data_dir(fixtures_dir: Path) -> Path:
    """Return the path to the data dir."""
    return Path(fixtures_dir, "data")


@pytest.fixture
def fastq_dir(demultiplex_fixtures: Path) -> Path:
    """Return the path to the fastq files dir."""
    return Path(demultiplex_fixtures, "fastq")


@pytest.fixture
def spring_dir(demultiplex_fixtures: Path) -> Path:
    """Return the path to the fastq files dir."""
    return Path(demultiplex_fixtures, "spring")


@pytest.fixture
def project_dir(tmpdir_factory) -> Generator[Path, None, None]:
    """Path to a temporary directory where intermediate files can be stored."""
    yield Path(tmpdir_factory.mktemp("data"))


@pytest.fixture
def tmp_file(project_dir) -> Path:
    """Return a temp file path."""
    return Path(project_dir, "test")


@pytest.fixture
def non_existing_file_path(project_dir: Path) -> Path:
    """Return the path to a non-existing file."""
    return Path(project_dir, "a_file.txt")


@pytest.fixture(scope="session")
def content() -> str:
    """Return some content for a file."""
    return (
        "Lorem ipsum dolor sit amet, consectetur adipiscing elit, sed do eiusmod tempor incididunt"
        " ut labore et dolore magna aliqua. Ut enim ad minim veniam, quis nostrud exercitation ull"
        "amco laboris nisi ut aliquip ex ea commodo consequat. Duis aute irure dolor in reprehende"
        "rit in voluptate velit esse cillum dolore eu fugiat nulla pariatur. Excepteur sint occaec"
        "at cupidatat non proident, sunt in culpa qui officia deserunt mollit anim id est laborum."
    )


@pytest.fixture
def filled_file(non_existing_file_path: Path, content: str) -> Path:
    """Return the path to a existing file with some content."""
    with open(non_existing_file_path, "w") as outfile:
        outfile.write(content)
    return non_existing_file_path


@pytest.fixture(scope="session")
def orderforms(fixtures_dir: Path) -> Path:
    """Return the path to the directory with order forms."""
    return Path(fixtures_dir, "orderforms")


@pytest.fixture
def hk_file(filled_file: Path, case_id: str) -> File:
    """Return a housekeeper File object."""
    return File(id=case_id, path=filled_file.as_posix())


@pytest.fixture
def mip_dna_store_files(apps_dir: Path) -> Path:
    """Return the path to the directory with mip dna store files."""
    return Path(apps_dir, "mip", "dna", "store")


@pytest.fixture
def case_qc_sample_info_path(mip_dna_store_files: Path) -> Path:
    """Return path to case_qc_sample_info.yaml."""
    return Path(mip_dna_store_files, "case_qc_sample_info.yaml")


@pytest.fixture
def delivery_report_html(mip_dna_store_files: Path) -> Path:
    """Return the path to a qc metrics deliverables file with case data."""
    return Path(mip_dna_store_files, "empty_delivery_report.html")


@pytest.fixture
def mip_deliverables_file(mip_dna_store_files: Path) -> Path:
    """Fixture for general deliverables file in mip."""
    return Path(mip_dna_store_files, "case_id_deliverables.yaml")


@pytest.fixture
def case_qc_metrics_deliverables(apps_dir: Path) -> Path:
    """Return the path to a qc metrics deliverables file with case data."""
    return Path(apps_dir, "mip", "case_metrics_deliverables.yaml")


@pytest.fixture
def mip_analysis_dir(analysis_dir: Path) -> Path:
    """Return the path to the directory with mip analysis files."""
    return Path(analysis_dir, "mip")


@pytest.fixture
def balsamic_analysis_dir(analysis_dir: Path) -> Path:
    """Return the path to the directory with balsamic analysis files."""
    return Path(analysis_dir, "balsamic")


@pytest.fixture
def balsamic_wgs_analysis_dir(balsamic_analysis_dir: Path) -> Path:
    """Return the path to the directory with balsamic analysis files."""
    return Path(balsamic_analysis_dir, "tn_wgs")


@pytest.fixture
def mip_dna_analysis_dir(mip_analysis_dir: Path) -> Path:
    """Return the path to the directory with mip dna analysis files."""
    return Path(mip_analysis_dir, "dna")


@pytest.fixture
def nf_analysis_analysis_dir(fixtures_dir: Path) -> Path:
    """Return the path to the directory with nf-analysis files."""
    return Path(fixtures_dir, "analysis", "nf-analysis")


@pytest.fixture
def raredisease_analysis_dir(analysis_dir: Path) -> Path:
    """Return the path to the directory with raredisease analysis files."""
    return Path(analysis_dir, "raredisease")


@pytest.fixture
def rnafusion_analysis_dir(analysis_dir: Path) -> Path:
    """Return the path to the directory with rnafusion analysis files."""
    return Path(analysis_dir, "rnafusion")


@pytest.fixture
def taxprofiler_analysis_dir(analysis_dir: Path) -> Path:
    """Return the path to the directory with taxprofiler analysis files."""
    return Path(analysis_dir, "taxprofiler")


@pytest.fixture
def sample_cram(mip_dna_analysis_dir: Path) -> Path:
    """Return the path to the cram file for a sample."""
    return Path(mip_dna_analysis_dir, "adm1.cram")


@pytest.fixture(name="father_sample_cram")
def father_sample_cram(
    mip_dna_analysis_dir: Path,
    father_sample_id: str,
) -> Path:
    """Return the path to the cram file for the father sample."""
    return Path(mip_dna_analysis_dir, father_sample_id + FileExtensions.CRAM)


@pytest.fixture(name="mother_sample_cram")
def mother_sample_cram(mip_dna_analysis_dir: Path, mother_sample_id: str) -> Path:
    """Return the path to the cram file for the mother sample."""
    return Path(mip_dna_analysis_dir, mother_sample_id + FileExtensions.CRAM)


@pytest.fixture(name="sample_cram_files")
def sample_crams(
    sample_cram: Path, father_sample_cram: Path, mother_sample_cram: Path
) -> list[Path]:
    """Return a list of cram paths for three samples."""
    return [sample_cram, father_sample_cram, mother_sample_cram]


@pytest.fixture(name="vcf_file")
def vcf_file(mip_dna_store_files: Path) -> Path:
    """Return the path to a VCF file."""
    return Path(mip_dna_store_files, "yellowhog_clinical_selected.vcf")


@pytest.fixture(name="fastq_file")
def fastq_file(fastq_dir: Path) -> Path:
    """Return the path to a FASTQ file."""
    return Path(fastq_dir, "dummy_run_R1_001.fastq.gz")


@pytest.fixture(name="fastq_file_father")
def fastq_file_father(fastq_dir: Path) -> Path:
    """Return the path to a FASTQ file."""
    return Path(fastq_dir, "fastq_run_R1_001.fastq.gz")


@pytest.fixture(name="spring_file")
def spring_file(spring_dir: Path) -> Path:
    """Return the path to an existing spring file."""
    return Path(spring_dir, "dummy_run_001.spring")


@pytest.fixture(name="spring_meta_data_file")
def spring_meta_data_file(spring_dir: Path) -> Path:
    """Return the path to an existing spring file."""
    return Path(spring_dir, "dummy_spring_meta_data.json")


@pytest.fixture(name="spring_file_father")
def spring_file_father(spring_dir: Path) -> Path:
    """Return the path to a second existing spring file."""
    return Path(spring_dir, "dummy_run_002.spring")


@pytest.fixture(name="madeline_output")
def madeline_output(apps_dir: Path) -> Path:
    """Return str of path for file with Madeline output."""
    return Path(apps_dir, "madeline", "madeline.xml")


@pytest.fixture(name="file_does_not_exist")
def file_does_not_exist() -> Path:
    """Return a file path that does not exist."""
    return Path("file", "does", "not", "exist")


# Compression fixtures


@pytest.fixture(name="run_name")
def run_name() -> str:
    """Return the name of a fastq run."""
    return "fastq_run"


@pytest.fixture(name="original_fastq_data")
def original_fastq_data(fastq_dir: Path, run_name) -> CompressionData:
    """Return a compression object with a path to the original fastq files."""
    return CompressionData(Path(fastq_dir, run_name))


@pytest.fixture(name="fastq_stub")
def fastq_stub(project_dir: Path, run_name: str) -> Path:
    """Creates a path to the base format of a fastq run."""
    return Path(project_dir, run_name)


@pytest.fixture(name="compression_object")
def compression_object(fastq_stub: Path, original_fastq_data: CompressionData) -> CompressionData:
    """Creates compression data object with information about files used in fastq compression."""
    working_files: CompressionData = CompressionData(fastq_stub)
    working_file_map: dict[str, str] = {
        original_fastq_data.fastq_first.as_posix(): working_files.fastq_first.as_posix(),
        original_fastq_data.fastq_second.as_posix(): working_files.fastq_second.as_posix(),
    }
    for original_file, working_file in working_file_map.items():
        shutil.copy(original_file, working_file)
    return working_files


# Genotype file fixture


@pytest.fixture(name="bcf_file")
def bcf_file(apps_dir: Path) -> Path:
    """Return the path to a BCF file."""
    return Path(apps_dir, "gt", "yellowhog.bcf")


# Gens file fixtures


@pytest.fixture(name="gens_fracsnp_path")
def gens_fracsnp_path(mip_dna_analysis_dir: Path, sample_id: str) -> Path:
    """Path to Gens fracsnp/baf bed file."""
    return Path(mip_dna_analysis_dir, f"{sample_id}.baf.bed.gz")


@pytest.fixture(name="gens_coverage_path")
def gens_coverage_path(mip_dna_analysis_dir: Path, sample_id: str) -> Path:
    """Path to Gens coverage bed file."""
    return Path(mip_dna_analysis_dir, f"{sample_id}.cov.bed.gz")


# Housekeeper, Chanjo file fixtures


@pytest.fixture(name="bed_file")
def bed_file(analysis_dir) -> Path:
    """Return the path to a bed file."""
    return Path(analysis_dir, "sample_coverage.bed")


# Helper fixtures


@pytest.fixture(scope="session")
def helpers() -> StoreHelpers:
    """Return a class with helper functions for the stores."""
    return StoreHelpers()


@pytest.fixture(name="small_helpers")
def small_helpers() -> SmallHelpers:
    """Return a class with small helper functions."""
    return SmallHelpers()


# HK fixtures


@pytest.fixture(name="root_path")
def root_path(project_dir: Path) -> Path:
    """Return the path to a hk bundles dir."""
    _root_path = Path(project_dir, "bundles")
    _root_path.mkdir(parents=True, exist_ok=True)
    return _root_path


@pytest.fixture(name="hk_bundle_sample_path")
def hk_bundle_sample_path(sample_id: str, timestamp: datetime) -> Path:
    """Return the relative path to a Housekeeper bundle mock sample."""
    return Path(sample_id, timestamp.strftime("%Y-%m-%d"))


@pytest.fixture(name="hk_bundle_data")
def hk_bundle_data(
    case_id: str,
    bed_file: Path,
    delivery_report_html: Path,
    timestamp_yesterday: datetime,
    sample_id: str,
    father_sample_id: str,
    mother_sample_id: str,
) -> dict[str, Any]:
    """Return some bundle data for Housekeeper."""
    return {
        "name": case_id,
        "created": timestamp_yesterday,
        "expires": timestamp_yesterday,
        "files": [
            {
                "path": bed_file.as_posix(),
                "archive": False,
                "tags": ["bed", sample_id, father_sample_id, mother_sample_id, "coverage"],
            },
            {
                "path": delivery_report_html.as_posix(),
                "archive": False,
                "tags": [HK_DELIVERY_REPORT_TAG],
            },
        ],
    }


@pytest.fixture(name="hk_sample_bundle")
def hk_sample_bundle(
    fastq_file: Path,
    sample_hk_bundle_no_files: dict,
    sample_id: str,
    spring_file: Path,
) -> dict:
    """Returns a dict for building a housekeeper bundle for a sample."""
    sample_hk_bundle_no_files["files"] = [
        {
            "path": spring_file.as_posix(),
            "archive": False,
            "tags": [SequencingFileTag.SPRING, sample_id],
        },
        {
            "path": fastq_file.as_posix(),
            "archive": False,
            "tags": [SequencingFileTag.FASTQ, sample_id],
        },
    ]
    return sample_hk_bundle_no_files


@pytest.fixture(name="hk_father_sample_bundle")
def hk_father_sample_bundle(
    fastq_file_father: Path,
    helpers,
    sample_hk_bundle_no_files: dict,
    father_sample_id: str,
    spring_file_father: Path,
) -> dict:
    """Returns a dict for building a housekeeper bundle for a second sample."""
    father_sample_bundle = deepcopy(sample_hk_bundle_no_files)
    father_sample_bundle["name"] = father_sample_id
    father_sample_bundle["files"] = [
        {
            "path": spring_file_father.as_posix(),
            "archive": False,
            "tags": [SequencingFileTag.SPRING, father_sample_id],
        },
        {
            "path": fastq_file_father.as_posix(),
            "archive": False,
            "tags": [SequencingFileTag.FASTQ, father_sample_id],
        },
    ]
    return father_sample_bundle


@pytest.fixture(name="sample_hk_bundle_no_files")
def sample_hk_bundle_no_files(sample_id: str, timestamp: datetime) -> dict:
    """Create a complete bundle mock for testing compression."""
    return {
        "name": sample_id,
        "created": timestamp,
        "expires": timestamp,
        "files": [],
    }


@pytest.fixture(name="case_hk_bundle_no_files")
def case_hk_bundle_no_files(case_id: str, timestamp: datetime) -> dict:
    """Create a complete bundle mock for testing compression."""
    return {
        "name": case_id,
        "created": timestamp,
        "expires": timestamp,
        "files": [],
    }


@pytest.fixture(name="compress_hk_fastq_bundle")
def compress_hk_fastq_bundle(
    compression_object: CompressionData, sample_hk_bundle_no_files: dict
) -> dict:
    """Create a complete bundle mock for testing compression
    This bundle contains a pair of fastq files.
    ."""
    hk_bundle_data = deepcopy(sample_hk_bundle_no_files)

    first_fastq = compression_object.fastq_first
    second_fastq = compression_object.fastq_second
    for fastq_file in [first_fastq, second_fastq]:
        fastq_file.touch()
        # We need to set the time to an old date
        # Create an older date
        # Convert the date to a float
        before_timestamp = datetime.timestamp(datetime(2020, 1, 1))
        # Update the utime so file looks old
        os.utime(fastq_file, (before_timestamp, before_timestamp))
        fastq_file_info = {"path": str(fastq_file), "archive": False, "tags": ["fastq"]}

        hk_bundle_data["files"].append(fastq_file_info)
    return hk_bundle_data


@pytest.fixture(name="housekeeper_api")
def housekeeper_api(hk_config_dict: dict) -> MockHousekeeperAPI:
    """Setup Housekeeper store."""
    return MockHousekeeperAPI(hk_config_dict)


@pytest.fixture(name="real_housekeeper_api")
def real_housekeeper_api(hk_config_dict: dict) -> Generator[HousekeeperAPI, None, None]:
    """Set up a real Housekeeper store."""
    _api = HousekeeperAPI(hk_config_dict)
    _api.initialise_db()
    yield _api


@pytest.fixture(name="populated_housekeeper_api")
def populated_housekeeper_api(
    real_housekeeper_api: HousekeeperAPI,
    hk_bundle_data: dict,
    hk_father_sample_bundle: dict,
    hk_sample_bundle: dict,
    helpers,
) -> HousekeeperAPI:
    """Setup a Housekeeper store with some data."""
    hk_api = real_housekeeper_api
    helpers.ensure_hk_bundle(store=hk_api, bundle_data=hk_bundle_data)
    helpers.ensure_hk_bundle(store=hk_api, bundle_data=hk_sample_bundle)
    helpers.ensure_hk_bundle(store=hk_api, bundle_data=hk_father_sample_bundle)
    return hk_api


@pytest.fixture(name="hk_version")
def hk_version(housekeeper_api: MockHousekeeperAPI, hk_bundle_data: dict, helpers) -> Version:
    """Get a Housekeeper version object."""
    return helpers.ensure_hk_version(housekeeper_api, hk_bundle_data)


# Process Mock


@pytest.fixture(name="process")
def process() -> ProcessMock:
    """Returns a mocked process."""
    return ProcessMock()


# Hermes mock


@pytest.fixture(name="hermes_process")
def hermes_process() -> ProcessMock:
    """Return a mocked Hermes process."""
    return ProcessMock(binary="hermes")


@pytest.fixture(name="hermes_api")
def hermes_api(hermes_process: ProcessMock) -> HermesApi:
    """Return a Hermes API with a mocked process."""
    hermes_config = {"hermes": {"binary_path": "/bin/true"}}
    hermes_api = HermesApi(config=hermes_config)
    hermes_api.process = hermes_process
    return hermes_api


# Scout fixtures


@pytest.fixture(name="scout_api")
def scout_api() -> MockScoutAPI:
    """Setup Scout API."""
    return MockScoutAPI()


# Crunchy fixtures


@pytest.fixture(name="crunchy_api")
def crunchy_api():
    """Setup Crunchy API."""
    return MockCrunchyAPI()


# Store fixtures


@pytest.fixture(name="analysis_store")
def analysis_store(
    base_store: Store,
    analysis_family: dict,
    wgs_application_tag: str,
    helpers: StoreHelpers,
    timestamp_yesterday: datetime,
) -> Generator[Store, None, None]:
    """Setup a store instance for testing analysis API."""
    helpers.ensure_case_from_dict(
        base_store,
        case_info=analysis_family,
        app_tag=wgs_application_tag,
        started_at=timestamp_yesterday,
    )
    yield base_store


@pytest.fixture(name="analysis_store_trio")
def analysis_store_trio(analysis_store: Store) -> Generator[Store, None, None]:
    """Setup a store instance with a trio loaded for testing analysis API."""
    yield analysis_store


@pytest.fixture
def analysis_store_single_case(
    base_store: Store, analysis_family_single_case: Store, helpers: StoreHelpers
):
    """Set up a store instance with a single ind case for testing analysis API."""
    helpers.ensure_case_from_dict(base_store, case_info=analysis_family_single_case)
    yield base_store


@pytest.fixture
def store_with_demultiplexed_samples(
    store: Store,
    helpers: StoreHelpers,
    bcl_convert_demultiplexed_flow_cell_sample_internal_ids: list[str],
    bcl2fastq_demultiplexed_flow_cell_sample_internal_ids: list[str],
    flow_cell_name_demultiplexed_with_bcl2fastq: str,
    flow_cell_name_demultiplexed_with_bcl_convert: str,
) -> Store:
    """Return a store with samples that have been demultiplexed with BCL Convert and BCL2Fastq."""
    helpers.add_flow_cell(
        store, flow_cell_name_demultiplexed_with_bcl_convert, sequencer_type="novaseq"
    )
    helpers.add_flow_cell(
        store, flow_cell_name_demultiplexed_with_bcl2fastq, sequencer_type="hiseqx"
    )
    for i, sample_internal_id in enumerate(bcl_convert_demultiplexed_flow_cell_sample_internal_ids):
        helpers.add_sample(store, internal_id=sample_internal_id, name=f"sample_bcl_convert_{i}")
        helpers.add_sample_lane_sequencing_metrics(
            store,
            sample_internal_id=sample_internal_id,
            flow_cell_name=flow_cell_name_demultiplexed_with_bcl_convert,
        )

    for i, sample_internal_id in enumerate(bcl2fastq_demultiplexed_flow_cell_sample_internal_ids):
        helpers.add_sample(store, internal_id=sample_internal_id, name=f"sample_bcl2fastq_{i}")
        helpers.add_sample_lane_sequencing_metrics(
            store,
            sample_internal_id=sample_internal_id,
            flow_cell_name=flow_cell_name_demultiplexed_with_bcl2fastq,
        )
    return store


@pytest.fixture(name="collaboration_id")
def collaboration_id() -> str:
    """Return a default customer group."""
    return "hospital_collaboration"


@pytest.fixture(name="customer_rare_diseases")
def customer_rare_diseases(collaboration_id: str, customer_id: str) -> Customer:
    """Return a Rare Disease customer."""
    return Customer(
        name="CMMS",
        internal_id="cust003",
        loqus_upload=True,
    )


@pytest.fixture(name="customer_balsamic")
def customer_balsamic(collaboration_id: str, customer_id: str) -> Customer:
    """Return a Cancer customer."""
    return Customer(
        name="AML",
        internal_id="cust110",
        loqus_upload=True,
    )


@pytest.fixture(name="external_wes_application_tag")
def external_wes_application_tag() -> str:
    """Return the external whole exome sequencing application tag."""
    return "EXXCUSR000"


@pytest.fixture(name="wgs_application_tag")
def wgs_application_tag() -> str:
    """Return the WGS application tag."""
    return "WGSPCFC030"


@pytest.fixture
def microbial_application_tag() -> str:
    """Return the WGS microbial application tag."""
    return "MWRNXTR003"


@pytest.fixture
def store() -> Generator[Store, None, None]:
    """Return a CG store."""
    initialize_database("sqlite:///")
    _store = Store()
    create_all_tables()
    yield _store
    drop_all_tables()


@pytest.fixture(name="apptag_rna")
def apptag_rna() -> str:
    """Return the RNA application tag."""
    return "RNAPOAR025"


@pytest.fixture(name="bed_name")
def bed_name() -> str:
    """Return a bed model name attribute."""
    return "Bed"


@pytest.fixture(name="bed_version_file_name")
def bed_version_filename(bed_name: str) -> str:
    """Return a bed version model file name attribute."""
    return f"{bed_name}.bed"


@pytest.fixture(name="bed_version_short_name")
def bed_version_short_name() -> str:
    """Return a bed version model short name attribute."""
    return "bed_short_name_0.0"


@pytest.fixture(name="invoice_address")
def invoice_address() -> str:
    """Return an invoice address."""
    return "Test street"


@pytest.fixture(name="invoice_reference")
def invoice_reference() -> str:
    """Return an invoice reference."""
    return "ABCDEF"


@pytest.fixture(name="prices")
def prices() -> dict[str, int]:
    """Return dictionary with prices for each priority status."""
    return {"standard": 10, "priority": 20, "express": 30, "research": 5}


@pytest.fixture
def base_store(
    apptag_rna: str,
    bed_name: str,
    bed_version_short_name: str,
    collaboration_id: str,
    customer_id: str,
    invoice_address: str,
    invoice_reference: str,
    store: Store,
    prices: dict[str, int],
) -> Generator[Store, None, None]:
    """Setup and example store."""
    collaboration = store.add_collaboration(internal_id=collaboration_id, name=collaboration_id)

    store.session.add(collaboration)
    customers: list[Customer] = []
    customer_map: dict[str, str] = {
        customer_id: "Production",
        "cust001": "Customer",
        "cust002": "Karolinska",
        "cust003": "CMMS",
    }
    for new_customer_id, new_customer_name in customer_map.items():
        customers.append(
            store.add_customer(
                internal_id=new_customer_id,
                name=new_customer_name,
                scout_access=True,
                invoice_address=invoice_address,
                invoice_reference=invoice_reference,
            )
        )

    for customer in customers:
        collaboration.customers.append(customer)
    store.session.add_all(customers)
    applications = [
        store.add_application(
            tag="WGXCUSC000",
            prep_category="wgs",
            description="External WGS",
            sequencing_depth=0,
            is_external=True,
            percent_kth=80,
            percent_reads_guaranteed=75,
            target_reads=10,
        ),
        store.add_application(
            tag="EXXCUSR000",
            prep_category="wes",
            description="External WES",
            sequencing_depth=0,
            is_external=True,
            percent_kth=80,
            percent_reads_guaranteed=75,
            target_reads=10,
        ),
        store.add_application(
            tag="WGSPCFC060",
            prep_category="wgs",
            description="WGS, double",
            sequencing_depth=30,
            is_accredited=True,
            percent_kth=80,
            percent_reads_guaranteed=75,
            target_reads=10,
        ),
        store.add_application(
            tag="RMLP05R800",
            prep_category="rml",
            description="Ready-made",
            sequencing_depth=0,
            percent_kth=80,
            percent_reads_guaranteed=75,
            target_reads=10,
        ),
        store.add_application(
            tag="WGSPCFC030",
            prep_category="wgs",
            description="WGS trio",
            is_accredited=True,
            sequencing_depth=30,
            target_reads=30,
            limitations="some",
            percent_kth=80,
            percent_reads_guaranteed=75,
            min_sequencing_depth=30,
        ),
        store.add_application(
            tag="METLIFR020",
            prep_category="wgs",
            description="Whole genome metagenomics",
            sequencing_depth=0,
            target_reads=400000,
            percent_kth=80,
            percent_reads_guaranteed=75,
        ),
        store.add_application(
            tag="METNXTR020",
            prep_category="wgs",
            description="Metagenomics",
            sequencing_depth=0,
            target_reads=200000,
            percent_kth=80,
            percent_reads_guaranteed=75,
        ),
        store.add_application(
            tag="MWRNXTR003",
            prep_category="mic",
            description="Microbial whole genome ",
            sequencing_depth=0,
            percent_kth=80,
            percent_reads_guaranteed=75,
            target_reads=10,
        ),
        store.add_application(
            tag=apptag_rna,
            prep_category="tgs",
            description="RNA seq, poly-A based priming",
            percent_kth=80,
            percent_reads_guaranteed=75,
            sequencing_depth=25,
            is_accredited=True,
            target_reads=10,
            min_sequencing_depth=30,
        ),
        store.add_application(
            tag="VWGDPTR001",
            prep_category="cov",
            description="Viral whole genome  ",
            sequencing_depth=0,
            percent_kth=80,
            percent_reads_guaranteed=75,
            target_reads=10,
        ),
    ]

    store.session.add_all(applications)

    versions = [
        store.add_application_version(
            application=application, version=1, valid_from=datetime.now(), prices=prices
        )
        for application in applications
    ]
    store.session.add_all(versions)

    beds: list[Bed] = [store.add_bed(name=bed_name)]
    store.session.add_all(beds)
    bed_versions: list[BedVersion] = [
        store.add_bed_version(
            bed=bed,
            version=1,
            filename=bed_name + FileExtensions.BED,
            shortname=bed_version_short_name,
        )
        for bed in beds
    ]
    store.session.add_all(bed_versions)

    organism = store.add_organism("C. jejuni", "C. jejuni")
    store.session.add(organism)
    store.session.commit()

    yield store


@pytest.fixture
def sample_store(base_store: Store) -> Store:
    """Populate store with samples."""
    new_samples = [
        base_store.add_sample(name="ordered", sex=Sex.MALE, internal_id="test_internal_id"),
        base_store.add_sample(name="received", sex=Sex.UNKNOWN, received=datetime.now()),
        base_store.add_sample(
            name="received-prepared",
            sex=Sex.UNKNOWN,
            received=datetime.now(),
            prepared_at=datetime.now(),
        ),
        base_store.add_sample(name="external", sex=Sex.FEMALE),
        base_store.add_sample(name="external-received", sex=Sex.FEMALE, received=datetime.now()),
        base_store.add_sample(
            name="sequenced",
            sex=Sex.MALE,
            received=datetime.now(),
            prepared_at=datetime.now(),
            last_sequenced_at=datetime.now(),
            reads=(310 * 1000000),
        ),
        base_store.add_sample(
            name="sequenced-partly",
            sex=Sex.MALE,
            received=datetime.now(),
            prepared_at=datetime.now(),
            reads=(250 * 1000000),
        ),
        base_store.add_sample(
            name="to-deliver",
            sex=Sex.MALE,
            last_sequenced_at=datetime.now(),
        ),
        base_store.add_sample(
            name="delivered",
            sex=Sex.MALE,
            last_sequenced_at=datetime.now(),
            delivered_at=datetime.now(),
            no_invoice=False,
        ),
    ]
    customer: Customer = (base_store.get_customers())[0]
    external_app = base_store.get_application_by_tag("WGXCUSC000").versions[0]
    wgs_app = base_store.get_application_by_tag("WGSPCFC030").versions[0]
    for sample in new_samples:
        sample.customer = customer
        sample.application_version = external_app if "external" in sample.name else wgs_app
    base_store.session.add_all(new_samples)
    base_store.session.commit()
    return base_store


@pytest.fixture(scope="session")
def trailblazer_api() -> MockTB:
    """Return a mock Trailblazer API."""
    return MockTB()


@pytest.fixture(scope="session")
def lims_api() -> MockLimsAPI:
    """Return a mock LIMS API."""
    return MockLimsAPI()


@pytest.fixture(scope="session")
def config_root_dir() -> Path:
    """Return a path to the config root directory."""
    return Path("tests", "fixtures", "data")


@pytest.fixture(scope="session")
def housekeeper_dir(tmpdir_factory):
    """Return a temporary directory for Housekeeper testing."""
    return tmpdir_factory.mktemp("housekeeper")


@pytest.fixture(scope="session")
def mip_dir(tmpdir_factory) -> Path:
    """Return a temporary directory for MIP testing."""
    return tmpdir_factory.mktemp("mip")


@pytest.fixture(scope="session")
def fluffy_dir(tmpdir_factory) -> Path:
    """Return a temporary directory for Fluffy testing."""
    return tmpdir_factory.mktemp("fluffy")


@pytest.fixture(scope="session")
def balsamic_dir(tmpdir_factory) -> Path:
    """Return a temporary directory for Balsamic testing."""
    return tmpdir_factory.mktemp("balsamic")


@pytest.fixture(scope="session")
def cg_dir(tmpdir_factory) -> Path:
    """Return a temporary directory for cg testing."""
    return tmpdir_factory.mktemp("cg")


@pytest.fixture(scope="function")
def downsample_dir(tmp_path_factory) -> Path:
    """Return a temporary downsample directory for testing."""
    return tmp_path_factory.mktemp("downsample", numbered=True)


@pytest.fixture(name="swegen_dir")
def swegen_dir(tmpdir_factory, tmp_path) -> Path:
    """SweGen temporary directory containing mocked reference files."""
    return tmpdir_factory.mktemp("swegen")


@pytest.fixture(name="swegen_snv_reference")
def swegen_snv_reference_path(swegen_dir: Path) -> Path:
    """Return a temporary path to a SweGen SNV reference file."""
    mock_file = Path(swegen_dir, "grch37_swegen_10k_snv_-20220101-.vcf.gz")
    mock_file.touch(exist_ok=True)
    return mock_file


@pytest.fixture(name="observations_dir")
def observations_dir(tmpdir_factory, tmp_path) -> Path:
    """Loqusdb temporary directory containing observations mock files."""
    return tmpdir_factory.mktemp("loqusdb")


@pytest.fixture(name="observations_clinical_snv_file_path")
def observations_clinical_snv_file_path(observations_dir: Path) -> Path:
    """Return a temporary path to a clinical SNV file."""
    mock_file = Path(observations_dir, "loqusdb_clinical_snv_export-20220101-.vcf.gz")
    mock_file.touch(exist_ok=True)
    return mock_file


@pytest.fixture(name="observations_clinical_sv_file_path")
def observations_clinical_sv_file_path(observations_dir: Path) -> Path:
    """Return a temporary path to a clinical SV file."""
    mock_file = Path(observations_dir, "loqusdb_clinical_sv_export-20220101-.vcf.gz")
    mock_file.touch(exist_ok=True)
    return mock_file


@pytest.fixture(name="observations_somatic_snv_file_path")
def observations_somatic_snv_file_path(observations_dir: Path) -> Path:
    """Return a temporary path to a cancer somatic SNV file."""
    mock_file = Path(observations_dir, "loqusdb_cancer_somatic_snv_export-20220101-.vcf.gz")
    mock_file.touch(exist_ok=True)
    return mock_file


@pytest.fixture(name="outdated_observations_somatic_snv_file_path")
def outdated_observations_somatic_snv_file_path(observations_dir: Path) -> Path:
    """Return a temporary path to an outdated cancer somatic SNV file."""
    mock_file = Path(observations_dir, "loqusdb_cancer_somatic_snv_export-20180101-.vcf.gz")
    mock_file.touch(exist_ok=True)
    return mock_file


@pytest.fixture(name="custom_observations_clinical_snv_file_path")
def custom_observations_clinical_snv_file_path(observations_dir: Path) -> Path:
    """Return a custom path for the clinical SNV observations file."""
    return Path(observations_dir, "clinical_snv_export-19990101-.vcf.gz")


@pytest.fixture(scope="session")
def microsalt_dir(tmpdir_factory) -> Path:
    """Return a temporary directory for Microsalt testing."""
    return tmpdir_factory.mktemp("microsalt")


@pytest.fixture
def pdc_archiving_dir(tmp_flow_cell_without_run_parameters_path: Path) -> Path:
    """Return a temporary directory for PDC archiving testing."""
    return tmp_flow_cell_without_run_parameters_path


@pytest.fixture
def pdc_archiving_directory(pdc_archiving_dir: Path) -> PDCArchivingDirectory:
    """Returns different PDC archiving directories."""
    return PDCArchivingDirectory(
        current=f"/{pdc_archiving_dir.as_posix()}/", nas="/ENCRYPT/", pre_nas="/OLD_ENCRYPT/"
    )


@pytest.fixture(scope="function")
def nextflow_binary() -> Path:
    """Return the path to the nextflow binary."""
    return Path("path", "to", "bin", "nextflow")


@pytest.fixture(scope="function")
def conda_binary() -> Path:
    """Return the path to the conda binary."""
    return Path("path", "to", "bin", "conda")


@pytest.fixture(name="cg_uri")
def cg_uri() -> str:
    """Return a cg URI."""
    return "sqlite:///"


@pytest.fixture(name="hk_uri")
def hk_uri() -> str:
    """Return a Housekeeper URI."""
    return "sqlite:///"


@pytest.fixture(name="loqusdb_id")
def loqusdb_id() -> str:
    """Returns a Loqusdb mock ID."""
    return "01ab23cd"


@pytest.fixture(name="context_config")
def context_config(
    cg_uri: str,
    hk_uri: str,
    email_address: str,
    fluffy_dir: Path,
    housekeeper_dir: Path,
    mip_dir: Path,
    cg_dir: Path,
    conda_binary: Path,
    balsamic_dir: Path,
    microsalt_dir: Path,
    raredisease_dir: Path,
    rnafusion_dir: Path,
    taxprofiler_dir: Path,
    tomte_dir: Path,
    illumina_flow_cells_directory: Path,
    illumina_demultiplexed_runs_directory: Path,
    downsample_dir: Path,
    pdc_archiving_directory: PDCArchivingDirectory,
    nextflow_binary: Path,
    nf_analysis_platform_config_path: Path,
    nf_analysis_pipeline_params_path: Path,
    nf_analysis_pipeline_resource_optimisation_path: Path,
) -> dict:
    """Return a context config."""
    return {
        "database": cg_uri,
        "delivery_path": str(cg_dir),
        "illumina_flow_cells_directory": str(illumina_flow_cells_directory),
        "illumina_demultiplexed_runs_directory": str(illumina_demultiplexed_runs_directory),
        "nanopore_data_directory": "path/to/nanopore_data_directory",
        "downsample_dir": str(downsample_dir),
        "downsample_script": "downsample.sh",
        "email_base_settings": {
            "sll_port": 465,
            "smtp_server": "smtp.gmail.com",
            "sender_email": "test@gmail.com",
            "sender_password": "",
        },
        "madeline_exe": "echo",
        "tower_binary_path": Path("path", "to", "bin", "tw").as_posix(),
        "pon_path": str(cg_dir),
        "backup": {
            "pdc_archiving_directory": pdc_archiving_directory.dict(),
            "slurm_flow_cell_encryption": {
                "account": "development",
                "hours": 1,
                "mail_user": email_address,
                "memory": 1,
                "number_tasks": 1,
            },
        },
        "balsamic": {
            "balsamic_cache": "hello",
            "bed_path": str(cg_dir),
            "binary_path": "echo",
            "cadd_path": str(cg_dir),
            "genome_interval_path": str(cg_dir),
            "gnomad_af5_path": str(cg_dir),
            "gens_coverage_female_path": str(cg_dir),
            "gens_coverage_male_path": str(cg_dir),
            "conda_binary": "a_conda_binary",
            "conda_env": "S_balsamic",
            "loqusdb_path": str(cg_dir),
            "pon_path": str(cg_dir),
            "root": str(balsamic_dir),
            "slurm": {
                "mail_user": email_address,
                "account": "development",
                "qos": SlurmQos.LOW,
            },
            "swegen_path": str(cg_dir),
        },
        "chanjo": {"binary_path": "echo", "config_path": "chanjo-stage.yaml"},
        "crunchy": {
            "conda_binary": "a_conda_binary",
            "cram_reference": "grch37_homo_sapiens_-d5-.fasta",
            "slurm": {
                "account": "development",
                "conda_env": "S_crunchy",
                "hours": 1,
                "mail_user": email_address,
                "memory": 1,
                "number_tasks": 1,
            },
        },
        "data-delivery": {
            "account": "development",
            "base_path": "/another/path",
            "covid_destination_path": "server.name.se:/another/%s/foldername/",
            "covid_report_path": "/folder_structure/%s/yet_another_folder/filename_%s_data_*.csv",
            "destination_path": "server.name.se:/some",
            "mail_user": email_address,
        },
        "data_input": {"input_dir_path": str(cg_dir)},
        "demultiplex": {
            "run_dir": "tests/fixtures/apps/demultiplexing/flow_cells/nova_seq_6000",
            "out_dir": "tests/fixtures/apps/demultiplexing/demultiplexed-runs",
            "slurm": {
                "account": "development",
                "mail_user": email_address,
            },
        },
        "encryption": {
            "binary_path": "bin/gpg",
            "encryption_dir": pdc_archiving_directory.current,
        },
        "external": {
            "caesar": "server.name.se:/path/%s/on/caesar",
            "hasta": "/path/on/hasta/%s",
        },
        "fluffy": {
            "binary_path": "echo",
            "config_path": "fluffy/Config.json",
            "root_dir": str(fluffy_dir),
            "sftp": {
                "user": "sftpuser",
                "password": "sftpassword",
                "host": "sftphost",
                "remote_path": "sftpremotepath",
                "port": 22,
            },
        },
        "genotype": {
            "binary_path": "echo",
            "config_path": "genotype-stage.yaml",
        },
        "gisaid": {
            "binary_path": "/path/to/gisaid_uploader.py",
            "log_dir": "/path/to/log",
            "logwatch_email": "some@email.com",
            "upload_cid": "cid",
            "upload_password": "pass",
            "submitter": "s.submitter",
        },
        "hermes": {"binary_path": "hermes"},
        "housekeeper": {"database": hk_uri, "root": str(housekeeper_dir)},
        "lims": {
            "host": "https://lims.scilifelab.se",
            "password": "password",
            "username": "user",
        },
        "loqusdb": {"binary_path": "loqusdb", "config_path": "loqusdb-stage.yaml"},
        "loqusdb-wes": {"binary_path": "loqusdb", "config_path": "loqusdb-wes-stage.yaml"},
        "loqusdb-somatic": {"binary_path": "loqusdb", "config_path": "loqusdb-somatic-stage.yaml"},
        "loqusdb-tumor": {"binary_path": "loqusdb", "config_path": "loqusdb-tumor-stage.yaml"},
        "microsalt": {
            "binary_path": "echo",
            "conda_binary": "a_conda_binary",
            "conda_env": "S_microSALT",
            "queries_path": Path(microsalt_dir, "queries").as_posix(),
            "root": str(microsalt_dir),
        },
        "mip-rd-dna": {
            "conda_binary": "a_conda_binary",
            "conda_env": "S_mip9.0",
            "mip_config": "mip9.0-dna-stage.yaml",
            "workflow": "analyse rd_dna",
            "root": str(mip_dir),
            "script": "mip",
        },
        "mip-rd-rna": {
            "conda_binary": "a_conda_binary",
            "conda_env": "S_mip9.0",
            "mip_config": "mip9.0-rna-stage.yaml",
            "workflow": "analyse rd_rna",
            "root": str(mip_dir),
            "script": "mip",
        },
        "mutacc-auto": {
            "binary_path": "echo",
            "config_path": "mutacc-auto-stage.yaml",
            "padding": 300,
        },
        "mutant": {
            "binary_path": "echo",
            "conda_binary": "a_conda_binary",
            "conda_env": "S_mutant",
            "root": str(mip_dir),
        },
        "raredisease": {
            "binary_path": nextflow_binary.as_posix(),
            "compute_env": "nf_tower_compute_env",
            "conda_binary": conda_binary.as_posix(),
            "conda_env": "S_raredisease",
            "config_platform": str(nf_analysis_platform_config_path),
            "config_params": str(nf_analysis_pipeline_params_path),
            "config_resources": str(nf_analysis_pipeline_resource_optimisation_path),
            "launch_directory": Path("path", "to", "launchdir").as_posix(),
            "workflow_path": Path("workflow", "path").as_posix(),
            "profile": "myprofile",
            "references": Path("path", "to", "references").as_posix(),
            "revision": "2.2.0",
            "root": str(raredisease_dir),
            "slurm": {
                "account": "development",
                "mail_user": email_address,
            },
            "tower_workflow": "raredisease",
        },
        "tomte": {
            "binary_path": nextflow_binary.as_posix(),
            "compute_env": "nf_tower_compute_env",
            "conda_binary": conda_binary.as_posix(),
            "conda_env": "S_tomte",
            "config_platform": str(nf_analysis_platform_config_path),
            "config_params": str(nf_analysis_pipeline_params_path),
            "config_resources": str(nf_analysis_pipeline_resource_optimisation_path),
            "workflow_path": Path("workflow", "path").as_posix(),
            "profile": "myprofile",
            "references": Path("path", "to", "references").as_posix(),
            "revision": "2.2.0",
            "root": str(tomte_dir),
            "slurm": {
                "account": "development",
                "mail_user": email_address,
            },
            "tower_workflow": "tomte",
        },
        "rnafusion": {
            "binary_path": nextflow_binary.as_posix(),
            "compute_env": "nf_tower_compute_env",
            "conda_binary": conda_binary.as_posix(),
            "conda_env": "S_RNAFUSION",
            "launch_directory": Path("path", "to", "launchdir").as_posix(),
            "workflow_path": Path("workflow", "path").as_posix(),
            "profile": "myprofile",
            "references": Path("path", "to", "references").as_posix(),
            "revision": "2.2.0",
            "root": str(rnafusion_dir),
            "slurm": {
                "account": "development",
                "mail_user": "test.rnafusion.email@scilifelab.se",
            },
            "tower_workflow": "rnafusion",
        },
        "pigz": {"binary_path": "/bin/pigz"},
        "pdc": {"binary_path": "/bin/dsmc"},
        "taxprofiler": {
            "binary_path": nextflow_binary.as_posix(),
            "compute_env": "nf_tower_compute_env",
            "root": str(taxprofiler_dir),
            "conda_binary": conda_binary.as_posix(),
            "conda_env": "S_taxprofiler",
            "launch_directory": Path("path", "to", "launchdir").as_posix(),
            "workflow_path": Path("workflow", "path").as_posix(),
            "databases": Path("path", "to", "databases").as_posix(),
            "profile": "myprofile",
            "hostremoval_reference": Path("path", "to", "hostremoval_reference").as_posix(),
            "revision": "2.2.0",
            "slurm": {
                "account": "development",
                "mail_user": "taxprofiler.email@scilifelab.se",
            },
            "tower_workflow": "taxprofiler",
        },
        "scout": {
            "binary_path": "bin/scout",
            "config_path": "scout-stage.yaml",
        },
        "statina": {
            "api_url": "api_url",
            "auth_path": "auth_path",
            "host": "http://localhost:28002",
            "key": "key",
            "upload_path": "upload_path",
            "user": "user",
        },
        "tar": {"binary_path": "/bin/tar"},
        "trailblazer": {
            "host": "https://trailblazer.scilifelab.se/",
            "service_account": "SERVICE",
            "service_account_auth_file": "trailblazer-auth.json",
        },
        "arnold": {"api_url": "https://arnold.scilifelab.se/"},
        "janus": {"host": "https://janus.sys.scilifelab.se/"},
    }


@pytest.fixture(name="cg_context")
def cg_context(
    context_config: dict, base_store: Store, housekeeper_api: MockHousekeeperAPI
) -> CGConfig:
    """Return a cg config."""
    cg_config = CGConfig(**context_config)
    cg_config.status_db_ = base_store
    cg_config.housekeeper_api_ = housekeeper_api
    return cg_config


@pytest.fixture(scope="session")
def case_id_with_single_sample():
    """Return a case id that should only be associated with one sample."""
    return "exhaustedcrocodile"


@pytest.fixture(scope="session")
def case_id_with_multiple_samples():
    """Return a case id that should be associated with multiple samples."""
    return "righteouspanda"


@pytest.fixture(scope="session")
def case_id_without_samples():
    """Return a case id that should not be associated with any samples."""
    return "confusedtrout"


@pytest.fixture(scope="session")
def case_id_not_enough_reads():
    """Return a case id associated to a sample without enough reads."""
    return "tiredwalrus"


@pytest.fixture(scope="session")
def sample_id_in_single_case():
    """Return a sample id that should be associated with a single case."""
    return "ASM1"


@pytest.fixture(scope="session")
def sample_id_in_multiple_cases():
    """Return a sample id that should be associated with multiple cases."""
    return "ASM2"


@pytest.fixture(scope="session")
def sample_id_not_enough_reads():
    """Return a sample id without enough reads."""
    return "ASM3"


@pytest.fixture(name="store_with_multiple_cases_and_samples")
def store_with_multiple_cases_and_samples(
    case_id_without_samples: str,
    case_id_with_single_sample: str,
    case_id_with_multiple_samples: str,
    sample_id_in_single_case: str,
    sample_id_in_multiple_cases: str,
    case_id: str,
    ticket_id: str,
    helpers: StoreHelpers,
    store: Store,
):
    """Return a store containing multiple cases and samples."""

    helpers.add_case(
        store=store, internal_id=case_id_without_samples, ticket=ticket_id, action="running"
    )
    helpers.add_case_with_samples(
        base_store=store, case_id=case_id_with_multiple_samples, nr_samples=5
    )

    case_samples: list[tuple[str, str]] = [
        (case_id_with_multiple_samples, sample_id_in_multiple_cases),
        (case_id, sample_id_in_multiple_cases),
        (case_id_with_single_sample, sample_id_in_single_case),
    ]

    for case_sample in case_samples:
        case_id, sample_id = case_sample
        helpers.add_case_with_sample(base_store=store, case_id=case_id, sample_id=sample_id)

    yield store


@pytest.fixture(name="store_with_panels")
def store_with_panels(store: Store, helpers: StoreHelpers):
    helpers.ensure_panel(store=store, panel_abbreviation="panel1", customer_id="cust000")
    helpers.ensure_panel(store=store, panel_abbreviation="panel2", customer_id="cust000")
    helpers.ensure_panel(store=store, panel_abbreviation="panel3", customer_id="cust000")
    yield store


@pytest.fixture
def store_with_organisms(store: Store, helpers: StoreHelpers) -> Generator[Store, None, None]:
    """Return a store with multiple organisms."""

    organism_details = [
        ("organism_1", "Organism 1"),
        ("organism_2", "Organism 2"),
        ("organism_3", "Organism 3"),
    ]

    organisms: list[Organism] = []
    for internal_id, name in organism_details:
        organism: Organism = helpers.add_organism(store, internal_id=internal_id, name=name)
        organisms.append(organism)

    store.session.add_all(organisms)
    store.session.commit()
    yield store


@pytest.fixture(name="ok_response")
def ok_response() -> Response:
    """Return a response with the OK status code."""
    response: Response = Response()
    response.status_code = http.HTTPStatus.OK
    return response


@pytest.fixture(name="unauthorized_response")
def unauthorized_response() -> Response:
    """Return a response with the UNAUTHORIZED status code."""
    response: Response = Response()
    response.status_code = http.HTTPStatus.UNAUTHORIZED
    return response


@pytest.fixture(name="non_existent_email")
def non_existent_email():
    """Return email not associated with any entity."""
    return "non_existent_email@example.com"


@pytest.fixture(name="non_existent_id")
def non_existent_id():
    """Return id not associated with any entity."""
    return "non_existent_entity_id"


@pytest.fixture
def store_with_users(store: Store, helpers: StoreHelpers) -> Generator[Store, None, None]:
    """Return a store with multiple users."""

    customer: Customer = helpers.ensure_customer(store=store)

    user_details = [
        ("user1@example.com", "User One", False),
        ("user2@example.com", "User Two", True),
        ("user3@example.com", "User Three", False),
    ]

    for email, name, is_admin in user_details:
        user = store.add_user(customer=customer, email=email, name=name, is_admin=is_admin)
        store.session.add(user)

    store.session.commit()

    yield store


@pytest.fixture
def store_with_cases_and_customers(
    store: Store, helpers: StoreHelpers
) -> Generator[Store, None, None]:
    """Return a store with cases and customers."""

    customer_details: list[tuple[str, str, bool]] = [
        ("cust000", "Customer 1", True),
        ("cust001", "Customer 2", False),
        ("cust002", "Customer 3", True),
    ]
    customers = []

    for customer_id, customer_name, scout_access in customer_details:
        customer: Customer = helpers.ensure_customer(
            store=store,
            customer_id=customer_id,
            customer_name=customer_name,
            scout_access=scout_access,
        )
        customers.append(customer)

    case_details: list[tuple[str, str, Workflow, CaseActions, Customer]] = [
        ("case 1", "flyingwhale", Workflow.BALSAMIC, CaseActions.RUNNING, customers[0]),
        ("case 2", "swimmingtiger", Workflow.FLUFFY, CaseActions.ANALYZE, customers[0]),
        ("case 3", "sadbaboon", Workflow.MUTANT, CaseActions.HOLD, customers[1]),
        ("case 4", "funkysloth", Workflow.MIP_DNA, CaseActions.ANALYZE, customers[1]),
        ("case 5", "deadparrot", Workflow.MICROSALT, CaseActions.RUNNING, customers[2]),
        ("case 6", "anxiousbeetle", Workflow.DEMULTIPLEX, CaseActions.RUNNING, customers[2]),
    ]

    for case_name, case_id, pipeline, action, customer in case_details:
        helpers.ensure_case(
            store=store,
            case_name=case_name,
            case_id=case_id,
            data_analysis=pipeline.value,
            action=action.value,
            customer=customer,
        )
    store.session.commit()
    yield store


# NF analysis fixtures


@pytest.fixture(scope="session")
def no_sample_case_id() -> str:
    """Returns a case id of a case with no samples."""
    return "no_sample_case"


@pytest.fixture(scope="session")
def workflow_version() -> str:
    """Return a workflow version."""
    return "2.2.0"


@pytest.fixture(scope="session")
def fastq_forward_read_path(housekeeper_dir: Path) -> Path:
    """Path to existing fastq forward read file."""
    fastq_file_path = Path(housekeeper_dir, "XXXXXXXXX_000000_S000_L001_R1_001").with_suffix(
        f"{FileExtensions.FASTQ}{FileExtensions.GZIP}"
    )
    with gzip.open(fastq_file_path, "wb") as wh:
        wh.write(b"@A00689:73:XXXXXXXXX:1:1101:4806:1047 1:N:0:TCCTGGAACA+ACAACCAGTA")
    return fastq_file_path


@pytest.fixture(scope="session")
def fastq_reverse_read_path(housekeeper_dir: Path) -> Path:
    """Path to existing fastq reverse read file."""
    fastq_file_path = Path(
        housekeeper_dir, "XXXXXXXXX_000000_S000_L001_R2_001.fastq.gz"
    ).with_suffix(f"{FileExtensions.FASTQ}{FileExtensions.GZIP}")
    with gzip.open(fastq_file_path, "wb") as wh:
        wh.write(b"@A00689:73:XXXXXXXXX:1:1101:4806:1047 2:N:0:TCCTGGAACA+ACAACCAGTA")
    return fastq_file_path


@pytest.fixture(scope="session")
def mock_fastq_files(fastq_forward_read_path: Path, fastq_reverse_read_path: Path) -> list[Path]:
    """Return list of all mock fastq files to commit to mock housekeeper."""
    return [fastq_forward_read_path, fastq_reverse_read_path]


@pytest.fixture(scope="session")
def sequencing_platform() -> str:
    """Return a default sequencing platform."""
    return SequencingPlatform.ILLUMINA


# Raredisease fixtures
@pytest.fixture(scope="function")
def raredisease_dir(tmpdir_factory: Path) -> str:
    """Return the path to the raredisease apps dir."""
    raredisease_dir = tmpdir_factory.mktemp("raredisease")
    return Path(raredisease_dir).absolute().as_posix()


@pytest.fixture(scope="session")
def raredisease_case_id() -> str:
    """Returns a raredisease case id."""
    return "raredisease_case_enough_reads"


@pytest.fixture(scope="function")
def raredisease_sample_sheet_content(
    sample_id: str,
    raredisease_case_id: str,
    fastq_forward_read_path: Path,
    fastq_reverse_read_path: Path,
    strandedness: str,
) -> str:
    """Return the expected sample sheet content  for raredisease."""
    headers: str = ",".join(RarediseaseSampleSheetHeaders.list())
    row: str = ",".join(
        [
            sample_id,
            "1",
            fastq_forward_read_path.as_posix(),
            fastq_reverse_read_path.as_posix(),
            "2",
            "0",
            "",
            "",
            raredisease_case_id,
        ]
    )
    return "\n".join([headers, row])


@pytest.fixture(scope="function")
def hermes_deliverables(deliverable_data: dict, raredisease_case_id: str) -> dict:
    hermes_output: dict = {"pipeline": "raredisease", "bundle_id": raredisease_case_id, "files": []}
    for file_info in deliverable_data["files"]:
        tags: list[str] = []
        if "html" in file_info["format"]:
            tags.append("multiqc-html")
        hermes_output["files"].append({"path": file_info["path"], "tags": tags, "mandatory": True})
    return hermes_output


@pytest.fixture(scope="function")
def malformed_hermes_deliverables(hermes_deliverables: dict) -> dict:
    malformed_deliverable: dict = hermes_deliverables.copy()
    malformed_deliverable.pop("pipeline")

    return malformed_deliverable


@pytest.fixture(scope="function")
def rnafusion_multiqc_json_metrics(raredisease_analysis_dir) -> dict:
    """Returns the content of a mock Multiqc JSON file."""
    return read_json(file_path=Path(raredisease_analysis_dir, multiqc_json_file))


@pytest.fixture(scope="function")
def raredisease_sample_sheet_path(raredisease_dir, raredisease_case_id) -> Path:
    """Path to sample sheet."""
    return Path(
        raredisease_dir, raredisease_case_id, f"{raredisease_case_id}_samplesheet"
    ).with_suffix(FileExtensions.CSV)


@pytest.fixture(scope="function")
def raredisease_params_file_path(raredisease_dir, raredisease_case_id) -> Path:
    """Path to parameters file."""
    return Path(
        raredisease_dir, raredisease_case_id, f"{raredisease_case_id}_params_file"
    ).with_suffix(FileExtensions.YAML)


@pytest.fixture(scope="function")
def raredisease_nexflow_config_file_path(raredisease_dir, raredisease_case_id) -> Path:
    """Path to config file."""
    return Path(
        raredisease_dir, raredisease_case_id, f"{raredisease_case_id}_nextflow_config"
    ).with_suffix(FileExtensions.JSON)


@pytest.fixture(scope="function")
def raredisease_deliverables_file_path(raredisease_dir, raredisease_case_id) -> Path:
    """Path to deliverables file."""
    return Path(
        raredisease_dir, raredisease_case_id, f"{raredisease_case_id}_deliverables"
    ).with_suffix(FileExtensions.YAML)


@pytest.fixture(scope="function")
def raredisease_context(
    cg_context: CGConfig,
    helpers: StoreHelpers,
    nf_analysis_housekeeper: HousekeeperAPI,
    trailblazer_api: MockTB,
    raredisease_case_id: str,
    sample_id: str,
    no_sample_case_id: str,
    total_sequenced_reads_pass: int,
    apptag_rna: str,
    case_id_not_enough_reads: str,
    sample_id_not_enough_reads: str,
    total_sequenced_reads_not_pass: int,
) -> CGConfig:
    """context to use in cli"""
    cg_context.housekeeper_api_ = nf_analysis_housekeeper
    cg_context.trailblazer_api_ = trailblazer_api
    cg_context.meta_apis["analysis_api"] = RarediseaseAnalysisAPI(config=cg_context)
    status_db: Store = cg_context.status_db

    # Create ERROR case with NO SAMPLES
    helpers.add_case(status_db, internal_id=no_sample_case_id, name=no_sample_case_id)

    # Create textbook case with enough reads
    case_enough_reads: Case = helpers.add_case(
        store=status_db,
        internal_id=raredisease_case_id,
        name=raredisease_case_id,
        data_analysis=Workflow.RAREDISEASE,
    )

    sample_raredisease_case_enough_reads: Sample = helpers.add_sample(
        status_db,
        internal_id=sample_id,
        last_sequenced_at=datetime.now(),
        reads=total_sequenced_reads_pass,
        application_tag=apptag_rna,
    )

    helpers.add_relationship(
        status_db,
        case=case_enough_reads,
        sample=sample_raredisease_case_enough_reads,
    )

    # Create case without enough reads
    case_not_enough_reads: Case = helpers.add_case(
        store=status_db,
        internal_id=case_id_not_enough_reads,
        name=case_id_not_enough_reads,
        data_analysis=Workflow.RAREDISEASE,
    )

    sample_not_enough_reads: Sample = helpers.add_sample(
        status_db,
        internal_id=sample_id_not_enough_reads,
        last_sequenced_at=datetime.now(),
        reads=total_sequenced_reads_not_pass,
        application_tag=apptag_rna,
    )

    helpers.add_relationship(status_db, case=case_not_enough_reads, sample=sample_not_enough_reads)

    return cg_context


@pytest.fixture(scope="function")
def deliverable_data(raredisease_dir: Path, raredisease_case_id: str, sample_id: str) -> dict:
    return {
        "files": [
            {
                "path": f"{raredisease_dir}/{raredisease_case_id}/multiqc/multiqc_report.html",
                "path_index": "",
                "step": "report",
                "tag": ["multiqc-html", "rna"],
                "id": raredisease_case_id,
                "format": "html",
                "mandatory": True,
            },
        ]
    }


@pytest.fixture(scope="function")
def mock_deliverable(
    raredisease_dir: Path, deliverable_data: dict, raredisease_case_id: str
) -> None:
    """Create deliverable file with dummy data and files to deliver."""
    Path.mkdir(
        Path(raredisease_dir, raredisease_case_id),
        parents=True,
        exist_ok=True,
    )
    Path.mkdir(
        Path(raredisease_dir, raredisease_case_id, "multiqc"),
        parents=True,
        exist_ok=True,
    )
    for report_entry in deliverable_data["files"]:
        Path(report_entry["path"]).touch(exist_ok=True)
    WriteFile.write_file_from_content(
        content=deliverable_data,
        file_format=FileFormat.JSON,
        file_path=Path(
            raredisease_dir, raredisease_case_id, raredisease_case_id + deliverables_yaml
        ),
    )


@pytest.fixture(scope="function")
def raredisease_mock_config(raredisease_dir: Path, raredisease_case_id: str) -> None:
    """Create samplesheet.csv file for testing"""
    Path.mkdir(Path(raredisease_dir, raredisease_case_id), parents=True, exist_ok=True)
    Path(raredisease_dir, raredisease_case_id, f"{raredisease_case_id}_samplesheet").with_suffix(
        FileExtensions.CSV
    ).touch(exist_ok=True)


# Rnafusion fixtures


@pytest.fixture(scope="function")
def rnafusion_dir(tmpdir_factory, apps_dir: Path) -> str:
    """Return the path to the rnafusion apps dir."""
    rnafusion_dir = tmpdir_factory.mktemp("rnafusion")
    return Path(rnafusion_dir).absolute().as_posix()


@pytest.fixture(scope="session")
def rnafusion_case_id() -> str:
    """Returns a rnafusion case id."""
    return "rnafusion_case_enough_reads"


@pytest.fixture(scope="session")
def rnafusion_workflow() -> str:
    """Returns rnafusion workflow."""
    return "rnafusion"


@pytest.fixture(scope="function")
def rnafusion_sample_sheet_content(
    rnafusion_case_id: str,
    fastq_forward_read_path: Path,
    fastq_reverse_read_path: Path,
    strandedness: str,
) -> str:
    """Return the expected sample sheet content  for rnafusion."""
    headers: str = ",".join(RnafusionSampleSheetEntry.headers())
    row: str = ",".join(
        [
            rnafusion_case_id,
            fastq_forward_read_path.as_posix(),
            fastq_reverse_read_path.as_posix(),
            strandedness,
        ]
    )
    return "\n".join([headers, row])


@pytest.fixture(scope="session")
def strandedness() -> str:
    """Return a default strandedness."""
    return Strandedness.REVERSE


@pytest.fixture(scope="session")
def strandedness_not_permitted() -> str:
    """Return a not permitted strandedness."""
    return "double_stranded"


@pytest.fixture(scope="function")
def rnafusion_hermes_deliverables(rnafusion_deliverable_data: dict, rnafusion_case_id: str) -> dict:
    hermes_output: dict = {"workflow": "rnafusion", "bundle_id": rnafusion_case_id, "files": []}
    for file_info in rnafusion_deliverable_data["files"]:
        tags: list[str] = []
        if "html" in file_info["format"]:
            tags.append("multiqc-html")
        hermes_output["files"].append({"path": file_info["path"], "tags": tags, "mandatory": True})
    return hermes_output


@pytest.fixture(scope="function")
def rnafusion_malformed_hermes_deliverables(rnafusion_hermes_deliverables: dict) -> dict:
    malformed_deliverable: dict = rnafusion_hermes_deliverables.copy()
    malformed_deliverable.pop("workflow")

    return malformed_deliverable


@pytest.fixture(scope="function")
def rnafusion_multiqc_json_metrics(rnafusion_analysis_dir) -> dict:
    """Returns the content of a mock Multiqc JSON file."""
    return read_json(file_path=Path(rnafusion_analysis_dir, multiqc_json_file))


@pytest.fixture(scope="function")
def rnafusion_sample_sheet_path(rnafusion_dir, rnafusion_case_id) -> Path:
    """Path to sample sheet."""
    return Path(rnafusion_dir, rnafusion_case_id, f"{rnafusion_case_id}_samplesheet").with_suffix(
        FileExtensions.CSV
    )


@pytest.fixture(scope="function")
def rnafusion_params_file_path(rnafusion_dir, rnafusion_case_id) -> Path:
    """Path to parameters file."""
    return Path(rnafusion_dir, rnafusion_case_id, f"{rnafusion_case_id}_params_file").with_suffix(
        FileExtensions.YAML
    )


@pytest.fixture(scope="function")
def rnafusion_nexflow_config_file_path(rnafusion_dir, rnafusion_case_id) -> Path:
    """Path to config file."""
    return Path(
        rnafusion_dir, rnafusion_case_id, f"{rnafusion_case_id}_nextflow_config"
    ).with_suffix(FileExtensions.JSON)


@pytest.fixture(scope="function")
def rnafusion_metrics_deliverables(rnafusion_analysis_dir: Path) -> list[dict]:
    """Returns the content of a mock metrics deliverables file."""
    return read_yaml(
        file_path=Path(
            rnafusion_analysis_dir, "rnafusion_case_enough_reads_metrics_deliverables.yaml"
        )
    )


@pytest.fixture(scope="function")
def rnafusion_deliverables_file_path(rnafusion_dir, rnafusion_case_id) -> Path:
    """Path to deliverables file."""
    return Path(rnafusion_dir, rnafusion_case_id, f"{rnafusion_case_id}_deliverables").with_suffix(
        FileExtensions.YAML
    )


@pytest.fixture(scope="function")
def nf_analysis_platform_config_path(nf_analysis_analysis_dir) -> Path:
    """Path to platform config file."""
    return Path(nf_analysis_analysis_dir, "platform").with_suffix(FileExtensions.CONFIG)


@pytest.fixture(scope="function")
def nf_analysis_pipeline_params_path(nf_analysis_analysis_dir) -> Path:
    """Path to pipeline params file."""
    return Path(nf_analysis_analysis_dir, "pipeline_params").with_suffix(FileExtensions.CONFIG)


@pytest.fixture(scope="function")
def rnafusion_deliverables_response_data(
    create_multiqc_html_file,
    create_multiqc_json_file,
    rnafusion_case_id,
    timestamp_yesterday,
) -> InputBundle:
    return InputBundle(
        **{
            "files": [
                {
                    "path": create_multiqc_json_file.as_posix(),
                    "tags": ["multiqc-json", rnafusion_case_id],
                },
                {
                    "path": create_multiqc_html_file.as_posix(),
                    "tags": ["multiqc-html", rnafusion_case_id],
                },
            ],
            "created": timestamp_yesterday,
            "name": rnafusion_case_id,
        }
    )


@pytest.fixture(scope="function")
def nf_analysis_pipeline_resource_optimisation_path(nf_analysis_analysis_dir) -> Path:
    """Path to pipeline resource optimisation file."""
    return Path(nf_analysis_analysis_dir, "pipeline_resource_optimisation").with_suffix(
        FileExtensions.CONFIG
    )


@pytest.fixture(scope="session")
def tower_id() -> int:
    """Returns a NF-Tower ID."""
    return 123456


@pytest.fixture(scope="session")
def existing_directory(tmpdir_factory) -> Path:
    """Path to existing temporary directory."""
    return tmpdir_factory.mktemp("any_directory")


@pytest.fixture(scope="function")
def rnafusion_parameters_default(
    rnafusion_dir: Path,
    rnafusion_case_id: str,
    rnafusion_sample_sheet_path: Path,
    existing_directory: Path,
) -> RnafusionParameters:
    """Return Rnafusion parameters."""
    return RnafusionParameters(
        cluster_options="--qos=normal",
        genomes_base=existing_directory,
        input=rnafusion_sample_sheet_path,
        outdir=Path(rnafusion_dir, rnafusion_case_id),
        priority="development",
    )


@pytest.fixture(scope="session")
def total_sequenced_reads_pass() -> int:
    return 200_000_000


@pytest.fixture(scope="session")
def total_sequenced_reads_not_pass() -> int:
    return 1


@pytest.fixture(scope="function")
def rnafusion_context(
    cg_context: CGConfig,
    helpers: StoreHelpers,
    nf_analysis_housekeeper: HousekeeperAPI,
    trailblazer_api: MockTB,
    hermes_api: HermesApi,
    cg_dir: Path,
    rnafusion_case_id: str,
    sample_id: str,
    no_sample_case_id: str,
    total_sequenced_reads_pass: int,
    apptag_rna: str,
    case_id_not_enough_reads: str,
    sample_id_not_enough_reads: str,
    total_sequenced_reads_not_pass: int,
) -> CGConfig:
    """context to use in cli"""
    cg_context.housekeeper_api_ = nf_analysis_housekeeper
    cg_context.trailblazer_api_ = trailblazer_api
    cg_context.meta_apis["analysis_api"] = RnafusionAnalysisAPI(config=cg_context)
    status_db: Store = cg_context.status_db

    # Create case with no associated samples
    helpers.add_case(status_db, internal_id=no_sample_case_id, name=no_sample_case_id)

    # Create case without enough reads
    case_not_enough_reads: Case = helpers.add_case(
        store=status_db,
        internal_id=case_id_not_enough_reads,
        name=case_id_not_enough_reads,
        data_analysis=Workflow.RNAFUSION,
    )

    sample_not_enough_reads: Sample = helpers.add_sample(
        status_db,
        application_tag=apptag_rna,
        internal_id=sample_id_not_enough_reads,
        reads=total_sequenced_reads_not_pass,
        last_sequenced_at=datetime.now(),
    )

    helpers.add_relationship(status_db, case=case_not_enough_reads, sample=sample_not_enough_reads)

    # Create textbook case with enough reads
    case_enough_reads: Case = helpers.add_case(
        store=status_db,
        internal_id=rnafusion_case_id,
        name=rnafusion_case_id,
        data_analysis=Workflow.RNAFUSION,
    )

    sample_rnafusion_case_enough_reads: Sample = helpers.add_sample(
        status_db,
        application_tag=apptag_rna,
        internal_id=sample_id,
        reads=total_sequenced_reads_pass,
        last_sequenced_at=datetime.now(),
    )

    helpers.add_relationship(
        status_db,
        case=case_enough_reads,
        sample=sample_rnafusion_case_enough_reads,
    )

    return cg_context


@pytest.fixture(scope="function")
def rnafusion_deliverable_data(rnafusion_dir: Path, rnafusion_case_id: str, sample_id: str) -> dict:
    return {
        "files": [
            {
                "path": f"{rnafusion_dir}/{rnafusion_case_id}/multiqc/multiqc_report.html",
                "path_index": "",
                "step": "report",
                "tag": ["multiqc-html", "rna"],
                "id": rnafusion_case_id,
                "format": "html",
                "mandatory": True,
            },
        ]
    }


@pytest.fixture(scope="function")
def rnafusion_mock_deliverable_dir(
    rnafusion_dir: Path, rnafusion_deliverable_data: dict, rnafusion_case_id: str
) -> Path:
    """Create deliverable file with dummy data and files to deliver."""
    Path.mkdir(
        Path(rnafusion_dir, rnafusion_case_id),
        parents=True,
        exist_ok=True,
    )
    Path.mkdir(
        Path(rnafusion_dir, rnafusion_case_id, "multiqc"),
        parents=True,
        exist_ok=True,
    )
    for report_entry in rnafusion_deliverable_data["files"]:
        Path(report_entry["path"]).touch(exist_ok=True)
    WriteFile.write_file_from_content(
        content=rnafusion_deliverable_data,
        file_format=FileFormat.JSON,
        file_path=Path(rnafusion_dir, rnafusion_case_id, rnafusion_case_id + deliverables_yaml),
    )

    return rnafusion_dir


@pytest.fixture(scope="function")
def rnafusion_mock_analysis_finish(
    rnafusion_dir: Path, rnafusion_case_id: str, rnafusion_multiqc_json_metrics: dict, tower_id: int
) -> None:
    """Create analysis_finish file for testing."""
    Path.mkdir(Path(rnafusion_dir, rnafusion_case_id, "pipeline_info"), parents=True, exist_ok=True)
    Path(rnafusion_dir, rnafusion_case_id, "pipeline_info", software_version_file).touch(
        exist_ok=True
    )
    Path(rnafusion_dir, rnafusion_case_id, f"{rnafusion_case_id}_samplesheet.csv").touch(
        exist_ok=True
    )
    Path.mkdir(
        Path(rnafusion_dir, rnafusion_case_id, "multiqc", "multiqc_data"),
        parents=True,
        exist_ok=True,
    )
    write_json(
        content=rnafusion_multiqc_json_metrics,
        file_path=Path(
            rnafusion_dir,
            rnafusion_case_id,
            "multiqc",
            "multiqc_data",
            "multiqc_data",
        ).with_suffix(FileExtensions.JSON),
    )
    write_yaml(
        content={rnafusion_case_id: [tower_id]},
        file_path=Path(
            rnafusion_dir,
            rnafusion_case_id,
            "tower_ids",
        ).with_suffix(FileExtensions.YAML),
    )


@pytest.fixture(scope="function")
def rnafusion_mock_config(rnafusion_dir: Path, rnafusion_case_id: str) -> None:
    """Create samplesheet.csv file for testing"""
    Path.mkdir(Path(rnafusion_dir, rnafusion_case_id), parents=True, exist_ok=True)
    Path(rnafusion_dir, rnafusion_case_id, f"{rnafusion_case_id}_samplesheet.csv").with_suffix(
        FileExtensions.CSV
    ).touch(exist_ok=True)


# Tomte fixtures
<<<<<<< HEAD
=======
@pytest.fixture(scope="session")
def tomte_case_id() -> str:
    """Returns a tomte case id."""
    return "tomte_case_enough_reads"


@pytest.fixture(scope="function")
def tomte_dir(tmpdir_factory, apps_dir: Path) -> str:
    """Return the path to the tomte apps dir."""
    tomte_dir = tmpdir_factory.mktemp("tomte")
    return Path(tomte_dir).absolute().as_posix()


@pytest.fixture(scope="function")
def tomte_sample_sheet_path(tomte_dir, tomte_case_id) -> Path:
    """Path to sample sheet."""
    return Path(tomte_dir, tomte_case_id, f"{tomte_case_id}_samplesheet").with_suffix(
        FileExtensions.CSV
    )


@pytest.fixture(scope="function")
def tomte_params_file_path(tomte_dir, tomte_case_id) -> Path:
    """Path to parameters file."""
    return Path(tomte_dir, tomte_case_id, f"{tomte_case_id}_params_file").with_suffix(
        FileExtensions.YAML
    )


@pytest.fixture(scope="function")
def tomte_nexflow_config_file_path(tomte_dir, tomte_case_id) -> Path:
    """Path to config file."""
    return Path(tomte_dir, tomte_case_id, f"{tomte_case_id}_nextflow_config").with_suffix(
        FileExtensions.JSON
    )


@pytest.fixture(scope="function")
def tomte_mock_config(tomte_dir: Path, tomte_case_id: str) -> None:
    """Create Tomte samplesheet.csv file for testing."""
    Path.mkdir(Path(tomte_dir, tomte_case_id), parents=True, exist_ok=True)
    Path(tomte_dir, tomte_case_id, f"{tomte_case_id}_samplesheet").with_suffix(
        FileExtensions.CSV
    ).touch(exist_ok=True)


@pytest.fixture(scope="function")
def tomte_sample_sheet_content(
    tomte_case_id: str,
    sample_id: str,
    fastq_forward_read_path: Path,
    fastq_reverse_read_path: Path,
    strandedness: str,
) -> str:
    """Return the expected sample sheet content for tomte."""
    headers: str = ",".join(TomteSampleSheetHeaders.list())
    row: str = ",".join(
        [
            tomte_case_id,
            sample_id,
            fastq_forward_read_path.as_posix(),
            fastq_reverse_read_path.as_posix(),
            strandedness,
        ]
    )
    return "\n".join([headers, row])
>>>>>>> 46cc01b2


@pytest.fixture(scope="function")
def tomte_context(
    cg_context: CGConfig,
    helpers: StoreHelpers,
    nf_analysis_housekeeper: HousekeeperAPI,
    trailblazer_api: MockTB,
    hermes_api: HermesApi,
    cg_dir: Path,
<<<<<<< HEAD
=======
    tomte_case_id: str,
    sample_id: str,
    no_sample_case_id: str,
    total_sequenced_reads_pass: int,
    apptag_rna: str,
    case_id_not_enough_reads: str,
    sample_id_not_enough_reads: str,
    total_sequenced_reads_not_pass: int,
>>>>>>> 46cc01b2
) -> CGConfig:
    """Context to use in CLI."""
    cg_context.housekeeper_api_ = nf_analysis_housekeeper
    cg_context.trailblazer_api_ = trailblazer_api
    cg_context.meta_apis["analysis_api"] = TomteAnalysisAPI(config=cg_context)
<<<<<<< HEAD
=======
    status_db: Store = cg_context.status_db

    # Create ERROR case with NO SAMPLES
    helpers.add_case(status_db, internal_id=no_sample_case_id, name=no_sample_case_id)

    # Create a textbook case with enough reads
    case_enough_reads: Case = helpers.add_case(
        store=status_db,
        internal_id=tomte_case_id,
        name=tomte_case_id,
        data_analysis=Workflow.TOMTE,
    )

    sample_enough_reads: Sample = helpers.add_sample(
        status_db,
        application_tag=apptag_rna,
        internal_id=sample_id,
        reads=total_sequenced_reads_pass,
        last_sequenced_at=datetime.now(),
    )

    helpers.add_relationship(
        status_db,
        case=case_enough_reads,
        sample=sample_enough_reads,
    )

    # Create a case without enough reads
    case_not_enough_reads: Case = helpers.add_case(
        store=status_db,
        internal_id=case_id_not_enough_reads,
        name=case_id_not_enough_reads,
        data_analysis=Workflow.TOMTE,
    )

    sample_not_enough_reads: Sample = helpers.add_sample(
        status_db,
        application_tag=apptag_rna,
        internal_id=sample_id_not_enough_reads,
        reads=total_sequenced_reads_not_pass,
        last_sequenced_at=datetime.now(),
    )

    helpers.add_relationship(status_db, case=case_not_enough_reads, sample=sample_not_enough_reads)

>>>>>>> 46cc01b2
    return cg_context


# Taxprofiler fixtures


@pytest.fixture(scope="function")
def taxprofiler_config(taxprofiler_dir: Path, taxprofiler_case_id: str) -> None:
    """Create CSV sample sheet file for testing."""
    Path.mkdir(Path(taxprofiler_dir, taxprofiler_case_id), parents=True, exist_ok=True)
    Path(taxprofiler_dir, taxprofiler_case_id, f"{taxprofiler_case_id}_samplesheet").with_suffix(
        FileExtensions.CSV
    ).touch(exist_ok=True)


@pytest.fixture(scope="session")
def taxprofiler_case_id() -> str:
    """Returns a taxprofiler case id."""
    return "taxprofiler_case"


@pytest.fixture(scope="session")
def taxprofiler_workflow() -> str:
    """Returns taxprofiler workflow."""
    return "taxprofiler"


@pytest.fixture(scope="function")
def taxprofiler_dir(tmpdir_factory, apps_dir: Path) -> Path:
    """Return the path to the Taxprofiler directory."""
    taxprofiler_dir = tmpdir_factory.mktemp("taxprofiler")
    return Path(taxprofiler_dir).absolute().as_posix()


@pytest.fixture(scope="function")
def taxprofiler_sample_sheet_path(taxprofiler_dir, taxprofiler_case_id) -> Path:
    """Path to sample sheet."""
    return Path(
        taxprofiler_dir, taxprofiler_case_id, f"{taxprofiler_case_id}_samplesheet"
    ).with_suffix(FileExtensions.CSV)


@pytest.fixture(scope="function")
def taxprofiler_nexflow_config_file_path(taxprofiler_dir, taxprofiler_case_id) -> Path:
    """Path to config file."""
    return Path(
        taxprofiler_dir, taxprofiler_case_id, f"{taxprofiler_case_id}_nextflow_config"
    ).with_suffix(FileExtensions.JSON)


@pytest.fixture(scope="function")
def taxprofiler_sample_sheet_content(
    sample_name: str,
    sequencing_platform: str,
    fastq_forward_read_path: Path,
    fastq_reverse_read_path: Path,
) -> str:
    """Return the expected sample sheet content  for taxprofiler."""
    headers: str = ",".join(TaxprofilerSampleSheetEntry.headers())
    row: str = ",".join(
        [
            sample_name,
            sample_name,
            sequencing_platform,
            fastq_forward_read_path.as_posix(),
            fastq_reverse_read_path.as_posix(),
            "",
        ]
    )
    return "\n".join([headers, row])


@pytest.fixture(scope="function")
def taxprofiler_params_file_path(taxprofiler_dir, taxprofiler_case_id) -> Path:
    """Path to parameters file."""
    return Path(
        taxprofiler_dir, taxprofiler_case_id, f"{taxprofiler_case_id}_params_file"
    ).with_suffix(FileExtensions.YAML)


@pytest.fixture(scope="function")
def taxprofiler_nexflow_config_file_path(taxprofiler_dir, taxprofiler_case_id) -> Path:
    """Path to config file."""
    return Path(
        taxprofiler_dir, taxprofiler_case_id, f"{taxprofiler_case_id}_nextflow_config"
    ).with_suffix(FileExtensions.JSON)


@pytest.fixture(scope="function")
def taxprofiler_hermes_deliverables(
    taxprofiler_deliverable_data: dict, taxprofiler_case_id: str
) -> dict:
    hermes_output: dict = {"workflow": "taxprofiler", "bundle_id": taxprofiler_case_id, "files": []}
    for file_info in taxprofiler_deliverable_data["files"]:
        tags: list[str] = []
        if "html" in file_info["format"]:
            tags.append("multiqc-html")
        hermes_output["files"].append({"path": file_info["path"], "tags": tags, "mandatory": True})
    return hermes_output


@pytest.fixture(scope="function")
def taxprofiler_malformed_hermes_deliverables(taxprofiler_hermes_deliverables: dict) -> dict:
    malformed_deliverable: dict = taxprofiler_hermes_deliverables.copy()
    malformed_deliverable.pop("workflow")
    return malformed_deliverable


@pytest.fixture(scope="function")
def taxprofiler_parameters_default(
    taxprofiler_dir: Path,
    taxprofiler_case_id: str,
    taxprofiler_sample_sheet_path: Path,
    existing_directory: Path,
) -> TaxprofilerParameters:
    """Return Taxprofiler parameters."""
    return TaxprofilerParameters(
        cluster_options="--qos=normal",
        input=taxprofiler_sample_sheet_path,
        outdir=Path(taxprofiler_dir, taxprofiler_case_id),
        databases=existing_directory,
        hostremoval_reference=existing_directory,
        priority="development",
    )


@pytest.fixture(scope="function")
def taxprofiler_multiqc_json_metrics(taxprofiler_analysis_dir: Path) -> list[dict]:
    """Returns the content of a mock Multiqc JSON file."""
    return read_json(file_path=Path(taxprofiler_analysis_dir, multiqc_json_file))


@pytest.fixture(scope="function")
def taxprofiler_metrics_deliverables(taxprofiler_analysis_dir: Path) -> dict:
    """Returns the content of a mock metrics deliverables file."""
    return read_yaml(
        file_path=Path(taxprofiler_analysis_dir, "taxprofiler_case_metrics_deliverables.yaml")
    )


@pytest.fixture(scope="function")
def taxprofiler_metrics_deliverables_path(taxprofiler_dir: Path, taxprofiler_case_id: str) -> Path:
    """Path to deliverables file."""
    return Path(
        taxprofiler_dir, taxprofiler_case_id, f"{taxprofiler_case_id}_metrics_deliverables"
    ).with_suffix(FileExtensions.YAML)


@pytest.fixture(scope="function")
def taxprofiler_deliverables_file_path(taxprofiler_dir: Path, taxprofiler_case_id: str) -> Path:
    """Path to deliverables file."""
    return Path(
        taxprofiler_dir, taxprofiler_case_id, f"{taxprofiler_case_id}_deliverables"
    ).with_suffix(FileExtensions.YAML)


@pytest.fixture(scope="function")
def taxprofiler_context(
    cg_context: CGConfig,
    helpers: StoreHelpers,
    trailblazer_api: MockTB,
    hermes_api: HermesApi,
    nf_analysis_housekeeper: HousekeeperAPI,
    cg_dir: Path,
    taxprofiler_case_id: str,
    sample_id: str,
    father_sample_id: str,
    sample_name: str,
    another_sample_name: str,
    no_sample_case_id: str,
    total_sequenced_reads_pass: int,
    microbial_application_tag: str,
    case_id_not_enough_reads: str,
    sample_id_not_enough_reads: str,
    total_sequenced_reads_not_pass: int,
) -> CGConfig:
    """Context to use in cli."""
    cg_context.housekeeper_api_ = nf_analysis_housekeeper
    cg_context.trailblazer_api_ = trailblazer_api
    cg_context.meta_apis["analysis_api"] = TaxprofilerAnalysisAPI(config=cg_context)
    status_db: Store = cg_context.status_db

    # Create case with no associate samples
    helpers.add_case(status_db, internal_id=no_sample_case_id, name=no_sample_case_id)

    # Create case without enough reads
    case_not_enough_reads: Case = helpers.add_case(
        store=status_db,
        internal_id=case_id_not_enough_reads,
        name=case_id_not_enough_reads,
        data_analysis=Workflow.TAXPROFILER,
    )

    sample_not_enough_reads: Sample = helpers.add_sample(
        status_db,
        application_tag=microbial_application_tag,
        internal_id=sample_id_not_enough_reads,
        reads=total_sequenced_reads_not_pass,
        last_sequenced_at=datetime.now(),
    )

    helpers.add_relationship(status_db, case=case_not_enough_reads, sample=sample_not_enough_reads)

    # Create case with associated samples
    taxprofiler_case: Case = helpers.add_case(
        store=status_db,
        internal_id=taxprofiler_case_id,
        name=taxprofiler_case_id,
        data_analysis=Workflow.TAXPROFILER,
    )

    taxprofiler_sample: Sample = helpers.add_sample(
        status_db,
        application_tag="multiqc",
        internal_id=sample_id,
        reads=total_sequenced_reads_pass,
        name=sample_name,
        last_sequenced_at=datetime.now(),
    )

    taxprofiler_another_sample: Sample = helpers.add_sample(
        status_db,
        application_tag="multiqc",
        internal_id=father_sample_id,
        last_sequenced_at=datetime.now(),
        name=another_sample_name,
        reads=total_sequenced_reads_pass,
    )

    helpers.add_relationship(
        status_db,
        case=taxprofiler_case,
        sample=taxprofiler_sample,
    )

    helpers.add_relationship(
        status_db,
        case=taxprofiler_case,
        sample=taxprofiler_another_sample,
    )

    return cg_context


@pytest.fixture(scope="function")
def taxprofiler_deliverable_data(
    taxprofiler_dir: Path, taxprofiler_case_id: str, sample_id: str
) -> dict:
    return {
        "files": [
            {
                "path": f"{taxprofiler_dir}/{taxprofiler_case_id}/multiqc/multiqc_report.html",
                "path_index": "",
                "step": "report",
                "tag": ["multiqc-html", "rna"],
                "id": taxprofiler_case_id,
                "format": "html",
                "mandatory": True,
            },
        ]
    }


@pytest.fixture(scope="function")
def taxprofiler_mock_deliverable_dir(
    taxprofiler_dir: Path, taxprofiler_deliverable_data: dict, taxprofiler_case_id: str
) -> Path:
    """Create taxprofiler deliverable file with dummy data and files to deliver."""
    Path.mkdir(
        Path(taxprofiler_dir, taxprofiler_case_id),
        parents=True,
        exist_ok=True,
    )
    Path.mkdir(
        Path(taxprofiler_dir, taxprofiler_case_id, "multiqc"),
        parents=True,
        exist_ok=True,
    )
    for report_entry in taxprofiler_deliverable_data["files"]:
        Path(report_entry["path"]).touch(exist_ok=True)
    WriteFile.write_file_from_content(
        content=taxprofiler_deliverable_data,
        file_format=FileFormat.JSON,
        file_path=Path(
            taxprofiler_dir, taxprofiler_case_id, taxprofiler_case_id + deliverables_yaml
        ),
    )
    return taxprofiler_dir


@pytest.fixture(scope="function")
def taxprofiler_mock_analysis_finish(
    taxprofiler_dir: Path,
    taxprofiler_case_id: str,
    taxprofiler_multiqc_json_metrics: dict,
    tower_id: int,
) -> None:
    """Create analysis_finish file for testing."""
    Path.mkdir(
        Path(taxprofiler_dir, taxprofiler_case_id, "pipeline_info"), parents=True, exist_ok=True
    )
    Path(taxprofiler_dir, taxprofiler_case_id, "pipeline_info", software_version_file).touch(
        exist_ok=True
    )
    Path(taxprofiler_dir, taxprofiler_case_id, f"{taxprofiler_case_id}_samplesheet.csv").touch(
        exist_ok=True
    )
    Path.mkdir(
        Path(taxprofiler_dir, taxprofiler_case_id, "multiqc", "multiqc_data"),
        parents=True,
        exist_ok=True,
    )
    write_json(
        content=taxprofiler_multiqc_json_metrics,
        file_path=Path(
            taxprofiler_dir,
            taxprofiler_case_id,
            "multiqc",
            "multiqc_data",
            "multiqc_data",
        ).with_suffix(FileExtensions.JSON),
    )
    write_yaml(
        content={taxprofiler_case_id: [tower_id]},
        file_path=Path(
            taxprofiler_dir,
            taxprofiler_case_id,
            "tower_ids",
        ).with_suffix(FileExtensions.YAML),
    )


@pytest.fixture(scope="function")
def taxprofiler_mock_config(taxprofiler_dir: Path, taxprofiler_case_id: str) -> None:
    """Create CSV sample sheet file for testing."""
    Path.mkdir(Path(taxprofiler_dir, taxprofiler_case_id), parents=True, exist_ok=True)
    Path(taxprofiler_dir, taxprofiler_case_id, f"{taxprofiler_case_id}_samplesheet").with_suffix(
        FileExtensions.CSV
    ).touch(exist_ok=True)


@pytest.fixture(scope="function")
def taxprofiler_deliverable_data(
    taxprofiler_dir: Path, taxprofiler_case_id: str, sample_id: str
) -> dict:
    return {
        "files": [
            {
                "path": f"{taxprofiler_dir}/{taxprofiler_case_id}/multiqc/multiqc_report.html",
                "path_index": "",
                "step": "report",
                "tag": ["multiqc-html"],
                "id": taxprofiler_case_id,
                "format": "html",
                "mandatory": True,
            },
        ]
    }


@pytest.fixture(scope="function")
def taxprofiler_deliverables_response_data(
    create_multiqc_html_file,
    create_multiqc_json_file,
    taxprofiler_case_id,
    timestamp_yesterday,
) -> InputBundle:
    return InputBundle(
        **{
            "files": [
                {
                    "path": create_multiqc_json_file.as_posix(),
                    "tags": ["multiqc-json", taxprofiler_case_id],
                },
                {
                    "path": create_multiqc_html_file.as_posix(),
                    "tags": ["multiqc-html", taxprofiler_case_id],
                },
            ],
            "created": timestamp_yesterday,
            "name": taxprofiler_case_id,
        }
    )


@pytest.fixture(scope="function")
def nf_analysis_housekeeper(
    housekeeper_api: HousekeeperAPI,
    helpers: StoreHelpers,
    mock_fastq_files: list[Path],
    sample_id: str,
    timestamp_now: datetime,
) -> HousekeeperAPI:
    """Create populated Housekeeper sample bundle mock."""

    bundle_data: dict[str, Any] = {
        "name": sample_id,
        "created": timestamp_now,
        "version": "1.0",
        "files": [
            {
                "path": fastq_file_path.as_posix(),
                "tags": [SequencingFileTag.FASTQ],
                "archive": False,
            }
            for fastq_file_path in mock_fastq_files
        ],
    }
    helpers.ensure_hk_bundle(store=housekeeper_api, bundle_data=bundle_data)
    return housekeeper_api


@pytest.fixture(scope="session")
def expected_total_reads() -> int:
    return 1_000_000


@pytest.fixture
def flow_cell_name() -> str:
    """Return flow cell name."""
    return "HVKJCDRXX"


@pytest.fixture
def flow_cell_full_name(flow_cell_name: str) -> str:
    """Return flow cell full name."""
    return f"201203_D00483_0200_A{flow_cell_name}"


@pytest.fixture(name="expected_average_q30_for_sample")
def expected_average_q30_for_sample() -> float:
    """Return expected average Q30 for a sample."""
    return (85.5 + 80.5) / 2


@pytest.fixture(name="expected_average_q30_for_flow_cell")
def expected_average_q30_for_flow_cell() -> float:
    return (((85.5 + 80.5) / 2) + ((83.5 + 81.5) / 2)) / 2


@pytest.fixture(name="expected_total_reads_flow_cell_bcl2fastq")
def expected_total_reads_flow_cell_2() -> int:
    """Return an expected read count"""
    return 8_000_000


@pytest.fixture
def store_with_sequencing_metrics(
    store: Store,
    sample_id: str,
    father_sample_id: str,
    mother_sample_id: str,
    expected_total_reads: int,
    flow_cell_name: str,
    flow_cell_name_demultiplexed_with_bcl_convert: str,
    flow_cell_name_demultiplexed_with_bcl2fastq: str,
    helpers: StoreHelpers,
) -> Store:
    """Return a store with multiple samples with sample lane sequencing metrics."""
    sample_sequencing_metrics_details: list[str | int | float] = [
        (sample_id, flow_cell_name, 1, expected_total_reads / 2, 90.5, 32),
        (sample_id, flow_cell_name, 2, expected_total_reads / 2, 90.4, 31),
        (mother_sample_id, flow_cell_name_demultiplexed_with_bcl2fastq, 2, 2_000_000, 85.5, 30),
        (mother_sample_id, flow_cell_name_demultiplexed_with_bcl2fastq, 1, 2_000_000, 80.5, 30),
        (father_sample_id, flow_cell_name_demultiplexed_with_bcl2fastq, 2, 2_000_000, 83.5, 30),
        (father_sample_id, flow_cell_name_demultiplexed_with_bcl2fastq, 1, 2_000_000, 81.5, 30),
        (mother_sample_id, flow_cell_name_demultiplexed_with_bcl_convert, 3, 1_500_000, 80.5, 33),
        (mother_sample_id, flow_cell_name_demultiplexed_with_bcl_convert, 2, 1_500_000, 80.5, 33),
    ]
    helpers.add_flow_cell(store=store, flow_cell_name=flow_cell_name)
    helpers.add_sample(
        store=store, customer_id="cust500", internal_id=sample_id, name=sample_id, sex=Sex.MALE
    )
    helpers.add_multiple_sample_lane_sequencing_metrics_entries(
        metrics_data=sample_sequencing_metrics_details, store=store
    )
    return store


@pytest.fixture(scope="function")
def novaseqx_latest_analysis_version() -> str:
    """Return the latest analysis version for NovaseqX analysis data directory."""
    return "2"


@pytest.fixture(scope="function")
def novaseqx_flow_cell_directory(tmp_path: Path, novaseq_x_flow_cell_full_name: str) -> Path:
    """Return the path to a NovaseqX flow cell directory."""
    return Path(tmp_path, novaseq_x_flow_cell_full_name)


@pytest.fixture(scope="function")
def demultiplexed_runs_flow_cell_directory(tmp_path: Path) -> Path:
    """Return the path to a demultiplexed flow cell run directory."""
    demultiplexed_runs = Path(
        tmp_path, DemultiplexingDirsAndFiles.DEMULTIPLEXED_RUNS_DIRECTORY_NAME
    )
    demultiplexed_runs.mkdir()
    return demultiplexed_runs


def add_novaseqx_analysis_data(novaseqx_flow_cell_directory: Path, analysis_version: str):
    """Add NovaseqX analysis data to a flow cell directory."""
    analysis_path: Path = Path(
        novaseqx_flow_cell_directory, DemultiplexingDirsAndFiles.ANALYSIS, analysis_version
    )
    analysis_path.mkdir(parents=True)
    analysis_path.joinpath(DemultiplexingDirsAndFiles.COPY_COMPLETE).touch()
    data = analysis_path.joinpath(DemultiplexingDirsAndFiles.DATA)
    data.mkdir()
    data.joinpath(DemultiplexingDirsAndFiles.ANALYSIS_COMPLETED).touch()
    return analysis_path


@pytest.fixture(scope="function")
def novaseqx_flow_cell_dir_with_analysis_data(
    novaseqx_flow_cell_directory: Path, novaseqx_latest_analysis_version: str
) -> Path:
    """Return the path to a NovaseqX flow cell directory with multiple analysis data directories."""
    add_novaseqx_analysis_data(novaseqx_flow_cell_directory, "0")
    add_novaseqx_analysis_data(novaseqx_flow_cell_directory, "1")
    add_novaseqx_analysis_data(novaseqx_flow_cell_directory, novaseqx_latest_analysis_version)
    return novaseqx_flow_cell_directory


@pytest.fixture(scope="function")
def post_processed_novaseqx_flow_cell(novaseqx_flow_cell_dir_with_analysis_data: Path) -> Path:
    """Return the path to a NovaseqX flow cell that is post processed."""
    Path(
        novaseqx_flow_cell_dir_with_analysis_data,
        DemultiplexingDirsAndFiles.QUEUED_FOR_POST_PROCESSING,
    ).touch()
    return novaseqx_flow_cell_dir_with_analysis_data


@pytest.fixture(scope="function")
def novaseqx_flow_cell_analysis_incomplete(
    novaseqx_flow_cell_directory: Path, novaseqx_latest_analysis_version: str
) -> Path:
    """
    Return the path to a flow cell for which the analysis is not complete.
    It misses the ANALYSIS_COMPLETED file.
    """
    Path(
        novaseqx_flow_cell_directory,
        DemultiplexingDirsAndFiles.ANALYSIS,
        novaseqx_latest_analysis_version,
    ).mkdir(parents=True)
    Path(
        novaseqx_flow_cell_directory,
        DemultiplexingDirsAndFiles.ANALYSIS,
        novaseqx_latest_analysis_version,
        DemultiplexingDirsAndFiles.COPY_COMPLETE,
    ).touch()
    return novaseqx_flow_cell_directory


@pytest.fixture(scope="function")
def demultiplex_not_complete_novaseqx_flow_cell(tmp_file: Path) -> Path:
    """Return the path to a NovaseqX flow cell for which demultiplexing is not complete."""
    return tmp_file


@pytest.fixture
def flow_cell_encryption_api(
    cg_context: CGConfig, flow_cell_full_name: str
) -> FlowCellEncryptionAPI:
    flow_cell_encryption_api = FlowCellEncryptionAPI(
        binary_path=cg_context.encryption.binary_path,
        encryption_dir=Path(cg_context.backup.pdc_archiving_directory.current),
        dry_run=True,
        flow_cell=FlowCellDirectoryData(
            flow_cell_path=Path(cg_context.illumina_flow_cells_directory, flow_cell_full_name)
        ),
        pigz_binary_path=cg_context.pigz.binary_path,
        slurm_api=SlurmAPI(),
        sbatch_parameter=cg_context.backup.slurm_flow_cell_encryption.dict(),
        tar_api=TarAPI(binary_path=cg_context.tar.binary_path, dry_run=True),
    )
    flow_cell_encryption_api.slurm_api.set_dry_run(dry_run=True)
    return flow_cell_encryption_api


def create_process_response(
    return_code: int = 0, args: str = "", std_out: str = "", std_err: str = ""
) -> CompletedProcess:
    """Returns a CompletedProcess object with default parameters."""
    return CompletedProcess(
        args=args,
        returncode=return_code,
        stderr=std_err.encode("utf-8"),
        stdout=std_out.encode("utf-8"),
    )


# Downsample
@pytest.fixture
def store_with_case_and_sample_with_reads(
    store: Store,
    helpers: StoreHelpers,
    downsample_case_internal_id: str,
    downsample_sample_internal_id_1: str,
    downsample_sample_internal_id_2: str,
) -> Store:
    """Return a store with a case and a sample with reads."""
    case: Case = helpers.add_case(
        store=store, internal_id=downsample_case_internal_id, name=downsample_case_internal_id
    )
    order: Order = helpers.add_order(
        store=store,
        customer_id=case.customer_id,
        ticket_id=case.latest_ticket,
        order_date=case.ordered_at,
        workflow=case.data_analysis,
    )
    case.orders.append(order)
    for sample_internal_id in [downsample_sample_internal_id_1, downsample_sample_internal_id_2]:
        helpers.add_sample(
            store=store,
            customer_id=case.customer_id,
            internal_id=sample_internal_id,
            reads=100_000_000,
        )
        sample: Sample = store.get_sample_by_internal_id(internal_id=sample_internal_id)
        helpers.add_relationship(store=store, case=case, sample=sample)

    return store


@pytest.fixture
def downsample_case_internal_id() -> str:
    """Return a case internal id."""
    return "supersonicturtle"


@pytest.fixture
def downsample_sample_internal_id_1() -> str:
    """Return a sample internal id."""
    return "ACC12345675213"


@pytest.fixture
def downsample_sample_internal_id_2() -> str:
    """Return a sample internal id."""
    return "ACC12345684213"


@pytest.fixture
def number_of_reads_in_millions() -> int:
    """Return a number of reads in millions."""
    return 50


@pytest.fixture
def downsample_hk_api(
    real_housekeeper_api: HousekeeperAPI,
    fastq_file: Path,
    downsample_sample_internal_id_1: str,
    downsample_sample_internal_id_2: str,
    timestamp_yesterday: str,
    helpers: StoreHelpers,
    tmp_path_factory,
) -> HousekeeperAPI:
    """Return a Housekeeper API with a real database."""
    for sample_internal_id in [downsample_sample_internal_id_1, downsample_sample_internal_id_2]:
        tmp_fastq_file = tmp_path_factory.mktemp(f"{sample_internal_id}.fastq.gz")
        downsample_bundle: dict = {
            "name": sample_internal_id,
            "created": timestamp_yesterday,
            "expires": timestamp_yesterday,
            "files": [
                {
                    "path": tmp_fastq_file.as_posix(),
                    "archive": False,
                    "tags": [SequencingFileTag.FASTQ, sample_internal_id],
                }
            ],
        }
        helpers.ensure_hk_bundle(store=real_housekeeper_api, bundle_data=downsample_bundle)
    return real_housekeeper_api


@pytest.fixture(scope="function")
def downsample_context(
    cg_context: CGConfig,
    store_with_case_and_sample_with_reads: Store,
    downsample_hk_api: HousekeeperAPI,
) -> CGConfig:
    """Return cg context with added Store and Housekeeper API."""
    cg_context.status_db_ = store_with_case_and_sample_with_reads
    cg_context.housekeeper_api_ = downsample_hk_api
    return cg_context


@pytest.fixture
def downsample_case_name():
    return "subsonichedgehog"


@pytest.fixture
def downsample_data(
    downsample_context: CGConfig,
    downsample_sample_internal_id_1: str,
    downsample_case_internal_id: str,
    downsample_case_name: str,
    number_of_reads_in_millions: int,
) -> DownsampleData:
    return DownsampleData(
        status_db=downsample_context.status_db_,
        hk_api=downsample_context.housekeeper_api_,
        sample_id=downsample_sample_internal_id_1,
        case_id=downsample_case_internal_id,
        case_name=downsample_case_name,
        number_of_reads=number_of_reads_in_millions,
        out_dir=Path(downsample_context.downsample_dir),
    )


@pytest.fixture(scope="function")
def downsample_api(
    downsample_context: CGConfig,
) -> DownsampleAPI:
    """Return a DownsampleAPI."""
    return DownsampleAPI(
        config=downsample_context,
    )


@pytest.fixture(scope="function")
def raredisease_context(
    cg_context: CGConfig,
    helpers: StoreHelpers,
    nf_analysis_housekeeper: HousekeeperAPI,
    trailblazer_api: MockTB,
    sample_id: str,
    no_sample_case_id: str,
    total_sequenced_reads_pass: int,
    apptag_rna: str,
    raredisease_case_id: str,
    case_id_not_enough_reads: str,
    sample_id_not_enough_reads: str,
    total_sequenced_reads_not_pass: int,
) -> CGConfig:
    """Raredisease context to use in CLI."""
    cg_context.housekeeper_api_ = nf_analysis_housekeeper
    cg_context.trailblazer_api_ = trailblazer_api
    cg_context.meta_apis["analysis_api"] = RarediseaseAnalysisAPI(config=cg_context)
    status_db: Store = cg_context.status_db

    # Create ERROR case with NO SAMPLES
    helpers.add_case(status_db, internal_id=no_sample_case_id, name=no_sample_case_id)

    # Create a textbook case with enough reads
    case_enough_reads: Case = helpers.add_case(
        store=status_db,
        internal_id=raredisease_case_id,
        name=raredisease_case_id,
        data_analysis=Workflow.RAREDISEASE,
    )

    sample_raredisease_case_enough_reads: Sample = helpers.add_sample(
        status_db,
        application_tag=apptag_rna,
        internal_id=sample_id,
        reads=total_sequenced_reads_pass,
        last_sequenced_at=datetime.now(),
    )

    helpers.add_relationship(
        status_db,
        case=case_enough_reads,
        sample=sample_raredisease_case_enough_reads,
    )

    # Create a case without enough reads
    case_not_enough_reads: Case = helpers.add_case(
        store=status_db,
        internal_id=case_id_not_enough_reads,
        name=case_id_not_enough_reads,
        data_analysis=Workflow.RAREDISEASE,
    )

    sample_not_enough_reads: Sample = helpers.add_sample(
        status_db,
        application_tag=apptag_rna,
        internal_id=sample_id_not_enough_reads,
        reads=total_sequenced_reads_not_pass,
        last_sequenced_at=datetime.now(),
    )

    helpers.add_relationship(status_db, case=case_not_enough_reads, sample=sample_not_enough_reads)

    return cg_context


@pytest.fixture
def fastq_file_meta_raw(flow_cell_name: str) -> dict:
    return {
        "path": Path("a", f"file{FileExtensions.FASTQ}{FileExtensions.GZIP}"),
        "lane": str(1),
        "read_direction": str(2),
        "flow_cell_id": flow_cell_name,
        "undetermined": None,
    }<|MERGE_RESOLUTION|>--- conflicted
+++ resolved
@@ -48,15 +48,10 @@
 from cg.models.cg_config import CGConfig, PDCArchivingDirectory
 from cg.models.downsample.downsample_data import DownsampleData
 from cg.models.flow_cell.flow_cell import FlowCellDirectoryData
-<<<<<<< HEAD
-from cg.models.rnafusion.rnafusion import RnafusionParameters
-from cg.models.taxprofiler.taxprofiler import TaxprofilerParameters
-=======
 from cg.models.raredisease.raredisease import RarediseaseSampleSheetHeaders
 from cg.models.rnafusion.rnafusion import RnafusionParameters, RnafusionSampleSheetEntry
 from cg.models.taxprofiler.taxprofiler import TaxprofilerParameters, TaxprofilerSampleSheetEntry
 from cg.models.tomte.tomte import TomteSampleSheetHeaders
->>>>>>> 46cc01b2
 from cg.store.database import create_all_tables, drop_all_tables, initialize_database
 from cg.store.models import Bed, BedVersion, Case, Customer, Order, Organism, Sample
 from cg.store.store import Store
@@ -2845,8 +2840,6 @@
 
 
 # Tomte fixtures
-<<<<<<< HEAD
-=======
 @pytest.fixture(scope="session")
 def tomte_case_id() -> str:
     """Returns a tomte case id."""
@@ -2913,7 +2906,6 @@
         ]
     )
     return "\n".join([headers, row])
->>>>>>> 46cc01b2
 
 
 @pytest.fixture(scope="function")
@@ -2924,8 +2916,6 @@
     trailblazer_api: MockTB,
     hermes_api: HermesApi,
     cg_dir: Path,
-<<<<<<< HEAD
-=======
     tomte_case_id: str,
     sample_id: str,
     no_sample_case_id: str,
@@ -2934,14 +2924,11 @@
     case_id_not_enough_reads: str,
     sample_id_not_enough_reads: str,
     total_sequenced_reads_not_pass: int,
->>>>>>> 46cc01b2
 ) -> CGConfig:
     """Context to use in CLI."""
     cg_context.housekeeper_api_ = nf_analysis_housekeeper
     cg_context.trailblazer_api_ = trailblazer_api
     cg_context.meta_apis["analysis_api"] = TomteAnalysisAPI(config=cg_context)
-<<<<<<< HEAD
-=======
     status_db: Store = cg_context.status_db
 
     # Create ERROR case with NO SAMPLES
@@ -2987,7 +2974,6 @@
 
     helpers.add_relationship(status_db, case=case_not_enough_reads, sample=sample_not_enough_reads)
 
->>>>>>> 46cc01b2
     return cg_context
 
 
