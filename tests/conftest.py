--- conflicted
+++ resolved
@@ -249,13 +249,8 @@
         "qcmetrics": mip_dna_files_api.parse_qcmetrics(files_raw["qcmetrics"]),
         "rna_config": mip_dna_files_api.parse_config(files_raw["rna_config"]),
         "rna_sampleinfo": mip_rna_files_api.parse_sampleinfo_rna(files_raw["rna_sampleinfo"]),
-<<<<<<< HEAD
         "rna_config_store": store_mip.parse_config(files_raw["rna_config_store"]),
         "rna_sampleinfo_store": store_mip.parse_sampleinfo(files_raw["rna_sampleinfo_store"]),
-=======
-        "rna_config_store": store_mip_rna.parse_config(files_raw["rna_config_store"]),
-        "rna_sampleinfo_store": store_mip_rna.parse_sampleinfo(files_raw["rna_sampleinfo_store"]),
->>>>>>> 65777942
     }
 
 
