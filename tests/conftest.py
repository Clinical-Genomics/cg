"""Conftest file for pytest fixtures that needs to be shared for multiple tests."""

import gzip
import http
import logging
import os
import shutil
from copy import deepcopy
from datetime import datetime
from pathlib import Path
from subprocess import CompletedProcess
from typing import Any, Generator

import pytest
from housekeeper.store.models import File, Version
from requests import Response

from cg.apps.crunchy import CrunchyAPI
from cg.apps.demultiplex.demultiplex_api import DemultiplexingAPI
from cg.apps.demultiplex.sample_sheet.api import SampleSheetAPI
from cg.apps.downsample.downsample import DownsampleAPI
from cg.apps.gens import GensAPI
from cg.apps.gt import GenotypeAPI
from cg.apps.hermes.hermes_api import HermesApi
from cg.apps.housekeeper.hk import HousekeeperAPI
from cg.apps.lims import LimsAPI
from cg.apps.slurm.slurm_api import SlurmAPI
from cg.constants import FileExtensions, SequencingFileTag, Workflow
from cg.constants.constants import CaseActions, FileFormat, Strandedness
from cg.constants.demultiplexing import DemultiplexingDirsAndFiles
from cg.constants.housekeeper_tags import HK_DELIVERY_REPORT_TAG
from cg.constants.priority import SlurmQos
from cg.constants.sequencing import SequencingPlatform
from cg.constants.subject import Sex
from cg.io.controller import WriteFile
from cg.io.json import read_json, write_json
from cg.io.yaml import read_yaml, write_yaml
from cg.meta.encryption.encryption import FlowCellEncryptionAPI
from cg.meta.rsync import RsyncAPI
from cg.meta.tar.tar import TarAPI
from cg.meta.transfer.external_data import ExternalDataAPI
from cg.meta.workflow.raredisease import RarediseaseAnalysisAPI
from cg.meta.workflow.rnafusion import RnafusionAnalysisAPI
from cg.meta.workflow.taxprofiler import TaxprofilerAnalysisAPI
from cg.meta.workflow.tomte import TomteAnalysisAPI
from cg.models import CompressionData
from cg.models.cg_config import CGConfig, PDCArchivingDirectory
from cg.models.downsample.downsample_data import DownsampleData
from cg.models.flow_cell.flow_cell import FlowCellDirectoryData

from cg.models.rnafusion.rnafusion import RnafusionParameters
from cg.models.taxprofiler.taxprofiler import TaxprofilerParameters
from cg.store.database import create_all_tables, drop_all_tables, initialize_database
from cg.store.models import Bed, BedVersion, Case, Customer, Order, Organism, Sample
from cg.store.store import Store
from cg.utils import Process
from tests.mocks.crunchy import MockCrunchyAPI
from tests.mocks.hk_mock import MockHousekeeperAPI
from tests.mocks.limsmock import MockLimsAPI
from tests.mocks.madeline import MockMadelineAPI
from tests.mocks.osticket import MockOsTicket
from tests.mocks.process_mock import ProcessMock
from tests.mocks.scout import MockScoutAPI
from tests.mocks.tb_mock import MockTB
from tests.small_helpers import SmallHelpers
from tests.store_helpers import StoreHelpers

LOG = logging.getLogger(__name__)
multiqc_json_file = "multiqc_data.json"
software_version_file = "software_versions.yml"
deliverables_yaml = "_deliverables.yaml"
pytest_plugins = [
    "tests.fixture_plugins.timestamp_fixtures",
    "tests.fixture_plugins.demultiplex_fixtures.flow_cell_fixtures",
    "tests.fixture_plugins.demultiplex_fixtures.name_fixtures",
    "tests.fixture_plugins.demultiplex_fixtures.path_fixtures",
    "tests.fixture_plugins.demultiplex_fixtures.run_parameters_fixtures",
    "tests.fixture_plugins.demultiplex_fixtures.sample_fixtures",
    "tests.fixture_plugins.demultiplex_fixtures.sample_sheet_fixtures",
]

# Case fixtures


@pytest.fixture(scope="session")
def any_string() -> str:
    return "any_string"


@pytest.fixture(scope="session")
def slurm_account() -> str:
    """Return a SLURM account."""
    return "super_account"


@pytest.fixture(scope="session")
def user_name() -> str:
    """Return a username."""
    return "Paul Anderson"


@pytest.fixture(scope="session")
def user_mail() -> str:
    """Return a user email."""
    return "paul@magnolia.com"


@pytest.fixture(scope="session")
def email_address() -> str:
    """Return an email address."""
    return "user.name@scilifelab.se"


@pytest.fixture(scope="session")
def case_id() -> str:
    """Return a case id."""
    return "yellowhog"


@pytest.fixture(scope="session")
def case_id_does_not_exist() -> str:
    """Return a case id that should not exist."""
    return "case_does_not_exist"


@pytest.fixture(scope="session")
def another_case_id() -> str:
    """Return another case id."""
    return "another_case_id"


@pytest.fixture(scope="session")
def sample_id() -> str:
    """Return a sample id."""
    return "ADM1"


@pytest.fixture(scope="session")
def father_sample_id() -> str:
    """Return the sample id of the father."""
    return "ADM2"


@pytest.fixture(scope="session")
def mother_sample_id() -> str:
    """Return the mothers sample id."""
    return "ADM3"


@pytest.fixture(scope="session")
def invalid_sample_id() -> str:
    """Return an invalid sample id."""
    return "invalid-sample-id"


@pytest.fixture(scope="session")
def sample_ids(sample_id: str, father_sample_id: str, mother_sample_id: str) -> list[str]:
    """Return a list with three samples of a family."""
    return [sample_id, father_sample_id, mother_sample_id]


@pytest.fixture(scope="session")
def sample_name() -> str:
    """Returns a sample name."""
    return "a_sample_name"


@pytest.fixture(scope="session")
def another_sample_name() -> str:
    """Returns a sample name."""
    return "another_sample_name"


@pytest.fixture(scope="session")
def cust_sample_id() -> str:
    """Returns a customer sample id."""
    return "child"


@pytest.fixture(scope="session")
def family_name() -> str:
    """Return a case name."""
    return "case"


@pytest.fixture(scope="session")
def customer_id() -> str:
    """Return a customer id."""
    return "cust000"


@pytest.fixture(scope="session")
def sbatch_job_number() -> int:
    return 123456


@pytest.fixture(scope="session")
def sbatch_process(sbatch_job_number: int) -> ProcessMock:
    """Return a mocked process object."""
    slurm_process = ProcessMock(binary="sbatch")
    slurm_process.set_stdout(text=str(sbatch_job_number))
    return slurm_process


@pytest.fixture
def analysis_family_single_case(
    case_id: str, family_name: str, sample_id: str, ticket_id: str
) -> dict:
    """Build an example case."""
    return {
        "name": family_name,
        "internal_id": case_id,
        "data_analysis": Workflow.MIP_DNA,
        "application_type": "wgs",
        "panels": ["IEM", "EP"],
        "tickets": ticket_id,
        "samples": [
            {
                "name": "proband",
                "sex": Sex.MALE,
                "internal_id": sample_id,
                "status": "affected",
                "original_ticket": ticket_id,
                "reads": 5000000000,
                "capture_kit": "GMSmyeloid",
            }
        ],
    }


@pytest.fixture
def analysis_family(case_id: str, family_name: str, sample_id: str, ticket_id: str) -> dict:
    """Return a dictionary with information from a analysis case."""
    return {
        "name": family_name,
        "internal_id": case_id,
        "data_analysis": Workflow.MIP_DNA,
        "application_type": "wgs",
        "tickets": ticket_id,
        "panels": ["IEM", "EP"],
        "samples": [
            {
                "name": "child",
                "sex": Sex.MALE,
                "internal_id": sample_id,
                "father": "ADM2",
                "mother": "ADM3",
                "status": "affected",
                "original_ticket": ticket_id,
                "reads": 5000000,
                "capture_kit": "GMSmyeloid",
            },
            {
                "name": "father",
                "sex": Sex.MALE,
                "internal_id": "ADM2",
                "status": "unaffected",
                "original_ticket": ticket_id,
                "reads": 6000000,
                "capture_kit": "GMSmyeloid",
            },
            {
                "name": "mother",
                "sex": Sex.FEMALE,
                "internal_id": "ADM3",
                "status": "unaffected",
                "original_ticket": ticket_id,
                "reads": 7000000,
                "capture_kit": "GMSmyeloid",
            },
        ],
    }


# Config fixtures


@pytest.fixture
def base_config_dict() -> dict:
    """Returns the basic configs necessary for running CG."""
    return {
        "database": "sqlite:///",
        "madeline_exe": "path/to/madeline",
        "tower_binary_path": "path/to/tower",
        "delivery_path": "path/to/delivery",
        "illumina_flow_cells_directory": "path/to/flow_cells",
        "illumina_demultiplexed_runs_directory": "path/to/demultiplexed_flow_cells_dir",
        "nanopore_data_directory": "path/to/nanopore_data_directory",
        "downsample_dir": "path/to/downsample_dir",
        "downsample_script": "downsample.sh",
        "housekeeper": {
            "database": "sqlite:///",
            "root": "path/to/root",
        },
        "email_base_settings": {
            "sll_port": 465,
            "smtp_server": "smtp.gmail.com",
            "sender_email": "test@gmail.com",
            "sender_password": "",
        },
        "loqusdb": {
            "binary_path": "binary",
            "config_path": "config",
        },
        "loqusdb-wes": {
            "binary_path": "binary_wes",
            "config_path": "config_wes",
        },
        "loqusdb-somatic": {
            "binary_path": "binary_somatic",
            "config_path": "config_somatic",
        },
        "loqusdb-tumor": {
            "binary_path": "binary_tumor",
            "config_path": "config_tumor",
        },
    }


@pytest.fixture
def cg_config_object(base_config_dict: dict) -> CGConfig:
    """Return a CG config."""
    return CGConfig(**base_config_dict)


@pytest.fixture
def chanjo_config() -> dict[str, dict[str, str]]:
    """Return Chanjo config."""
    return {"chanjo": {"config_path": "chanjo_config", "binary_path": "chanjo"}}


@pytest.fixture
def crunchy_config() -> dict[str, dict[str, Any]]:
    """Return Crunchy config."""
    return {
        "crunchy": {
            "conda_binary": "a conda binary",
            "cram_reference": "/path/to/fasta",
            "slurm": {
                "account": "mock_account",
                "conda_env": "mock_env",
                "hours": 1,
                "mail_user": "mock_mail",
                "memory": 1,
                "number_tasks": 1,
            },
        }
    }


@pytest.fixture
def demultiplexing_context_for_demux(
    demultiplexing_api_for_demux: DemultiplexingAPI,
    cg_context: CGConfig,
    store_with_demultiplexed_samples: Store,
) -> CGConfig:
    """Return cg context with a demultiplex context."""
    cg_context.demultiplex_api_ = demultiplexing_api_for_demux
    cg_context.housekeeper_api_ = demultiplexing_api_for_demux.hk_api
    cg_context.status_db_ = store_with_demultiplexed_samples
    return cg_context


@pytest.fixture(name="demultiplex_context")
def demultiplex_context(
    demultiplexing_api: DemultiplexingAPI,
    real_housekeeper_api: HousekeeperAPI,
    cg_context: CGConfig,
    store_with_demultiplexed_samples: Store,
) -> CGConfig:
    """Return cg context with a demultiplex context."""
    cg_context.demultiplex_api_ = demultiplexing_api
    cg_context.housekeeper_api_ = real_housekeeper_api
    cg_context.status_db_ = store_with_demultiplexed_samples
    return cg_context


@pytest.fixture(name="demultiplex_configs_for_demux")
def demultiplex_configs_for_demux(
    tmp_illumina_flow_cells_demux_all_directory,
    tmp_empty_demultiplexed_runs_directory: Path,
) -> dict:
    """Return demultiplex configs."""
    return {
        "illumina_flow_cells_directory": tmp_illumina_flow_cells_demux_all_directory.as_posix(),
        "illumina_demultiplexed_runs_directory": tmp_empty_demultiplexed_runs_directory.as_posix(),
        "demultiplex": {"slurm": {"account": "test", "mail_user": "testuser@github.se"}},
    }


@pytest.fixture(name="demultiplex_configs")
def demultiplex_configs(
    tmp_illumina_flow_cells_directory,
    tmp_illumina_demultiplexed_flow_cells_directory,
) -> dict:
    """Return demultiplex configs."""
    return {
        "illumina_flow_cells_directory": tmp_illumina_flow_cells_directory.as_posix(),
        "illumina_demultiplexed_runs_directory": tmp_illumina_demultiplexed_flow_cells_directory.as_posix(),
        "demultiplex": {"slurm": {"account": "test", "mail_user": "testuser@github.se"}},
    }


@pytest.fixture
def real_crunchy_api(crunchy_config) -> CrunchyAPI:
    return CrunchyAPI(crunchy_config)


@pytest.fixture
def hk_config_dict(root_path: Path):
    """Housekeeper configs."""
    return {
        "housekeeper": {
            "database": "sqlite:///:memory:",
            "root": str(root_path),
        }
    }


@pytest.fixture
def genotype_config() -> dict:
    """Genotype config fixture."""
    return {
        "genotype": {
            "database": "database",
            "config_path": "config/path",
            "binary_path": "gtdb",
        }
    }


@pytest.fixture
def gens_config() -> dict[str, dict[str, str]]:
    """Gens config fixture."""
    return {
        "gens": {
            "config_path": Path("config", "path").as_posix(),
            "binary_path": "gens",
        }
    }


@pytest.fixture(name="sample_sheet_context")
def sample_sheet_context(
    cg_context: CGConfig,
    lims_api: LimsAPI,
    populated_housekeeper_api: HousekeeperAPI,
    tmp_illumina_flow_cells_directory: Path,
) -> CGConfig:
    """Return cg context with added Lims and Housekeeper API."""
    cg_context.lims_api_ = lims_api
    cg_context.housekeeper_api_ = populated_housekeeper_api
    cg_context.sample_sheet_api_ = SampleSheetAPI(
        flow_cell_dir=tmp_illumina_flow_cells_directory.as_posix(),
        hk_api=cg_context.housekeeper_api,
        lims_api=cg_context.lims_api,
    )
    return cg_context


@pytest.fixture
def sample_sheet_context_broken_flow_cells(
    cg_context: CGConfig,
    lims_api: LimsAPI,
    populated_housekeeper_api: HousekeeperAPI,
    tmp_broken_flow_cells_directory: Path,
) -> CGConfig:
    """Return cg context with broken flow cells."""
    cg_context.illumina_demultiplexed_runs_directory = tmp_broken_flow_cells_directory.as_posix()
    cg_context.lims_api_ = lims_api
    cg_context.housekeeper_api_ = populated_housekeeper_api
    cg_context.sample_sheet_api_ = SampleSheetAPI(
        flow_cell_dir=tmp_broken_flow_cells_directory.as_posix(),
        hk_api=cg_context.housekeeper_api,
        lims_api=cg_context.lims_api,
    )
    return cg_context


# Api fixtures


@pytest.fixture(name="demultiplexing_api_for_demux")
def demultiplexing_api_for_demux(
    demultiplex_configs_for_demux: dict,
    sbatch_process: Process,
    populated_housekeeper_api: HousekeeperAPI,
) -> DemultiplexingAPI:
    """Return demultiplex API."""
    demux_api = DemultiplexingAPI(
        config=demultiplex_configs_for_demux,
        housekeeper_api=populated_housekeeper_api,
    )
    demux_api.slurm_api.process = sbatch_process
    return demux_api


@pytest.fixture
def demultiplexing_api(
    demultiplex_configs: dict, sbatch_process: Process, populated_housekeeper_api: HousekeeperAPI
) -> DemultiplexingAPI:
    """Return demultiplex API."""
    demux_api = DemultiplexingAPI(
        config=demultiplex_configs, housekeeper_api=populated_housekeeper_api
    )
    demux_api.slurm_api.process = sbatch_process
    return demux_api


@pytest.fixture
def rsync_api(cg_context: CGConfig) -> RsyncAPI:
    """RsyncAPI fixture."""
    return RsyncAPI(config=cg_context)


@pytest.fixture
def external_data_api(analysis_store, cg_context: CGConfig) -> ExternalDataAPI:
    """ExternalDataAPI fixture."""
    return ExternalDataAPI(config=cg_context)


@pytest.fixture
def genotype_api(genotype_config: dict) -> GenotypeAPI:
    """Genotype API fixture."""
    _genotype_api = GenotypeAPI(genotype_config)
    _genotype_api.set_dry_run(True)
    return _genotype_api


@pytest.fixture
def gens_api(gens_config: dict) -> GensAPI:
    """Gens API fixture."""
    _gens_api = GensAPI(gens_config)
    _gens_api.set_dry_run(True)
    return _gens_api


@pytest.fixture
def madeline_api(madeline_output: Path) -> MockMadelineAPI:
    """madeline_api fixture."""
    _api = MockMadelineAPI()
    _api.set_outpath(out_path=madeline_output.as_posix())
    return _api


@pytest.fixture(scope="session")
def ticket_id() -> str:
    """Return a ticket number for testing."""
    return "123456"


@pytest.fixture
def osticket(ticket_id: str) -> MockOsTicket:
    """Return a api that mock the os ticket api."""
    api = MockOsTicket()
    api.set_ticket_nr(ticket_id)
    return api


# Files fixtures


@pytest.fixture
def empty_fastq_file_path(data_dir: Path):
    """Return the path to an empty fastq file."""
    return Path(data_dir, "fastq.fastq.gz")


# Common file name fixtures


@pytest.fixture
def snv_vcf_file() -> str:
    """Return a single nucleotide variant file name."""
    return f"snv{FileExtensions.VCF}"


@pytest.fixture
def sv_vcf_file() -> str:
    """Return a structural variant file name."""
    return f"sv{FileExtensions.VCF}"


@pytest.fixture
def snv_research_vcf_file() -> str:
    #    """Return a single nucleotide variant research file name."""
    return f"snv_research{FileExtensions.VCF}"


@pytest.fixture
def sv_research_vcf_file() -> str:
    """Return a structural variant research file name."""
    return f"sv_research{FileExtensions.VCF}"


# Common file fixtures
@pytest.fixture(scope="session")
def fixtures_dir() -> Path:
    """Return the path to the fixtures dir."""
    return Path("tests", "fixtures")


@pytest.fixture(scope="session")
def analysis_dir(fixtures_dir: Path) -> Path:
    """Return the path to the analysis dir."""
    return Path(fixtures_dir, "analysis")


@pytest.fixture(scope="session")
def microsalt_analysis_dir(analysis_dir: Path) -> Path:
    """Return the path to the analysis dir."""
    return Path(analysis_dir, "microsalt")


@pytest.fixture(scope="session")
def apps_dir(fixtures_dir: Path) -> Path:
    """Return the path to the apps dir."""
    return Path(fixtures_dir, "apps")


@pytest.fixture(scope="session")
def cgweb_orders_dir(fixtures_dir: Path) -> Path:
    """Return the path to the cgweb_orders dir."""
    return Path(fixtures_dir, "cgweb_orders")


@pytest.fixture(scope="session")
def data_dir(fixtures_dir: Path) -> Path:
    """Return the path to the data dir."""
    return Path(fixtures_dir, "data")


@pytest.fixture
def fastq_dir(demultiplex_fixtures: Path) -> Path:
    """Return the path to the fastq files dir."""
    return Path(demultiplex_fixtures, "fastq")


@pytest.fixture
def spring_dir(demultiplex_fixtures: Path) -> Path:
    """Return the path to the fastq files dir."""
    return Path(demultiplex_fixtures, "spring")


@pytest.fixture
def project_dir(tmpdir_factory) -> Generator[Path, None, None]:
    """Path to a temporary directory where intermediate files can be stored."""
    yield Path(tmpdir_factory.mktemp("data"))


@pytest.fixture
def tmp_file(project_dir) -> Path:
    """Return a temp file path."""
    return Path(project_dir, "test")


@pytest.fixture
def non_existing_file_path(project_dir: Path) -> Path:
    """Return the path to a non-existing file."""
    return Path(project_dir, "a_file.txt")


@pytest.fixture(scope="session")
def content() -> str:
    """Return some content for a file."""
    return (
        "Lorem ipsum dolor sit amet, consectetur adipiscing elit, sed do eiusmod tempor incididunt"
        " ut labore et dolore magna aliqua. Ut enim ad minim veniam, quis nostrud exercitation ull"
        "amco laboris nisi ut aliquip ex ea commodo consequat. Duis aute irure dolor in reprehende"
        "rit in voluptate velit esse cillum dolore eu fugiat nulla pariatur. Excepteur sint occaec"
        "at cupidatat non proident, sunt in culpa qui officia deserunt mollit anim id est laborum."
    )


@pytest.fixture
def filled_file(non_existing_file_path: Path, content: str) -> Path:
    """Return the path to a existing file with some content."""
    with open(non_existing_file_path, "w") as outfile:
        outfile.write(content)
    return non_existing_file_path


@pytest.fixture(scope="session")
def orderforms(fixtures_dir: Path) -> Path:
    """Return the path to the directory with order forms."""
    return Path(fixtures_dir, "orderforms")


@pytest.fixture
def hk_file(filled_file: Path, case_id: str) -> File:
    """Return a housekeeper File object."""
    return File(id=case_id, path=filled_file.as_posix())


@pytest.fixture
def mip_dna_store_files(apps_dir: Path) -> Path:
    """Return the path to the directory with mip dna store files."""
    return Path(apps_dir, "mip", "dna", "store")


@pytest.fixture
def case_qc_sample_info_path(mip_dna_store_files: Path) -> Path:
    """Return path to case_qc_sample_info.yaml."""
    return Path(mip_dna_store_files, "case_qc_sample_info.yaml")


@pytest.fixture
def delivery_report_html(mip_dna_store_files: Path) -> Path:
    """Return the path to a qc metrics deliverables file with case data."""
    return Path(mip_dna_store_files, "empty_delivery_report.html")


@pytest.fixture
def mip_deliverables_file(mip_dna_store_files: Path) -> Path:
    """Fixture for general deliverables file in mip."""
    return Path(mip_dna_store_files, "case_id_deliverables.yaml")


@pytest.fixture
def case_qc_metrics_deliverables(apps_dir: Path) -> Path:
    """Return the path to a qc metrics deliverables file with case data."""
    return Path(apps_dir, "mip", "case_metrics_deliverables.yaml")


@pytest.fixture
def mip_analysis_dir(analysis_dir: Path) -> Path:
    """Return the path to the directory with mip analysis files."""
    return Path(analysis_dir, "mip")


@pytest.fixture
def balsamic_analysis_dir(analysis_dir: Path) -> Path:
    """Return the path to the directory with balsamic analysis files."""
    return Path(analysis_dir, "balsamic")


@pytest.fixture
def balsamic_wgs_analysis_dir(balsamic_analysis_dir: Path) -> Path:
    """Return the path to the directory with balsamic analysis files."""
    return Path(balsamic_analysis_dir, "tn_wgs")


@pytest.fixture
def mip_dna_analysis_dir(mip_analysis_dir: Path) -> Path:
    """Return the path to the directory with mip dna analysis files."""
    return Path(mip_analysis_dir, "dna")


@pytest.fixture
def nf_analysis_analysis_dir(fixtures_dir: Path) -> Path:
    """Return the path to the directory with nf-analysis files."""
    return Path(fixtures_dir, "analysis", "nf-analysis")


@pytest.fixture
def raredisease_analysis_dir(analysis_dir: Path) -> Path:
    """Return the path to the directory with raredisease analysis files."""
    return Path(analysis_dir, "raredisease")


@pytest.fixture
def rnafusion_analysis_dir(analysis_dir: Path) -> Path:
    """Return the path to the directory with rnafusion analysis files."""
    return Path(analysis_dir, "rnafusion")


@pytest.fixture
def taxprofiler_analysis_dir(analysis_dir: Path) -> Path:
    """Return the path to the directory with taxprofiler analysis files."""
    return Path(analysis_dir, "taxprofiler")


@pytest.fixture
def sample_cram(mip_dna_analysis_dir: Path) -> Path:
    """Return the path to the cram file for a sample."""
    return Path(mip_dna_analysis_dir, "adm1.cram")


@pytest.fixture(name="father_sample_cram")
def father_sample_cram(
    mip_dna_analysis_dir: Path,
    father_sample_id: str,
) -> Path:
    """Return the path to the cram file for the father sample."""
    return Path(mip_dna_analysis_dir, father_sample_id + FileExtensions.CRAM)


@pytest.fixture(name="mother_sample_cram")
def mother_sample_cram(mip_dna_analysis_dir: Path, mother_sample_id: str) -> Path:
    """Return the path to the cram file for the mother sample."""
    return Path(mip_dna_analysis_dir, mother_sample_id + FileExtensions.CRAM)


@pytest.fixture(name="sample_cram_files")
def sample_crams(
    sample_cram: Path, father_sample_cram: Path, mother_sample_cram: Path
) -> list[Path]:
    """Return a list of cram paths for three samples."""
    return [sample_cram, father_sample_cram, mother_sample_cram]


@pytest.fixture(name="vcf_file")
def vcf_file(mip_dna_store_files: Path) -> Path:
    """Return the path to a VCF file."""
    return Path(mip_dna_store_files, "yellowhog_clinical_selected.vcf")


@pytest.fixture(name="fastq_file")
def fastq_file(fastq_dir: Path) -> Path:
    """Return the path to a FASTQ file."""
    return Path(fastq_dir, "dummy_run_R1_001.fastq.gz")


@pytest.fixture(name="fastq_file_father")
def fastq_file_father(fastq_dir: Path) -> Path:
    """Return the path to a FASTQ file."""
    return Path(fastq_dir, "fastq_run_R1_001.fastq.gz")


@pytest.fixture(name="spring_file")
def spring_file(spring_dir: Path) -> Path:
    """Return the path to an existing spring file."""
    return Path(spring_dir, "dummy_run_001.spring")


@pytest.fixture(name="spring_meta_data_file")
def spring_meta_data_file(spring_dir: Path) -> Path:
    """Return the path to an existing spring file."""
    return Path(spring_dir, "dummy_spring_meta_data.json")


@pytest.fixture(name="spring_file_father")
def spring_file_father(spring_dir: Path) -> Path:
    """Return the path to a second existing spring file."""
    return Path(spring_dir, "dummy_run_002.spring")


@pytest.fixture(name="madeline_output")
def madeline_output(apps_dir: Path) -> Path:
    """Return str of path for file with Madeline output."""
    return Path(apps_dir, "madeline", "madeline.xml")


@pytest.fixture(name="file_does_not_exist")
def file_does_not_exist() -> Path:
    """Return a file path that does not exist."""
    return Path("file", "does", "not", "exist")


# Compression fixtures


@pytest.fixture(name="run_name")
def run_name() -> str:
    """Return the name of a fastq run."""
    return "fastq_run"


@pytest.fixture(name="original_fastq_data")
def original_fastq_data(fastq_dir: Path, run_name) -> CompressionData:
    """Return a compression object with a path to the original fastq files."""
    return CompressionData(Path(fastq_dir, run_name))


@pytest.fixture(name="fastq_stub")
def fastq_stub(project_dir: Path, run_name: str) -> Path:
    """Creates a path to the base format of a fastq run."""
    return Path(project_dir, run_name)


@pytest.fixture(name="compression_object")
def compression_object(fastq_stub: Path, original_fastq_data: CompressionData) -> CompressionData:
    """Creates compression data object with information about files used in fastq compression."""
    working_files: CompressionData = CompressionData(fastq_stub)
    working_file_map: dict[str, str] = {
        original_fastq_data.fastq_first.as_posix(): working_files.fastq_first.as_posix(),
        original_fastq_data.fastq_second.as_posix(): working_files.fastq_second.as_posix(),
    }
    for original_file, working_file in working_file_map.items():
        shutil.copy(original_file, working_file)
    return working_files


# Genotype file fixture


@pytest.fixture(name="bcf_file")
def bcf_file(apps_dir: Path) -> Path:
    """Return the path to a BCF file."""
    return Path(apps_dir, "gt", "yellowhog.bcf")


# Gens file fixtures


@pytest.fixture(name="gens_fracsnp_path")
def gens_fracsnp_path(mip_dna_analysis_dir: Path, sample_id: str) -> Path:
    """Path to Gens fracsnp/baf bed file."""
    return Path(mip_dna_analysis_dir, f"{sample_id}.baf.bed.gz")


@pytest.fixture(name="gens_coverage_path")
def gens_coverage_path(mip_dna_analysis_dir: Path, sample_id: str) -> Path:
    """Path to Gens coverage bed file."""
    return Path(mip_dna_analysis_dir, f"{sample_id}.cov.bed.gz")


# Housekeeper, Chanjo file fixtures


@pytest.fixture(name="bed_file")
def bed_file(analysis_dir) -> Path:
    """Return the path to a bed file."""
    return Path(analysis_dir, "sample_coverage.bed")


# Helper fixtures


@pytest.fixture(scope="session")
def helpers() -> StoreHelpers:
    """Return a class with helper functions for the stores."""
    return StoreHelpers()


@pytest.fixture(name="small_helpers")
def small_helpers() -> SmallHelpers:
    """Return a class with small helper functions."""
    return SmallHelpers()


# HK fixtures


@pytest.fixture(name="root_path")
def root_path(project_dir: Path) -> Path:
    """Return the path to a hk bundles dir."""
    _root_path = Path(project_dir, "bundles")
    _root_path.mkdir(parents=True, exist_ok=True)
    return _root_path


@pytest.fixture(name="hk_bundle_sample_path")
def hk_bundle_sample_path(sample_id: str, timestamp: datetime) -> Path:
    """Return the relative path to a Housekeeper bundle mock sample."""
    return Path(sample_id, timestamp.strftime("%Y-%m-%d"))


@pytest.fixture(name="hk_bundle_data")
def hk_bundle_data(
    case_id: str,
    bed_file: Path,
    delivery_report_html: Path,
    timestamp_yesterday: datetime,
    sample_id: str,
    father_sample_id: str,
    mother_sample_id: str,
) -> dict[str, Any]:
    """Return some bundle data for Housekeeper."""
    return {
        "name": case_id,
        "created": timestamp_yesterday,
        "expires": timestamp_yesterday,
        "files": [
            {
                "path": bed_file.as_posix(),
                "archive": False,
                "tags": ["bed", sample_id, father_sample_id, mother_sample_id, "coverage"],
            },
            {
                "path": delivery_report_html.as_posix(),
                "archive": False,
                "tags": [HK_DELIVERY_REPORT_TAG],
            },
        ],
    }


@pytest.fixture(name="hk_sample_bundle")
def hk_sample_bundle(
    fastq_file: Path,
    sample_hk_bundle_no_files: dict,
    sample_id: str,
    spring_file: Path,
) -> dict:
    """Returns a dict for building a housekeeper bundle for a sample."""
    sample_hk_bundle_no_files["files"] = [
        {
            "path": spring_file.as_posix(),
            "archive": False,
            "tags": [SequencingFileTag.SPRING, sample_id],
        },
        {
            "path": fastq_file.as_posix(),
            "archive": False,
            "tags": [SequencingFileTag.FASTQ, sample_id],
        },
    ]
    return sample_hk_bundle_no_files


@pytest.fixture(name="hk_father_sample_bundle")
def hk_father_sample_bundle(
    fastq_file_father: Path,
    helpers,
    sample_hk_bundle_no_files: dict,
    father_sample_id: str,
    spring_file_father: Path,
) -> dict:
    """Returns a dict for building a housekeeper bundle for a second sample."""
    father_sample_bundle = deepcopy(sample_hk_bundle_no_files)
    father_sample_bundle["name"] = father_sample_id
    father_sample_bundle["files"] = [
        {
            "path": spring_file_father.as_posix(),
            "archive": False,
            "tags": [SequencingFileTag.SPRING, father_sample_id],
        },
        {
            "path": fastq_file_father.as_posix(),
            "archive": False,
            "tags": [SequencingFileTag.FASTQ, father_sample_id],
        },
    ]
    return father_sample_bundle


@pytest.fixture(name="sample_hk_bundle_no_files")
def sample_hk_bundle_no_files(sample_id: str, timestamp: datetime) -> dict:
    """Create a complete bundle mock for testing compression."""
    return {
        "name": sample_id,
        "created": timestamp,
        "expires": timestamp,
        "files": [],
    }


@pytest.fixture(name="case_hk_bundle_no_files")
def case_hk_bundle_no_files(case_id: str, timestamp: datetime) -> dict:
    """Create a complete bundle mock for testing compression."""
    return {
        "name": case_id,
        "created": timestamp,
        "expires": timestamp,
        "files": [],
    }


@pytest.fixture(name="compress_hk_fastq_bundle")
def compress_hk_fastq_bundle(
    compression_object: CompressionData, sample_hk_bundle_no_files: dict
) -> dict:
    """Create a complete bundle mock for testing compression
    This bundle contains a pair of fastq files.
    ."""
    hk_bundle_data = deepcopy(sample_hk_bundle_no_files)

    first_fastq = compression_object.fastq_first
    second_fastq = compression_object.fastq_second
    for fastq_file in [first_fastq, second_fastq]:
        fastq_file.touch()
        # We need to set the time to an old date
        # Create an older date
        # Convert the date to a float
        before_timestamp = datetime.timestamp(datetime(2020, 1, 1))
        # Update the utime so file looks old
        os.utime(fastq_file, (before_timestamp, before_timestamp))
        fastq_file_info = {"path": str(fastq_file), "archive": False, "tags": ["fastq"]}

        hk_bundle_data["files"].append(fastq_file_info)
    return hk_bundle_data


@pytest.fixture(name="housekeeper_api")
def housekeeper_api(hk_config_dict: dict) -> MockHousekeeperAPI:
    """Setup Housekeeper store."""
    return MockHousekeeperAPI(hk_config_dict)


@pytest.fixture(name="real_housekeeper_api")
def real_housekeeper_api(hk_config_dict: dict) -> Generator[HousekeeperAPI, None, None]:
    """Set up a real Housekeeper store."""
    _api = HousekeeperAPI(hk_config_dict)
    _api.initialise_db()
    yield _api


@pytest.fixture(name="populated_housekeeper_api")
def populated_housekeeper_api(
    real_housekeeper_api: HousekeeperAPI,
    hk_bundle_data: dict,
    hk_father_sample_bundle: dict,
    hk_sample_bundle: dict,
    helpers,
) -> HousekeeperAPI:
    """Setup a Housekeeper store with some data."""
    hk_api = real_housekeeper_api
    helpers.ensure_hk_bundle(store=hk_api, bundle_data=hk_bundle_data)
    helpers.ensure_hk_bundle(store=hk_api, bundle_data=hk_sample_bundle)
    helpers.ensure_hk_bundle(store=hk_api, bundle_data=hk_father_sample_bundle)
    return hk_api


@pytest.fixture(name="hk_version")
def hk_version(housekeeper_api: MockHousekeeperAPI, hk_bundle_data: dict, helpers) -> Version:
    """Get a Housekeeper version object."""
    return helpers.ensure_hk_version(housekeeper_api, hk_bundle_data)


# Process Mock


@pytest.fixture(name="process")
def process() -> ProcessMock:
    """Returns a mocked process."""
    return ProcessMock()


# Hermes mock


@pytest.fixture(name="hermes_process")
def hermes_process() -> ProcessMock:
    """Return a mocked Hermes process."""
    return ProcessMock(binary="hermes")


@pytest.fixture(name="hermes_api")
def hermes_api(hermes_process: ProcessMock) -> HermesApi:
    """Return a Hermes API with a mocked process."""
    hermes_config = {"hermes": {"binary_path": "/bin/true"}}
    hermes_api = HermesApi(config=hermes_config)
    hermes_api.process = hermes_process
    return hermes_api


# Scout fixtures


@pytest.fixture(name="scout_api")
def scout_api() -> MockScoutAPI:
    """Setup Scout API."""
    return MockScoutAPI()


# Crunchy fixtures


@pytest.fixture(name="crunchy_api")
def crunchy_api():
    """Setup Crunchy API."""
    return MockCrunchyAPI()


# Store fixtures


@pytest.fixture(name="analysis_store")
def analysis_store(
    base_store: Store,
    analysis_family: dict,
    wgs_application_tag: str,
    helpers: StoreHelpers,
    timestamp_yesterday: datetime,
) -> Generator[Store, None, None]:
    """Setup a store instance for testing analysis API."""
    helpers.ensure_case_from_dict(
        base_store,
        case_info=analysis_family,
        app_tag=wgs_application_tag,
        started_at=timestamp_yesterday,
    )
    yield base_store


@pytest.fixture(name="analysis_store_trio")
def analysis_store_trio(analysis_store: Store) -> Generator[Store, None, None]:
    """Setup a store instance with a trio loaded for testing analysis API."""
    yield analysis_store


@pytest.fixture
def analysis_store_single_case(
    base_store: Store, analysis_family_single_case: Store, helpers: StoreHelpers
):
    """Set up a store instance with a single ind case for testing analysis API."""
    helpers.ensure_case_from_dict(base_store, case_info=analysis_family_single_case)
    yield base_store


@pytest.fixture
def store_with_demultiplexed_samples(
    store: Store,
    helpers: StoreHelpers,
    bcl_convert_demultiplexed_flow_cell_sample_internal_ids: list[str],
    bcl2fastq_demultiplexed_flow_cell_sample_internal_ids: list[str],
    flow_cell_name_demultiplexed_with_bcl2fastq: str,
    flow_cell_name_demultiplexed_with_bcl_convert: str,
) -> Store:
    """Return a store with samples that have been demultiplexed with BCL Convert and BCL2Fastq."""
    helpers.add_flow_cell(
        store, flow_cell_name_demultiplexed_with_bcl_convert, sequencer_type="novaseq"
    )
    helpers.add_flow_cell(
        store, flow_cell_name_demultiplexed_with_bcl2fastq, sequencer_type="hiseqx"
    )
    for i, sample_internal_id in enumerate(bcl_convert_demultiplexed_flow_cell_sample_internal_ids):
        helpers.add_sample(store, internal_id=sample_internal_id, name=f"sample_bcl_convert_{i}")
        helpers.add_sample_lane_sequencing_metrics(
            store,
            sample_internal_id=sample_internal_id,
            flow_cell_name=flow_cell_name_demultiplexed_with_bcl_convert,
        )

    for i, sample_internal_id in enumerate(bcl2fastq_demultiplexed_flow_cell_sample_internal_ids):
        helpers.add_sample(store, internal_id=sample_internal_id, name=f"sample_bcl2fastq_{i}")
        helpers.add_sample_lane_sequencing_metrics(
            store,
            sample_internal_id=sample_internal_id,
            flow_cell_name=flow_cell_name_demultiplexed_with_bcl2fastq,
        )
    return store


@pytest.fixture(name="collaboration_id")
def collaboration_id() -> str:
    """Return a default customer group."""
    return "hospital_collaboration"


@pytest.fixture(name="customer_rare_diseases")
def customer_rare_diseases(collaboration_id: str, customer_id: str) -> Customer:
    """Return a Rare Disease customer."""
    return Customer(
        name="CMMS",
        internal_id="cust003",
        loqus_upload=True,
    )


@pytest.fixture(name="customer_balsamic")
def customer_balsamic(collaboration_id: str, customer_id: str) -> Customer:
    """Return a Cancer customer."""
    return Customer(
        name="AML",
        internal_id="cust110",
        loqus_upload=True,
    )


@pytest.fixture(name="external_wes_application_tag")
def external_wes_application_tag() -> str:
    """Return the external whole exome sequencing application tag."""
    return "EXXCUSR000"


@pytest.fixture(name="wgs_application_tag")
def wgs_application_tag() -> str:
    """Return the WGS application tag."""
    return "WGSPCFC030"


@pytest.fixture
def store() -> Generator[Store, None, None]:
    """Return a CG store."""
    initialize_database("sqlite:///")
    _store = Store()
    create_all_tables()
    yield _store
    drop_all_tables()


@pytest.fixture(name="apptag_rna")
def apptag_rna() -> str:
    """Return the RNA application tag."""
    return "RNAPOAR025"


@pytest.fixture(name="bed_name")
def bed_name() -> str:
    """Return a bed model name attribute."""
    return "Bed"


@pytest.fixture(name="bed_version_file_name")
def bed_version_filename(bed_name: str) -> str:
    """Return a bed version model file name attribute."""
    return f"{bed_name}.bed"


@pytest.fixture(name="bed_version_short_name")
def bed_version_short_name() -> str:
    """Return a bed version model short name attribute."""
    return "bed_short_name_0.0"


@pytest.fixture(name="invoice_address")
def invoice_address() -> str:
    """Return an invoice address."""
    return "Test street"


@pytest.fixture(name="invoice_reference")
def invoice_reference() -> str:
    """Return an invoice reference."""
    return "ABCDEF"


@pytest.fixture(name="prices")
def prices() -> dict[str, int]:
    """Return dictionary with prices for each priority status."""
    return {"standard": 10, "priority": 20, "express": 30, "research": 5}


@pytest.fixture
def base_store(
    apptag_rna: str,
    bed_name: str,
    bed_version_short_name: str,
    collaboration_id: str,
    customer_id: str,
    invoice_address: str,
    invoice_reference: str,
    store: Store,
    prices: dict[str, int],
) -> Generator[Store, None, None]:
    """Setup and example store."""
    collaboration = store.add_collaboration(internal_id=collaboration_id, name=collaboration_id)

    store.session.add(collaboration)
    customers: list[Customer] = []
    customer_map: dict[str, str] = {
        customer_id: "Production",
        "cust001": "Customer",
        "cust002": "Karolinska",
        "cust003": "CMMS",
    }
    for new_customer_id, new_customer_name in customer_map.items():
        customers.append(
            store.add_customer(
                internal_id=new_customer_id,
                name=new_customer_name,
                scout_access=True,
                invoice_address=invoice_address,
                invoice_reference=invoice_reference,
            )
        )

    for customer in customers:
        collaboration.customers.append(customer)
    store.session.add_all(customers)
    applications = [
        store.add_application(
            tag="WGXCUSC000",
            prep_category="wgs",
            description="External WGS",
            sequencing_depth=0,
            is_external=True,
            percent_kth=80,
            percent_reads_guaranteed=75,
            target_reads=10,
        ),
        store.add_application(
            tag="EXXCUSR000",
            prep_category="wes",
            description="External WES",
            sequencing_depth=0,
            is_external=True,
            percent_kth=80,
            percent_reads_guaranteed=75,
            target_reads=10,
        ),
        store.add_application(
            tag="WGSPCFC060",
            prep_category="wgs",
            description="WGS, double",
            sequencing_depth=30,
            is_accredited=True,
            percent_kth=80,
            percent_reads_guaranteed=75,
            target_reads=10,
        ),
        store.add_application(
            tag="RMLP05R800",
            prep_category="rml",
            description="Ready-made",
            sequencing_depth=0,
            percent_kth=80,
            percent_reads_guaranteed=75,
            target_reads=10,
        ),
        store.add_application(
            tag="WGSPCFC030",
            prep_category="wgs",
            description="WGS trio",
            is_accredited=True,
            sequencing_depth=30,
            target_reads=30,
            limitations="some",
            percent_kth=80,
            percent_reads_guaranteed=75,
            min_sequencing_depth=30,
        ),
        store.add_application(
            tag="METLIFR020",
            prep_category="wgs",
            description="Whole genome metagenomics",
            sequencing_depth=0,
            target_reads=400000,
            percent_kth=80,
            percent_reads_guaranteed=75,
        ),
        store.add_application(
            tag="METNXTR020",
            prep_category="wgs",
            description="Metagenomics",
            sequencing_depth=0,
            target_reads=200000,
            percent_kth=80,
            percent_reads_guaranteed=75,
        ),
        store.add_application(
            tag="MWRNXTR003",
            prep_category="mic",
            description="Microbial whole genome ",
            sequencing_depth=0,
            percent_kth=80,
            percent_reads_guaranteed=75,
            target_reads=10,
        ),
        store.add_application(
            tag=apptag_rna,
            prep_category="tgs",
            description="RNA seq, poly-A based priming",
            percent_kth=80,
            percent_reads_guaranteed=75,
            sequencing_depth=25,
            is_accredited=True,
            target_reads=10,
            min_sequencing_depth=30,
        ),
        store.add_application(
            tag="VWGDPTR001",
            prep_category="cov",
            description="Viral whole genome  ",
            sequencing_depth=0,
            percent_kth=80,
            percent_reads_guaranteed=75,
            target_reads=10,
        ),
    ]

    store.session.add_all(applications)

    versions = [
        store.add_application_version(
            application=application, version=1, valid_from=datetime.now(), prices=prices
        )
        for application in applications
    ]
    store.session.add_all(versions)

    beds: list[Bed] = [store.add_bed(name=bed_name)]
    store.session.add_all(beds)
    bed_versions: list[BedVersion] = [
        store.add_bed_version(
            bed=bed,
            version=1,
            filename=bed_name + FileExtensions.BED,
            shortname=bed_version_short_name,
        )
        for bed in beds
    ]
    store.session.add_all(bed_versions)

    organism = store.add_organism("C. jejuni", "C. jejuni")
    store.session.add(organism)
    store.session.commit()

    yield store


@pytest.fixture
def sample_store(base_store: Store) -> Store:
    """Populate store with samples."""
    new_samples = [
        base_store.add_sample(name="ordered", sex=Sex.MALE, internal_id="test_internal_id"),
        base_store.add_sample(name="received", sex=Sex.UNKNOWN, received=datetime.now()),
        base_store.add_sample(
            name="received-prepared",
            sex=Sex.UNKNOWN,
            received=datetime.now(),
            prepared_at=datetime.now(),
        ),
        base_store.add_sample(name="external", sex=Sex.FEMALE),
        base_store.add_sample(name="external-received", sex=Sex.FEMALE, received=datetime.now()),
        base_store.add_sample(
            name="sequenced",
            sex=Sex.MALE,
            received=datetime.now(),
            prepared_at=datetime.now(),
            last_sequenced_at=datetime.now(),
            reads=(310 * 1000000),
        ),
        base_store.add_sample(
            name="sequenced-partly",
            sex=Sex.MALE,
            received=datetime.now(),
            prepared_at=datetime.now(),
            reads=(250 * 1000000),
        ),
        base_store.add_sample(
            name="to-deliver",
            sex=Sex.MALE,
            last_sequenced_at=datetime.now(),
        ),
        base_store.add_sample(
            name="delivered",
            sex=Sex.MALE,
            last_sequenced_at=datetime.now(),
            delivered_at=datetime.now(),
            no_invoice=False,
        ),
    ]
    customer: Customer = (base_store.get_customers())[0]
    external_app = base_store.get_application_by_tag("WGXCUSC000").versions[0]
    wgs_app = base_store.get_application_by_tag("WGSPCFC030").versions[0]
    for sample in new_samples:
        sample.customer = customer
        sample.application_version = external_app if "external" in sample.name else wgs_app
    base_store.session.add_all(new_samples)
    base_store.session.commit()
    return base_store


@pytest.fixture(scope="session")
def trailblazer_api() -> MockTB:
    """Return a mock Trailblazer API."""
    return MockTB()


@pytest.fixture(scope="session")
def lims_api() -> MockLimsAPI:
    """Return a mock LIMS API."""
    return MockLimsAPI()


@pytest.fixture(scope="session")
def config_root_dir() -> Path:
    """Return a path to the config root directory."""
    return Path("tests", "fixtures", "data")


@pytest.fixture(scope="session")
def housekeeper_dir(tmpdir_factory):
    """Return a temporary directory for Housekeeper testing."""
    return tmpdir_factory.mktemp("housekeeper")


@pytest.fixture(scope="session")
def mip_dir(tmpdir_factory) -> Path:
    """Return a temporary directory for MIP testing."""
    return tmpdir_factory.mktemp("mip")


@pytest.fixture(scope="session")
def fluffy_dir(tmpdir_factory) -> Path:
    """Return a temporary directory for Fluffy testing."""
    return tmpdir_factory.mktemp("fluffy")


@pytest.fixture(scope="session")
def balsamic_dir(tmpdir_factory) -> Path:
    """Return a temporary directory for Balsamic testing."""
    return tmpdir_factory.mktemp("balsamic")


@pytest.fixture(scope="session")
def cg_dir(tmpdir_factory) -> Path:
    """Return a temporary directory for cg testing."""
    return tmpdir_factory.mktemp("cg")


@pytest.fixture(scope="function")
def downsample_dir(tmp_path_factory) -> Path:
    """Return a temporary downsample directory for testing."""
    return tmp_path_factory.mktemp("downsample", numbered=True)


@pytest.fixture(name="swegen_dir")
def swegen_dir(tmpdir_factory, tmp_path) -> Path:
    """SweGen temporary directory containing mocked reference files."""
    return tmpdir_factory.mktemp("swegen")


@pytest.fixture(name="swegen_snv_reference")
def swegen_snv_reference_path(swegen_dir: Path) -> Path:
    """Return a temporary path to a SweGen SNV reference file."""
    mock_file = Path(swegen_dir, "grch37_swegen_10k_snv_-20220101-.vcf.gz")
    mock_file.touch(exist_ok=True)
    return mock_file


@pytest.fixture(name="observations_dir")
def observations_dir(tmpdir_factory, tmp_path) -> Path:
    """Loqusdb temporary directory containing observations mock files."""
    return tmpdir_factory.mktemp("loqusdb")


@pytest.fixture(name="observations_clinical_snv_file_path")
def observations_clinical_snv_file_path(observations_dir: Path) -> Path:
    """Return a temporary path to a clinical SNV file."""
    mock_file = Path(observations_dir, "loqusdb_clinical_snv_export-20220101-.vcf.gz")
    mock_file.touch(exist_ok=True)
    return mock_file


@pytest.fixture(name="observations_clinical_sv_file_path")
def observations_clinical_sv_file_path(observations_dir: Path) -> Path:
    """Return a temporary path to a clinical SV file."""
    mock_file = Path(observations_dir, "loqusdb_clinical_sv_export-20220101-.vcf.gz")
    mock_file.touch(exist_ok=True)
    return mock_file


@pytest.fixture(name="observations_somatic_snv_file_path")
def observations_somatic_snv_file_path(observations_dir: Path) -> Path:
    """Return a temporary path to a cancer somatic SNV file."""
    mock_file = Path(observations_dir, "loqusdb_cancer_somatic_snv_export-20220101-.vcf.gz")
    mock_file.touch(exist_ok=True)
    return mock_file


@pytest.fixture(name="outdated_observations_somatic_snv_file_path")
def outdated_observations_somatic_snv_file_path(observations_dir: Path) -> Path:
    """Return a temporary path to an outdated cancer somatic SNV file."""
    mock_file = Path(observations_dir, "loqusdb_cancer_somatic_snv_export-20180101-.vcf.gz")
    mock_file.touch(exist_ok=True)
    return mock_file


@pytest.fixture(name="custom_observations_clinical_snv_file_path")
def custom_observations_clinical_snv_file_path(observations_dir: Path) -> Path:
    """Return a custom path for the clinical SNV observations file."""
    return Path(observations_dir, "clinical_snv_export-19990101-.vcf.gz")


@pytest.fixture(scope="session")
def microsalt_dir(tmpdir_factory) -> Path:
    """Return a temporary directory for Microsalt testing."""
    return tmpdir_factory.mktemp("microsalt")


@pytest.fixture
def pdc_archiving_dir(tmp_flow_cell_without_run_parameters_path: Path) -> Path:
    """Return a temporary directory for PDC archiving testing."""
    return tmp_flow_cell_without_run_parameters_path


@pytest.fixture
def pdc_archiving_directory(pdc_archiving_dir: Path) -> PDCArchivingDirectory:
    """Returns different PDC archiving directories."""
    return PDCArchivingDirectory(
        current=f"/{pdc_archiving_dir.as_posix()}/", nas="/ENCRYPT/", pre_nas="/OLD_ENCRYPT/"
    )


@pytest.fixture(name="cg_uri")
def cg_uri() -> str:
    """Return a cg URI."""
    return "sqlite:///"


@pytest.fixture(name="hk_uri")
def hk_uri() -> str:
    """Return a Housekeeper URI."""
    return "sqlite:///"


@pytest.fixture(name="loqusdb_id")
def loqusdb_id() -> str:
    """Returns a Loqusdb mock ID."""
    return "01ab23cd"


@pytest.fixture(name="context_config")
def context_config(
    cg_uri: str,
    hk_uri: str,
    email_address: str,
    fluffy_dir: Path,
    housekeeper_dir: Path,
    mip_dir: Path,
    cg_dir: Path,
    balsamic_dir: Path,
    microsalt_dir: Path,
    raredisease_dir: Path,
    rnafusion_dir: Path,
    taxprofiler_dir: Path,
    illumina_flow_cells_directory: Path,
    illumina_demultiplexed_runs_directory: Path,
    downsample_dir: Path,
    pdc_archiving_directory: PDCArchivingDirectory,
    nf_analysis_platform_config_path: Path,
    nf_analysis_pipeline_params_path: Path,
    nf_analysis_pipeline_resource_optimisation_path: Path,
) -> dict:
    """Return a context config."""
    return {
        "database": cg_uri,
        "delivery_path": str(cg_dir),
        "illumina_flow_cells_directory": str(illumina_flow_cells_directory),
        "illumina_demultiplexed_runs_directory": str(illumina_demultiplexed_runs_directory),
        "nanopore_data_directory": "path/to/nanopore_data_directory",
        "downsample_dir": str(downsample_dir),
        "downsample_script": "downsample.sh",
        "email_base_settings": {
            "sll_port": 465,
            "smtp_server": "smtp.gmail.com",
            "sender_email": "test@gmail.com",
            "sender_password": "",
        },
        "madeline_exe": "echo",
        "tower_binary_path": Path("path", "to", "bin", "tw").as_posix(),
        "pon_path": str(cg_dir),
        "backup": {
            "pdc_archiving_directory": pdc_archiving_directory.dict(),
            "slurm_flow_cell_encryption": {
                "account": "development",
                "hours": 1,
                "mail_user": email_address,
                "memory": 1,
                "number_tasks": 1,
            },
        },
        "balsamic": {
            "balsamic_cache": "hello",
            "bed_path": str(cg_dir),
            "binary_path": "echo",
            "cadd_path": str(cg_dir),
            "genome_interval_path": str(cg_dir),
            "gnomad_af5_path": str(cg_dir),
            "gens_coverage_female_path": str(cg_dir),
            "gens_coverage_male_path": str(cg_dir),
            "conda_binary": "a_conda_binary",
            "conda_env": "S_balsamic",
            "loqusdb_path": str(cg_dir),
            "pon_path": str(cg_dir),
            "root": str(balsamic_dir),
            "slurm": {
                "mail_user": "test.email@scilifelab.se",
                "account": "development",
                "qos": SlurmQos.LOW,
            },
            "swegen_path": str(cg_dir),
        },
        "chanjo": {"binary_path": "echo", "config_path": "chanjo-stage.yaml"},
        "crunchy": {
            "conda_binary": "a_conda_binary",
            "cram_reference": "grch37_homo_sapiens_-d5-.fasta",
            "slurm": {
                "account": "development",
                "conda_env": "S_crunchy",
                "hours": 1,
                "mail_user": email_address,
                "memory": 1,
                "number_tasks": 1,
            },
        },
        "data-delivery": {
            "account": "development",
            "base_path": "/another/path",
            "covid_destination_path": "server.name.se:/another/%s/foldername/",
            "covid_report_path": "/folder_structure/%s/yet_another_folder/filename_%s_data_*.csv",
            "destination_path": "server.name.se:/some",
            "mail_user": email_address,
        },
        "data_input": {"input_dir_path": str(cg_dir)},
        "demultiplex": {
            "run_dir": "tests/fixtures/apps/demultiplexing/flow_cells/nova_seq_6000",
            "out_dir": "tests/fixtures/apps/demultiplexing/demultiplexed-runs",
            "slurm": {
                "account": "development",
                "mail_user": email_address,
            },
        },
        "encryption": {
            "binary_path": "bin/gpg",
            "encryption_dir": pdc_archiving_directory.current,
        },
        "external": {
            "caesar": "server.name.se:/path/%s/on/caesar",
            "hasta": "/path/on/hasta/%s",
        },
        "fluffy": {
            "binary_path": "echo",
            "config_path": "fluffy/Config.json",
            "root_dir": str(fluffy_dir),
            "sftp": {
                "user": "sftpuser",
                "password": "sftpassword",
                "host": "sftphost",
                "remote_path": "sftpremotepath",
                "port": 22,
            },
        },
        "genotype": {
            "binary_path": "echo",
            "config_path": "genotype-stage.yaml",
        },
        "gisaid": {
            "binary_path": "/path/to/gisaid_uploader.py",
            "log_dir": "/path/to/log",
            "logwatch_email": "some@email.com",
            "upload_cid": "cid",
            "upload_password": "pass",
            "submitter": "s.submitter",
        },
        "hermes": {"binary_path": "hermes"},
        "housekeeper": {"database": hk_uri, "root": str(housekeeper_dir)},
        "lims": {
            "host": "https://lims.scilifelab.se",
            "password": "password",
            "username": "user",
        },
        "loqusdb": {"binary_path": "loqusdb", "config_path": "loqusdb-stage.yaml"},
        "loqusdb-wes": {"binary_path": "loqusdb", "config_path": "loqusdb-wes-stage.yaml"},
        "loqusdb-somatic": {"binary_path": "loqusdb", "config_path": "loqusdb-somatic-stage.yaml"},
        "loqusdb-tumor": {"binary_path": "loqusdb", "config_path": "loqusdb-tumor-stage.yaml"},
        "microsalt": {
            "binary_path": "echo",
            "conda_binary": "a_conda_binary",
            "conda_env": "S_microSALT",
            "queries_path": Path(microsalt_dir, "queries").as_posix(),
            "root": str(microsalt_dir),
        },
        "mip-rd-dna": {
            "conda_binary": "a_conda_binary",
            "conda_env": "S_mip9.0",
            "mip_config": "mip9.0-dna-stage.yaml",
            "workflow": "analyse rd_dna",
            "root": str(mip_dir),
            "script": "mip",
        },
        "mip-rd-rna": {
            "conda_binary": "a_conda_binary",
            "conda_env": "S_mip9.0",
            "mip_config": "mip9.0-rna-stage.yaml",
            "workflow": "analyse rd_rna",
            "root": str(mip_dir),
            "script": "mip",
        },
        "mutacc-auto": {
            "binary_path": "echo",
            "config_path": "mutacc-auto-stage.yaml",
            "padding": 300,
        },
        "mutant": {
            "binary_path": "echo",
            "conda_binary": "a_conda_binary",
            "conda_env": "S_mutant",
            "root": str(mip_dir),
        },
        "raredisease": {
            "binary_path": Path("path", "to", "bin", "nextflow").as_posix(),
            "compute_env": "nf_tower_compute_env",
            "conda_binary": Path("path", "to", "bin", "conda").as_posix(),
            "conda_env": "S_raredisease",
            "config_platform": str(nf_analysis_platform_config_path),
            "config_params": str(nf_analysis_pipeline_params_path),
            "config_resources": str(nf_analysis_pipeline_resource_optimisation_path),
            "launch_directory": Path("path", "to", "launchdir").as_posix(),
            "workflow_path": Path("workflow", "path").as_posix(),
            "profile": "myprofile",
            "references": Path("path", "to", "references").as_posix(),
            "revision": "2.2.0",
            "root": str(raredisease_dir),
            "slurm": {
                "account": "development",
                "mail_user": "test.email@scilifelab.se",
            },
            "tower_workflow": "raredisease",
        },
        "rnafusion": {
            "binary_path": Path("path", "to", "bin", "nextflow").as_posix(),
            "compute_env": "nf_tower_compute_env",
            "conda_binary": Path("path", "to", "bin", "conda").as_posix(),
            "conda_env": "S_RNAFUSION",
            "launch_directory": Path("path", "to", "launchdir").as_posix(),
            "workflow_path": Path("workflow", "path").as_posix(),
            "profile": "myprofile",
            "references": Path("path", "to", "references").as_posix(),
            "revision": "2.2.0",
            "root": str(rnafusion_dir),
            "slurm": {
                "account": "development",
                "mail_user": "test.rnafusion.email@scilifelab.se",
            },
            "tower_workflow": "rnafusion",
        },
        "pigz": {"binary_path": "/bin/pigz"},
        "pdc": {"binary_path": "/bin/dsmc"},
        "taxprofiler": {
            "binary_path": Path("path", "to", "bin", "nextflow").as_posix(),
            "compute_env": "nf_tower_compute_env",
            "root": str(taxprofiler_dir),
            "conda_binary": Path("path", "to", "bin", "conda").as_posix(),
            "conda_env": "S_taxprofiler",
            "launch_directory": Path("path", "to", "launchdir").as_posix(),
            "workflow_path": Path("workflow", "path").as_posix(),
            "databases": Path("path", "to", "databases").as_posix(),
            "profile": "myprofile",
            "hostremoval_reference": Path("path", "to", "hostremoval_reference").as_posix(),
            "revision": "2.2.0",
            "slurm": {
                "account": "development",
                "mail_user": "taxprofiler.email@scilifelab.se",
            },
            "tower_workflow": "taxprofiler",
        },
        "scout": {
            "binary_path": "bin/scout",
            "config_path": "scout-stage.yaml",
        },
        "statina": {
            "api_url": "api_url",
            "auth_path": "auth_path",
            "host": "http://localhost:28002",
            "key": "key",
            "upload_path": "upload_path",
            "user": "user",
        },
        "tar": {"binary_path": "/bin/tar"},
        "trailblazer": {
            "host": "https://trailblazer.scilifelab.se/",
            "service_account": "SERVICE",
            "service_account_auth_file": "trailblazer-auth.json",
        },
        "arnold": {"api_url": "https://arnold.scilifelab.se/"},
        "janus": {"host": "https://janus.sys.scilifelab.se/"},
    }


@pytest.fixture(name="cg_context")
def cg_context(
    context_config: dict, base_store: Store, housekeeper_api: MockHousekeeperAPI
) -> CGConfig:
    """Return a cg config."""
    cg_config = CGConfig(**context_config)
    cg_config.status_db_ = base_store
    cg_config.housekeeper_api_ = housekeeper_api
    return cg_config


@pytest.fixture(scope="session")
def case_id_with_single_sample():
    """Return a case id that should only be associated with one sample."""
    return "exhaustedcrocodile"


@pytest.fixture(scope="session")
def case_id_with_multiple_samples():
    """Return a case id that should be associated with multiple samples."""
    return "righteouspanda"


@pytest.fixture(scope="session")
def case_id_without_samples():
    """Return a case id that should not be associated with any samples."""
    return "confusedtrout"


@pytest.fixture(scope="session")
def case_id_not_enough_reads():
    """Return a case id associated to a sample without enough reads."""
    return "tiredwalrus"


@pytest.fixture(scope="session")
def sample_id_in_single_case():
    """Return a sample id that should be associated with a single case."""
    return "ASM1"


@pytest.fixture(scope="session")
def sample_id_in_multiple_cases():
    """Return a sample id that should be associated with multiple cases."""
    return "ASM2"


@pytest.fixture(scope="session")
def sample_id_not_enough_reads():
    """Return a sample id without enough reads."""
    return "ASM3"


@pytest.fixture(name="store_with_multiple_cases_and_samples")
def store_with_multiple_cases_and_samples(
    case_id_without_samples: str,
    case_id_with_single_sample: str,
    case_id_with_multiple_samples: str,
    sample_id_in_single_case: str,
    sample_id_in_multiple_cases: str,
    case_id: str,
    ticket_id: str,
    helpers: StoreHelpers,
    store: Store,
):
    """Return a store containing multiple cases and samples."""

    helpers.add_case(
        store=store, internal_id=case_id_without_samples, ticket=ticket_id, action="running"
    )
    helpers.add_case_with_samples(
        base_store=store, case_id=case_id_with_multiple_samples, nr_samples=5
    )

    case_samples: list[tuple[str, str]] = [
        (case_id_with_multiple_samples, sample_id_in_multiple_cases),
        (case_id, sample_id_in_multiple_cases),
        (case_id_with_single_sample, sample_id_in_single_case),
    ]

    for case_sample in case_samples:
        case_id, sample_id = case_sample
        helpers.add_case_with_sample(base_store=store, case_id=case_id, sample_id=sample_id)

    yield store


@pytest.fixture(name="store_with_panels")
def store_with_panels(store: Store, helpers: StoreHelpers):
    helpers.ensure_panel(store=store, panel_abbreviation="panel1", customer_id="cust000")
    helpers.ensure_panel(store=store, panel_abbreviation="panel2", customer_id="cust000")
    helpers.ensure_panel(store=store, panel_abbreviation="panel3", customer_id="cust000")
    yield store


@pytest.fixture
def store_with_organisms(store: Store, helpers: StoreHelpers) -> Generator[Store, None, None]:
    """Return a store with multiple organisms."""

    organism_details = [
        ("organism_1", "Organism 1"),
        ("organism_2", "Organism 2"),
        ("organism_3", "Organism 3"),
    ]

    organisms: list[Organism] = []
    for internal_id, name in organism_details:
        organism: Organism = helpers.add_organism(store, internal_id=internal_id, name=name)
        organisms.append(organism)

    store.session.add_all(organisms)
    store.session.commit()
    yield store


@pytest.fixture(name="ok_response")
def ok_response() -> Response:
    """Return a response with the OK status code."""
    response: Response = Response()
    response.status_code = http.HTTPStatus.OK
    return response


@pytest.fixture(name="unauthorized_response")
def unauthorized_response() -> Response:
    """Return a response with the UNAUTHORIZED status code."""
    response: Response = Response()
    response.status_code = http.HTTPStatus.UNAUTHORIZED
    return response


@pytest.fixture(name="non_existent_email")
def non_existent_email():
    """Return email not associated with any entity."""
    return "non_existent_email@example.com"


@pytest.fixture(name="non_existent_id")
def non_existent_id():
    """Return id not associated with any entity."""
    return "non_existent_entity_id"


@pytest.fixture
def store_with_users(store: Store, helpers: StoreHelpers) -> Generator[Store, None, None]:
    """Return a store with multiple users."""

    customer: Customer = helpers.ensure_customer(store=store)

    user_details = [
        ("user1@example.com", "User One", False),
        ("user2@example.com", "User Two", True),
        ("user3@example.com", "User Three", False),
    ]

    for email, name, is_admin in user_details:
        user = store.add_user(customer=customer, email=email, name=name, is_admin=is_admin)
        store.session.add(user)

    store.session.commit()

    yield store


@pytest.fixture
def store_with_cases_and_customers(
    store: Store, helpers: StoreHelpers
) -> Generator[Store, None, None]:
    """Return a store with cases and customers."""

    customer_details: list[tuple[str, str, bool]] = [
        ("cust000", "Customer 1", True),
        ("cust001", "Customer 2", False),
        ("cust002", "Customer 3", True),
    ]
    customers = []

    for customer_id, customer_name, scout_access in customer_details:
        customer: Customer = helpers.ensure_customer(
            store=store,
            customer_id=customer_id,
            customer_name=customer_name,
            scout_access=scout_access,
        )
        customers.append(customer)

    case_details: list[tuple[str, str, Workflow, CaseActions, Customer]] = [
        ("case 1", "flyingwhale", Workflow.BALSAMIC, CaseActions.RUNNING, customers[0]),
        ("case 2", "swimmingtiger", Workflow.FLUFFY, CaseActions.ANALYZE, customers[0]),
        ("case 3", "sadbaboon", Workflow.MUTANT, CaseActions.HOLD, customers[1]),
        ("case 4", "funkysloth", Workflow.MIP_DNA, CaseActions.ANALYZE, customers[1]),
        ("case 5", "deadparrot", Workflow.MICROSALT, CaseActions.RUNNING, customers[2]),
        ("case 6", "anxiousbeetle", Workflow.DEMULTIPLEX, CaseActions.RUNNING, customers[2]),
    ]

    for case_name, case_id, pipeline, action, customer in case_details:
        helpers.ensure_case(
            store=store,
            case_name=case_name,
            case_id=case_id,
            data_analysis=pipeline.value,
            action=action.value,
            customer=customer,
        )
    store.session.commit()
    yield store


# NF analysis fixtures


@pytest.fixture(scope="session")
def no_sample_case_id() -> str:
    """Returns a case id of a case with no samples."""
    return "no_sample_case"


@pytest.fixture(scope="session")
def workflow_version() -> str:
    """Return a workflow version."""
    return "2.2.0"


@pytest.fixture(scope="session")
def fastq_forward_read_path(housekeeper_dir: Path) -> Path:
    """Path to existing fastq forward read file."""
    fastq_file_path = Path(housekeeper_dir, "XXXXXXXXX_000000_S000_L001_R1_001").with_suffix(
        f"{FileExtensions.FASTQ}{FileExtensions.GZIP}"
    )
    with gzip.open(fastq_file_path, "wb") as wh:
        wh.write(b"@A00689:73:XXXXXXXXX:1:1101:4806:1047 1:N:0:TCCTGGAACA+ACAACCAGTA")
    return fastq_file_path


@pytest.fixture(scope="session")
def fastq_reverse_read_path(housekeeper_dir: Path) -> Path:
    """Path to existing fastq reverse read file."""
    fastq_file_path = Path(
        housekeeper_dir, "XXXXXXXXX_000000_S000_L001_R2_001.fastq.gz"
    ).with_suffix(f"{FileExtensions.FASTQ}{FileExtensions.GZIP}")
    with gzip.open(fastq_file_path, "wb") as wh:
        wh.write(b"@A00689:73:XXXXXXXXX:1:1101:4806:1047 2:N:0:TCCTGGAACA+ACAACCAGTA")
    return fastq_file_path


@pytest.fixture(scope="session")
def mock_fastq_files(fastq_forward_read_path: Path, fastq_reverse_read_path: Path) -> list[Path]:
    """Return list of all mock fastq files to commit to mock housekeeper."""
    return [fastq_forward_read_path, fastq_reverse_read_path]


@pytest.fixture(scope="session")
def sequencing_platform() -> str:
    """Return a default sequencing platform."""
    return SequencingPlatform.ILLUMINA


# Raredisease fixtures
@pytest.fixture(scope="function")
def raredisease_dir(tmpdir_factory: Path) -> str:
    """Return the path to the raredisease apps dir."""
    raredisease_dir = tmpdir_factory.mktemp("raredisease")
    return Path(raredisease_dir).absolute().as_posix()


@pytest.fixture(scope="session")
def raredisease_case_id() -> str:
    """Returns a raredisease case id."""
    return "raredisease_case_enough_reads"


@pytest.fixture(scope="session")
def raredisease_sample_sheet_content(
    raredisease_case_id: str,
    fastq_forward_read_path: Path,
    fastq_reverse_read_path: Path,
    strandedness: str,
) -> str:
    """Return the expected sample sheet content  for raredisease."""
    return ",".join(
        [
            raredisease_case_id,
            fastq_forward_read_path.as_posix(),
            fastq_reverse_read_path.as_posix(),
            strandedness,
        ]
    )


@pytest.fixture(scope="function")
def hermes_deliverables(deliverable_data: dict, raredisease_case_id: str) -> dict:
    hermes_output: dict = {"pipeline": "raredisease", "bundle_id": raredisease_case_id, "files": []}
    for file_info in deliverable_data["files"]:
        tags: list[str] = []
        if "html" in file_info["format"]:
            tags.append("multiqc-html")
        hermes_output["files"].append({"path": file_info["path"], "tags": tags, "mandatory": True})
    return hermes_output


@pytest.fixture(scope="function")
def malformed_hermes_deliverables(hermes_deliverables: dict) -> dict:
    malformed_deliverable: dict = hermes_deliverables.copy()
    malformed_deliverable.pop("pipeline")

    return malformed_deliverable


@pytest.fixture(scope="function")
def rnafusion_multiqc_json_metrics(raredisease_analysis_dir) -> dict:
    """Returns the content of a mock Multiqc JSON file."""
    return read_json(file_path=Path(raredisease_analysis_dir, multiqc_json_file))


@pytest.fixture(scope="function")
def raredisease_sample_sheet_path(raredisease_dir, raredisease_case_id) -> Path:
    """Path to sample sheet."""
    return Path(
        raredisease_dir, raredisease_case_id, f"{raredisease_case_id}_samplesheet"
    ).with_suffix(FileExtensions.CSV)


@pytest.fixture(scope="function")
def raredisease_params_file_path(raredisease_dir, raredisease_case_id) -> Path:
    """Path to parameters file."""
    return Path(
        raredisease_dir, raredisease_case_id, f"{raredisease_case_id}_params_file"
    ).with_suffix(FileExtensions.YAML)


@pytest.fixture(scope="function")
def raredisease_nexflow_config_file_path(raredisease_dir, raredisease_case_id) -> Path:
    """Path to config file."""
    return Path(
        raredisease_dir, raredisease_case_id, f"{raredisease_case_id}_nextflow_config"
    ).with_suffix(FileExtensions.JSON)


@pytest.fixture(scope="function")
def raredisease_deliverables_file_path(raredisease_dir, raredisease_case_id) -> Path:
    """Path to deliverables file."""
    return Path(
        raredisease_dir, raredisease_case_id, f"{raredisease_case_id}_deliverables"
    ).with_suffix(FileExtensions.YAML)


@pytest.fixture(scope="function")
def raredisease_context(
    cg_context: CGConfig,
    helpers: StoreHelpers,
    nf_analysis_housekeeper: HousekeeperAPI,
    trailblazer_api: MockTB,
    raredisease_case_id: str,
    sample_id: str,
    no_sample_case_id: str,
    total_sequenced_reads_pass: int,
    apptag_rna: str,
    case_id_not_enough_reads: str,
    sample_id_not_enough_reads: str,
    total_sequenced_reads_not_pass: int,
) -> CGConfig:
    """context to use in cli"""
    cg_context.housekeeper_api_ = nf_analysis_housekeeper
    cg_context.trailblazer_api_ = trailblazer_api
    cg_context.meta_apis["analysis_api"] = RarediseaseAnalysisAPI(config=cg_context)
    status_db: Store = cg_context.status_db

    # Create ERROR case with NO SAMPLES
    helpers.add_case(status_db, internal_id=no_sample_case_id, name=no_sample_case_id)

    # Create textbook case with enough reads
    case_enough_reads: Case = helpers.add_case(
        store=status_db,
        internal_id=raredisease_case_id,
        name=raredisease_case_id,
        data_analysis=Workflow.RAREDISEASE,
    )

    sample_raredisease_case_enough_reads: Sample = helpers.add_sample(
        status_db,
        internal_id=sample_id,
        last_sequenced_at=datetime.now(),
        reads=total_sequenced_reads_pass,
        application_tag=apptag_rna,
    )

    helpers.add_relationship(
        status_db,
        case=case_enough_reads,
        sample=sample_raredisease_case_enough_reads,
    )

    # Create case without enough reads
    case_not_enough_reads: Case = helpers.add_case(
        store=status_db,
        internal_id=case_id_not_enough_reads,
        name=case_id_not_enough_reads,
        data_analysis=Workflow.RAREDISEASE,
    )

    sample_not_enough_reads: Sample = helpers.add_sample(
        status_db,
        internal_id=sample_id_not_enough_reads,
        last_sequenced_at=datetime.now(),
        reads=total_sequenced_reads_not_pass,
        application_tag=apptag_rna,
    )

    helpers.add_relationship(status_db, case=case_not_enough_reads, sample=sample_not_enough_reads)

    return cg_context


@pytest.fixture(scope="function")
def deliverable_data(raredisease_dir: Path, raredisease_case_id: str, sample_id: str) -> dict:
    return {
        "files": [
            {
                "path": f"{raredisease_dir}/{raredisease_case_id}/multiqc/multiqc_report.html",
                "path_index": "",
                "step": "report",
                "tag": ["multiqc-html", "rna"],
                "id": raredisease_case_id,
                "format": "html",
                "mandatory": True,
            },
        ]
    }


@pytest.fixture(scope="function")
def mock_deliverable(
    raredisease_dir: Path, deliverable_data: dict, raredisease_case_id: str
) -> None:
    """Create deliverable file with dummy data and files to deliver."""
    Path.mkdir(
        Path(raredisease_dir, raredisease_case_id),
        parents=True,
        exist_ok=True,
    )
    Path.mkdir(
        Path(raredisease_dir, raredisease_case_id, "multiqc"),
        parents=True,
        exist_ok=True,
    )
    for report_entry in deliverable_data["files"]:
        Path(report_entry["path"]).touch(exist_ok=True)
    WriteFile.write_file_from_content(
        content=deliverable_data,
        file_format=FileFormat.JSON,
        file_path=Path(
            raredisease_dir, raredisease_case_id, raredisease_case_id + deliverables_yaml
        ),
    )


@pytest.fixture(scope="function")
def mock_config(raredisease_dir: Path, raredisease_case_id: str) -> None:
    """Create samplesheet.csv file for testing"""
    Path.mkdir(Path(raredisease_dir, raredisease_case_id), parents=True, exist_ok=True)
    Path(raredisease_dir, raredisease_case_id, f"{raredisease_case_id}_samplesheet").with_suffix(
        FileExtensions.CSV
    ).touch(exist_ok=True)


# Rnafusion fixtures


@pytest.fixture(scope="function")
def rnafusion_dir(tmpdir_factory, apps_dir: Path) -> str:
    """Return the path to the rnafusion apps dir."""
    rnafusion_dir = tmpdir_factory.mktemp("rnafusion")
    return Path(rnafusion_dir).absolute().as_posix()


@pytest.fixture(scope="session")
def rnafusion_case_id() -> str:
    """Returns a rnafusion case id."""
    return "rnafusion_case_enough_reads"


@pytest.fixture(scope="session")
def rnafusion_workflow() -> str:
    """Returns rnafusion workflow."""
    return "rnafusion"


@pytest.fixture(scope="session")
def rnafusion_sample_sheet_content(
    rnafusion_case_id: str,
    fastq_forward_read_path: Path,
    fastq_reverse_read_path: Path,
    strandedness: str,
) -> str:
    """Return the expected sample sheet content  for rnafusion."""
    return ",".join(
        [
            rnafusion_case_id,
            fastq_forward_read_path.as_posix(),
            fastq_reverse_read_path.as_posix(),
            strandedness,
        ]
    )


@pytest.fixture(scope="session")
def strandedness() -> str:
    """Return a default strandedness."""
    return Strandedness.REVERSE


@pytest.fixture(scope="session")
def strandedness_not_permitted() -> str:
    """Return a not permitted strandedness."""
    return "double_stranded"


@pytest.fixture(scope="function")
def rnafusion_hermes_deliverables(rnafusion_deliverable_data: dict, rnafusion_case_id: str) -> dict:
    hermes_output: dict = {"workflow": "rnafusion", "bundle_id": rnafusion_case_id, "files": []}
    for file_info in rnafusion_deliverable_data["files"]:
        tags: list[str] = []
        if "html" in file_info["format"]:
            tags.append("multiqc-html")
        hermes_output["files"].append({"path": file_info["path"], "tags": tags, "mandatory": True})
    return hermes_output


@pytest.fixture(scope="function")
def rnafusion_malformed_hermes_deliverables(rnafusion_hermes_deliverables: dict) -> dict:
    malformed_deliverable: dict = rnafusion_hermes_deliverables.copy()
    malformed_deliverable.pop("workflow")

    return malformed_deliverable


@pytest.fixture(scope="function")
def rnafusion_multiqc_json_metrics(rnafusion_analysis_dir) -> dict:
    """Returns the content of a mock Multiqc JSON file."""
    return read_json(file_path=Path(rnafusion_analysis_dir, multiqc_json_file))


@pytest.fixture(scope="function")
def rnafusion_sample_sheet_path(rnafusion_dir, rnafusion_case_id) -> Path:
    """Path to sample sheet."""
    return Path(rnafusion_dir, rnafusion_case_id, f"{rnafusion_case_id}_samplesheet").with_suffix(
        FileExtensions.CSV
    )


@pytest.fixture(scope="function")
def rnafusion_params_file_path(rnafusion_dir, rnafusion_case_id) -> Path:
    """Path to parameters file."""
    return Path(rnafusion_dir, rnafusion_case_id, f"{rnafusion_case_id}_params_file").with_suffix(
        FileExtensions.YAML
    )


@pytest.fixture(scope="function")
def rnafusion_nexflow_config_file_path(rnafusion_dir, rnafusion_case_id) -> Path:
    """Path to config file."""
    return Path(
        rnafusion_dir, rnafusion_case_id, f"{rnafusion_case_id}_nextflow_config"
    ).with_suffix(FileExtensions.JSON)


@pytest.fixture(scope="function")
def rnafusion_metrics_deliverables(rnafusion_analysis_dir: Path) -> list[dict]:
    """Returns the content of a mock metrics deliverables file."""
    return read_yaml(
        file_path=Path(
            rnafusion_analysis_dir, "rnafusion_case_enough_reads_metrics_deliverables.yaml"
        )
    )


@pytest.fixture(scope="function")
def rnafusion_deliverables_file_path(rnafusion_dir, rnafusion_case_id) -> Path:
    """Path to deliverables file."""
    return Path(rnafusion_dir, rnafusion_case_id, f"{rnafusion_case_id}_deliverables").with_suffix(
        FileExtensions.YAML
    )


@pytest.fixture(scope="function")
def nf_analysis_platform_config_path(nf_analysis_analysis_dir) -> Path:
    """Path to platform config file."""
    return Path(nf_analysis_analysis_dir, "platform").with_suffix(FileExtensions.CONFIG)


@pytest.fixture(scope="function")
def nf_analysis_pipeline_params_path(nf_analysis_analysis_dir) -> Path:
    """Path to pipeline params file."""
    return Path(nf_analysis_analysis_dir, "pipeline_params").with_suffix(FileExtensions.CONFIG)


@pytest.fixture(scope="function")
def nf_analysis_pipeline_resource_optimisation_path(nf_analysis_analysis_dir) -> Path:
    """Path to pipeline resource optimisation file."""
    return Path(nf_analysis_analysis_dir, "pipeline_resource_optimisation").with_suffix(
        FileExtensions.CONFIG
    )


@pytest.fixture(scope="session")
def tower_id() -> int:
    """Returns a NF-Tower ID."""
    return 123456


@pytest.fixture(scope="session")
def existing_directory(tmpdir_factory) -> Path:
    """Path to existing temporary directory."""
    return tmpdir_factory.mktemp("any_directory")


@pytest.fixture(scope="function")
def rnafusion_parameters_default(
    rnafusion_dir: Path,
    rnafusion_case_id: str,
    rnafusion_sample_sheet_path: Path,
    existing_directory: Path,
) -> RnafusionParameters:
    """Return Rnafusion parameters."""
    return RnafusionParameters(
        cluster_options="--qos=normal",
        genomes_base=existing_directory,
        input=rnafusion_sample_sheet_path,
        outdir=Path(rnafusion_dir, rnafusion_case_id),
        priority="development",
    )


@pytest.fixture(scope="session")
def total_sequenced_reads_pass() -> int:
    return 200_000_000


@pytest.fixture(scope="session")
def total_sequenced_reads_not_pass() -> int:
    return 1


@pytest.fixture(scope="function")
def rnafusion_context(
    cg_context: CGConfig,
    helpers: StoreHelpers,
    nf_analysis_housekeeper: HousekeeperAPI,
    trailblazer_api: MockTB,
    hermes_api: HermesApi,
    cg_dir: Path,
    rnafusion_case_id: str,
    sample_id: str,
    no_sample_case_id: str,
    total_sequenced_reads_pass: int,
    apptag_rna: str,
    case_id_not_enough_reads: str,
    sample_id_not_enough_reads: str,
    total_sequenced_reads_not_pass: int,
) -> CGConfig:
    """context to use in cli"""
    cg_context.housekeeper_api_ = nf_analysis_housekeeper
    cg_context.trailblazer_api_ = trailblazer_api
    cg_context.meta_apis["analysis_api"] = RnafusionAnalysisAPI(config=cg_context)
    status_db: Store = cg_context.status_db

    # Create ERROR case with NO SAMPLES
    helpers.add_case(status_db, internal_id=no_sample_case_id, name=no_sample_case_id)

    # Create textbook case with enough reads
    case_enough_reads: Case = helpers.add_case(
        store=status_db,
        internal_id=rnafusion_case_id,
        name=rnafusion_case_id,
        data_analysis=Workflow.RNAFUSION,
    )

    sample_rnafusion_case_enough_reads: Sample = helpers.add_sample(
        status_db,
        application_tag=apptag_rna,
        internal_id=sample_id,
        reads=total_sequenced_reads_pass,
        last_sequenced_at=datetime.now(),
    )

    helpers.add_relationship(
        status_db,
        case=case_enough_reads,
        sample=sample_rnafusion_case_enough_reads,
    )

    # Create case without enough reads
    case_not_enough_reads: Case = helpers.add_case(
        store=status_db,
        internal_id=case_id_not_enough_reads,
        name=case_id_not_enough_reads,
        data_analysis=Workflow.RNAFUSION,
    )

    sample_not_enough_reads: Sample = helpers.add_sample(
        status_db,
        application_tag=apptag_rna,
        internal_id=sample_id_not_enough_reads,
        reads=total_sequenced_reads_not_pass,
        last_sequenced_at=datetime.now(),
    )

    helpers.add_relationship(status_db, case=case_not_enough_reads, sample=sample_not_enough_reads)

    return cg_context


@pytest.fixture(scope="function")
<<<<<<< HEAD
def tomte_context(
    cg_context: CGConfig,
    helpers: StoreHelpers,
    nf_analysis_housekeeper: HousekeeperAPI,
    trailblazer_api: MockTB,
    hermes_api: HermesApi,
    cg_dir: Path,
) -> CGConfig:
    """context to use in cli"""
    cg_context.housekeeper_api_ = nf_analysis_housekeeper
    cg_context.trailblazer_api_ = trailblazer_api
    cg_context.meta_apis["analysis_api"] = TomteAnalysisAPI(config=cg_context)
    status_db: Store = cg_context.status_db
    return cg_context


@pytest.fixture(scope="function")
def deliverable_data(rnafusion_dir: Path, rnafusion_case_id: str, sample_id: str) -> dict:
=======
def rnafusion_deliverable_data(rnafusion_dir: Path, rnafusion_case_id: str, sample_id: str) -> dict:
>>>>>>> a3855b11
    return {
        "files": [
            {
                "path": f"{rnafusion_dir}/{rnafusion_case_id}/multiqc/multiqc_report.html",
                "path_index": "",
                "step": "report",
                "tag": ["multiqc-html", "rna"],
                "id": rnafusion_case_id,
                "format": "html",
                "mandatory": True,
            },
        ]
    }


@pytest.fixture(scope="function")
def rnafusion_mock_deliverable_dir(
    rnafusion_dir: Path, rnafusion_deliverable_data: dict, rnafusion_case_id: str
) -> Path:
    """Create deliverable file with dummy data and files to deliver."""
    Path.mkdir(
        Path(rnafusion_dir, rnafusion_case_id),
        parents=True,
        exist_ok=True,
    )
    Path.mkdir(
        Path(rnafusion_dir, rnafusion_case_id, "multiqc"),
        parents=True,
        exist_ok=True,
    )
    for report_entry in rnafusion_deliverable_data["files"]:
        Path(report_entry["path"]).touch(exist_ok=True)
    WriteFile.write_file_from_content(
        content=rnafusion_deliverable_data,
        file_format=FileFormat.JSON,
        file_path=Path(rnafusion_dir, rnafusion_case_id, rnafusion_case_id + deliverables_yaml),
    )

    return rnafusion_dir


@pytest.fixture(scope="function")
def rnafusion_mock_analysis_finish(
    rnafusion_dir: Path, rnafusion_case_id: str, rnafusion_multiqc_json_metrics: dict, tower_id: int
) -> None:
    """Create analysis_finish file for testing."""
    Path.mkdir(Path(rnafusion_dir, rnafusion_case_id, "pipeline_info"), parents=True, exist_ok=True)
    Path(rnafusion_dir, rnafusion_case_id, "pipeline_info", software_version_file).touch(
        exist_ok=True
    )
    Path(rnafusion_dir, rnafusion_case_id, f"{rnafusion_case_id}_samplesheet.csv").touch(
        exist_ok=True
    )
    Path.mkdir(
        Path(rnafusion_dir, rnafusion_case_id, "multiqc", "multiqc_data"),
        parents=True,
        exist_ok=True,
    )
    write_json(
        content=rnafusion_multiqc_json_metrics,
        file_path=Path(
            rnafusion_dir,
            rnafusion_case_id,
            "multiqc",
            "multiqc_data",
            "multiqc_data",
        ).with_suffix(FileExtensions.JSON),
    )
    write_yaml(
        content={rnafusion_case_id: [tower_id]},
        file_path=Path(
            rnafusion_dir,
            rnafusion_case_id,
            "tower_ids",
        ).with_suffix(FileExtensions.YAML),
    )


@pytest.fixture(scope="function")
def mock_config(rnafusion_dir: Path, rnafusion_case_id: str) -> None:
    """Create samplesheet.csv file for testing"""
    Path.mkdir(Path(rnafusion_dir, rnafusion_case_id), parents=True, exist_ok=True)
    Path(rnafusion_dir, rnafusion_case_id, f"{rnafusion_case_id}_samplesheet.csv").with_suffix(
        FileExtensions.CSV
    ).touch(exist_ok=True)


# Taxprofiler fixtures


@pytest.fixture(scope="function")
def taxprofiler_config(taxprofiler_dir: Path, taxprofiler_case_id: str) -> None:
    """Create CSV sample sheet file for testing."""
    Path.mkdir(Path(taxprofiler_dir, taxprofiler_case_id), parents=True, exist_ok=True)
    Path(taxprofiler_dir, taxprofiler_case_id, f"{taxprofiler_case_id}_samplesheet").with_suffix(
        FileExtensions.CSV
    ).touch(exist_ok=True)


@pytest.fixture(scope="session")
def taxprofiler_case_id() -> str:
    """Returns a taxprofiler case id."""
    return "taxprofiler_case"


@pytest.fixture(scope="session")
def taxprofiler_workflow() -> str:
    """Returns taxprofiler workflow."""
    return "taxprofiler"


@pytest.fixture(scope="function")
def taxprofiler_dir(tmpdir_factory, apps_dir: Path) -> Path:
    """Return the path to the Taxprofiler directory."""
    taxprofiler_dir = tmpdir_factory.mktemp("taxprofiler")
    return Path(taxprofiler_dir).absolute().as_posix()


@pytest.fixture(scope="function")
def taxprofiler_sample_sheet_path(taxprofiler_dir, taxprofiler_case_id) -> Path:
    """Path to sample sheet."""
    return Path(
        taxprofiler_dir, taxprofiler_case_id, f"{taxprofiler_case_id}_samplesheet"
    ).with_suffix(FileExtensions.CSV)


@pytest.fixture(scope="function")
def taxprofiler_sample_sheet_content(
    sample_name: str,
    sequencing_platform: str,
    fastq_forward_read_path: Path,
    fastq_reverse_read_path: Path,
) -> str:
    """Return the expected sample sheet content  for taxprofiler."""
    return ",".join(
        [
            sample_name,
            sample_name,
            sequencing_platform,
            fastq_forward_read_path.as_posix(),
            fastq_reverse_read_path.as_posix(),
            "",
        ]
    )


@pytest.fixture(scope="function")
def taxprofiler_params_file_path(taxprofiler_dir, taxprofiler_case_id) -> Path:
    """Path to parameters file."""
    return Path(
        taxprofiler_dir, taxprofiler_case_id, f"{taxprofiler_case_id}_params_file"
    ).with_suffix(FileExtensions.YAML)


@pytest.fixture(scope="function")
def taxprofiler_nexflow_config_file_path(taxprofiler_dir, taxprofiler_case_id) -> Path:
    """Path to config file."""
    return Path(
        taxprofiler_dir, taxprofiler_case_id, f"{taxprofiler_case_id}_nextflow_config"
    ).with_suffix(FileExtensions.JSON)


@pytest.fixture(scope="function")
def taxprofiler_hermes_deliverables(
    taxprofiler_deliverable_data: dict, taxprofiler_case_id: str
) -> dict:
    hermes_output: dict = {"workflow": "taxprofiler", "bundle_id": taxprofiler_case_id, "files": []}
    for file_info in taxprofiler_deliverable_data["files"]:
        tags: list[str] = []
        if "html" in file_info["format"]:
            tags.append("multiqc-html")
        hermes_output["files"].append({"path": file_info["path"], "tags": tags, "mandatory": True})
    return hermes_output


@pytest.fixture(scope="function")
def taxprofiler_malformed_hermes_deliverables(taxprofiler_hermes_deliverables: dict) -> dict:
    malformed_deliverable: dict = taxprofiler_hermes_deliverables.copy()
    malformed_deliverable.pop("workflow")
    return malformed_deliverable


@pytest.fixture(scope="function")
def taxprofiler_parameters_default(
    taxprofiler_dir: Path,
    taxprofiler_case_id: str,
    taxprofiler_sample_sheet_path: Path,
    existing_directory: Path,
) -> TaxprofilerParameters:
    """Return Taxprofiler parameters."""
    return TaxprofilerParameters(
        cluster_options="--qos=normal",
        input=taxprofiler_sample_sheet_path,
        outdir=Path(taxprofiler_dir, taxprofiler_case_id),
        databases=existing_directory,
        hostremoval_reference=existing_directory,
        priority="development",
    )


@pytest.fixture(scope="function")
def taxprofiler_multiqc_json_metrics(taxprofiler_analysis_dir: Path) -> list[dict]:
    """Returns the content of a mock Multiqc JSON file."""
    return read_json(file_path=Path(taxprofiler_analysis_dir, multiqc_json_file))


@pytest.fixture(scope="function")
def taxprofiler_metrics_deliverables(taxprofiler_analysis_dir: Path) -> dict:
    """Returns the content of a mock metrics deliverables file."""
    return read_yaml(
        file_path=Path(taxprofiler_analysis_dir, "taxprofiler_case_metrics_deliverables.yaml")
    )


@pytest.fixture(scope="function")
def taxprofiler_metrics_deliverables_path(taxprofiler_dir: Path, taxprofiler_case_id: str) -> Path:
    """Path to deliverables file."""
    return Path(
        taxprofiler_dir, taxprofiler_case_id, f"{taxprofiler_case_id}_metrics_deliverables"
    ).with_suffix(FileExtensions.YAML)


@pytest.fixture(scope="function")
def taxprofiler_deliverables_file_path(taxprofiler_dir: Path, taxprofiler_case_id: str) -> Path:
    """Path to deliverables file."""
    return Path(
        taxprofiler_dir, taxprofiler_case_id, f"{taxprofiler_case_id}_deliverables"
    ).with_suffix(FileExtensions.YAML)


@pytest.fixture(scope="function")
def taxprofiler_context(
    cg_context: CGConfig,
    helpers: StoreHelpers,
    trailblazer_api: MockTB,
    hermes_api: HermesApi,
    nf_analysis_housekeeper: HousekeeperAPI,
    cg_dir: Path,
    taxprofiler_case_id: str,
    sample_id: str,
    father_sample_id: str,
    sample_name: str,
    another_sample_name: str,
    no_sample_case_id: str,
    total_sequenced_reads_pass: int,
) -> CGConfig:
    """Context to use in cli."""
    cg_context.housekeeper_api_ = nf_analysis_housekeeper
    cg_context.trailblazer_api_ = trailblazer_api
    cg_context.meta_apis["analysis_api"] = TaxprofilerAnalysisAPI(config=cg_context)
    status_db: Store = cg_context.status_db

    # Create ERROR case with NO SAMPLES
    helpers.add_case(status_db, internal_id=no_sample_case_id, name=no_sample_case_id)

    taxprofiler_case: Case = helpers.add_case(
        store=status_db,
        internal_id=taxprofiler_case_id,
        name=taxprofiler_case_id,
        data_analysis=Workflow.TAXPROFILER,
    )

    taxprofiler_sample: Sample = helpers.add_sample(
        status_db,
        application_tag="multiqc",
        internal_id=sample_id,
        reads=total_sequenced_reads_pass,
        name=sample_name,
        last_sequenced_at=datetime.now(),
    )

    taxprofiler_another_sample: Sample = helpers.add_sample(
        status_db,
        application_tag="multiqc",
        internal_id=father_sample_id,
        last_sequenced_at=datetime.now(),
        name=another_sample_name,
        reads=total_sequenced_reads_pass,
    )

    helpers.add_relationship(
        status_db,
        case=taxprofiler_case,
        sample=taxprofiler_sample,
    )

    helpers.add_relationship(
        status_db,
        case=taxprofiler_case,
        sample=taxprofiler_another_sample,
    )

    return cg_context


@pytest.fixture(scope="function")
def taxprofiler_deliverable_data(
    taxprofiler_dir: Path, taxprofiler_case_id: str, sample_id: str
) -> dict:
    return {
        "files": [
            {
                "path": f"{taxprofiler_dir}/{taxprofiler_case_id}/multiqc/multiqc_report.html",
                "path_index": "",
                "step": "report",
                "tag": ["multiqc-html", "rna"],
                "id": taxprofiler_case_id,
                "format": "html",
                "mandatory": True,
            },
        ]
    }


@pytest.fixture(scope="function")
def taxprofiler_mock_deliverable_dir(
    taxprofiler_dir: Path, taxprofiler_deliverable_data: dict, taxprofiler_case_id: str
) -> Path:
    """Create taxprofiler deliverable file with dummy data and files to deliver."""
    Path.mkdir(
        Path(taxprofiler_dir, taxprofiler_case_id),
        parents=True,
        exist_ok=True,
    )
    Path.mkdir(
        Path(taxprofiler_dir, taxprofiler_case_id, "multiqc"),
        parents=True,
        exist_ok=True,
    )
    for report_entry in taxprofiler_deliverable_data["files"]:
        Path(report_entry["path"]).touch(exist_ok=True)
    WriteFile.write_file_from_content(
        content=taxprofiler_deliverable_data,
        file_format=FileFormat.JSON,
        file_path=Path(
            taxprofiler_dir, taxprofiler_case_id, taxprofiler_case_id + deliverables_yaml
        ),
    )
    return taxprofiler_dir


@pytest.fixture(scope="function")
def taxprofiler_mock_analysis_finish(
    taxprofiler_dir: Path,
    taxprofiler_case_id: str,
    taxprofiler_multiqc_json_metrics: dict,
    tower_id: int,
) -> None:
    """Create analysis_finish file for testing."""
    Path.mkdir(
        Path(taxprofiler_dir, taxprofiler_case_id, "pipeline_info"), parents=True, exist_ok=True
    )
    Path(taxprofiler_dir, taxprofiler_case_id, "pipeline_info", software_version_file).touch(
        exist_ok=True
    )
    Path(taxprofiler_dir, taxprofiler_case_id, f"{rnafusion_case_id}_samplesheet.csv").touch(
        exist_ok=True
    )
    Path.mkdir(
        Path(taxprofiler_dir, taxprofiler_case_id, "multiqc", "multiqc_data"),
        parents=True,
        exist_ok=True,
    )
    write_json(
        content=taxprofiler_multiqc_json_metrics,
        file_path=Path(
            taxprofiler_dir,
            taxprofiler_case_id,
            "multiqc",
            "multiqc_data",
            "multiqc_data",
        ).with_suffix(FileExtensions.JSON),
    )
    write_yaml(
        content={taxprofiler_case_id: [tower_id]},
        file_path=Path(
            taxprofiler_dir,
            taxprofiler_case_id,
            "tower_ids",
        ).with_suffix(FileExtensions.YAML),
    )


@pytest.fixture(scope="function")
def mock_config(taxprofiler_dir: Path, taxprofiler_case_id: str) -> None:
    """Create CSV sample sheet file for testing."""
    Path.mkdir(Path(taxprofiler_dir, taxprofiler_case_id), parents=True, exist_ok=True)
    Path(taxprofiler_dir, taxprofiler_case_id, f"{taxprofiler_case_id}_samplesheet").with_suffix(
        FileExtensions.CSV
    ).touch(exist_ok=True)


@pytest.fixture(scope="function")
def taxprofiler_deliverable_data(
    taxprofiler_dir: Path, taxprofiler_case_id: str, sample_id: str
) -> dict:
    return {
        "files": [
            {
                "path": f"{taxprofiler_dir}/{taxprofiler_case_id}/multiqc/multiqc_report.html",
                "path_index": "",
                "step": "report",
                "tag": ["multiqc-html"],
                "id": taxprofiler_case_id,
                "format": "html",
                "mandatory": True,
            },
        ]
    }


@pytest.fixture(scope="function")
def nf_analysis_housekeeper(
    housekeeper_api: HousekeeperAPI,
    helpers: StoreHelpers,
    mock_fastq_files: list[Path],
    sample_id: str,
    timestamp_now: datetime,
) -> HousekeeperAPI:
    """Create populated Housekeeper sample bundle mock."""

    bundle_data: dict[str, Any] = {
        "name": sample_id,
        "created": timestamp_now,
        "version": "1.0",
        "files": [
            {
                "path": fastq_file_path.as_posix(),
                "tags": [SequencingFileTag.FASTQ],
                "archive": False,
            }
            for fastq_file_path in mock_fastq_files
        ],
    }
    helpers.ensure_hk_bundle(store=housekeeper_api, bundle_data=bundle_data)
    return housekeeper_api


@pytest.fixture(scope="session")
def expected_total_reads() -> int:
    return 1_000_000


@pytest.fixture
def flow_cell_name() -> str:
    """Return flow cell name."""
    return "HVKJCDRXX"


@pytest.fixture
def flow_cell_full_name(flow_cell_name: str) -> str:
    """Return flow cell full name."""
    return f"201203_D00483_0200_A{flow_cell_name}"


@pytest.fixture(name="expected_average_q30_for_sample")
def expected_average_q30_for_sample() -> float:
    """Return expected average Q30 for a sample."""
    return (85.5 + 80.5) / 2


@pytest.fixture(name="expected_average_q30_for_flow_cell")
def expected_average_q30_for_flow_cell() -> float:
    return (((85.5 + 80.5) / 2) + ((83.5 + 81.5) / 2)) / 2


@pytest.fixture(name="expected_total_reads_flow_cell_bcl2fastq")
def expected_total_reads_flow_cell_2() -> int:
    """Return an expected read count"""
    return 8_000_000


@pytest.fixture
def store_with_sequencing_metrics(
    store: Store,
    sample_id: str,
    father_sample_id: str,
    mother_sample_id: str,
    expected_total_reads: int,
    flow_cell_name: str,
    flow_cell_name_demultiplexed_with_bcl_convert: str,
    flow_cell_name_demultiplexed_with_bcl2fastq: str,
    helpers: StoreHelpers,
) -> Store:
    """Return a store with multiple samples with sample lane sequencing metrics."""
    sample_sequencing_metrics_details: list[str | int | float] = [
        (sample_id, flow_cell_name, 1, expected_total_reads / 2, 90.5, 32),
        (sample_id, flow_cell_name, 2, expected_total_reads / 2, 90.4, 31),
        (mother_sample_id, flow_cell_name_demultiplexed_with_bcl2fastq, 2, 2_000_000, 85.5, 30),
        (mother_sample_id, flow_cell_name_demultiplexed_with_bcl2fastq, 1, 2_000_000, 80.5, 30),
        (father_sample_id, flow_cell_name_demultiplexed_with_bcl2fastq, 2, 2_000_000, 83.5, 30),
        (father_sample_id, flow_cell_name_demultiplexed_with_bcl2fastq, 1, 2_000_000, 81.5, 30),
        (mother_sample_id, flow_cell_name_demultiplexed_with_bcl_convert, 3, 1_500_000, 80.5, 33),
        (mother_sample_id, flow_cell_name_demultiplexed_with_bcl_convert, 2, 1_500_000, 80.5, 33),
    ]
    helpers.add_flow_cell(store=store, flow_cell_name=flow_cell_name)
    helpers.add_sample(
        store=store, customer_id="cust500", internal_id=sample_id, name=sample_id, sex=Sex.MALE
    )
    helpers.add_multiple_sample_lane_sequencing_metrics_entries(
        metrics_data=sample_sequencing_metrics_details, store=store
    )
    return store


@pytest.fixture(scope="function")
def novaseqx_latest_analysis_version() -> str:
    """Return the latest analysis version for NovaseqX analysis data directory."""
    return "2"


@pytest.fixture(scope="function")
def novaseqx_flow_cell_directory(tmp_path: Path, novaseq_x_flow_cell_full_name: str) -> Path:
    """Return the path to a NovaseqX flow cell directory."""
    return Path(tmp_path, novaseq_x_flow_cell_full_name)


@pytest.fixture(scope="function")
def demultiplexed_runs_flow_cell_directory(tmp_path: Path) -> Path:
    """Return the path to a demultiplexed flow cell run directory."""
    demultiplexed_runs = Path(
        tmp_path, DemultiplexingDirsAndFiles.DEMULTIPLEXED_RUNS_DIRECTORY_NAME
    )
    demultiplexed_runs.mkdir()
    return demultiplexed_runs


def add_novaseqx_analysis_data(novaseqx_flow_cell_directory: Path, analysis_version: str):
    """Add NovaseqX analysis data to a flow cell directory."""
    analysis_path: Path = Path(
        novaseqx_flow_cell_directory, DemultiplexingDirsAndFiles.ANALYSIS, analysis_version
    )
    analysis_path.mkdir(parents=True)
    analysis_path.joinpath(DemultiplexingDirsAndFiles.COPY_COMPLETE).touch()
    data = analysis_path.joinpath(DemultiplexingDirsAndFiles.DATA)
    data.mkdir()
    data.joinpath(DemultiplexingDirsAndFiles.ANALYSIS_COMPLETED).touch()
    return analysis_path


@pytest.fixture(scope="function")
def novaseqx_flow_cell_dir_with_analysis_data(
    novaseqx_flow_cell_directory: Path, novaseqx_latest_analysis_version: str
) -> Path:
    """Return the path to a NovaseqX flow cell directory with multiple analysis data directories."""
    add_novaseqx_analysis_data(novaseqx_flow_cell_directory, "0")
    add_novaseqx_analysis_data(novaseqx_flow_cell_directory, "1")
    add_novaseqx_analysis_data(novaseqx_flow_cell_directory, novaseqx_latest_analysis_version)
    return novaseqx_flow_cell_directory


@pytest.fixture(scope="function")
def post_processed_novaseqx_flow_cell(novaseqx_flow_cell_dir_with_analysis_data: Path) -> Path:
    """Return the path to a NovaseqX flow cell that is post processed."""
    Path(
        novaseqx_flow_cell_dir_with_analysis_data,
        DemultiplexingDirsAndFiles.QUEUED_FOR_POST_PROCESSING,
    ).touch()
    return novaseqx_flow_cell_dir_with_analysis_data


@pytest.fixture(scope="function")
def novaseqx_flow_cell_analysis_incomplete(
    novaseqx_flow_cell_directory: Path, novaseqx_latest_analysis_version: str
) -> Path:
    """
    Return the path to a flow cell for which the analysis is not complete.
    It misses the ANALYSIS_COMPLETED file.
    """
    Path(
        novaseqx_flow_cell_directory,
        DemultiplexingDirsAndFiles.ANALYSIS,
        novaseqx_latest_analysis_version,
    ).mkdir(parents=True)
    Path(
        novaseqx_flow_cell_directory,
        DemultiplexingDirsAndFiles.ANALYSIS,
        novaseqx_latest_analysis_version,
        DemultiplexingDirsAndFiles.COPY_COMPLETE,
    ).touch()
    return novaseqx_flow_cell_directory


@pytest.fixture(scope="function")
def demultiplex_not_complete_novaseqx_flow_cell(tmp_file: Path) -> Path:
    """Return the path to a NovaseqX flow cell for which demultiplexing is not complete."""
    return tmp_file


@pytest.fixture
def flow_cell_encryption_api(
    cg_context: CGConfig, flow_cell_full_name: str
) -> FlowCellEncryptionAPI:
    flow_cell_encryption_api = FlowCellEncryptionAPI(
        binary_path=cg_context.encryption.binary_path,
        encryption_dir=Path(cg_context.backup.pdc_archiving_directory.current),
        dry_run=True,
        flow_cell=FlowCellDirectoryData(
            flow_cell_path=Path(cg_context.illumina_flow_cells_directory, flow_cell_full_name)
        ),
        pigz_binary_path=cg_context.pigz.binary_path,
        slurm_api=SlurmAPI(),
        sbatch_parameter=cg_context.backup.slurm_flow_cell_encryption.dict(),
        tar_api=TarAPI(binary_path=cg_context.tar.binary_path, dry_run=True),
    )
    flow_cell_encryption_api.slurm_api.set_dry_run(dry_run=True)
    return flow_cell_encryption_api


def create_process_response(
    return_code: int = 0, args: str = "", std_out: str = "", std_err: str = ""
) -> CompletedProcess:
    """Returns a CompletedProcess object with default parameters."""
    return CompletedProcess(
        args=args,
        returncode=return_code,
        stderr=std_err.encode("utf-8"),
        stdout=std_out.encode("utf-8"),
    )


# Downsample
@pytest.fixture
def store_with_case_and_sample_with_reads(
    store: Store,
    helpers: StoreHelpers,
    downsample_case_internal_id: str,
    downsample_sample_internal_id_1: str,
    downsample_sample_internal_id_2: str,
) -> Store:
    """Return a store with a case and a sample with reads."""
    case: Case = helpers.add_case(
        store=store, internal_id=downsample_case_internal_id, name=downsample_case_internal_id
    )
    order: Order = helpers.add_order(
        store=store,
        customer_id=case.customer_id,
        ticket_id=case.latest_ticket,
        order_date=case.ordered_at,
        workflow=case.data_analysis,
    )
    case.orders.append(order)
    for sample_internal_id in [downsample_sample_internal_id_1, downsample_sample_internal_id_2]:
        helpers.add_sample(
            store=store,
            customer_id=case.customer_id,
            internal_id=sample_internal_id,
            reads=100_000_000,
        )
        sample: Sample = store.get_sample_by_internal_id(internal_id=sample_internal_id)
        helpers.add_relationship(store=store, case=case, sample=sample)

    return store


@pytest.fixture
def downsample_case_internal_id() -> str:
    """Return a case internal id."""
    return "supersonicturtle"


@pytest.fixture
def downsample_sample_internal_id_1() -> str:
    """Return a sample internal id."""
    return "ACC12345675213"


@pytest.fixture
def downsample_sample_internal_id_2() -> str:
    """Return a sample internal id."""
    return "ACC12345684213"


@pytest.fixture
def number_of_reads_in_millions() -> int:
    """Return a number of reads in millions."""
    return 50


@pytest.fixture
def downsample_hk_api(
    real_housekeeper_api: HousekeeperAPI,
    fastq_file: Path,
    downsample_sample_internal_id_1: str,
    downsample_sample_internal_id_2: str,
    timestamp_yesterday: str,
    helpers: StoreHelpers,
    tmp_path_factory,
) -> HousekeeperAPI:
    """Return a Housekeeper API with a real database."""
    for sample_internal_id in [downsample_sample_internal_id_1, downsample_sample_internal_id_2]:
        tmp_fastq_file = tmp_path_factory.mktemp(f"{sample_internal_id}.fastq.gz")
        downsample_bundle: dict = {
            "name": sample_internal_id,
            "created": timestamp_yesterday,
            "expires": timestamp_yesterday,
            "files": [
                {
                    "path": tmp_fastq_file.as_posix(),
                    "archive": False,
                    "tags": [SequencingFileTag.FASTQ, sample_internal_id],
                }
            ],
        }
        helpers.ensure_hk_bundle(store=real_housekeeper_api, bundle_data=downsample_bundle)
    return real_housekeeper_api


@pytest.fixture(scope="function")
def downsample_context(
    cg_context: CGConfig,
    store_with_case_and_sample_with_reads: Store,
    downsample_hk_api: HousekeeperAPI,
) -> CGConfig:
    """Return cg context with added Store and Housekeeper API."""
    cg_context.status_db_ = store_with_case_and_sample_with_reads
    cg_context.housekeeper_api_ = downsample_hk_api
    return cg_context


@pytest.fixture
def downsample_case_name():
    return "subsonichedgehog"


@pytest.fixture
def downsample_data(
    downsample_context: CGConfig,
    downsample_sample_internal_id_1: str,
    downsample_case_internal_id: str,
    downsample_case_name: str,
    number_of_reads_in_millions: int,
) -> DownsampleData:
    return DownsampleData(
        status_db=downsample_context.status_db_,
        hk_api=downsample_context.housekeeper_api_,
        sample_id=downsample_sample_internal_id_1,
        case_id=downsample_case_internal_id,
        case_name=downsample_case_name,
        number_of_reads=number_of_reads_in_millions,
        out_dir=Path(downsample_context.downsample_dir),
    )


@pytest.fixture(scope="function")
def downsample_api(
    downsample_context: CGConfig,
) -> DownsampleAPI:
    """Return a DownsampleAPI."""
    return DownsampleAPI(
        config=downsample_context,
    )


@pytest.fixture(scope="function")
def raredisease_context(
    cg_context: CGConfig,
    helpers: StoreHelpers,
    nf_analysis_housekeeper: HousekeeperAPI,
    trailblazer_api: MockTB,
    sample_id: str,
    no_sample_case_id: str,
    total_sequenced_reads_pass: int,
    apptag_rna: str,
    raredisease_case_id: str,
    case_id_not_enough_reads: str,
    sample_id_not_enough_reads: str,
    total_sequenced_reads_not_pass: int,
) -> CGConfig:
    """Raredisease context to use in CLI."""
    cg_context.housekeeper_api_ = nf_analysis_housekeeper
    cg_context.trailblazer_api_ = trailblazer_api
    cg_context.meta_apis["analysis_api"] = RarediseaseAnalysisAPI(config=cg_context)
    status_db: Store = cg_context.status_db

    # Create ERROR case with NO SAMPLES
    helpers.add_case(status_db, internal_id=no_sample_case_id, name=no_sample_case_id)

    # Create a textbook case with enough reads
    case_enough_reads: Case = helpers.add_case(
        store=status_db,
        internal_id=raredisease_case_id,
        name=raredisease_case_id,
        data_analysis=Workflow.RAREDISEASE,
    )

    sample_raredisease_case_enough_reads: Sample = helpers.add_sample(
        status_db,
        application_tag=apptag_rna,
        internal_id=sample_id,
        reads=total_sequenced_reads_pass,
        last_sequenced_at=datetime.now(),
    )

    helpers.add_relationship(
        status_db,
        case=case_enough_reads,
        sample=sample_raredisease_case_enough_reads,
    )

    # Create a case without enough reads
    case_not_enough_reads: Case = helpers.add_case(
        store=status_db,
        internal_id=case_id_not_enough_reads,
        name=case_id_not_enough_reads,
        data_analysis=Workflow.RAREDISEASE,
    )

    sample_not_enough_reads: Sample = helpers.add_sample(
        status_db,
        application_tag=apptag_rna,
        internal_id=sample_id_not_enough_reads,
        reads=total_sequenced_reads_not_pass,
        last_sequenced_at=datetime.now(),
    )

    helpers.add_relationship(status_db, case=case_not_enough_reads, sample=sample_not_enough_reads)

    return cg_context


@pytest.fixture
def fastq_file_meta_raw(flow_cell_name: str) -> dict:
    return {
        "path": Path("a", f"file{FileExtensions.FASTQ}{FileExtensions.GZIP}"),
        "lane": str(1),
        "read_direction": str(2),
        "flow_cell_id": flow_cell_name,
        "undetermined": None,
    }<|MERGE_RESOLUTION|>--- conflicted
+++ resolved
@@ -47,7 +47,6 @@
 from cg.models.cg_config import CGConfig, PDCArchivingDirectory
 from cg.models.downsample.downsample_data import DownsampleData
 from cg.models.flow_cell.flow_cell import FlowCellDirectoryData
-
 from cg.models.rnafusion.rnafusion import RnafusionParameters
 from cg.models.taxprofiler.taxprofiler import TaxprofilerParameters
 from cg.store.database import create_all_tables, drop_all_tables, initialize_database
@@ -2655,7 +2654,98 @@
 
 
 @pytest.fixture(scope="function")
-<<<<<<< HEAD
+def rnafusion_deliverable_data(rnafusion_dir: Path, rnafusion_case_id: str, sample_id: str) -> dict:
+    return {
+        "files": [
+            {
+                "path": f"{rnafusion_dir}/{rnafusion_case_id}/multiqc/multiqc_report.html",
+                "path_index": "",
+                "step": "report",
+                "tag": ["multiqc-html", "rna"],
+                "id": rnafusion_case_id,
+                "format": "html",
+                "mandatory": True,
+            },
+        ]
+    }
+
+
+@pytest.fixture(scope="function")
+def rnafusion_mock_deliverable_dir(
+    rnafusion_dir: Path, rnafusion_deliverable_data: dict, rnafusion_case_id: str
+) -> Path:
+    """Create deliverable file with dummy data and files to deliver."""
+    Path.mkdir(
+        Path(rnafusion_dir, rnafusion_case_id),
+        parents=True,
+        exist_ok=True,
+    )
+    Path.mkdir(
+        Path(rnafusion_dir, rnafusion_case_id, "multiqc"),
+        parents=True,
+        exist_ok=True,
+    )
+    for report_entry in rnafusion_deliverable_data["files"]:
+        Path(report_entry["path"]).touch(exist_ok=True)
+    WriteFile.write_file_from_content(
+        content=rnafusion_deliverable_data,
+        file_format=FileFormat.JSON,
+        file_path=Path(rnafusion_dir, rnafusion_case_id, rnafusion_case_id + deliverables_yaml),
+    )
+
+    return rnafusion_dir
+
+
+@pytest.fixture(scope="function")
+def rnafusion_mock_analysis_finish(
+    rnafusion_dir: Path, rnafusion_case_id: str, rnafusion_multiqc_json_metrics: dict, tower_id: int
+) -> None:
+    """Create analysis_finish file for testing."""
+    Path.mkdir(Path(rnafusion_dir, rnafusion_case_id, "pipeline_info"), parents=True, exist_ok=True)
+    Path(rnafusion_dir, rnafusion_case_id, "pipeline_info", software_version_file).touch(
+        exist_ok=True
+    )
+    Path(rnafusion_dir, rnafusion_case_id, f"{rnafusion_case_id}_samplesheet.csv").touch(
+        exist_ok=True
+    )
+    Path.mkdir(
+        Path(rnafusion_dir, rnafusion_case_id, "multiqc", "multiqc_data"),
+        parents=True,
+        exist_ok=True,
+    )
+    write_json(
+        content=rnafusion_multiqc_json_metrics,
+        file_path=Path(
+            rnafusion_dir,
+            rnafusion_case_id,
+            "multiqc",
+            "multiqc_data",
+            "multiqc_data",
+        ).with_suffix(FileExtensions.JSON),
+    )
+    write_yaml(
+        content={rnafusion_case_id: [tower_id]},
+        file_path=Path(
+            rnafusion_dir,
+            rnafusion_case_id,
+            "tower_ids",
+        ).with_suffix(FileExtensions.YAML),
+    )
+
+
+@pytest.fixture(scope="function")
+def mock_config(rnafusion_dir: Path, rnafusion_case_id: str) -> None:
+    """Create samplesheet.csv file for testing"""
+    Path.mkdir(Path(rnafusion_dir, rnafusion_case_id), parents=True, exist_ok=True)
+    Path(rnafusion_dir, rnafusion_case_id, f"{rnafusion_case_id}_samplesheet.csv").with_suffix(
+        FileExtensions.CSV
+    ).touch(exist_ok=True)
+
+
+# Tomte fixtures
+
+
+@pytest.fixture(scope="function")
 def tomte_context(
     cg_context: CGConfig,
     helpers: StoreHelpers,
@@ -2670,98 +2760,6 @@
     cg_context.meta_apis["analysis_api"] = TomteAnalysisAPI(config=cg_context)
     status_db: Store = cg_context.status_db
     return cg_context
-
-
-@pytest.fixture(scope="function")
-def deliverable_data(rnafusion_dir: Path, rnafusion_case_id: str, sample_id: str) -> dict:
-=======
-def rnafusion_deliverable_data(rnafusion_dir: Path, rnafusion_case_id: str, sample_id: str) -> dict:
->>>>>>> a3855b11
-    return {
-        "files": [
-            {
-                "path": f"{rnafusion_dir}/{rnafusion_case_id}/multiqc/multiqc_report.html",
-                "path_index": "",
-                "step": "report",
-                "tag": ["multiqc-html", "rna"],
-                "id": rnafusion_case_id,
-                "format": "html",
-                "mandatory": True,
-            },
-        ]
-    }
-
-
-@pytest.fixture(scope="function")
-def rnafusion_mock_deliverable_dir(
-    rnafusion_dir: Path, rnafusion_deliverable_data: dict, rnafusion_case_id: str
-) -> Path:
-    """Create deliverable file with dummy data and files to deliver."""
-    Path.mkdir(
-        Path(rnafusion_dir, rnafusion_case_id),
-        parents=True,
-        exist_ok=True,
-    )
-    Path.mkdir(
-        Path(rnafusion_dir, rnafusion_case_id, "multiqc"),
-        parents=True,
-        exist_ok=True,
-    )
-    for report_entry in rnafusion_deliverable_data["files"]:
-        Path(report_entry["path"]).touch(exist_ok=True)
-    WriteFile.write_file_from_content(
-        content=rnafusion_deliverable_data,
-        file_format=FileFormat.JSON,
-        file_path=Path(rnafusion_dir, rnafusion_case_id, rnafusion_case_id + deliverables_yaml),
-    )
-
-    return rnafusion_dir
-
-
-@pytest.fixture(scope="function")
-def rnafusion_mock_analysis_finish(
-    rnafusion_dir: Path, rnafusion_case_id: str, rnafusion_multiqc_json_metrics: dict, tower_id: int
-) -> None:
-    """Create analysis_finish file for testing."""
-    Path.mkdir(Path(rnafusion_dir, rnafusion_case_id, "pipeline_info"), parents=True, exist_ok=True)
-    Path(rnafusion_dir, rnafusion_case_id, "pipeline_info", software_version_file).touch(
-        exist_ok=True
-    )
-    Path(rnafusion_dir, rnafusion_case_id, f"{rnafusion_case_id}_samplesheet.csv").touch(
-        exist_ok=True
-    )
-    Path.mkdir(
-        Path(rnafusion_dir, rnafusion_case_id, "multiqc", "multiqc_data"),
-        parents=True,
-        exist_ok=True,
-    )
-    write_json(
-        content=rnafusion_multiqc_json_metrics,
-        file_path=Path(
-            rnafusion_dir,
-            rnafusion_case_id,
-            "multiqc",
-            "multiqc_data",
-            "multiqc_data",
-        ).with_suffix(FileExtensions.JSON),
-    )
-    write_yaml(
-        content={rnafusion_case_id: [tower_id]},
-        file_path=Path(
-            rnafusion_dir,
-            rnafusion_case_id,
-            "tower_ids",
-        ).with_suffix(FileExtensions.YAML),
-    )
-
-
-@pytest.fixture(scope="function")
-def mock_config(rnafusion_dir: Path, rnafusion_case_id: str) -> None:
-    """Create samplesheet.csv file for testing"""
-    Path.mkdir(Path(rnafusion_dir, rnafusion_case_id), parents=True, exist_ok=True)
-    Path(rnafusion_dir, rnafusion_case_id, f"{rnafusion_case_id}_samplesheet.csv").with_suffix(
-        FileExtensions.CSV
-    ).touch(exist_ok=True)
 
 
 # Taxprofiler fixtures
