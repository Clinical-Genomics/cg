"""Conftest file for pytest fixtures that needs to be shared for multiple tests."""
import copy

import datetime as dt
import logging
import os
import shutil
from pathlib import Path
from typing import Generator, Dict, List, Any

import pytest

from cg.apps.gt import GenotypeAPI
from cg.apps.hermes.hermes_api import HermesApi
from cg.apps.housekeeper.hk import HousekeeperAPI
from cg.constants import Pipeline
from cg.constants.constants import FileFormat
from cg.constants.demultiplexing import DemultiplexingDirsAndFiles
from cg.constants.priority import SlurmQos
from cg.io.controller import ReadFile
from cg.constants.subject import Gender
from cg.meta.rsync import RsyncAPI
from cg.meta.transfer.external_data import ExternalDataAPI
from cg.models import CompressionData
from cg.models.cg_config import CGConfig
from cg.models.demultiplex.flowcell import Flowcell
from cg.store import Store

from .mocks.crunchy import MockCrunchyAPI
from .mocks.hk_mock import MockHousekeeperAPI
from .mocks.limsmock import MockLimsAPI
from .mocks.madeline import MockMadelineAPI
from .mocks.osticket import MockOsTicket
from .mocks.process_mock import ProcessMock
from .mocks.scout import MockScoutAPI
from .mocks.tb_mock import MockTB
from .small_helpers import SmallHelpers
from .store_helpers import StoreHelpers

from housekeeper.store import models as hk_models

LOG = logging.getLogger(__name__)


# Timestamp fixture


@pytest.fixture(scope="function", name="old_timestamp")
def fixture_old_timestamp() -> dt.datetime:
    """Return a time stamp in date time format."""
    return dt.datetime(1900, 1, 1)


@pytest.fixture(scope="function", name="timestamp")
def fixture_timestamp() -> dt.datetime:
    """Return a time stamp in date time format."""
    return dt.datetime(2020, 5, 1)


@pytest.fixture(scope="function", name="later_timestamp")
def fixture_later_timestamp() -> dt.datetime:
    """Return a time stamp in date time format."""
    return dt.datetime(2020, 6, 1)


@pytest.fixture(scope="function", name="timestamp_now")
def fixture_timestamp_now() -> dt.datetime:
    """Return a time stamp of today's date in date time format."""
    return dt.datetime.now()


@pytest.fixture(scope="function", name="timestamp_yesterday")
def fixture_timestamp_yesterday(timestamp_now: dt.datetime) -> dt.datetime:
    """Return a time stamp of yesterday's date in date time format."""
    return timestamp_now - dt.timedelta(days=1)


@pytest.fixture(scope="function", name="timestamp_in_2_weeks")
def fixture_timestamp_in_2_weeks(timestamp_now: dt.datetime) -> dt.datetime:
    """Return a time stamp 14 days ahead in time."""
    return timestamp_now + dt.timedelta(days=14)


# Case fixtures


@pytest.fixture(name="slurm_account")
def fixture_slurm_account() -> str:
    """Return a SLURM account."""
    return "super_account"


@pytest.fixture(name="user_name")
def fixture_user_name() -> str:
    """Return a user name."""
    return "Paul Anderson"


@pytest.fixture(name="user_mail")
def fixture_user_mail() -> str:
    """Return a user email."""
    return "paul@magnolia.com"


@pytest.fixture(name="email_adress")
def fixture_email_adress() -> str:
    """Return an email adress."""
    return "james.holden@scilifelab.se"


@pytest.fixture(name="case_id")
def fixture_case_id() -> str:
    """Return a case id."""
    return "yellowhog"


@pytest.fixture(name="another_case_id")
def fixture_another_case_id() -> str:
    """Return another case id."""
    return "another_case_id"


@pytest.fixture(name="sample_id")
def fixture_sample_id() -> str:
    """Returns a sample id."""
    return "ADM1"


@pytest.fixture(name="sample_name")
def fixture_sample_name() -> str:
    """Returns a sample name."""
    return "a_sample_name"


@pytest.fixture(name="cust_sample_id", scope="session")
def fixture_cust_sample_id() -> str:
    """Returns a customer sample id."""
    return "child"


@pytest.fixture(name="family_name")
def fixture_family_name() -> str:
    """Return a case name."""
    return "case"


@pytest.fixture(name="customer_id", scope="session")
def fixture_customer_id() -> str:
    """Return a customer id."""
    return "cust000"


@pytest.fixture(name="sbatch_job_number")
def fixture_sbatch_job_number() -> int:
    return 123456


@pytest.fixture(name="sbatch_process")
def fixture_sbatch_process(sbatch_job_number: int) -> ProcessMock:
    """Return a mocked process object."""
    slurm_process = ProcessMock(binary="sbatch")
    slurm_process.set_stdout(text=str(sbatch_job_number))
    return slurm_process


@pytest.fixture(scope="function", name="analysis_family_single_case")
def fixture_analysis_family_single(
    case_id: str, family_name: str, sample_id: str, ticket: str
) -> dict:
    """Build an example case."""
    return {
        "name": family_name,
        "internal_id": case_id,
        "data_analysis": str(Pipeline.MIP_DNA),
        "application_type": "wgs",
        "panels": ["IEM", "EP"],
        "tickets": ticket,
        "samples": [
            {
                "name": "proband",
                "sex": Gender.MALE,
                "internal_id": sample_id,
                "status": "affected",
                "original_ticket": ticket,
                "reads": 5000000000,
                "capture_kit": "GMSmyeloid",
            }
        ],
    }


@pytest.fixture(scope="function", name="analysis_family")
def fixture_analysis_family(case_id: str, family_name: str, sample_id: str, ticket: str) -> dict:
    """Return a dictionary with information from a analysis case."""
    return {
        "name": family_name,
        "internal_id": case_id,
        "data_analysis": str(Pipeline.MIP_DNA),
        "application_type": "wgs",
        "tickets": ticket,
        "panels": ["IEM", "EP"],
        "samples": [
            {
                "name": "child",
                "sex": Gender.MALE,
                "internal_id": sample_id,
                "father": "ADM2",
                "mother": "ADM3",
                "status": "affected",
                "original_ticket": ticket,
                "reads": 5000000,
                "capture_kit": "GMSmyeloid",
            },
            {
                "name": "father",
                "sex": Gender.MALE,
                "internal_id": "ADM2",
                "status": "unaffected",
                "original_ticket": ticket,
                "reads": 6000000,
                "capture_kit": "GMSmyeloid",
            },
            {
                "name": "mother",
                "sex": Gender.FEMALE,
                "internal_id": "ADM3",
                "status": "unaffected",
                "original_ticket": ticket,
                "reads": 7000000,
                "capture_kit": "GMSmyeloid",
            },
        ],
    }


# Config fixtures


@pytest.fixture(name="base_config_dict")
def fixture_base_config_dict() -> dict:
    """Returns the basic configs necessary for running CG."""
    return {
        "database": "sqlite:///",
        "binary_path": "echo",
        "hasta_config": "path/to/hasta_config",
        "madeline_exe": "path/to/madeline",
        "bed_path": "path/to/bed",
        "pon_path": "path/to/pon",
        "delivery_path": "path/to/delivery",
        "housekeeper": {
            "database": "sqlite:///",
            "root": "path/to/root",
        },
        "email_base_settings": {
            "sll_port": 465,
            "smtp_server": "smtp.gmail.com",
            "sender_email": "test@gmail.com",
            "sender_password": "",
        },
        "loqusdb": {
            "binary_path": "binary",
            "config_path": "config",
        },
        "loqusdb-wes": {
            "binary_path": "binary_wes",
            "config_path": "config_wes",
        },
        "loqusdb-somatic": {
            "binary_path": "binary_somatic",
            "config_path": "config_somatic",
        },
        "loqusdb-tumor": {
            "binary_path": "binary_tumor",
            "config_path": "config_tumor",
        },
    }


@pytest.fixture(name="cg_config_object")
def fixture_cg_config_object(base_config_dict: dict) -> CGConfig:
    """Return a CG config dict."""
    return CGConfig(**base_config_dict)


@pytest.fixture(name="chanjo_config")
def fixture_chanjo_config() -> Dict[str, Dict[str, str]]:
    """Chanjo configs"""
    return {"chanjo": {"config_path": "chanjo_config", "binary_path": "chanjo"}}


@pytest.fixture
def crunchy_config_dict():
    """Crunchy configs."""
    return {
        "crunchy": {
            "conda_binary": "a conda binary",
            "cram_reference": "/path/to/fasta",
            "slurm": {"account": "mock_account", "mail_user": "mock_mail", "conda_env": "mock_env"},
        }
    }


@pytest.fixture(name="hk_config_dict")
def fixture_hk_config_dict(root_path):
    """Crunchy configs."""
    return {
        "housekeeper": {
            "database": "sqlite:///:memory:",
            "root": str(root_path),
        }
    }


@pytest.fixture(name="genotype_config")
def fixture_genotype_config() -> dict:
    """Genotype config fixture."""
    return {
        "genotype": {
            "database": "database",
            "config_path": "config/path",
            "binary_path": "gtdb",
        }
    }


# Api fixtures


@pytest.fixture(name="rsync_api")
def fixture_rsync_api(cg_context: CGConfig) -> RsyncAPI:
    """RsyncAPI fixture."""
    return RsyncAPI(config=cg_context)


@pytest.fixture(name="external_data_api")
def fixture_external_data_api(analysis_store, cg_context: CGConfig) -> ExternalDataAPI:
    """ExternalDataAPI fixture."""
    return ExternalDataAPI(config=cg_context)


@pytest.fixture(name="genotype_api")
def fixture_genotype_api(genotype_config: dict) -> GenotypeAPI:
    """Genotype API fixture."""
    _genotype_api = GenotypeAPI(genotype_config)
    _genotype_api.set_dry_run(True)
    return _genotype_api


@pytest.fixture(scope="function")
def madeline_api(madeline_output) -> MockMadelineAPI:
    """madeline_api fixture."""
    _api = MockMadelineAPI()
    _api.set_outpath(madeline_output)
    return _api


@pytest.fixture(name="ticket", scope="session")
def fixture_ticket_number() -> str:
    """Return a ticket number for testing."""
    return "123456"


@pytest.fixture(name="osticket")
def fixture_os_ticket(ticket: str) -> MockOsTicket:
    """Return a api that mock the os ticket api."""
    api = MockOsTicket()
    api.set_ticket_nr(ticket)
    return api


# Files fixtures

# Common file fixtures
@pytest.fixture(scope="session", name="fixtures_dir")
def fixture_fixtures_dir() -> Path:
    """Return the path to the fixtures dir."""
    return Path("tests", "fixtures")


@pytest.fixture(name="analysis_dir")
def fixture_analysis_dir(fixtures_dir: Path) -> Path:
    """Return the path to the analysis dir."""
    return Path(fixtures_dir, "analysis")


@pytest.fixture(name="apps_dir")
def fixture_apps_dir(fixtures_dir: Path) -> Path:
    """Return the path to the apps dir."""
    return Path(fixtures_dir, "apps")


@pytest.fixture(name="cgweb_orders_dir", scope="session")
def fixture_cgweb_orders_dir(fixtures_dir: Path) -> Path:
    """Return the path to the cgweb_orders dir."""
    return Path(fixtures_dir, "cgweb_orders")


@pytest.fixture(name="fastq_dir")
def fixture_fastq_dir(demultiplexed_runs: Path) -> Path:
    """Return the path to the fastq files dir."""
    return Path(demultiplexed_runs, "fastq")


@pytest.fixture(scope="function", name="project_dir")
def fixture_project_dir(tmpdir_factory) -> Generator[Path, None, None]:
    """Path to a temporary directory where intermediate files can be stored."""
    yield Path(tmpdir_factory.mktemp("data"))


@pytest.fixture(scope="function")
def tmp_file(project_dir) -> Path:
    """Return a temp file path."""
    return Path(project_dir, "test")


@pytest.fixture(name="non_existing_file_path")
def fixture_non_existing_file_path(project_dir: Path) -> Path:
    """Return the path to a non existing file."""
    return Path(project_dir, "a_file.txt")


@pytest.fixture(name="content")
def fixture_content() -> str:
    """Return some content for a file."""
    return (
        "Lorem ipsum dolor sit amet, consectetur adipiscing elit, sed do eiusmod tempor incididunt"
        " ut labore et dolore magna aliqua. Ut enim ad minim veniam, quis nostrud exercitation ull"
        "amco laboris nisi ut aliquip ex ea commodo consequat. Duis aute irure dolor in reprehende"
        "rit in voluptate velit esse cillum dolore eu fugiat nulla pariatur. Excepteur sint occaec"
        "at cupidatat non proident, sunt in culpa qui officia deserunt mollit anim id est laborum."
    )


@pytest.fixture(name="filled_file")
def fixture_filled_file(non_existing_file_path: Path, content: str) -> Path:
    """Return the path to a existing file with some content."""
    with open(non_existing_file_path, "w") as outfile:
        outfile.write(content)
    return non_existing_file_path


@pytest.fixture(scope="session", name="orderforms")
def fixture_orderform(fixtures_dir: Path) -> Path:
    """Return the path to the directory with order forms."""
    return Path(fixtures_dir, "orderforms")


@pytest.fixture(name="mip_dna_store_files")
def fixture_mip_dna_store_files(apps_dir: Path) -> Path:
    """Return the path to the directory with mip dna store files."""
    return Path(apps_dir, "mip", "dna", "store")


@pytest.fixture(name="case_qc_sample_info_path")
def fixture_case_qc_sample_info_path(mip_dna_store_files: Path) -> Path:
    """Return path to case_qc_sample_info.yaml."""
    return Path(mip_dna_store_files, "case_qc_sample_info.yaml")


@pytest.fixture(name="delivery_report_html")
def fixture_delivery_report_html(mip_dna_store_files: Path) -> Path:
    """Return the path to a qc metrics deliverables file with case data."""
    return Path(mip_dna_store_files, "empty_delivery_report.html")


@pytest.fixture(name="mip_deliverables_file")
def fixture_mip_deliverables_files(mip_dna_store_files: Path) -> Path:
    """Fixture for general deliverables file in mip."""
    return Path(mip_dna_store_files, "case_id_deliverables.yaml")


@pytest.fixture(name="case_qc_metrics_deliverables")
def fixture_case_qc_metrics_deliverables(apps_dir: Path) -> Path:
    """Return the path to a qc metrics deliverables file with case data."""
    return Path(apps_dir, "mip", "case_metrics_deliverables.yaml")


@pytest.fixture(name="mip_analysis_dir")
def fixture_mip_analysis_dir(analysis_dir: Path) -> Path:
    """Return the path to the directory with mip analysis files."""
    return Path(analysis_dir, "mip")


@pytest.fixture(name="balsamic_analysis_dir")
def fixture_balsamic_analysis_dir(analysis_dir: Path) -> Path:
    """Return the path to the directory with balsamic analysis files."""
    return Path(analysis_dir, "balsamic")


@pytest.fixture(name="balsamic_wgs_analysis_dir")
def fixture_balsamic_wgs_analysis_dir(balsamic_analysis_dir: Path) -> Path:
    """Return the path to the directory with balsamic analysis files."""
    return Path(balsamic_analysis_dir, "tn_wgs")


@pytest.fixture(name="mip_dna_analysis_dir")
def fixture_mip_dna_analysis_dir(mip_analysis_dir: Path) -> Path:
    """Return the path to the directory with mip dna analysis files."""
    return Path(mip_analysis_dir, "dna")


@pytest.fixture(name="sample1_cram")
def fixture_sample1_cram(mip_dna_analysis_dir: Path) -> Path:
    """Return the path to the cram file for sample 1."""
    return Path(mip_dna_analysis_dir, "adm1.cram")


@pytest.fixture(name="vcf_file")
def fixture_vcf_file(mip_dna_store_files: Path) -> Path:
    """Return the path to to a vcf file."""
    return Path(mip_dna_store_files, "yellowhog_clinical_selected.vcf")


@pytest.fixture(name="fastq_file")
def fixture_fastq_file(fastq_dir: Path) -> Path:
    """Return the path to to a fastq file."""
    return Path(fastq_dir, "dummy_run_R1_001.fastq.gz")


@pytest.fixture(name="madeline_output")
def fixture_madeline_output(apps_dir: Path) -> Path:
    """Return str of path for file with Madeline output."""
    return Path(apps_dir, "madeline", "madeline.xml")


@pytest.fixture(name="file_does_not_exist")
def fixture_file_does_not_exist() -> Path:
    """Return a file path that does not exist."""
    return Path("file", "does", "not", "exist")


# Compression fixtures


@pytest.fixture(scope="function", name="run_name")
def fixture_run_name() -> str:
    """Return the name of a fastq run."""
    return "fastq_run"


@pytest.fixture(scope="function", name="original_fastq_data")
def fixture_original_fastq_data(fastq_dir: Path, run_name) -> CompressionData:
    """Return a compression object with a path to the original fastq files."""
    return CompressionData(Path(fastq_dir, run_name))


@pytest.fixture(scope="function", name="fastq_stub")
def fixture_fastq_stub(project_dir: Path, run_name: str) -> Path:
    """Creates a path to the base format of a fastq run."""
    return Path(project_dir, run_name)


@pytest.fixture(scope="function", name="compression_object")
def fixture_compression_object(
    fastq_stub: Path, original_fastq_data: CompressionData
) -> CompressionData:
    """Creates compression data object with information about files used in fastq compression."""
    working_files: CompressionData = CompressionData(fastq_stub)
    working_file_map: Dict[str, str] = {
        original_fastq_data.fastq_first.as_posix(): working_files.fastq_first.as_posix(),
        original_fastq_data.fastq_second.as_posix(): working_files.fastq_second.as_posix(),
    }
    for original_file, working_file in working_file_map.items():
        shutil.copy(original_file, working_file)
    return working_files


# Demultiplex fixtures


@pytest.fixture(name="demultiplex_fixtures")
def fixture_demultiplex_fixtures(apps_dir: Path) -> Path:
    """Return the path to the demultiplex fixtures."""
    return Path(apps_dir, "demultiplexing")


@pytest.fixture(name="novaseq_dragen_sample_sheet_path")
def fixture_novaseq_dragen_sample_sheet_path(demultiplex_fixtures: Path) -> Path:
    """Return the path to a novaseq bcl2fastq sample sheet."""
    return Path(demultiplex_fixtures, "SampleSheetS2_Dragen.csv")


@pytest.fixture(name="raw_lims_sample_dir")
def fixture_raw_lims_sample_dir(demultiplex_fixtures: Path) -> Path:
    """Return the path to the raw samples fixtures."""
    return Path(demultiplex_fixtures, "raw_lims_samples")


@pytest.fixture(name="demultiplexed_runs")
def fixture_demultiplexed_runs(demultiplex_fixtures: Path) -> Path:
    """Return the path to a dir with flow cells ready for demultiplexing."""
    return Path(demultiplex_fixtures, "demultiplexed-runs")


@pytest.fixture(name="demux_run_dir")
def fixture_demux_run_dir(demultiplex_fixtures: Path) -> Path:
    """Return the path to a dir with flowcells ready for demultiplexing"""
    return Path(demultiplex_fixtures, "flowcell-runs")


@pytest.fixture(name="flowcell_object")
def fixture_flowcell_object(demux_run_dir: Path, flowcell_full_name: str) -> Flowcell:
    """Create a flow cell object with flow cell that is demultiplexed."""
    return Flowcell(flowcell_path=Path(demux_run_dir, flowcell_full_name))


@pytest.fixture(name="demultiplexing_delivery_file")
def fixture_demultiplexing_delivery_file(flowcell_object: Flowcell) -> Path:
    """Return demultiplexing delivery started file."""
    return Path(flowcell_object.path, DemultiplexingDirsAndFiles.DELIVERY)


@pytest.fixture(name="hiseq_x_tile_dir")
def fixture_hiseq_x_tile_dir(flowcell_object: Flowcell) -> Path:
    """Return Hiseq X tile dir."""
    return Path(flowcell_object.path, DemultiplexingDirsAndFiles.HiseqX_TILE_DIR)


@pytest.fixture(name="lims_novaseq_samples_file")
def fixture_lims_novaseq_samples_file(raw_lims_sample_dir: Path) -> Path:
    """Return the path to a file with sample info in lims format."""
    return Path(raw_lims_sample_dir, "raw_samplesheet_novaseq.json")


@pytest.fixture(name="lims_novaseq_samples_raw")
def fixture_lims_novaseq_samples_raw(lims_novaseq_samples_file: Path) -> List[dict]:
    """Return a list of raw flowcell samples."""
    return ReadFile.get_content_from_file(
        file_format=FileFormat.JSON, file_path=lims_novaseq_samples_file
    )


@pytest.fixture(name="flowcell_full_name")
def fixture_flowcell_full_name() -> str:
    """Return full flow cell name."""
    return "201203_A00689_0200_AHVKJCDRXX"


@pytest.fixture(name="flowcell_name")
def fixture_flowcell_name() -> str:
    """Return flow cell name."""
    return "HVKJCDRXX"


@pytest.fixture(name="another_flow_cell_name")
def fixture_another_flow_cell_name() -> str:
    """Return another flow cell name."""
    return "HF57HDRXY"


# Genotype file fixture


@pytest.fixture(name="bcf_file")
def fixture_bcf_file(apps_dir: Path) -> Path:
    """Return the path to a BCF file."""
    return Path(apps_dir, "gt", "yellowhog.bcf")


# Housekeeper, Chanjo file fixtures


@pytest.fixture(scope="function", name="bed_file")
def fixture_bed_file(analysis_dir) -> Path:
    """Return the path to a bed file."""
    return Path(analysis_dir, "sample_coverage.bed")


# Helper fixtures


@pytest.fixture(name="helpers")
def fixture_helpers() -> StoreHelpers:
    """Return a class with helper functions for the stores."""
    return StoreHelpers()


@pytest.fixture(name="small_helpers")
def fixture_small_helpers() -> SmallHelpers:
    """Return a class with small helper functions."""
    return SmallHelpers()


# HK fixtures


@pytest.fixture(name="root_path")
def fixture_root_path(project_dir: Path) -> Path:
    """Return the path to a hk bundles dir."""
    _root_path = project_dir / "bundles"
    _root_path.mkdir(parents=True, exist_ok=True)
    return _root_path


@pytest.fixture(scope="function", name="hk_bundle_data")
def fixture_hk_bundle_data(case_id: str, bed_file: Path, timestamp: dt.datetime) -> Dict[str, Any]:
    """Return some bundle data for Housekeeper."""
    return {
        "name": case_id,
        "created": timestamp,
        "expires": timestamp,
        "files": [{"path": bed_file.as_posix(), "archive": False, "tags": ["bed", "sample"]}],
    }


@pytest.fixture(scope="function", name="sample_hk_bundle_no_files")
def fixture_sample_hk_bundle_no_files(sample_id: str, timestamp: dt.datetime) -> dict:
    """Create a complete bundle mock for testing compression."""
    return {
        "name": sample_id,
        "created": timestamp,
        "expires": timestamp,
        "files": [],
    }


@pytest.fixture(scope="function", name="case_hk_bundle_no_files")
def fixture_case_hk_bundle_no_files(case_id: str, timestamp: dt.datetime) -> dict:
    """Create a complete bundle mock for testing compression."""
    return {
        "name": case_id,
        "created": timestamp,
        "expires": timestamp,
        "files": [],
    }


@pytest.fixture(scope="function", name="compress_hk_fastq_bundle")
def fixture_compress_hk_fastq_bundle(
    compression_object: CompressionData, sample_hk_bundle_no_files: dict
) -> dict:
    """Create a complete bundle mock for testing compression

    This bundle contains a pair of fastq files.
    ."""
    hk_bundle_data = copy.deepcopy(sample_hk_bundle_no_files)

    first_fastq = compression_object.fastq_first
    second_fastq = compression_object.fastq_second
    for fastq_file in [first_fastq, second_fastq]:
        fastq_file.touch()
        # We need to set the time to an old date
        # Create a older date
        # Convert the date to a float
        before_timestamp = dt.datetime.timestamp(dt.datetime(2020, 1, 1))
        # Update the utime so file looks old
        os.utime(fastq_file, (before_timestamp, before_timestamp))
        fastq_file_info = {"path": str(fastq_file), "archive": False, "tags": ["fastq"]}

        hk_bundle_data["files"].append(fastq_file_info)
    return hk_bundle_data


@pytest.fixture(name="housekeeper_api")
def fixture_housekeeper_api(hk_config_dict: dict) -> MockHousekeeperAPI:
    """Setup Housekeeper store."""
    return MockHousekeeperAPI(hk_config_dict)


@pytest.fixture(scope="function", name="real_housekeeper_api")
def fixture_real_housekeeper_api(hk_config_dict: dict) -> HousekeeperAPI:
    """Setup a real Housekeeper store."""
    _api = HousekeeperAPI(hk_config_dict)
    _api.initialise_db()
    yield _api


@pytest.fixture(scope="function", name="populated_housekeeper_api")
def fixture_populated_housekeeper_api(
    housekeeper_api: MockHousekeeperAPI, hk_bundle_data: dict, helpers
) -> MockHousekeeperAPI:
    """Setup a Housekeeper store with some data."""
    hk_api = housekeeper_api
    helpers.ensure_hk_bundle(hk_api, hk_bundle_data)
    return hk_api


@pytest.fixture(scope="function", name="hk_version_obj")
def fixture_hk_version_obj(
    housekeeper_api: MockHousekeeperAPI, hk_bundle_data: dict, helpers
) -> hk_models.Version:
    """Get a Housekeeper version object."""
    return helpers.ensure_hk_version(housekeeper_api, hk_bundle_data)


# Process Mock


@pytest.fixture(name="process")
def fixture_process() -> ProcessMock:
    """Returns a mocked process."""
    return ProcessMock()


# Hermes mock


@pytest.fixture(name="hermes_process")
def fixture_hermes_process() -> ProcessMock:
    """Return a mocked Hermes process."""
    return ProcessMock(binary="hermes")


@pytest.fixture(name="hermes_api")
def fixture_hermes_api(hermes_process: ProcessMock) -> HermesApi:
    """Return a Hermes API with a mocked process."""
    hermes_config = {"hermes": {"deploy_config": "deploy_config", "binary_path": "/bin/true"}}
    hermes_api = HermesApi(config=hermes_config)
    hermes_api.process = hermes_process
    return hermes_api


# Scout fixtures


@pytest.fixture(scope="function", name="scout_api")
def fixture_scout_api() -> MockScoutAPI:
    """Setup Scout API."""
    return MockScoutAPI()


# Crunchy fixtures


@pytest.fixture(scope="function", name="crunchy_api")
def fixture_crunchy_api():
    """Setup Crunchy API."""
    return MockCrunchyAPI()


# Store fixtures


@pytest.fixture(scope="function", name="analysis_store")
def fixture_analysis_store(
    base_store: Store, analysis_family: dict, wgs_application_tag: str, helpers: StoreHelpers
) -> Generator[Store, None, None]:
    """Setup a store instance for testing analysis API."""
    helpers.ensure_case_from_dict(
        base_store, case_info=analysis_family, app_tag=wgs_application_tag
    )
    yield base_store


@pytest.fixture(scope="function", name="analysis_store_trio")
def fixture_analysis_store_trio(analysis_store: Store) -> Generator[Store, None, None]:
    """Setup a store instance with a trio loaded for testing analysis API."""
    yield analysis_store


@pytest.fixture(scope="function", name="analysis_store_single_case")
def fixture_analysis_store_single(
    base_store: Store, analysis_family_single_case: Store, helpers: StoreHelpers
):
    """Setup a store instance with a single ind case for testing analysis API."""
    helpers.ensure_case_from_dict(base_store, case_info=analysis_family_single_case)
    yield base_store


@pytest.fixture(scope="function", name="collaboration_id")
def fixture_collaboration_id() -> str:
    """Return a default customer group."""
    return "all_customers"


@pytest.fixture(scope="function", name="customer_production")
def fixture_customer_production(collaboration_id: str, customer_id: str) -> dict:
    """Return a dictionary with information about the prod customer."""
    return {
        "customer_id": customer_id,
        "name": "Production",
        "scout_access": True,
        "collaboration_id": collaboration_id,
    }


@pytest.fixture(scope="function", name="external_wgs_application_tag")
def fixture_external_wgs_application_tag() -> str:
    """Return the external WGS application tag."""
    return "WGXCUSC000"


@pytest.fixture(scope="function", name="external_wgs_info")
def fixture_external_wgs_info(external_wgs_application_tag: str) -> dict:
    """Return a dictionary with information external WGS application."""
    return {
        "application_tag": external_wgs_application_tag,
        "application_type": "wgs",
        "description": "External WGS",
        "is_external": True,
        "target_reads": 10,
    }


@pytest.fixture(scope="function", name="external_wes_application_tag")
def fixture_external_wes_application_tag() -> str:
    """Return the external whole exome sequencing application tag."""
    return "EXXCUSR000"


@pytest.fixture(scope="function", name="external_wes_info")
def fixture_external_wes_info(external_wes_application_tag: str) -> dict:
    """Return a dictionary with information external WES application."""
    return {
        "application_tag": external_wes_application_tag,
        "application_type": "wes",
        "description": "External WES",
        "is_external": True,
        "target_reads": 10,
    }


@pytest.fixture(scope="function", name="wgs_application_tag")
def fixture_wgs_application_tag() -> str:
    """Return the WGS application tag."""
    return "WGSPCFC030"


@pytest.fixture(scope="function", name="wgs_application_info")
def fixture_wgs_application_info(wgs_application_tag: str) -> dict:
    """Return a dictionary with information the WGS application."""
    return {
        "application_tag": wgs_application_tag,
        "application_type": "wgs",
        "description": "WGS, double",
        "sequencing_depth": 30,
        "is_external": True,
        "is_accredited": True,
        "target_reads": 10,
    }


@pytest.fixture(name="store")
def fixture_store() -> Store:
    """Fixture with a CG store."""
    _store = Store(uri="sqlite:///")
    _store.create_all()
    yield _store
    _store.drop_all()


@pytest.fixture(name="apptag_rna")
def fixture_apptag_rna() -> str:
    """Return the RNA application tag."""
    return "RNAPOAR025"


@pytest.fixture(scope="function", name="base_store")
def fixture_base_store(store: Store, apptag_rna: str, customer_id: str) -> Store:
    """Setup and example store."""
    collaboration = store.add_collaboration("all_customers", "all customers")

    store.add_commit(collaboration)
    customers = [
        store.add_customer(
            customer_id,
            "Production",
            scout_access=True,
            invoice_address="Test street",
            invoice_reference="ABCDEF",
        ),
        store.add_customer(
            "cust001",
            "Customer",
            scout_access=False,
            invoice_address="Test street",
            invoice_reference="ABCDEF",
        ),
        store.add_customer(
            "cust002",
            "Karolinska",
            scout_access=True,
            invoice_address="Test street",
            invoice_reference="ABCDEF",
        ),
        store.add_customer(
            "cust003",
            "CMMS",
            scout_access=True,
            invoice_address="Test street",
            invoice_reference="ABCDEF",
        ),
    ]
    for customer in customers:
        collaboration.customers.append(customer)
    store.add_commit(customers)
    applications = [
        store.add_application(
            tag="WGXCUSC000",
            category="wgs",
            description="External WGS",
            sequencing_depth=0,
            is_external=True,
            percent_kth=80,
            percent_reads_guaranteed=75,
            target_reads=10,
        ),
        store.add_application(
            tag="EXXCUSR000",
            category="wes",
            description="External WES",
            sequencing_depth=0,
            is_external=True,
            percent_kth=80,
            percent_reads_guaranteed=75,
            target_reads=10,
        ),
        store.add_application(
            tag="WGSPCFC060",
            category="wgs",
            description="WGS, double",
            sequencing_depth=30,
            accredited=True,
            percent_kth=80,
            percent_reads_guaranteed=75,
            target_reads=10,
        ),
        store.add_application(
            tag="RMLP05R800",
            category="rml",
            description="Ready-made",
            sequencing_depth=0,
            percent_kth=80,
            percent_reads_guaranteed=75,
            target_reads=10,
        ),
        store.add_application(
            tag="WGSPCFC030",
            category="wgs",
            description="WGS trio",
            is_accredited=True,
            sequencing_depth=30,
            target_reads=30,
            limitations="some",
            percent_kth=80,
            percent_reads_guaranteed=75,
            min_sequencing_depth=30,
        ),
        store.add_application(
            tag="METLIFR020",
            category="wgs",
            description="Whole genome metagenomics",
            sequencing_depth=0,
            target_reads=400000,
            percent_kth=80,
            percent_reads_guaranteed=75,
        ),
        store.add_application(
            tag="METNXTR020",
            category="wgs",
            description="Metagenomics",
            sequencing_depth=0,
            target_reads=200000,
            percent_kth=80,
            percent_reads_guaranteed=75,
        ),
        store.add_application(
            tag="MWRNXTR003",
            category="mic",
            description="Microbial whole genome ",
            sequencing_depth=0,
            percent_kth=80,
            percent_reads_guaranteed=75,
            target_reads=10,
        ),
        store.add_application(
            tag=apptag_rna,
            category="tgs",
            description="RNA seq, poly-A based priming",
            percent_kth=80,
            percent_reads_guaranteed=75,
            sequencing_depth=25,
            accredited=True,
            target_reads=10,
            min_sequencing_depth=30,
        ),
        store.add_application(
            tag="VWGDPTR001",
            category="cov",
            description="Viral whole genome  ",
            sequencing_depth=0,
            percent_kth=80,
            percent_reads_guaranteed=75,
            target_reads=10,
        ),
    ]

    store.add_commit(applications)

    prices = {"standard": 10, "priority": 20, "express": 30, "research": 5}
    versions = [
        store.add_version(application, 1, valid_from=dt.datetime.now(), prices=prices)
        for application in applications
    ]
    store.add_commit(versions)

    beds = [store.add_bed("Bed")]
    store.add_commit(beds)
    bed_versions = [store.add_bed_version(bed, 1, "Bed.bed") for bed in beds]
    store.add_commit(bed_versions)

    organism = store.add_organism("C. jejuni", "C. jejuni")
    store.add_commit(organism)

    yield store


@pytest.fixture(scope="function")
def sample_store(base_store: Store) -> Store:
    """Populate store with samples."""
    new_samples = [
        base_store.add_sample("ordered", sex=Gender.MALE),
        base_store.add_sample("received", sex=Gender.UNKNOWN, received=dt.datetime.now()),
        base_store.add_sample(
            "received-prepared",
            sex=Gender.UNKNOWN,
            received=dt.datetime.now(),
            prepared_at=dt.datetime.now(),
        ),
        base_store.add_sample("external", sex=Gender.FEMALE, external=True),
        base_store.add_sample(
            "external-received", sex=Gender.FEMALE, received=dt.datetime.now(), external=True
        ),
        base_store.add_sample(
            "sequenced",
            sex=Gender.MALE,
            received=dt.datetime.now(),
            prepared_at=dt.datetime.now(),
            sequenced_at=dt.datetime.now(),
            reads=(310 * 1000000),
        ),
        base_store.add_sample(
            "sequenced-partly",
            sex=Gender.MALE,
            received=dt.datetime.now(),
            prepared_at=dt.datetime.now(),
            reads=(250 * 1000000),
        ),
    ]
    customer = base_store.customers().first()
    external_app = base_store.application("WGXCUSC000").versions[0]
    wgs_app = base_store.application("WGSPCFC030").versions[0]
    for sample in new_samples:
        sample.customer = customer
        sample.application_version = external_app if "external" in sample.name else wgs_app
    base_store.add_commit(new_samples)
    return base_store


@pytest.fixture(scope="function", name="trailblazer_api")
def fixture_trailblazer_api() -> MockTB:
    """Return a mock traailblazer API."""
    return MockTB()


@pytest.fixture(scope="function", name="lims_api")
def fixture_lims_api() -> MockLimsAPI:
    """Return a mock LIMS API."""
    return MockLimsAPI()


@pytest.fixture(name="config_root_dir")
def config_root_dir(tmpdir_factory) -> Path:
    """Return a path to the config root directory."""
    return Path("tests/fixtures/data")


@pytest.fixture()
def housekeeper_dir(tmpdir_factory):
    """Return a temporary directory for Housekeeper testing."""
    return tmpdir_factory.mktemp("housekeeper")


@pytest.fixture()
def mip_dir(tmpdir_factory) -> Path:
    """Return a temporary directory for MIP testing."""
    return tmpdir_factory.mktemp("mip")


@pytest.fixture(scope="function")
def fluffy_dir(tmpdir_factory) -> Path:
    """Return a temporary directory for Fluffy testing."""
    return tmpdir_factory.mktemp("fluffy")


@pytest.fixture(scope="function")
def balsamic_dir(tmpdir_factory) -> Path:
    """Return a temporary directory for Balsamic testing."""
    return tmpdir_factory.mktemp("balsamic")


@pytest.fixture(scope="function")
def cg_dir(tmpdir_factory) -> Path:
    """Return a temporary directory for cg testing."""
    return tmpdir_factory.mktemp("cg")


@pytest.fixture(scope="function")
def microsalt_dir(tmpdir_factory) -> Path:
    """Return a temporary directory for Microsalt testing."""
    return tmpdir_factory.mktemp("microsalt")


@pytest.fixture(name="cg_uri")
def fixture_cg_uri() -> str:
    """Return a cg URI."""
    return "sqlite:///"


@pytest.fixture(name="hk_uri")
def fixture_hk_uri() -> str:
    """Return a Housekeeper URI."""
    return "sqlite:///"


@pytest.fixture(name="loqusdb_id")
def fixture_loqusdb_id() -> str:
    """Returns a Loqusdb mock ID."""
    return "01ab23cd"


@pytest.fixture(name="context_config")
def fixture_context_config(
    cg_uri: str,
    hk_uri: str,
    fluffy_dir: Path,
    housekeeper_dir: Path,
    mip_dir: Path,
    cg_dir: Path,
    balsamic_dir: Path,
    microsalt_dir: Path,
) -> dict:
    """Return a context config."""
    return {
        "binary_path": "echo",
        "bed_path": str(cg_dir),
        "database": cg_uri,
        "delivery_path": str(cg_dir),
        "email_base_settings": {
            "sll_port": 465,
            "smtp_server": "smtp.gmail.com",
            "sender_email": "test@gmail.com",
            "sender_password": "",
        },
        "hasta_config": "cg_config",
        "madeline_exe": "echo",
        "pon_path": str(cg_dir),
        "backup": {
            "encrypt_dir": "/home/ENCRYPT/",
            "root": {"hiseqx": "flowcells/hiseqx", "hiseqga": "RUNS/", "novaseq": "runs/"},
        },
        "balsamic": {
            "balsamic_cache": "hello",
            "binary_path": "echo",
            "conda_env": "S_BALSAMIC",
            "root": str(balsamic_dir),
            "slurm": {
                "account": "development",
                "mail_user": "test.email@scilifelab.se",
                "qos": SlurmQos.LOW,
            },
        },
        "cgstats": {"binary_path": "echo", "database": "sqlite:///./cgstats", "root": str(cg_dir)},
        "chanjo": {"binary_path": "echo", "config_path": "chanjo-stage.yaml"},
        "crunchy": {
            "conda_binary": "a_conda_binary",
            "cram_reference": "grch37_homo_sapiens_-d5-.fasta",
            "slurm": {
                "account": "development",
                "conda_env": "S_crunchy",
                "mail_user": "an@scilifelab.se",
            },
        },
        "data-delivery": {
            "account": "development",
            "base_path": "/another/path",
            "covid_destination_path": "server.name.se:/another/%s/foldername/",
            "covid_report_path": "/folder_structure/%s/yet_another_folder/filename_%s_data_*.csv",
            "destination_path": "server.name.se:/some",
            "mail_user": "an@email.com",
        },
        "demultiplex": {
            "run_dir": "tests/fixtures/apps/demultiplexing/flowcell-runs",
            "out_dir": "tests/fixtures/apps/demultiplexing/demultiplexed-runs",
            "slurm": {
                "account": "development",
                "mail_user": "an@scilifelab.se",
            },
        },
        "encryption": {"binary_path": "bin/gpg"},
        "external": {
            "caesar": "server.name.se:/path/%s/on/caesar",
            "hasta": "/path/on/hasta/%s",
        },
        "fluffy": {
            "binary_path": "echo",
            "config_path": "fluffy/Config.json",
            "deploy_config": "fluffy-deploy-stage.yaml",
            "root_dir": str(fluffy_dir),
            "sftp": {
                "user": "sftpuser",
                "password": "sftpassword",
                "host": "sftphost",
                "remote_path": "sftpremotepath",
                "port": 22,
            },
        },
        "genotype": {
            "binary_path": "echo",
            "config_path": "genotype-stage.yaml",
        },
        "gisaid": {
            "binary_path": "/path/to/gisaid_uploader.py",
            "log_dir": "/path/to/log",
            "logwatch_email": "some@email.com",
            "upload_cid": "cid",
            "upload_password": "pass",
            "submitter": "s.submitter",
        },
        "hermes": {"deploy_config": "hermes-deploy-stage.yaml", "binary_path": "hermes"},
        "housekeeper": {"database": hk_uri, "root": str(housekeeper_dir)},
        "lims": {
            "host": "https://lims.scilifelab.se",
            "password": "password",
            "username": "user",
        },
        "loqusdb": {"binary_path": "loqusdb", "config_path": "loqusdb-stage.yaml"},
        "loqusdb-wes": {"binary_path": "loqusdb", "config_path": "loqusdb-wes-stage.yaml"},
<<<<<<< HEAD
=======
        "loqusdb-somatic": {"binary_path": "loqusdb", "config_path": "loqusdb-somatic-stage.yaml"},
        "loqusdb-tumor": {"binary_path": "loqusdb", "config_path": "loqusdb-tumor-stage.yaml"},
        "balsamic": {
            "root": str(balsamic_dir),
            "binary_path": "echo",
            "conda_env": "S_BALSAMIC",
            "balsamic_cache": "hello",
            "slurm": {
                "mail_user": "test.email@scilifelab.se",
                "account": "development",
                "qos": SlurmQos.LOW,
            },
        },
>>>>>>> 3858ecaa
        "microsalt": {
            "binary_path": "echo",
            "conda_binary": "a_conda_binary",
            "conda_env": "S_microSALT",
            "queries_path": Path(microsalt_dir, "queries").as_posix(),
            "root": str(microsalt_dir),
        },
        "mip-rd-dna": {
            "conda_binary": "a_conda_binary",
            "conda_env": "S_mip9.0",
            "mip_config": "mip9.0-dna-stage.yaml",
            "pipeline": "analyse rd_dna",
            "root": str(mip_dir),
            "script": "mip",
        },
        "mip-rd-rna": {
            "conda_binary": "a_conda_binary",
            "conda_env": "S_mip9.0",
            "mip_config": "mip9.0-rna-stage.yaml",
            "pipeline": "analyse rd_rna",
            "root": str(mip_dir),
            "script": "mip",
        },
        "mutacc-auto": {
            "binary_path": "echo",
            "config_path": "mutacc-auto-stage.yaml",
            "padding": 300,
        },
        "mutant": {
            "binary_path": "echo",
            "conda_binary": "a_conda_binary",
            "conda_env": "S_mutant",
            "root": str(mip_dir),
        },
        "pdc": {"binary_path": "/bin/dsmc"},
        "scout": {
            "binary_path": "echo",
            "config_path": "scout-stage.yaml",
            "deploy_config": "scout-deploy-stage.yaml",
        },
        "shipping": {"host_config": "host_config_stage.yaml", "binary_path": "echo"},
        "statina": {
            "api_url": "api_url",
            "auth_path": "auth_path",
            "host": "http://localhost:28002",
            "key": "key",
            "upload_path": "upload_path",
            "user": "user",
        },
        "tar": {"binary_path": "/bin/tar"},
        "trailblazer": {
            "host": "https://trailblazer.scilifelab.se/",
            "service_account": "SERVICE",
            "service_account_auth_file": "trailblazer-auth.json",
        },
        "vogue": {"binary_path": "echo", "config_path": "vogue-stage.yaml"},
    }


@pytest.fixture(name="cg_context")
def fixture_cg_context(
    context_config: dict, base_store: Store, housekeeper_api: MockHousekeeperAPI
) -> CGConfig:
    """Return a cg config."""
    cg_config = CGConfig(**context_config)
    cg_config.status_db_ = base_store
    cg_config.housekeeper_api_ = housekeeper_api
    return cg_config<|MERGE_RESOLUTION|>--- conflicted
+++ resolved
@@ -241,8 +241,6 @@
     """Returns the basic configs necessary for running CG."""
     return {
         "database": "sqlite:///",
-        "binary_path": "echo",
-        "hasta_config": "path/to/hasta_config",
         "madeline_exe": "path/to/madeline",
         "bed_path": "path/to/bed",
         "pon_path": "path/to/pon",
@@ -1232,7 +1230,6 @@
 ) -> dict:
     """Return a context config."""
     return {
-        "binary_path": "echo",
         "bed_path": str(cg_dir),
         "database": cg_uri,
         "delivery_path": str(cg_dir),
@@ -1326,22 +1323,8 @@
         },
         "loqusdb": {"binary_path": "loqusdb", "config_path": "loqusdb-stage.yaml"},
         "loqusdb-wes": {"binary_path": "loqusdb", "config_path": "loqusdb-wes-stage.yaml"},
-<<<<<<< HEAD
-=======
         "loqusdb-somatic": {"binary_path": "loqusdb", "config_path": "loqusdb-somatic-stage.yaml"},
         "loqusdb-tumor": {"binary_path": "loqusdb", "config_path": "loqusdb-tumor-stage.yaml"},
-        "balsamic": {
-            "root": str(balsamic_dir),
-            "binary_path": "echo",
-            "conda_env": "S_BALSAMIC",
-            "balsamic_cache": "hello",
-            "slurm": {
-                "mail_user": "test.email@scilifelab.se",
-                "account": "development",
-                "qos": SlurmQos.LOW,
-            },
-        },
->>>>>>> 3858ecaa
         "microsalt": {
             "binary_path": "echo",
             "conda_binary": "a_conda_binary",
