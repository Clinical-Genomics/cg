"""Conftest file for pytest fixtures that needs to be shared for multiple tests."""

import gzip
import http
import logging
import os
import shutil
from copy import deepcopy
from datetime import datetime
from pathlib import Path
from subprocess import CompletedProcess
from typing import Any, Generator

import pytest
from housekeeper.store.models import File, Version
from pytest_mock import MockFixture
from requests import Response

from cg.apps.crunchy import CrunchyAPI
from cg.apps.demultiplex.demultiplex_api import DemultiplexingAPI
from cg.apps.demultiplex.sample_sheet.api import IlluminaSampleSheetService
from cg.apps.downsample.downsample import DownsampleAPI
from cg.apps.gens import GensAPI
from cg.apps.gt import GenotypeAPI
from cg.apps.hermes.hermes_api import HermesApi
from cg.apps.housekeeper.hk import HousekeeperAPI
from cg.apps.housekeeper.models import InputBundle
from cg.apps.lims import LimsAPI
from cg.apps.slurm.slurm_api import SlurmAPI
from cg.apps.tb.dto.summary_response import AnalysisSummary, StatusSummary
from cg.clients.freshdesk.freshdesk_client import FreshdeskClient
from cg.constants import FileExtensions, SequencingFileTag, Workflow
from cg.constants.constants import (
    CaseActions,
    CustomerId,
    FileFormat,
    GenomeVersion,
    SequencingQCStatus,
    Strandedness,
)
from cg.constants.gene_panel import GenePanelMasterList
from cg.constants.housekeeper_tags import HK_DELIVERY_REPORT_TAG, AlignmentFileTag
from cg.constants.priority import SlurmQos
from cg.constants.scout import ScoutExportFileName
from cg.constants.sequencing import SequencingPlatform
from cg.constants.subject import Sex
from cg.constants.tb import AnalysisType
from cg.io.controller import ReadFile, WriteFile
from cg.io.json import read_json, write_json
from cg.io.yaml import read_yaml, write_yaml
from cg.meta.tar.tar import TarAPI
from cg.meta.transfer.external_data import ExternalDataAPI
from cg.meta.workflow.jasen import JasenAnalysisAPI
from cg.meta.workflow.nallo import NalloAnalysisAPI
from cg.meta.workflow.raredisease import RarediseaseAnalysisAPI
from cg.meta.workflow.rnafusion import RnafusionAnalysisAPI
from cg.meta.workflow.taxprofiler import TaxprofilerAnalysisAPI
from cg.meta.workflow.tomte import TomteAnalysisAPI
from cg.models.cg_config import CGConfig, PDCArchivingDirectory
from cg.models.compression_data import CompressionData
from cg.models.downsample.downsample_data import DownsampleData
from cg.models.nallo.nallo import NalloSampleSheetHeaders
from cg.models.raredisease.raredisease import RarediseaseParameters, RarediseaseSampleSheetHeaders
from cg.models.run_devices.illumina_run_directory_data import IlluminaRunDirectoryData
from cg.models.taxprofiler.taxprofiler import TaxprofilerParameters, TaxprofilerSampleSheetEntry
from cg.models.tomte.tomte import TomteParameters, TomteSampleSheetHeaders
from cg.services.deliver_files.rsync.service import DeliveryRsyncService
from cg.services.illumina.backup.encrypt_service import IlluminaRunEncryptionService
from cg.services.illumina.data_transfer.data_transfer_service import IlluminaDataTransferService
from cg.services.orders.storing.constants import MAF_ORDER_ID
from cg.store.database import create_all_tables, drop_all_tables, initialize_database
from cg.store.models import (
    Application,
    ApplicationVersion,
    Bed,
    BedVersion,
    Case,
    Customer,
    IlluminaSequencingRun,
    Order,
    Organism,
    Sample,
)
from cg.store.store import Store
from cg.utils import Process
from tests.mocks.crunchy import MockCrunchyAPI
from tests.mocks.hk_mock import MockHousekeeperAPI
from tests.mocks.limsmock import LimsSample, LimsUDF, MockLimsAPI
from tests.mocks.madeline import MockMadelineAPI
from tests.mocks.process_mock import ProcessMock
from tests.mocks.scout import MockScoutAPI
from tests.mocks.tb_mock import MockTB
from tests.small_helpers import SmallHelpers
from tests.store_helpers import StoreHelpers

LOG = logging.getLogger(__name__)
multiqc_json_file = "multiqc_data.json"
software_version_file = "software_versions.yml"
deliverables_yaml = "_deliverables.yaml"
pytest_plugins = [
    "tests.fixture_plugins.analysis_starter.case_config_fixtures",
    "tests.fixture_plugins.analysis_starter.config_file_creators",
    "tests.fixture_plugins.analysis_starter.configurator_fixtures",
    "tests.fixture_plugins.analysis_starter.fastq_handlers",
    "tests.fixture_plugins.analysis_starter.name_fixtures",
    "tests.fixture_plugins.analysis_starter.nextflow_mock_yaml_writers",
    "tests.fixture_plugins.analysis_starter.path_fixtures",
    "tests.fixture_plugins.analysis_starter.sample_sheet_creators",
    "tests.fixture_plugins.analysis_starter.seqera_client_fixtures",
    "tests.fixture_plugins.analysis_starter.seqera_submitter_fixtures",
    "tests.fixture_plugins.analysis_starter.specific_file_content_fixtures",
    "tests.fixture_plugins.analysis_starter.store_fixtures",
    "tests.fixture_plugins.analysis_starter.params_file_content_fixtures",
    "tests.fixture_plugins.analysis_starter.pipeline_config_fixtures",
    "tests.fixture_plugins.analysis_starter.testing_scenarios",
    "tests.fixture_plugins.backup_fixtures.backup_fixtures",
    "tests.fixture_plugins.chanjo2_fixtures.api_fixtures",
    "tests.fixture_plugins.chanjo2_fixtures.models_fixtures",
    "tests.fixture_plugins.delivery_fixtures.bundle_fixtures",
    "tests.fixture_plugins.delivery_fixtures.context_fixtures",
    "tests.fixture_plugins.delivery_fixtures.path_fixtures",
    "tests.fixture_plugins.delivery_report_fixtures.api_fixtures",
    "tests.fixture_plugins.delivery_report_fixtures.context_fixtures",
    "tests.fixture_plugins.delivery_fixtures.delivery_files_models_fixtures",
    "tests.fixture_plugins.delivery_fixtures.delivery_services_fixtures",
    "tests.fixture_plugins.delivery_fixtures.delivery_formatted_files_fixtures",
    "tests.fixture_plugins.delivery_message_fixtures.case_id_fixtures",
    "tests.fixture_plugins.delivery_message_fixtures.message_fixtures",
    "tests.fixture_plugins.delivery_message_fixtures.service_fixtures",
    "tests.fixture_plugins.delivery_message_fixtures.store_fixtures",
    "tests.fixture_plugins.demultiplex_fixtures.flow_cell_fixtures",
    "tests.fixture_plugins.demultiplex_fixtures.housekeeper_fixtures",
    "tests.fixture_plugins.demultiplex_fixtures.metrics_fixtures",
    "tests.fixture_plugins.demultiplex_fixtures.name_fixtures",
    "tests.fixture_plugins.demultiplex_fixtures.path_fixtures",
    "tests.fixture_plugins.demultiplex_fixtures.run_parameters_fixtures",
    "tests.fixture_plugins.demultiplex_fixtures.sample_fixtures",
    "tests.fixture_plugins.demultiplex_fixtures.sample_sheet_fixtures",
    "tests.fixture_plugins.device_fixtures",
    "tests.fixture_plugins.encryption_fixtures.encryption_fixtures",
    "tests.fixture_plugins.fohm.fohm_fixtures",
    "tests.fixture_plugins.io.csv_fixtures",
    "tests.fixture_plugins.illumina_clean_fixtures.clean_fixtures",
    "tests.fixture_plugins.loqusdb_fixtures.loqusdb_api_fixtures",
    "tests.fixture_plugins.loqusdb_fixtures.loqusdb_output_fixtures",
    "tests.fixture_plugins.observations_fixtures.observations_api_fixtures",
    "tests.fixture_plugins.observations_fixtures.observations_input_files_fixtures",
    "tests.fixture_plugins.orders_fixtures.order_form_fixtures",
    "tests.fixture_plugins.orders_fixtures.order_to_submit_fixtures",
    "tests.fixture_plugins.orders_fixtures.order_fixtures",
    "tests.fixture_plugins.orders_fixtures.path_fixtures",
    "tests.fixture_plugins.orders_fixtures.services_fixtures",
    "tests.fixture_plugins.orders_fixtures.store_fixtures",
    "tests.fixture_plugins.orders_fixtures.store_service_fixtures",
    "tests.fixture_plugins.pacbio_fixtures.context_fixtures",
    "tests.fixture_plugins.pacbio_fixtures.dto_fixtures",
    "tests.fixture_plugins.pacbio_fixtures.file_data_fixtures",
    "tests.fixture_plugins.pacbio_fixtures.metrics_fixtures",
    "tests.fixture_plugins.pacbio_fixtures.name_fixtures",
    "tests.fixture_plugins.pacbio_fixtures.path_fixtures",
    "tests.fixture_plugins.pacbio_fixtures.run_data_fixtures",
    "tests.fixture_plugins.pacbio_fixtures.service_fixtures",
    "tests.fixture_plugins.pacbio_fixtures.unprocessed_runs_fixtures",
    "tests.fixture_plugins.quality_controller_fixtures.sequencing_qc_check_scenario",
    "tests.fixture_plugins.quality_controller_fixtures.sequencing_qc_fixtures",
    "tests.fixture_plugins.store_fixtures",
    "tests.fixture_plugins.timestamp_fixtures",
]


# Case fixtures


@pytest.fixture(scope="session")
def any_string() -> str:
    return "any_string"


@pytest.fixture(scope="session")
def slurm_account() -> str:
    """Return a SLURM account."""
    return "super_account"


@pytest.fixture(scope="session")
def user_name() -> str:
    """Return a username."""
    return "Paul Anderson"


@pytest.fixture(scope="session")
def user_mail() -> str:
    """Return a user email."""
    return "paul@magnolia.com"


@pytest.fixture(scope="function")
def email_address() -> str:
    """Return an email address."""
    return "user.name@scilifelab.se"


@pytest.fixture(scope="session")
def case_id() -> str:
    """Return a case id."""
    return "yellowhog"


@pytest.fixture(scope="session")
def case_name() -> str:
    return "C12345"


@pytest.fixture(scope="session")
def case_id_does_not_exist() -> str:
    """Return a case id that should not exist."""
    return "case_does_not_exist"


@pytest.fixture(scope="session")
def another_case_id() -> str:
    """Return another case id."""
    return "another_case_id"


@pytest.fixture(scope="session")
def sample_id() -> str:
    """Return a sample id."""
    return "ADM1"


@pytest.fixture(scope="session")
def another_sample_id() -> str:
    """Return another sample id."""
    return "another_sample_id"


@pytest.fixture(scope="session")
def father_sample_id() -> str:
    """Return the sample id of the father."""
    return "ADM2"


@pytest.fixture(scope="session")
def mother_sample_id() -> str:
    """Return the mothers sample id."""
    return "ADM3"


@pytest.fixture(scope="session")
def invalid_sample_id() -> str:
    """Return an invalid sample id."""
    return "invalid-sample-id"


@pytest.fixture(scope="session")
def sample_ids(sample_id: str, father_sample_id: str, mother_sample_id: str) -> list[str]:
    """Return a list with three samples of a family."""
    return [sample_id, father_sample_id, mother_sample_id]


@pytest.fixture(scope="session")
def sample_name() -> str:
    """Returns a sample name."""
    return "a_sample_name"


@pytest.fixture(scope="session")
def another_sample_name() -> str:
    """Returns a sample name."""
    return "another_sample_name"


@pytest.fixture(scope="session")
def cust_sample_id() -> str:
    """Returns a customer sample id."""
    return "child"


@pytest.fixture(scope="session")
def family_name() -> str:
    """Return a case name."""
    return "case"


@pytest.fixture(scope="session")
def customer_id() -> str:
    """Return a customer id."""
    return "cust000"


@pytest.fixture(scope="session")
def sbatch_job_number() -> int:
    return 123456


@pytest.fixture(scope="session")
def empty_list() -> list:
    return []


@pytest.fixture
def sbatch_process(sbatch_job_number: int) -> ProcessMock:
    """Return a mocked process object."""
    slurm_process = ProcessMock(binary="sbatch")
    slurm_process.set_stdout(text=str(sbatch_job_number))
    return slurm_process


@pytest.fixture(scope="function")
def dna_case(analysis_store, helpers) -> Case:
    """Case with DNA application"""
    cust = helpers.ensure_customer(analysis_store)
    return analysis_store.get_case_by_name_and_customer(customer=cust, case_name="dna_case")


@pytest.fixture
def analysis_family_single_case(
    case_id: str, family_name: str, sample_id: str, ticket_id: str
) -> dict:
    """Build an example case."""
    return {
        "name": family_name,
        "internal_id": case_id,
        "data_analysis": Workflow.MIP_DNA,
        "application_type": "wgs",
        "panels": ["IEM", "EP"],
        "tickets": ticket_id,
        "samples": [
            {
                "name": "proband",
                "sex": Sex.MALE,
                "internal_id": sample_id,
                "status": "affected",
                "original_ticket": ticket_id,
                "reads": 5000000000,
                "capture_kit": "GMSmyeloid",
            }
        ],
    }


@pytest.fixture
def analysis_family(case_id: str, family_name: str, sample_id: str, ticket_id: str) -> dict:
    """Return a dictionary with information from a analysis case."""
    return {
        "name": family_name,
        "internal_id": case_id,
        "data_analysis": Workflow.MIP_DNA,
        "application_type": "wgs",
        "tickets": ticket_id,
        "panels": ["IEM", "EP"],
        "samples": [
            {
                "name": "child",
                "sex": Sex.MALE,
                "internal_id": sample_id,
                "father": "ADM2",
                "mother": "ADM3",
                "status": "affected",
                "original_ticket": ticket_id,
                "reads": 5000000,
                "capture_kit": "GMSmyeloid",
                "reference_genome": GenomeVersion.GRCh37,
            },
            {
                "name": "father",
                "sex": Sex.MALE,
                "internal_id": "ADM2",
                "status": "unaffected",
                "original_ticket": ticket_id,
                "reads": 6000000,
                "capture_kit": "GMSmyeloid",
                "reference_genome": GenomeVersion.GRCh37,
            },
            {
                "name": "mother",
                "sex": Sex.FEMALE,
                "internal_id": "ADM3",
                "status": "unaffected",
                "original_ticket": ticket_id,
                "reads": 7000000,
                "capture_kit": "GMSmyeloid",
                "reference_genome": GenomeVersion.GRCh37,
            },
        ],
    }


# Config fixtures


@pytest.fixture
def base_config_dict() -> dict:
    """Returns the basic configs necessary for running CG."""
    return {
        "database": "sqlite:///",
        "madeline_exe": "path/to/madeline",
        "tower_binary_path": "path/to/tower",
        "delivery_path": "path/to/delivery",
        "nanopore_data_directory": "path/to/nanopore_data_directory",
        "run_instruments": {
            "pacbio": {
                "data_dir": "path/to/data_directory",
                "systemd_trigger_dir": "path/to/trigger_directory",
            },
            "nanopore": {
                "data_dir": "path/to/data_directory",
                "systemd_trigger_dir": "path/to/ptrigger_directory",
            },
            "illumina": {
                "sequencing_runs_dir": "path/to/sequencing-runs",
                "demultiplexed_runs_dir": "path/to/demultiplexed_flow_cells_dir",
            },
        },
        "downsample": {
            "downsample_dir": "path/to/downsample_dir",
            "downsample_script": "downsample.sh",
            "account": "development",
        },
        "housekeeper": {
            "database": "sqlite:///",
            "root": "path/to/root",
        },
        "email_base_settings": {
            "sll_port": 465,
            "smtp_server": "smtp.gmail.com",
            "sender_email": "test@gmail.com",
            "sender_password": "",
        },
        "sentieon_licence_server": "127.0.0.1:8080",
    }


@pytest.fixture
def cg_config_object(base_config_dict: dict) -> CGConfig:
    """Return a CG config."""
    return CGConfig(**base_config_dict)


@pytest.fixture
def chanjo_config() -> dict[str, dict[str, str]]:
    """Return Chanjo config."""
    return {"chanjo": {"config_path": "chanjo_config", "binary_path": "chanjo"}}


@pytest.fixture
def crunchy_config() -> dict[str, dict[str, Any]]:
    """Return Crunchy config."""
    return {
        "crunchy": {
            "conda_binary": "a conda binary",
            "cram_reference": "/path/to/fasta",
            "slurm": {
                "account": "mock_account",
                "conda_env": "mock_env",
                "hours": 1,
                "mail_user": "mock_mail",
                "memory": 1,
                "number_tasks": 1,
            },
        }
    }


@pytest.fixture
def demultiplexing_context_for_demux(
    demultiplexing_api_for_demux: DemultiplexingAPI,
    cg_context: CGConfig,
    store_with_illumina_sequencing_data: Store,
) -> CGConfig:
    """Return cg context with a demultiplex context."""
    cg_context.demultiplex_api_ = demultiplexing_api_for_demux
    cg_context.housekeeper_api_ = demultiplexing_api_for_demux.hk_api
    cg_context.status_db_ = store_with_illumina_sequencing_data
    return cg_context


@pytest.fixture
def demultiplex_context(
    demultiplexing_api: DemultiplexingAPI,
    illumina_demultiplexed_runs_post_processing_hk_api: HousekeeperAPI,
    cg_context: CGConfig,
    tmp_illumina_demultiplexed_runs_directory: Path,
    store_with_illumina_sequencing_data: Store,
) -> CGConfig:
    """Return cg context with a demultiplex context."""
    cg_context.demultiplex_api_ = demultiplexing_api
    cg_context.run_instruments.illumina.demultiplexed_runs_dir = (
        tmp_illumina_demultiplexed_runs_directory.as_posix()
    )
    cg_context.housekeeper_api_ = illumina_demultiplexed_runs_post_processing_hk_api
    cg_context.status_db_ = store_with_illumina_sequencing_data
    return cg_context


@pytest.fixture
def new_demultiplex_context(
    demultiplexing_api: DemultiplexingAPI,
    real_housekeeper_api: HousekeeperAPI,
    cg_context: CGConfig,
    store_with_illumina_sequencing_data: Store,
) -> CGConfig:
    """Return a CG context with populated with data using the Illumina models."""
    cg_context.demultiplex_api_ = demultiplexing_api
    cg_context.housekeeper_api_ = real_housekeeper_api
    cg_context.status_db_ = store_with_illumina_sequencing_data
    return cg_context


@pytest.fixture(name="demultiplex_configs_for_demux")
def demultiplex_configs_for_demux(
    tmp_illumina_flow_cells_demux_all_directory,
    tmp_empty_demultiplexed_runs_directory: Path,
) -> dict:
    """Return demultiplex configs."""
    return {
        "run_instruments": {
            "illumina": {
                "sequencing_runs_dir": tmp_illumina_flow_cells_demux_all_directory.as_posix(),
                "demultiplexed_runs_dir": tmp_empty_demultiplexed_runs_directory.as_posix(),
            }
        },
        "demultiplex": {"slurm": {"account": "test", "mail_user": "testuser@github.se"}},
    }


@pytest.fixture(name="demultiplex_configs")
def demultiplex_configs(
    tmp_illumina_sequencing_runs_directory,
    tmp_illumina_demultiplexed_flow_cells_directory,
) -> dict:
    """Return demultiplex configs."""
    return {
        "run_instruments": {
            "illumina": {
                "sequencing_runs_dir": tmp_illumina_sequencing_runs_directory.as_posix(),
                "demultiplexed_runs_dir": tmp_illumina_demultiplexed_flow_cells_directory.as_posix(),
            }
        },
        "demultiplex": {"slurm": {"account": "test", "mail_user": "testuser@github.se"}},
    }


@pytest.fixture
def real_crunchy_api(crunchy_config) -> CrunchyAPI:
    return CrunchyAPI(crunchy_config)


@pytest.fixture
def hk_config_dict(root_path: Path):
    """Housekeeper configs."""
    return {
        "housekeeper": {
            "database": "sqlite:///:memory:",
            "root": str(root_path),
        }
    }


@pytest.fixture
def genotype_config() -> dict:
    """Genotype config fixture."""
    return {
        "genotype": {
            "database": "database",
            "config_path": "config/path",
            "binary_path": "gtdb",
        }
    }


@pytest.fixture
def gens_config() -> dict[str, dict[str, str]]:
    """Gens config fixture."""
    return {
        "gens": {
            "config_path": Path("config", "path").as_posix(),
            "binary_path": "gens",
        }
    }


@pytest.fixture(name="sample_sheet_context")
def sample_sheet_context(
    cg_context: CGConfig,
    lims_api: LimsAPI,
    populated_housekeeper_api: HousekeeperAPI,
    tmp_illumina_sequencing_runs_directory: Path,
) -> CGConfig:
    """Return cg context with added Lims and Housekeeper API."""
    cg_context.lims_api_ = lims_api
    cg_context.housekeeper_api_ = populated_housekeeper_api
    cg_context.sample_sheet_api_ = IlluminaSampleSheetService(
        flow_cell_dir=tmp_illumina_sequencing_runs_directory.as_posix(),
        hk_api=cg_context.housekeeper_api,
        lims_api=cg_context.lims_api,
    )
    return cg_context


@pytest.fixture
def sample_sheet_context_broken_flow_cells(
    cg_context: CGConfig,
    lims_api: LimsAPI,
    populated_housekeeper_api: HousekeeperAPI,
    tmp_broken_flow_cells_directory: Path,
) -> CGConfig:
    """Return cg context with broken flow cells."""
    cg_context.run_instruments.illumina.demultiplexed_runs_dir = (
        tmp_broken_flow_cells_directory.as_posix()
    )
    cg_context.lims_api_ = lims_api
    cg_context.housekeeper_api_ = populated_housekeeper_api
    cg_context.sample_sheet_api_ = IlluminaSampleSheetService(
        flow_cell_dir=tmp_broken_flow_cells_directory.as_posix(),
        hk_api=cg_context.housekeeper_api,
        lims_api=cg_context.lims_api,
    )
    return cg_context


# Api fixtures


@pytest.fixture(name="demultiplexing_api_for_demux")
def demultiplexing_api_for_demux(
    demultiplex_configs_for_demux: dict,
    sbatch_process: Process,
    populated_housekeeper_api: HousekeeperAPI,
) -> DemultiplexingAPI:
    """Return demultiplex API."""
    demux_api = DemultiplexingAPI(
        config=demultiplex_configs_for_demux,
        housekeeper_api=populated_housekeeper_api,
    )
    demux_api.slurm_api.process = sbatch_process
    return demux_api


@pytest.fixture
def demultiplexing_api(
    demultiplex_configs: dict, sbatch_process: Process, populated_housekeeper_api: HousekeeperAPI
) -> DemultiplexingAPI:
    """Return demultiplex API."""
    demux_api = DemultiplexingAPI(
        config=demultiplex_configs, housekeeper_api=populated_housekeeper_api
    )
    demux_api.slurm_api.process = sbatch_process
    return demux_api


@pytest.fixture
def delivery_rsync_service(cg_context: CGConfig) -> DeliveryRsyncService:
    """Delivery Rsync service fixture."""
    return cg_context.delivery_rsync_service


@pytest.fixture
def external_data_api(analysis_store, cg_context: CGConfig) -> ExternalDataAPI:
    """ExternalDataAPI fixture."""
    return ExternalDataAPI(config=cg_context)


@pytest.fixture
def genotype_api(genotype_config: dict) -> GenotypeAPI:
    """Genotype API fixture."""
    _genotype_api = GenotypeAPI(genotype_config)
    _genotype_api.set_dry_run(True)
    return _genotype_api


@pytest.fixture
def gens_api(gens_config: dict) -> GensAPI:
    """Gens API fixture."""
    _gens_api = GensAPI(gens_config)
    _gens_api.set_dry_run(True)
    return _gens_api


@pytest.fixture
def madeline_api(madeline_output: Path) -> MockMadelineAPI:
    """madeline_api fixture."""
    _api = MockMadelineAPI()
    _api.set_outpath(out_path=madeline_output.as_posix())
    return _api


@pytest.fixture(scope="session")
def ticket_id_as_int() -> int:
    return 123456


@pytest.fixture(scope="session")
def ticket_id(ticket_id_as_int: int) -> str:
    """Return a ticket number for testing."""
    return str(ticket_id_as_int)


@pytest.fixture
def freshdesk_client() -> FreshdeskClient:
    """Return a FreshdeskClient instance with mock parameters."""
    client = FreshdeskClient(base_url="https://mock.freshdesk.com", api_key="mock_api_key")
    return client


# Files fixtures


@pytest.fixture
def empty_fastq_file_path(data_dir: Path):
    """Return the path to an empty fastq file."""
    return Path(data_dir, "fastq.fastq.gz")


# Common file name fixtures


@pytest.fixture
def snv_vcf_file() -> str:
    """Return a single nucleotide variant file name."""
    return f"snv{FileExtensions.VCF}"


@pytest.fixture
def sv_vcf_file() -> str:
    """Return a structural variant file name."""
    return f"sv{FileExtensions.VCF}"


@pytest.fixture
def snv_research_vcf_file() -> str:
    #    """Return a single nucleotide variant research file name."""
    return f"snv_research{FileExtensions.VCF}"


@pytest.fixture
def sv_research_vcf_file() -> str:
    """Return a structural variant research file name."""
    return f"sv_research{FileExtensions.VCF}"


# Common file fixtures
@pytest.fixture(scope="session")
def fixtures_dir() -> Path:
    """Return the path to the fixtures dir."""
    return Path("tests", "fixtures")


@pytest.fixture(scope="session")
def analysis_dir(fixtures_dir: Path) -> Path:
    """Return the path to the analysis dir."""
    return Path(fixtures_dir, "analysis")


@pytest.fixture(scope="session")
def microsalt_analysis_dir(analysis_dir: Path) -> Path:
    """Return the path to the analysis dir."""
    return Path(analysis_dir, "microsalt")


@pytest.fixture(scope="session")
def mutant_analysis_dir(analysis_dir: Path) -> Path:
    """Return the path to the mutant analysis directory"""
    return Path(analysis_dir, "mutant")


@pytest.fixture(scope="session")
def apps_dir(fixtures_dir: Path) -> Path:
    """Return the path to the apps dir."""
    return Path(fixtures_dir, "apps")


@pytest.fixture(scope="session")
def data_dir(fixtures_dir: Path) -> Path:
    """Return the path to the data dir."""
    return Path(fixtures_dir, "data")


@pytest.fixture(scope="session")
def devices_dir(fixtures_dir: Path) -> Path:
    """Return the path to the device dir."""
    return Path(fixtures_dir, "devices")


@pytest.fixture
def project_dir(tmpdir_factory) -> Generator[Path, None, None]:
    """Path to a temporary directory where intermediate files can be stored."""
    yield Path(tmpdir_factory.mktemp("data"))


@pytest.fixture
def tmp_file(project_dir) -> Path:
    """Return a temp file path."""
    return Path(project_dir, "test")


@pytest.fixture
def non_existing_file_path(project_dir: Path) -> Path:
    """Return the path to a non-existing file."""
    return Path(project_dir, "a_file.txt")


@pytest.fixture(scope="session")
def content() -> str:
    """Return some content for a file."""
    return (
        "Lorem ipsum dolor sit amet, consectetur adipiscing elit, sed do eiusmod tempor incididunt"
        " ut labore et dolore magna aliqua. Ut enim ad minim veniam, quis nostrud exercitation ull"
        "amco laboris nisi ut aliquip ex ea commodo consequat. Duis aute irure dolor in reprehende"
        "rit in voluptate velit esse cillum dolore eu fugiat nulla pariatur. Excepteur sint occaec"
        "at cupidatat non proident, sunt in culpa qui officia deserunt mollit anim id est laborum."
    )


@pytest.fixture
def filled_file(non_existing_file_path: Path, content: str) -> Path:
    """Return the path to an existing file with some content."""
    with open(non_existing_file_path, "w") as outfile:
        outfile.write(content)
    return non_existing_file_path


@pytest.fixture(scope="session")
def orderforms(fixtures_dir: Path) -> Path:
    """Return the path to the directory with order forms."""
    return Path(fixtures_dir, "orderforms")


@pytest.fixture
def hk_file(filled_file: Path, case_id: str) -> File:
    """Return a housekeeper File object."""
    return File(id=case_id, path=filled_file.as_posix())


@pytest.fixture
def mip_dna_store_files(apps_dir: Path) -> Path:
    """Return the path to the directory with mip dna store files."""
    return Path(apps_dir, "mip", "dna", "store")


@pytest.fixture
def case_qc_sample_info_path(mip_dna_store_files: Path) -> Path:
    """Return path to case_qc_sample_info.yaml."""
    return Path(mip_dna_store_files, "case_qc_sample_info.yaml")


@pytest.fixture
def delivery_report_html(mip_dna_store_files: Path) -> Path:
    """Return the path to a qc metrics deliverables file with case data."""
    return Path(mip_dna_store_files, "empty_delivery_report.html")


@pytest.fixture
def mip_deliverables_file(mip_dna_store_files: Path) -> Path:
    """Fixture for general deliverables file in mip."""
    return Path(mip_dna_store_files, "case_id_deliverables.yaml")


@pytest.fixture
def case_qc_metrics_deliverables(apps_dir: Path) -> Path:
    """Return the path to a qc metrics deliverables file with case data."""
    return Path(apps_dir, "mip", "case_metrics_deliverables.yaml")


@pytest.fixture
def case_qc_metrics_deliverables_raredisease(apps_dir: Path) -> Path:
    """Return the path to a qc metrics deliverables file with case data."""
    return Path(apps_dir, "raredisease", "case_metrics_deliverables.yaml")


@pytest.fixture
def mip_analysis_dir(analysis_dir: Path) -> Path:
    """Return the path to the directory with mip analysis files."""
    return Path(analysis_dir, "mip")


@pytest.fixture
def balsamic_analysis_dir(analysis_dir: Path) -> Path:
    """Return the path to the directory with balsamic analysis files."""
    return Path(analysis_dir, "balsamic")


@pytest.fixture
def balsamic_wgs_analysis_dir(balsamic_analysis_dir: Path) -> Path:
    """Return the path to the directory with balsamic analysis files."""
    return Path(balsamic_analysis_dir, "tn_wgs")


@pytest.fixture
def mip_dna_analysis_dir(mip_analysis_dir: Path) -> Path:
    """Return the path to the directory with mip dna analysis files."""
    return Path(mip_analysis_dir, "dna")


@pytest.fixture
def nallo_analysis_dir(analysis_dir: Path) -> Path:
    """Return the path to the directory with nallo analysis files."""
    return Path(analysis_dir, "nallo")


@pytest.fixture
def nf_analysis_analysis_dir(fixtures_dir: Path) -> Path:
    """Return the path to the directory with nf-analysis files."""
    return Path(fixtures_dir, "analysis", "nf-analysis")


@pytest.fixture
def raredisease_analysis_dir(analysis_dir: Path) -> Path:
    """Return the path to the directory with raredisease analysis files."""
    return Path(analysis_dir, "raredisease")


@pytest.fixture
def rnafusion_analysis_dir(analysis_dir: Path) -> Path:
    """Return the path to the directory with rnafusion analysis files."""
    return Path(analysis_dir, "rnafusion")


@pytest.fixture
def taxprofiler_analysis_dir(analysis_dir: Path) -> Path:
    """Return the path to the directory with taxprofiler analysis files."""
    return Path(analysis_dir, "taxprofiler")


@pytest.fixture
def sample_cram(mip_dna_analysis_dir: Path) -> Path:
    """Return the path to the cram file for a sample."""
    return Path(mip_dna_analysis_dir, "adm1.cram")


@pytest.fixture(name="father_sample_cram")
def father_sample_cram(
    mip_dna_analysis_dir: Path,
    father_sample_id: str,
) -> Path:
    """Return the path to the cram file for the father sample."""
    return Path(mip_dna_analysis_dir, father_sample_id + FileExtensions.CRAM)


@pytest.fixture(name="mother_sample_cram")
def mother_sample_cram(mip_dna_analysis_dir: Path, mother_sample_id: str) -> Path:
    """Return the path to the cram file for the mother sample."""
    return Path(mip_dna_analysis_dir, mother_sample_id + FileExtensions.CRAM)


@pytest.fixture(name="sample_cram_files")
def sample_crams(
    sample_cram: Path, father_sample_cram: Path, mother_sample_cram: Path
) -> list[Path]:
    """Return a list of cram paths for three samples."""
    return [sample_cram, father_sample_cram, mother_sample_cram]


@pytest.fixture(name="vcf_file")
def vcf_file(mip_dna_store_files: Path) -> Path:
    """Return the path to a VCF file."""
    return Path(mip_dna_store_files, "yellowhog_clinical_selected.vcf")


@pytest.fixture(name="madeline_output")
def madeline_output(apps_dir: Path) -> Path:
    """Return str of path for file with Madeline output."""
    return Path(apps_dir, "madeline", "madeline.xml")


@pytest.fixture(name="file_does_not_exist")
def file_does_not_exist() -> Path:
    """Return a file path that does not exist."""
    return Path("file", "does", "not", "exist")


# Compression fixtures


@pytest.fixture(name="run_name")
def run_name() -> str:
    """Return the name of a fastq run."""
    return "fastq_run"


@pytest.fixture(name="original_fastq_data")
def original_fastq_data(fastq_dir: Path, run_name) -> CompressionData:
    """Return a compression object with a path to the original fastq files."""
    return CompressionData(Path(fastq_dir, run_name))


@pytest.fixture(name="fastq_stub")
def fastq_stub(project_dir: Path, run_name: str) -> Path:
    """Creates a path to the base format of a fastq run."""
    return Path(project_dir, run_name)


@pytest.fixture(name="compression_object")
def compression_object(fastq_stub: Path, original_fastq_data: CompressionData) -> CompressionData:
    """Creates compression data object with information about files used in fastq compression."""
    working_files: CompressionData = CompressionData(fastq_stub)
    working_file_map: dict[str, str] = {
        original_fastq_data.fastq_first.as_posix(): working_files.fastq_first.as_posix(),
        original_fastq_data.fastq_second.as_posix(): working_files.fastq_second.as_posix(),
    }
    for original_file, working_file in working_file_map.items():
        shutil.copy(original_file, working_file)
    return working_files


# Genotype file fixture


@pytest.fixture(name="bcf_file")
def bcf_file(apps_dir: Path) -> Path:
    """Return the path to a BCF file."""
    return Path(apps_dir, "gt", "yellowhog.bcf")


# Gens file fixtures


@pytest.fixture(name="gens_fracsnp_path")
def gens_fracsnp_path(mip_dna_analysis_dir: Path, sample_id: str) -> Path:
    """Path to Gens fracsnp/baf bed file."""
    return Path(mip_dna_analysis_dir, f"{sample_id}.baf.bed.gz")


@pytest.fixture(name="gens_coverage_path")
def gens_coverage_path(mip_dna_analysis_dir: Path, sample_id: str) -> Path:
    """Path to Gens coverage bed file."""
    return Path(mip_dna_analysis_dir, f"{sample_id}.cov.bed.gz")


# Housekeeper, Chanjo file fixtures


@pytest.fixture(name="bed_file")
def bed_file(analysis_dir) -> Path:
    """Return the path to a bed file."""
    return Path(analysis_dir, "sample_coverage.bed")


# Helper fixtures


@pytest.fixture(scope="session")
def helpers() -> StoreHelpers:
    """Return a class with helper functions for the stores."""
    return StoreHelpers()


@pytest.fixture(name="small_helpers")
def small_helpers() -> SmallHelpers:
    """Return a class with small helper functions."""
    return SmallHelpers()


# HK fixtures


@pytest.fixture(name="root_path")
def root_path(project_dir: Path) -> Path:
    """Return the path to a hk bundles dir."""
    _root_path = Path(project_dir, "bundles")
    _root_path.mkdir(parents=True, exist_ok=True)
    return _root_path


@pytest.fixture(name="hk_bundle_sample_path")
def hk_bundle_sample_path(sample_id: str, timestamp: datetime) -> Path:
    """Return the relative path to a Housekeeper bundle mock sample."""
    return Path(sample_id, timestamp.strftime("%Y-%m-%d"))


@pytest.fixture(name="hk_bundle_data")
def hk_bundle_data(
    case_id: str,
    bed_file: Path,
    delivery_report_html: Path,
    timestamp_yesterday: datetime,
    sample_id: str,
    father_sample_id: str,
    mother_sample_id: str,
) -> dict[str, Any]:
    """Return some bundle data for Housekeeper."""
    return {
        "name": case_id,
        "created": timestamp_yesterday,
        "expires": timestamp_yesterday,
        "files": [
            {
                "path": bed_file.as_posix(),
                "archive": False,
                "tags": ["bed", sample_id, father_sample_id, mother_sample_id, "coverage"],
            },
            {
                "path": delivery_report_html.as_posix(),
                "archive": False,
                "tags": [HK_DELIVERY_REPORT_TAG],
            },
        ],
    }


@pytest.fixture(name="hk_sample_bundle")
def hk_sample_bundle(
    fastq_file: Path,
    sample_hk_bundle_no_files: dict,
    sample_id: str,
    spring_file: Path,
) -> dict:
    """Returns a dict for building a housekeeper bundle for a sample."""
    sample_hk_bundle_no_files["files"] = [
        {
            "path": spring_file.as_posix(),
            "archive": False,
            "tags": [SequencingFileTag.SPRING, sample_id],
        },
        {
            "path": fastq_file.as_posix(),
            "archive": False,
            "tags": [SequencingFileTag.FASTQ, sample_id],
        },
    ]
    return sample_hk_bundle_no_files


@pytest.fixture(name="hk_father_sample_bundle")
def hk_father_sample_bundle(
    fastq_file_father: Path,
    helpers,
    sample_hk_bundle_no_files: dict,
    father_sample_id: str,
    spring_file_father: Path,
) -> dict:
    """Returns a dict for building a housekeeper bundle for a second sample."""
    father_sample_bundle = deepcopy(sample_hk_bundle_no_files)
    father_sample_bundle["name"] = father_sample_id
    father_sample_bundle["files"] = [
        {
            "path": spring_file_father.as_posix(),
            "archive": False,
            "tags": [SequencingFileTag.SPRING, father_sample_id],
        },
        {
            "path": fastq_file_father.as_posix(),
            "archive": False,
            "tags": [SequencingFileTag.FASTQ, father_sample_id],
        },
    ]
    return father_sample_bundle


@pytest.fixture(name="sample_hk_bundle_no_files")
def sample_hk_bundle_no_files(sample_id: str, timestamp: datetime) -> dict:
    """Create a complete bundle mock for testing compression."""
    return {
        "name": sample_id,
        "created": timestamp,
        "expires": timestamp,
        "files": [],
    }


@pytest.fixture(name="case_hk_bundle_no_files")
def case_hk_bundle_no_files(case_id: str, timestamp: datetime) -> dict:
    """Create a complete bundle mock for testing compression."""
    return {
        "name": case_id,
        "created": timestamp,
        "expires": timestamp,
        "files": [],
    }


@pytest.fixture(name="compress_hk_fastq_bundle")
def compress_hk_fastq_bundle(
    compression_object: CompressionData, sample_hk_bundle_no_files: dict
) -> dict:
    """Create a complete bundle mock for testing compression
    This bundle contains a pair of fastq files.
    ."""
    hk_bundle_data = deepcopy(sample_hk_bundle_no_files)

    first_fastq = compression_object.fastq_first
    second_fastq = compression_object.fastq_second
    for fastq_file in [first_fastq, second_fastq]:
        fastq_file.touch()
        # We need to set the time to an old date
        # Create an older date
        # Convert the date to a float
        before_timestamp = datetime.timestamp(datetime(2020, 1, 1))
        # Update the utime so file looks old
        os.utime(fastq_file, (before_timestamp, before_timestamp))
        fastq_file_info = {
            "path": str(fastq_file),
            "archive": False,
            "tags": [SequencingFileTag.FASTQ],
        }

        hk_bundle_data["files"].append(fastq_file_info)
    return hk_bundle_data


@pytest.fixture(name="housekeeper_api")
def housekeeper_api(hk_config_dict: dict) -> MockHousekeeperAPI:
    """Setup Housekeeper store."""
    return MockHousekeeperAPI(hk_config_dict)


@pytest.fixture(name="real_housekeeper_api")
def real_housekeeper_api(hk_config_dict: dict) -> Generator[HousekeeperAPI, None, None]:
    """Set up a real Housekeeper store."""
    _api = HousekeeperAPI(hk_config_dict)
    _api.initialise_db()
    yield _api


@pytest.fixture(name="populated_housekeeper_api")
def populated_housekeeper_api(
    real_housekeeper_api: HousekeeperAPI,
    hk_bundle_data: dict,
    hk_father_sample_bundle: dict,
    hk_sample_bundle: dict,
    helpers,
) -> HousekeeperAPI:
    """Setup a Housekeeper store with some data."""
    hk_api = real_housekeeper_api
    helpers.ensure_hk_bundle(store=hk_api, bundle_data=hk_bundle_data)
    helpers.ensure_hk_bundle(store=hk_api, bundle_data=hk_sample_bundle)
    helpers.ensure_hk_bundle(store=hk_api, bundle_data=hk_father_sample_bundle)
    return hk_api


@pytest.fixture(name="hk_version")
def hk_version(housekeeper_api: MockHousekeeperAPI, hk_bundle_data: dict, helpers) -> Version:
    """Get a Housekeeper version object."""
    return helpers.ensure_hk_version(housekeeper_api, hk_bundle_data)


# Process Mock


@pytest.fixture(name="process")
def process() -> ProcessMock:
    """Returns a mocked process."""
    return ProcessMock()


# Hermes mock


@pytest.fixture(name="hermes_process")
def hermes_process() -> ProcessMock:
    """Return a mocked Hermes process."""
    return ProcessMock(binary="hermes")


@pytest.fixture(name="hermes_api")
def hermes_api(hermes_process: ProcessMock) -> HermesApi:
    """Return a Hermes API with a mocked process."""
    hermes_config = {
        "hermes": {
            "binary_path": "/bin/true",
            "container_mount_volume": "a_str",
            "container_path": "/singularity_cache",
        }
    }
    hermes_api = HermesApi(config=hermes_config)
    hermes_api.process = hermes_process
    return hermes_api


# Scout fixtures


@pytest.fixture
def scout_api() -> MockScoutAPI:
    """Setup Scout API."""
    return MockScoutAPI()


# Crunchy fixtures


@pytest.fixture(name="crunchy_api")
def crunchy_api():
    """Setup Crunchy API."""
    return MockCrunchyAPI()


# Store fixtures


@pytest.fixture
def analysis_store(
    base_store: Store,
    analysis_family: dict,
    wgs_application_tag: str,
    helpers: StoreHelpers,
    timestamp_yesterday: datetime,
) -> Generator[Store, None, None]:
    """Set up a store instance for testing analysis API."""
    helpers.ensure_case_from_dict(
        base_store,
        case_info=analysis_family,
        app_tag=wgs_application_tag,
        started_at=timestamp_yesterday,
    )
    yield base_store


@pytest.fixture(name="analysis_store_trio")
def analysis_store_trio(analysis_store: Store) -> Generator[Store, None, None]:
    """Setup a store instance with a trio loaded for testing analysis API."""
    yield analysis_store


@pytest.fixture
def analysis_store_single_case(
    base_store: Store, analysis_family_single_case: Store, helpers: StoreHelpers
):
    """Set up a store instance with a single ind case for testing analysis API."""
    helpers.ensure_case_from_dict(base_store, case_info=analysis_family_single_case)
    yield base_store


@pytest.fixture
def store_with_illumina_sequencing_data(
    store: Store,
    helpers: StoreHelpers,
    seven_canonical_flow_cells: list[IlluminaRunDirectoryData],
    seven_canonical_flow_cells_selected_sample_ids: list[list[str]],
    seven_canonical_sequencing_runs_selected_case_ids: list[list[str]],
) -> Store:
    """Return a store with Illumina flow cells, sequencing runs and sample sequencing metrics."""
    for run_dir, sample_internal_ids, case_ids in zip(
        seven_canonical_flow_cells,
        seven_canonical_flow_cells_selected_sample_ids,
        seven_canonical_sequencing_runs_selected_case_ids,
    ):
        helpers.add_illumina_flow_cell_and_samples_with_sequencing_metrics(
            run_directory_data=run_dir,
            sample_ids=sample_internal_ids,
            case_ids=case_ids,
            store=store,
        )
    return store


@pytest.fixture
def store_with_illumina_sequencing_data_on_disk(
    store_with_illumina_sequencing_data: Store,
    selected_novaseq_x_case_ids: list[str],
    helpers: StoreHelpers,
    novaseq_6000_pre_1_5_kits_flow_cell_id: str,
    novaseq_6000_pre_1_5_kits_flow_cell: IlluminaRunDirectoryData,
    selected_novaseq_6000_pre_1_5_kits_sample_ids: list[str],
) -> Store:
    """Store with illumina sequencing data for run on disk tests."""
    store_with_illumina_sequencing_data.delete_illumina_flow_cell(
        novaseq_6000_pre_1_5_kits_flow_cell_id
    )
    helpers.add_illumina_flow_cell_and_samples_with_sequencing_metrics(
        run_directory_data=novaseq_6000_pre_1_5_kits_flow_cell,
        sample_ids=[selected_novaseq_6000_pre_1_5_kits_sample_ids[0]],
        case_ids=[selected_novaseq_x_case_ids[0]],
        store=store_with_illumina_sequencing_data,
    )
    return store_with_illumina_sequencing_data


@pytest.fixture
def re_sequenced_sample_illumina_data_store(
    store_with_illumina_sequencing_data: Store,
    sample_id_sequenced_on_multiple_flow_cells: str,
    flow_cells_with_the_same_sample: list[str],
    case_id_for_sample_on_multiple_flow_cells: str,
    helpers: StoreHelpers,
) -> Store:
    """Return a store with re-sequenced samples on illumina flow cells for Fluffy case."""
    sequencing_run: IlluminaSequencingRun = (
        store_with_illumina_sequencing_data.get_illumina_sequencing_run_by_device_internal_id(
            flow_cells_with_the_same_sample[1]
        )
    )
    helpers.add_illumina_sample_sequencing_metrics_object(
        store=store_with_illumina_sequencing_data,
        sample_id=sample_id_sequenced_on_multiple_flow_cells,
        sequencing_run=sequencing_run,
        lane=1,
    )
    # Add application and tags to case
    application: Application = helpers.ensure_application(
        store=store_with_illumina_sequencing_data, tag="RMLO05R800", prep_category="rml"
    )
    application_version: ApplicationVersion = helpers.ensure_application_version(
        store=store_with_illumina_sequencing_data, tag="RMLO05R800", prep_category="rml"
    )
    case: Case = store_with_illumina_sequencing_data.get_case_by_internal_id(
        case_id_for_sample_on_multiple_flow_cells
    )
    case.data_analysis = Workflow.FLUFFY
    case.links[0].sample.application_version = application_version
    case.links[0].sample.application_version.application = application
    return store_with_illumina_sequencing_data


@pytest.fixture
def collaboration_id() -> str:
    """Return a default customer group."""
    return "hospital_collaboration"


@pytest.fixture
def mip_dna_loqusdb_customer(collaboration_id: str, customer_id: str) -> Customer:
    """Return a Rare Disease customer."""
    return Customer(
        name="Klinisk Immunologi",
        internal_id=CustomerId.CUST004,
        loqus_upload=True,
    )


@pytest.fixture
def balsamic_loqusdb_customer(collaboration_id: str, customer_id: str) -> Customer:
    """Return a Cancer customer."""
    return Customer(
        name="AML",
        internal_id=CustomerId.CUST110,
        loqus_upload=True,
    )


@pytest.fixture
def raredisease_loqusdb_customer(collaboration_id: str, customer_id: str) -> Customer:
    """Return a customer with enabled observation upload."""
    return Customer(
        name="Klinisk Immunologi",
        internal_id=CustomerId.CUST004,
        loqus_upload=True,
    )


@pytest.fixture
def external_wes_application_tag() -> str:
    """Return the external whole exome sequencing application tag."""
    return "EXXCUSR000"


@pytest.fixture
def wgs_application_tag() -> str:
    """Return the WHOLE_GENOME_SEQUENCING application tag."""
    return "WGSPCFC030"


@pytest.fixture
def wts_application_tag() -> str:
    """Return a WHOLE_TRANSCRIPTOME_SEQUENCING application tag."""
    return "RNAPOAR100"


@pytest.fixture
def microbial_application_tag() -> str:
    """Return the WHOLE_GENOME_SEQUENCING microbial application tag."""
    return "MWRNXTR003"


@pytest.fixture
def metagenomics_application_tag() -> str:
    """Return the metagenomics application tag."""
    return "METPCFR030"


@pytest.fixture
def wgs_long_read_application_tag() -> str:
    """Return the raw data bam application tag."""
    return "LWPBELB070"


@pytest.fixture
def store() -> Generator[Store, None, None]:
    """Return a CG store."""
    initialize_database("sqlite:///")
    _store = Store()
    create_all_tables()
    yield _store
    drop_all_tables()


@pytest.fixture
def apptag_rna() -> str:
    """Return the RNA application tag."""
    return "RNAPOAR025"


@pytest.fixture
def bed_name() -> str:
    """Return a bed model name attribute."""
    return "Bed"


@pytest.fixture
def bed_version_file_name(bed_name: str) -> str:
    """Return a bed version model file name attribute."""
    return f"{bed_name}.bed"


@pytest.fixture
def bed_version_short_name() -> str:
    """Return a bed version model short name attribute."""
    return "bed_short_name_0.0"


@pytest.fixture
def invoice_address() -> str:
    """Return an invoice address."""
    return "Test street"


@pytest.fixture
def invoice_reference() -> str:
    """Return an invoice reference."""
    return "ABCDEF"


@pytest.fixture
def prices() -> dict[str, int]:
    """Return dictionary with prices for each priority status."""
    return {"standard": 10, "priority": 20, "express": 30, "research": 5}


@pytest.fixture
def base_store(
    apptag_rna: str,
    bed_name: str,
    bed_version_short_name: str,
    collaboration_id: str,
    customer_id: str,
    invoice_address: str,
    invoice_reference: str,
    store: Store,
    prices: dict[str, int],
) -> Generator[Store, None, None]:
    """Setup and example store."""
    collaboration = store.add_collaboration(internal_id=collaboration_id, name=collaboration_id)

    store.session.add(collaboration)
    customers: list[Customer] = []
    customer_map: dict[str, str] = {
        customer_id: "Production",
        "cust001": "Customer",
        "cust002": "Karolinska",
        "cust003": "CMMS",
    }
    for new_customer_id, new_customer_name in customer_map.items():
        customers.append(
            store.add_customer(
                internal_id=new_customer_id,
                name=new_customer_name,
                scout_access=True,
                invoice_address=invoice_address,
                invoice_reference=invoice_reference,
            )
        )

    for customer in customers:
        collaboration.customers.append(customer)
    store.session.add_all(customers)
    applications = [
        store.add_application(
            tag="WGXCUSC000",
            prep_category="wgs",
            description="External WHOLE_GENOME_SEQUENCING",
            sequencing_depth=0,
            is_external=True,
            percent_kth=80,
            percent_reads_guaranteed=75,
            target_reads=10,
        ),
        store.add_application(
            tag="EXXCUSR000",
            prep_category="wes",
            description="External WHOLE_EXOME_SEQUENCING",
            sequencing_depth=0,
            is_external=True,
            percent_kth=80,
            percent_reads_guaranteed=75,
            target_reads=10,
        ),
        store.add_application(
            tag="WGSPCFC060",
            prep_category="wgs",
            description="WHOLE_GENOME_SEQUENCING, double",
            sequencing_depth=30,
            is_accredited=True,
            percent_kth=80,
            percent_reads_guaranteed=75,
            target_reads=10,
        ),
        store.add_application(
            tag="RMLP05R800",
            prep_category="rml",
            description="Ready-made",
            sequencing_depth=0,
            percent_kth=80,
            percent_reads_guaranteed=75,
            target_reads=10,
        ),
        store.add_application(
            tag="WGSPCFC030",
            prep_category="wgs",
            description="WHOLE_GENOME_SEQUENCING trio",
            is_accredited=True,
            sequencing_depth=30,
            target_reads=30,
            limitations="some",
            percent_kth=80,
            percent_reads_guaranteed=75,
            min_sequencing_depth=30,
        ),
        store.add_application(
            tag="METLIFR020",
            prep_category="wgs",
            description="Whole genome metagenomics",
            sequencing_depth=0,
            target_reads=400000,
            percent_kth=80,
            percent_reads_guaranteed=75,
        ),
        store.add_application(
            tag="METNXTR020",
            prep_category="wgs",
            description="Metagenomics",
            sequencing_depth=0,
            target_reads=200000,
            percent_kth=80,
            percent_reads_guaranteed=75,
        ),
        store.add_application(
            tag="MWRNXTR003",
            prep_category="mic",
            description="Microbial whole genome ",
            sequencing_depth=0,
            percent_kth=80,
            percent_reads_guaranteed=75,
            target_reads=10,
        ),
        store.add_application(
            tag=apptag_rna,
            prep_category="wts",
            description="RNA seq, poly-A based priming",
            percent_kth=80,
            percent_reads_guaranteed=75,
            sequencing_depth=25,
            is_accredited=True,
            target_reads=10,
            min_sequencing_depth=30,
        ),
        store.add_application(
            tag="VWGDPTR001",
            prep_category="cov",
            description="Viral whole genome  ",
            sequencing_depth=0,
            percent_kth=80,
            percent_reads_guaranteed=75,
            target_reads=10,
        ),
    ]

    store.session.add_all(applications)

    versions = [
        store.add_application_version(
            application=application, version=1, valid_from=datetime.now(), prices=prices
        )
        for application in applications
    ]
    store.session.add_all(versions)

    beds: list[Bed] = [store.add_bed(name=bed_name)]
    store.session.add_all(beds)
    bed_versions: list[BedVersion] = [
        store.add_bed_version(
            bed=bed,
            version=1,
            filename=bed_name + FileExtensions.BED,
            shortname=bed_version_short_name,
        )
        for bed in beds
    ]
    store.session.add_all(bed_versions)

    organism = store.add_organism("C. jejuni", "C. jejuni")
    store.session.add(organism)

    order: Order = Order(customer_id=1, id=MAF_ORDER_ID, ticket_id="100000000")
    store.add_multiple_items_to_store([order])
    store.session.commit()

    yield store


@pytest.fixture
def sample_store(base_store: Store) -> Store:
    """Populate store with samples."""
    new_samples = [
        base_store.add_sample(name="ordered", sex=Sex.MALE, internal_id="test_internal_id"),
        base_store.add_sample(name="received", sex=Sex.UNKNOWN, received=datetime.now()),
        base_store.add_sample(
            name="received-prepared",
            sex=Sex.UNKNOWN,
            received=datetime.now(),
            prepared_at=datetime.now(),
        ),
        base_store.add_sample(name="external", sex=Sex.FEMALE),
        base_store.add_sample(name="external-received", sex=Sex.FEMALE, received=datetime.now()),
        base_store.add_sample(
            name="sequenced",
            sex=Sex.MALE,
            received=datetime.now(),
            prepared_at=datetime.now(),
            last_sequenced_at=datetime.now(),
            reads=(310 * 1000000),
        ),
        base_store.add_sample(
            name="sequenced-partly",
            sex=Sex.MALE,
            received=datetime.now(),
            prepared_at=datetime.now(),
            reads=(250 * 1000000),
        ),
        base_store.add_sample(
            name="to-deliver",
            sex=Sex.MALE,
            last_sequenced_at=datetime.now(),
        ),
        base_store.add_sample(
            name="delivered",
            sex=Sex.MALE,
            last_sequenced_at=datetime.now(),
            delivered_at=datetime.now(),
            no_invoice=False,
        ),
    ]
    customer: Customer = (base_store.get_customers())[0]
    external_app = base_store.get_application_by_tag("WGXCUSC000").versions[0]
    wgs_app = base_store.get_application_by_tag("WGSPCFC030").versions[0]
    for sample in new_samples:
        sample.customer = customer
        sample.application_version = external_app if "external" in sample.name else wgs_app
    base_store.session.add_all(new_samples)
    base_store.session.commit()
    return base_store


@pytest.fixture(scope="session")
def trailblazer_api() -> MockTB:
    """Return a mock Trailblazer API."""
    return MockTB()


@pytest.fixture(scope="session")
def lims_api() -> MockLimsAPI:
    """Return a mock LIMS API."""
    return MockLimsAPI()


@pytest.fixture
def lims_api_with_sample_and_internal_negative_control(lims_api: MockLimsAPI) -> MockLimsAPI:
    sample_qc_pass = LimsSample(id="sample", name="sample")

    internal_negative_control_qc_pass = LimsSample(
        id="internal_negative_control",
        name="internal_negative_control",
        udfs=LimsUDF(control="negative", customer="cust000"),
    )

    # Create pools
    samples_qc_pass = [
        sample_qc_pass,
        internal_negative_control_qc_pass,
    ]
    # Add pool artifacts
    lims_api.add_artifact_for_sample(sample_id=sample_qc_pass.id, samples=samples_qc_pass)

    return lims_api


@pytest.fixture(scope="session")
def config_root_dir() -> Path:
    """Return a path to the config root directory."""
    return Path("tests", "fixtures", "data")


@pytest.fixture(scope="session")
def housekeeper_dir(tmpdir_factory):
    """Return a temporary directory for Housekeeper testing."""
    return tmpdir_factory.mktemp("housekeeper")


@pytest.fixture(scope="session")
def mip_dir(tmpdir_factory) -> Path:
    """Return a temporary directory for MIP testing."""
    return tmpdir_factory.mktemp("mip")


@pytest.fixture(scope="session")
def fluffy_dir(tmpdir_factory) -> Path:
    """Return a temporary directory for Fluffy testing."""
    return tmpdir_factory.mktemp("fluffy")


@pytest.fixture(scope="session")
def balsamic_dir(tmpdir_factory) -> Path:
    """Return a temporary directory for Balsamic testing."""
    return tmpdir_factory.mktemp("balsamic")


@pytest.fixture(scope="session")
def cg_dir(tmpdir_factory) -> Path:
    """Return a temporary directory for cg testing."""
    return tmpdir_factory.mktemp("cg")


@pytest.fixture(scope="function")
def downsample_dir(tmp_path_factory) -> Path:
    """Return a temporary downsample directory for testing."""
    return tmp_path_factory.mktemp("downsample", numbered=True)


@pytest.fixture(name="swegen_dir")
def swegen_dir(tmpdir_factory, tmp_path) -> Path:
    """SweGen temporary directory containing mocked reference files."""
    return tmpdir_factory.mktemp("swegen")


@pytest.fixture(name="swegen_snv_reference")
def swegen_snv_reference_path(swegen_dir: Path) -> Path:
    """Return a temporary path to a SweGen SNV reference file."""
    mock_file = Path(swegen_dir, "grch37_swegen_10k_snv_-20220101-.vcf.gz")
    mock_file.touch(exist_ok=True)
    return mock_file


@pytest.fixture(name="observations_dir")
def observations_dir(tmpdir_factory, tmp_path) -> Path:
    """Loqusdb temporary directory containing observations mock files."""
    return tmpdir_factory.mktemp("loqusdb")


@pytest.fixture(name="observations_clinical_snv_file_path")
def observations_clinical_snv_file_path(observations_dir: Path) -> Path:
    """Return a temporary path to a clinical SNV file."""
    mock_file = Path(observations_dir, "loqusdb_clinical_snv_export-20220101-.vcf.gz")
    mock_file.touch(exist_ok=True)
    return mock_file


@pytest.fixture(name="observations_clinical_sv_file_path")
def observations_clinical_sv_file_path(observations_dir: Path) -> Path:
    """Return a temporary path to a clinical SV file."""
    mock_file = Path(observations_dir, "loqusdb_clinical_sv_export-20220101-.vcf.gz")
    mock_file.touch(exist_ok=True)
    return mock_file


@pytest.fixture(name="observations_somatic_snv_file_path")
def observations_somatic_snv_file_path(observations_dir: Path) -> Path:
    """Return a temporary path to a cancer somatic SNV file."""
    mock_file = Path(observations_dir, "loqusdb_cancer_somatic_snv_export-20220101-.vcf.gz")
    mock_file.touch(exist_ok=True)
    return mock_file


@pytest.fixture(name="outdated_observations_somatic_snv_file_path")
def outdated_observations_somatic_snv_file_path(observations_dir: Path) -> Path:
    """Return a temporary path to an outdated cancer somatic SNV file."""
    mock_file = Path(observations_dir, "loqusdb_cancer_somatic_snv_export-20180101-.vcf.gz")
    mock_file.touch(exist_ok=True)
    return mock_file


@pytest.fixture(name="custom_observations_clinical_snv_file_path")
def custom_observations_clinical_snv_file_path(observations_dir: Path) -> Path:
    """Return a custom path for the clinical SNV observations file."""
    return Path(observations_dir, "clinical_snv_export-19990101-.vcf.gz")


@pytest.fixture(scope="session")
def microsalt_dir(tmpdir_factory) -> Path:
    """Return a temporary directory for Microsalt testing."""
    return tmpdir_factory.mktemp("microsalt")


@pytest.fixture
def pdc_archiving_dir(tmp_flow_cell_without_run_parameters_path: Path) -> Path:
    """Return a temporary directory for PDC archiving testing."""
    return tmp_flow_cell_without_run_parameters_path


@pytest.fixture
def pdc_archiving_directory(pdc_archiving_dir: Path) -> PDCArchivingDirectory:
    """Returns different PDC archiving directories."""
    return PDCArchivingDirectory(
        current=f"/{pdc_archiving_dir.as_posix()}/", nas="/ENCRYPT/", pre_nas="/OLD_ENCRYPT/"
    )


@pytest.fixture(scope="function")
def nextflow_binary() -> Path:
    """Return the path to the nextflow binary."""
    return Path("path", "to", "bin", "nextflow")


@pytest.fixture(scope="function")
def conda_binary() -> Path:
    """Return the path to the conda binary."""
    return Path("path", "to", "bin", "conda")


@pytest.fixture(name="cg_uri")
def cg_uri() -> str:
    """Return a cg URI."""
    return "sqlite:///"


@pytest.fixture(name="hk_uri")
def hk_uri() -> str:
    """Return a Housekeeper URI."""
    return "sqlite:///"


@pytest.fixture
def context_config(
    cg_uri: str,
    hk_uri: str,
    email_address: str,
    fluffy_dir: Path,
    housekeeper_dir: Path,
    head_job_partition: str,
    mip_dir: Path,
    cg_dir: Path,
    conda_binary: Path,
    balsamic_dir: Path,
    microsalt_dir: Path,
    nallo_dir: Path,
    raredisease_dir: Path,
    rnafusion_dir: Path,
    taxprofiler_dir: Path,
    tomte_dir: Path,
    illumina_sequencing_runs_directory: Path,
    illumina_demultiplexed_runs_directory: Path,
    downsample_dir: Path,
    pdc_archiving_directory: PDCArchivingDirectory,
    nextflow_binary: Path,
    nf_analysis_platform_config_path: Path,
    nf_analysis_pipeline_params_path: Path,
    nf_analysis_pipeline_config_path: Path,
    nf_analysis_pipeline_resource_optimisation_path: Path,
) -> dict:
    """Return a context config."""
    return {
        "database": cg_uri,
        "delivery_path": str(cg_dir),
        "nanopore_data_directory": "path/to/nanopore_data_directory",
        "run_instruments": {
            "pacbio": {
                "data_dir": "path/to/pacbio_data__directory",
                "systemd_trigger_dir": "path/to/pacbio_trigger_directory",
            },
            "nanopore": {
                "data_dir": "path/to/nanopore_data_directory",
                "systemd_trigger_dir": "path/to/nanopore_trigger_directory",
            },
            "illumina": {
                "sequencing_runs_dir": str(illumina_sequencing_runs_directory),
                "demultiplexed_runs_dir": str(illumina_demultiplexed_runs_directory),
            },
        },
        "downsample": {
            "downsample_dir": str(downsample_dir),
            "downsample_script": "downsample.sh",
            "account": "development",
        },
        "email_base_settings": {
            "sll_port": 465,
            "smtp_server": "smtp.gmail.com",
            "sender_email": "test@gmail.com",
            "sender_password": "",
        },
        "madeline_exe": "echo",
        "tower_binary_path": Path("path", "to", "bin", "tw").as_posix(),
        "pon_path": str(cg_dir),
        "illumina_backup_service": {
            "pdc_archiving_directory": pdc_archiving_directory.dict(),
            "slurm_flow_cell_encryption": {
                "account": "development",
                "hours": 1,
                "mail_user": email_address,
                "memory": 1,
                "number_tasks": 1,
            },
        },
        "balsamic": {
            "balsamic_cache": "hello",
            "bed_path": str(cg_dir),
            "binary_path": "echo",
            "cadd_path": str(cg_dir),
            "conda_binary": "a_conda_binary",
            "conda_env": "S_balsamic",
            "genome_interval_path": str(cg_dir),
            "gens_coverage_female_path": str(cg_dir),
            "gens_coverage_male_path": str(cg_dir),
            "gnomad_af5_path": str(cg_dir),
            "head_job_partition": head_job_partition,
            "loqusdb_path": str(cg_dir),
            "loqusdb_dump_files": {
                "artefact_sv": Path("bogus/artefact_sv_observations.txt"),
                "artefact_snv": str(cg_dir),
                "cancer_germline_snv": str(cg_dir),
                "cancer_germline_sv": str(cg_dir),
                "cancer_somatic_snv": str(cg_dir),
                "cancer_somatic_sv": str(cg_dir),
                "clinical_snv": str(cg_dir),
                "clinical_sv": str(cg_dir),
                "cancer_somatic_snv_panels": {
                    "GMSmyeloid": Path("loqusdb_myeloid_dump"),
                    "GMSlymphoid": Path("loqusdb_lymphoid_dump"),
                    "Twist Exome Comprehensive": Path("loqusdb_exome_dump"),
                },
            },
            "panel_of_normals": {"bed_short_name": Path("absolute_path_to_pon_file.cnn")},
            "pon_path": str(cg_dir),
            "root": str(balsamic_dir),
            "slurm": {
                "account": "development",
                "mail_user": email_address,
                "qos": SlurmQos.LOW,
            },
            "sentieon_licence_path": str(cg_dir),
            "sentieon_licence_server": "127.0.0.1:8080",
            "swegen_path": str(cg_dir),
            "swegen_snv": str(cg_dir),
            "swegen_sv": str(cg_dir),
        },
        "chanjo": {"binary_path": "echo", "config_path": "chanjo-stage.yaml"},
        "chanjo2": {"host": "chanjo2_host"},
        "crunchy": {
            "conda_binary": "a_conda_binary",
            "cram_reference": "grch37_homo_sapiens_-d5-.fasta",
            "slurm": {
                "account": "development",
                "conda_env": "S_crunchy",
                "hours": 1,
                "mail_user": email_address,
                "memory": 1,
                "number_tasks": 1,
            },
        },
        "data-delivery": {
            "account": "development",
            "base_path": "/another/path",
            "covid_destination_path": "server.name.se:/another/%s/foldername/",
            "covid_source_path": "a/source/path",
            "covid_report_path": "/folder_structure/%s/yet_another_folder/filename_%s_data_*.csv",
            "destination_path": "server.name.se:/some",
            "mail_user": email_address,
        },
        "data_input": {"input_dir_path": str(cg_dir)},
        "demultiplex": {
            "run_dir": "tests/fixtures/apps/demultiplexing/sequencing-runs/nova_seq_6000",
            "out_dir": "tests/fixtures/apps/demultiplexing/demultiplexed-runs",
            "slurm": {
                "account": "development",
                "mail_user": email_address,
            },
        },
        "encryption": {
            "binary_path": "bin/gpg",
            "encryption_dir": pdc_archiving_directory.current,
        },
        "external": {
            "caesar": "server.name.se:/path/%s/on/caesar",
            "hasta": "/path/on/hasta/%s",
        },
        "fluffy": {
            "binary_path": "echo",
            "config_path": "fluffy/Config.json",
            "root_dir": str(fluffy_dir),
            "sftp": {
                "user": "sftpuser",
                "password": "sftpassword",
                "host": "sftphost",
                "remote_path": "sftpremotepath",
                "port": 22,
            },
        },
        "genotype": {
            "binary_path": "echo",
            "config_path": "genotype-stage.yaml",
        },
        "gisaid": {
            "binary_path": "/path/to/gisaid_uploader.py",
            "log_dir": "/path/to/log",
            "logwatch_email": "some@email.com",
            "upload_cid": "cid",
            "upload_password": "pass",
            "submitter": "s.submitter",
        },
        "hermes": {"binary_path": "hermes", "container_path": "/singularity_cache"},
        "housekeeper": {"database": hk_uri, "root": str(housekeeper_dir)},
        "lims": {
            "host": "https://lims.scilifelab.se",
            "password": "password",
            "username": "user",
        },
        "loqusdb": {"binary_path": "loqusdb", "config_path": "loqusdb.yaml"},
        "loqusdb-lwp": {"binary_path": "loqusdb-rd-lwp", "config_path": "loqusdb-rd-lwp.yaml"},
        "loqusdb-wes": {"binary_path": "loqusdb-wes", "config_path": "loqusdb-wes.yaml"},
        "loqusdb-somatic": {
            "binary_path": "loqusdb-somatic",
            "config_path": "loqusdb-somatic.yaml",
        },
        "loqusdb-tumor": {"binary_path": "loqusdb-tumor", "config_path": "loqusdb-tumor.yaml"},
        "microsalt": {
            "binary_path": "echo",
            "conda_binary": "a_conda_binary",
            "conda_env": "S_microSALT",
            "queries_path": Path(microsalt_dir, "queries").as_posix(),
            "root": str(microsalt_dir),
        },
        "mip-rd-dna": {
            "conda_binary": "a_conda_binary",
            "conda_env": "S_mip9.0",
            "mip_config": "mip9.0-dna-stage.yaml",
            "workflow": "analyse rd_dna",
            "root": str(mip_dir),
            "script": "mip",
        },
        "mip-rd-rna": {
            "conda_binary": "a_conda_binary",
            "conda_env": "S_mip9.0",
            "mip_config": "mip9.0-rna-stage.yaml",
            "workflow": "analyse rd_rna",
            "root": str(mip_dir),
            "script": "mip",
        },
        "mutacc-auto": {
            "binary_path": "echo",
            "config_path": "mutacc-auto-stage.yaml",
            "padding": 300,
        },
        "mutant": {
            "binary_path": "echo",
            "conda_binary": "a_conda_binary",
            "conda_env": "S_mutant",
            "root": str(mip_dir),
        },
        "nallo": {
            "binary_path": nextflow_binary.as_posix(),
            "compute_env": "nf_tower_compute_env",
            "conda_binary": conda_binary.as_posix(),
            "conda_env": "S_nallo",
            "platform": str(nf_analysis_platform_config_path),
            "params": str(nf_analysis_pipeline_params_path),
            "config": str(nf_analysis_pipeline_config_path),
            "resources": str(nf_analysis_pipeline_resource_optimisation_path),
            "launch_directory": Path("path", "to", "launchdir").as_posix(),
            "workflow_bin_path": Path("workflow", "path").as_posix(),
            "pre_run_script": "",
            "profile": "myprofile",
            "repository": "https://some_url",
            "references": Path("path", "to", "references").as_posix(),
            "revision": "2.2.0",
            "root": str(nallo_dir),
            "slurm": {
                "account": "development",
                "mail_user": email_address,
            },
            "tower_workflow": "nallo",
        },
        "raredisease": {
            "binary_path": nextflow_binary.as_posix(),
            "compute_env": "nf_tower_compute_env",
            "conda_binary": conda_binary.as_posix(),
            "conda_env": "S_raredisease",
            "platform": str(nf_analysis_platform_config_path),
            "params": str(nf_analysis_pipeline_params_path),
            "config": str(nf_analysis_pipeline_config_path),
            "resources": str(nf_analysis_pipeline_resource_optimisation_path),
            "launch_directory": Path("path", "to", "launchdir").as_posix(),
            "workflow_bin_path": Path("workflow", "path").as_posix(),
            "profile": "myprofile",
            "references": Path("path", "to", "references").as_posix(),
            "repository": "https://some_url",
            "revision": "2.2.0",
            "root": str(raredisease_dir),
            "slurm": {
                "account": "development",
                "mail_user": email_address,
            },
            "tower_workflow": "raredisease",
        },
        "tomte": {
            "binary_path": nextflow_binary.as_posix(),
            "compute_env": "nf_tower_compute_env",
            "conda_binary": conda_binary.as_posix(),
            "conda_env": "S_tomte",
            "platform": str(nf_analysis_platform_config_path),
            "params": str(nf_analysis_pipeline_params_path),
            "config": str(nf_analysis_pipeline_config_path),
            "resources": str(nf_analysis_pipeline_resource_optimisation_path),
            "workflow_bin_path": Path("workflow", "path").as_posix(),
            "pre_run_script": "",
            "profile": "myprofile",
            "repository": "https://some_url",
            "references": Path("path", "to", "references").as_posix(),
            "revision": "2.2.0",
            "root": str(tomte_dir),
            "slurm": {
                "account": "development",
                "mail_user": email_address,
            },
            "tower_workflow": "tomte",
        },
        "rnafusion": {
            "binary_path": nextflow_binary.as_posix(),
            "compute_env": "nf_tower_compute_env",
            "conda_binary": conda_binary.as_posix(),
            "conda_env": "S_RNAFUSION",
            "platform": str(nf_analysis_platform_config_path),
            "params": str(nf_analysis_pipeline_params_path),
            "config": str(nf_analysis_pipeline_config_path),
            "resources": str(nf_analysis_pipeline_resource_optimisation_path),
            "launch_directory": Path("path", "to", "launchdir").as_posix(),
            "workflow_bin_path": Path("workflow", "path").as_posix(),
            "pre_run_script": "",
            "profile": "myprofile",
            "references": Path("path", "to", "references").as_posix(),
            "repository": "https://some_url",
            "revision": "2.2.0",
            "root": str(rnafusion_dir),
            "slurm": {
                "account": "development",
                "mail_user": "test.rnafusion.email@scilifelab.se",
            },
            "tower_workflow": "rnafusion",
        },
        "pigz": {"binary_path": "/bin/pigz"},
        "pdc": {"binary_path": "/bin/dsmc"},
        "taxprofiler": {
            "binary_path": nextflow_binary.as_posix(),
            "compute_env": "nf_tower_compute_env",
            "root": str(taxprofiler_dir),
            "conda_binary": conda_binary.as_posix(),
            "conda_env": "S_taxprofiler",
            "platform": str(nf_analysis_platform_config_path),
            "params": str(nf_analysis_pipeline_params_path),
            "config": str(nf_analysis_pipeline_config_path),
            "resources": str(nf_analysis_pipeline_resource_optimisation_path),
            "launch_directory": Path("path", "to", "launchdir").as_posix(),
            "workflow_bin_path": Path("workflow", "path").as_posix(),
            "pre_run_script": "",
            "profile": "myprofile",
            "repository": "https://some_url",
            "revision": "2.2.0",
            "slurm": {
                "account": "development",
                "mail_user": "taxprofiler.email@scilifelab.se",
            },
            "tower_workflow": "taxprofiler",
        },
        "scout": {
            "binary_path": "bin/scout",
            "config_path": "scout-stage.yaml",
        },
        "scout_38": {
            "binary_path": "bin/scout_38",
            "config_path": "scout_38-stage.yaml",
        },
        "seqera_platform": {
            "base_url": "url",
            "bearer_token": "bearer",
            "compute_environments": {"normal": "normal"},
            "workspace_id": 123,
        },
        "statina": {
            "api_url": "api_url",
            "auth_path": "auth_path",
            "host": "http://localhost:28002",
            "key": "key",
            "upload_path": "upload_path",
            "user": "user",
        },
        "tar": {"binary_path": "/bin/tar"},
        "trailblazer": {
            "host": "https://trailblazer.scilifelab.se/",
            "service_account": "SERVICE",
            "service_account_auth_file": "trailblazer-auth.json",
        },
        "arnold": {"api_url": "https://arnold.scilifelab.se/"},
        "janus": {"host": "https://janus.sys.scilifelab.se/"},
    }


@pytest.fixture
def cg_context(
    context_config: dict, base_store: Store, housekeeper_api: MockHousekeeperAPI
) -> CGConfig:
    """Return a cg config."""
    cg_config = CGConfig(**context_config)
    cg_config.status_db_ = base_store
    cg_config.housekeeper_api_ = housekeeper_api
    return cg_config


@pytest.fixture
def context_with_illumina_data(
    context_config: dict, store_with_illumina_sequencing_data, housekeeper_api: MockHousekeeperAPI
) -> CGConfig:
    cg_config = CGConfig(**context_config)
    cg_config.status_db_ = store_with_illumina_sequencing_data
    cg_config.housekeeper_api_ = housekeeper_api
    return cg_config


@pytest.fixture(scope="session")
def case_id_with_single_sample() -> str:
    """Return a case id that should only be associated with one sample."""
    return "exhaustedcrocodile"


@pytest.fixture(scope="session")
def case_id_with_multiple_samples() -> str:
    """Return a case id that should be associated with multiple samples."""
    return "righteouspanda"


@pytest.fixture(scope="session")
def case_id_without_samples() -> str:
    """Return a case id that should not be associated with any samples."""
    return "confusedtrout"


@pytest.fixture(scope="session")
def case_id_not_enough_reads() -> str:
    """Return a case id associated to a sample without enough reads."""
    return "tiredwalrus"


@pytest.fixture(scope="session")
def sample_id_in_single_case() -> str:
    """Return a sample id that should be associated with a single case."""
    return "ASM1"


@pytest.fixture(scope="session")
def sample_id_in_multiple_cases() -> str:
    """Return a sample id that should be associated with multiple cases."""
    return "ASM2"


@pytest.fixture(scope="session")
def sample_id_not_enough_reads() -> str:
    """Return a sample id without enough reads."""
    return "ASM3"


@pytest.fixture(name="store_with_multiple_cases_and_samples")
def store_with_multiple_cases_and_samples(
    case_id_without_samples: str,
    case_id_with_single_sample: str,
    case_id_with_multiple_samples: str,
    sample_id_in_single_case: str,
    sample_id_in_multiple_cases: str,
    case_id: str,
    ticket_id: str,
    helpers: StoreHelpers,
    store: Store,
):
    """Return a store containing multiple cases and samples."""

    helpers.add_case(
        store=store, internal_id=case_id_without_samples, ticket=ticket_id, action="running"
    )
    helpers.add_case_with_samples(
        base_store=store, case_id=case_id_with_multiple_samples, nr_samples=5
    )

    case_samples: list[tuple[str, str]] = [
        (case_id_with_multiple_samples, sample_id_in_multiple_cases),
        (case_id, sample_id_in_multiple_cases),
        (case_id_with_single_sample, sample_id_in_single_case),
    ]

    for case_sample in case_samples:
        case_id, sample_id = case_sample
        helpers.add_case_with_sample(base_store=store, case_id=case_id, sample_id=sample_id)

    yield store


@pytest.fixture(name="store_with_panels")
def store_with_panels(store: Store, helpers: StoreHelpers):
    helpers.ensure_panel(store=store, panel_abbreviation="panel1", customer_id="cust000")
    helpers.ensure_panel(store=store, panel_abbreviation="panel2", customer_id="cust000")
    helpers.ensure_panel(store=store, panel_abbreviation="panel3", customer_id="cust000")
    yield store


@pytest.fixture
def store_with_organisms(store: Store, helpers: StoreHelpers) -> Generator[Store, None, None]:
    """Return a store with multiple organisms."""

    organism_details = [
        ("organism_1", "Organism 1"),
        ("organism_2", "Organism 2"),
        ("organism_3", "Organism 3"),
    ]

    organisms: list[Organism] = []
    for internal_id, name in organism_details:
        organism: Organism = helpers.add_organism(store, internal_id=internal_id, name=name)
        organisms.append(organism)

    store.session.add_all(organisms)
    store.session.commit()
    yield store


@pytest.fixture(name="ok_response")
def ok_response() -> Response:
    """Return a response with the OK status code."""
    response: Response = Response()
    response.status_code = http.HTTPStatus.OK
    return response


@pytest.fixture(name="unauthorized_response")
def unauthorized_response() -> Response:
    """Return a response with the UNAUTHORIZED status code."""
    response: Response = Response()
    response.status_code = http.HTTPStatus.UNAUTHORIZED
    return response


@pytest.fixture(name="non_existent_email")
def non_existent_email():
    """Return email not associated with any entity."""
    return "non_existent_email@example.com"


@pytest.fixture(name="non_existent_id")
def non_existent_id():
    """Return id not associated with any entity."""
    return "non_existent_entity_id"


@pytest.fixture
def store_with_users(store: Store, helpers: StoreHelpers) -> Generator[Store, None, None]:
    """Return a store with multiple users."""

    customer: Customer = helpers.ensure_customer(store=store)

    user_details = [
        ("user1@example.com", "User One", False),
        ("user2@example.com", "User Two", True),
        ("user3@example.com", "User Three", False),
    ]

    for email, name, is_admin in user_details:
        user = store.add_user(customer=customer, email=email, name=name, is_admin=is_admin)
        store.session.add(user)

    store.session.commit()

    yield store


@pytest.fixture
def customer_without_users(store_with_users: Store):
    return store_with_users.add_customer(
        internal_id="internal_id",
        name="some_name",
        invoice_address="some_address",
        invoice_reference="some_reference",
    )


@pytest.fixture
def store_with_cases_and_customers(
    store: Store, helpers: StoreHelpers
) -> Generator[Store, None, None]:
    """Return a store with cases and customers."""

    customer_details: list[tuple[str, str, bool]] = [
        ("cust000", "Customer 1", True),
        ("cust001", "Customer 2", False),
        ("cust002", "Customer 3", True),
    ]
    customers = []

    for customer_id, customer_name, scout_access in customer_details:
        customer: Customer = helpers.ensure_customer(
            store=store,
            customer_id=customer_id,
            customer_name=customer_name,
            scout_access=scout_access,
        )
        customers.append(customer)

    case_details: list[tuple[str, str, Workflow, CaseActions, Customer]] = [
        ("case 1", "flyingwhale", Workflow.BALSAMIC, CaseActions.RUNNING, customers[0]),
        ("case 2", "swimmingtiger", Workflow.FLUFFY, CaseActions.ANALYZE, customers[0]),
        ("case 3", "sadbaboon", Workflow.MUTANT, CaseActions.HOLD, customers[1]),
        ("case 4", "funkysloth", Workflow.MIP_DNA, CaseActions.ANALYZE, customers[1]),
        ("case 5", "deadparrot", Workflow.MICROSALT, CaseActions.RUNNING, customers[2]),
        ("case 6", "anxiousbeetle", Workflow.DEMULTIPLEX, CaseActions.RUNNING, customers[2]),
    ]

    for case_name, case_id, pipeline, action, customer in case_details:
        helpers.ensure_case(
            store=store,
            case_name=case_name,
            case_id=case_id,
            data_analysis=pipeline.value,
            action=action.value,
            customer=customer,
        )
    store.session.commit()
    yield store


# Jasen fixtures


@pytest.fixture(scope="function")
def jasen_context(
    cg_context: CGConfig,
    helpers: StoreHelpers,
    nf_analysis_housekeeper: HousekeeperAPI,
    trailblazer_api: MockTB,
    hermes_api: HermesApi,
    cg_dir: Path,
) -> CGConfig:
    """Context to use in CLI."""
    cg_context.housekeeper_api_ = nf_analysis_housekeeper
    cg_context.trailblazer_api_ = trailblazer_api
    cg_context.meta_apis["analysis_api"] = JasenAnalysisAPI(config=cg_context)
    return cg_context


# NF analysis fixtures


@pytest.fixture(scope="session")
def no_sample_case_id() -> str:
    """Returns a case id of a case with no samples."""
    return "no_sample_case"


@pytest.fixture(scope="session")
def workflow_version() -> str:
    """Return a workflow version."""
    return "2.2.0"


@pytest.fixture(scope="session")
def fastq_forward_read_path(housekeeper_dir: Path) -> Path:
    """Path to existing fastq forward read file."""
    fastq_file_path = Path(housekeeper_dir, "XXXXXXXXX_000000_S000_L001_R1_001").with_suffix(
        f"{FileExtensions.FASTQ}{FileExtensions.GZIP}"
    )
    with gzip.open(fastq_file_path, "wb") as wh:
        wh.write(b"@A00689:73:XXXXXXXXX:1:1101:4806:1047 1:N:0:TCCTGGAACA+ACAACCAGTA")
    return fastq_file_path


@pytest.fixture(scope="session")
def fastq_reverse_read_path(housekeeper_dir: Path) -> Path:
    """Path to existing fastq reverse read file."""
    fastq_file_path = Path(
        housekeeper_dir, "XXXXXXXXX_000000_S000_L001_R2_001.fastq.gz"
    ).with_suffix(f"{FileExtensions.FASTQ}{FileExtensions.GZIP}")
    with gzip.open(fastq_file_path, "wb") as wh:
        wh.write(b"@A00689:73:XXXXXXXXX:1:1101:4806:1047 2:N:0:TCCTGGAACA+ACAACCAGTA")
    return fastq_file_path


@pytest.fixture(scope="session")
def mock_fastq_files(fastq_forward_read_path: Path, fastq_reverse_read_path: Path) -> list[Path]:
    """Return list of all mock fastq files to commit to mock housekeeper."""
    return [fastq_forward_read_path, fastq_reverse_read_path]


@pytest.fixture(scope="session")
def bam_unmapped_read_paths(housekeeper_dir: Path) -> Path:
    """Path to existing bam read file."""
    bam_unmapped_read_path = Path(
        housekeeper_dir, "m00000_000000_000000_s4.hifi_reads.bc2021"
    ).with_suffix(f".{AlignmentFileTag.BAM}")
    with open(bam_unmapped_read_path, "wb") as wh:
        wh.write(
            b"1f 8b 08 04 00 00 00 00 00 ff 06 00 42 43 02 00 1b 00 03 00 00 00 00 00 00 00 00 00"
        )
    return bam_unmapped_read_path


@pytest.fixture(scope="session")
def sequencing_platform() -> str:
    """Return a default sequencing platform."""
    return SequencingPlatform.ILLUMINA


# Nallo fixtures
@pytest.fixture(scope="session")
def nallo_case_id() -> str:
    """Returns a nallo case id."""
    return "nallo_case_enough_reads"


@pytest.fixture(scope="function")
def nallo_context(
    cg_context: CGConfig,
    helpers: StoreHelpers,
    nf_analysis_housekeeper: HousekeeperAPI,
    trailblazer_api: MockTB,
    nallo_case_id: str,
    sample_id: str,
    father_sample_id: str,
    sample_name: str,
    another_sample_name: str,
    no_sample_case_id: str,
    total_sequenced_reads_pass: int,
    wgs_long_read_application_tag: str,
    case_id_not_enough_reads: str,
    sample_id_not_enough_reads: str,
    total_sequenced_reads_not_pass: int,
) -> CGConfig:
    """context to use in cli"""
    cg_context.housekeeper_api_ = nf_analysis_housekeeper
    cg_context.trailblazer_api_ = trailblazer_api
    cg_context.meta_apis["analysis_api"] = NalloAnalysisAPI(config=cg_context)
    status_db: Store = cg_context.status_db

    # NB: the order in which the cases are added matters for the tests of store_available

    # Create ERROR case with NO SAMPLES
    helpers.add_case(status_db, internal_id=no_sample_case_id, name=no_sample_case_id)

    # Create textbook case with enough reads
    case_enough_reads: Case = helpers.add_case(
        store=status_db,
        internal_id=nallo_case_id,
        name=nallo_case_id,
        data_analysis=Workflow.NALLO,
    )

    sample_enough_reads: Sample = helpers.add_sample(
        status_db,
        internal_id=sample_id,
        name=sample_name,
        last_sequenced_at=datetime.now(),
        reads=total_sequenced_reads_pass,
        application_tag=wgs_long_read_application_tag,
        reference_genome=GenomeVersion.HG38,
    )

    another_sample_enough_reads: Sample = helpers.add_sample(
        status_db,
        internal_id=father_sample_id,
        name=another_sample_name,
        last_sequenced_at=datetime.now(),
        reads=total_sequenced_reads_pass,
        application_tag=wgs_long_read_application_tag,
        reference_genome=GenomeVersion.HG38,
    )

    helpers.add_relationship(
        status_db,
        case=case_enough_reads,
        sample=sample_enough_reads,
    )

    helpers.add_relationship(
        status_db,
        case=case_enough_reads,
        sample=another_sample_enough_reads,
    )

    # Create case without enough reads
    case_not_enough_reads: Case = helpers.add_case(
        store=status_db,
        internal_id=case_id_not_enough_reads,
        name=case_id_not_enough_reads,
        data_analysis=Workflow.NALLO,
        aggregated_sequencing_qc=SequencingQCStatus.FAILED,
    )

    sample_not_enough_reads: Sample = helpers.add_sample(
        status_db,
        internal_id=sample_id_not_enough_reads,
        last_sequenced_at=datetime.now(),
        reads=total_sequenced_reads_not_pass,
        application_tag=wgs_long_read_application_tag,
        reference_genome=GenomeVersion.HG38,
    )

    helpers.add_relationship(status_db, case=case_not_enough_reads, sample=sample_not_enough_reads)

    return cg_context


@pytest.fixture(scope="function")
def nallo_dir(tmpdir_factory, apps_dir: Path) -> str:
    """Return the path to the nallo apps dir."""
    nallo_dir = tmpdir_factory.mktemp("nallo")
    return Path(nallo_dir).absolute().as_posix()


@pytest.fixture(scope="function")
def nallo_config(nallo_dir: Path, nallo_case_id: str) -> None:
    """Create Nallo samplesheet.csv file for testing"""
    Path.mkdir(Path(nallo_dir, nallo_case_id), parents=True, exist_ok=True)
    Path(nallo_dir, nallo_case_id, f"{nallo_case_id}_samplesheet").with_suffix(
        FileExtensions.CSV
    ).touch(exist_ok=True)


@pytest.fixture(scope="function")
def nallo_deliverable_data(nallo_dir: Path, nallo_case_id: str, sample_id: str) -> dict:
    return {
        "files": [
            {
                "path": f"{nallo_dir}/{nallo_case_id}/multiqc/multiqc_report.html",
                "path_index": "",
                "step": "report",
                "tag": ["multiqc-html"],
                "id": nallo_case_id,
                "format": "html",
                "mandatory": True,
            },
        ]
    }


@pytest.fixture(scope="function")
def nallo_deliverables_response_data(
    create_multiqc_html_file,
    create_multiqc_json_file,
    nallo_case_id,
    timestamp_yesterday,
) -> InputBundle:
    return InputBundle(
        **{
            "files": [
                {
                    "path": create_multiqc_json_file.as_posix(),
                    "tags": ["multiqc-json", nallo_case_id],
                },
                {
                    "path": create_multiqc_html_file.as_posix(),
                    "tags": ["multiqc-html", nallo_case_id],
                },
            ],
            "created": timestamp_yesterday,
            "name": nallo_case_id,
        }
    )


@pytest.fixture(scope="function")
def nallo_malformed_hermes_deliverables(nallo_hermes_deliverables: dict) -> dict:
    malformed_deliverable: dict = nallo_hermes_deliverables.copy()
    malformed_deliverable.pop("workflow")
    return malformed_deliverable


@pytest.fixture(scope="function")
def nallo_gene_panel_path(nallo_dir, nallo_case_id) -> Path:
    """Path to gene panel file."""
    return Path(nallo_dir, nallo_case_id, "gene_panels").with_suffix(FileExtensions.TSV)


@pytest.fixture(scope="function")
def nallo_metrics_deliverables(nallo_analysis_dir: Path) -> list[dict]:
    """Returns the content of a mock metrics deliverables file."""
    return read_yaml(
        file_path=Path(nallo_analysis_dir, "nallo_fixture_for_metrics_deliverables.yaml")
    )


@pytest.fixture(scope="function")
def nallo_metrics_deliverables_path(nallo_dir: Path, nallo_case_id: str) -> Path:
    """Path to deliverables file."""
    return Path(nallo_dir, nallo_case_id, f"{nallo_case_id}_metrics_deliverables").with_suffix(
        FileExtensions.YAML
    )


@pytest.fixture(scope="function")
def nallo_mock_analysis_finish(
    nallo_dir: Path,
    nallo_case_id: str,
    nallo_multiqc_json_metrics: dict,
    tower_id: int,
) -> None:
    """Create analysis finish file for testing."""
    Path.mkdir(Path(nallo_dir, nallo_case_id, "pipeline_info"), parents=True, exist_ok=True)
    Path(nallo_dir, nallo_case_id, "pipeline_info", software_version_file).touch(exist_ok=True)
    Path(nallo_dir, nallo_case_id, f"{nallo_case_id}_samplesheet.csv").touch(exist_ok=True)
    Path.mkdir(
        Path(nallo_dir, nallo_case_id, "multiqc", "multiqc_data"),
        parents=True,
        exist_ok=True,
    )
    write_json(
        content=nallo_multiqc_json_metrics,
        file_path=Path(
            nallo_dir,
            nallo_case_id,
            "multiqc",
            "multiqc_data",
            "multiqc_data",
        ).with_suffix(FileExtensions.JSON),
    )
    write_yaml(
        content={nallo_case_id: [tower_id]},
        file_path=Path(
            nallo_dir,
            nallo_case_id,
            "tower_ids",
        ).with_suffix(FileExtensions.YAML),
    )


@pytest.fixture(scope="function")
def nallo_mock_deliverable_dir(
    nallo_dir: Path, nallo_deliverable_data: dict, nallo_case_id: str
) -> Path:
    """Create nallo deliverable file with dummy data and files to deliver."""
    Path.mkdir(
        Path(nallo_dir, nallo_case_id),
        parents=True,
        exist_ok=True,
    )
    Path.mkdir(
        Path(nallo_dir, nallo_case_id, "multiqc"),
        parents=True,
        exist_ok=True,
    )
    for report_entry in nallo_deliverable_data["files"]:
        Path(report_entry["path"]).touch(exist_ok=True)
    WriteFile.write_file_from_content(
        content=nallo_deliverable_data,
        file_format=FileFormat.JSON,
        file_path=Path(nallo_dir, nallo_case_id, nallo_case_id + deliverables_yaml),
    )
    return nallo_dir


@pytest.fixture(scope="function")
def nallo_hermes_deliverables(nallo_deliverable_data: dict, nallo_case_id: str) -> dict:
    hermes_output: dict = {"workflow": "nallo", "bundle_id": nallo_case_id, "files": []}
    for file_info in nallo_deliverable_data["files"]:
        tags: list[str] = []
        if "html" in file_info["format"]:
            tags.append("multiqc-html")
        hermes_output["files"].append({"path": file_info["path"], "tags": tags, "mandatory": True})
    return hermes_output


@pytest.fixture
def nallo_multiqc_json_metrics_path(nallo_analysis_dir: Path) -> Path:
    """Return Multiqc JSON file path for nallo."""
    return Path(nallo_analysis_dir, multiqc_json_file)


@pytest.fixture(scope="function")
def nallo_multiqc_json_metrics(nallo_analysis_dir) -> dict:
    """Returns the content of a mock Multiqc JSON file."""
    return read_json(file_path=Path(nallo_analysis_dir, multiqc_json_file))


@pytest.fixture(scope="function")
def nallo_nextflow_config_file_path(nallo_dir, nallo_case_id) -> Path:
    """Path to config file."""
    return Path(nallo_dir, nallo_case_id, f"{nallo_case_id}_nextflow_config").with_suffix(
        FileExtensions.JSON
    )


@pytest.fixture(scope="function")
def nallo_params_file_path(nallo_dir, nallo_case_id) -> Path:
    """Path to parameters file."""
    return Path(nallo_dir, nallo_case_id, f"{nallo_case_id}_params_file").with_suffix(
        FileExtensions.YAML
    )


@pytest.fixture(scope="function")
def nallo_sample_sheet_content(
    sample_id: str,
    nallo_case_id: str,
    bam_unmapped_read_paths: Path,
) -> str:
    """Return the expected sample sheet content for Nallo."""
    headers: str = ",".join(NalloSampleSheetHeaders.list())
    row: str = ",".join(
        [
            nallo_case_id,
            sample_id,
            bam_unmapped_read_paths.as_posix(),
            nallo_case_id,
            "0",
            "0",
            "2",
            "2",
        ]
    )
    return "\n".join([headers, row])


@pytest.fixture(scope="function")
def nallo_sample_sheet_path(nallo_dir, nallo_case_id) -> Path:
    """Path to sample sheet."""
    return Path(nallo_dir, nallo_case_id, f"{nallo_case_id}_samplesheet").with_suffix(
        FileExtensions.CSV
    )


# Raredisease fixtures
@pytest.fixture(scope="function")
def raredisease_dir(tmpdir_factory, apps_dir: Path) -> str:
    """Return the path to the raredisease apps dir."""
    raredisease_dir = tmpdir_factory.mktemp("raredisease")
    return Path(raredisease_dir).absolute().as_posix()


@pytest.fixture(scope="session")
def raredisease_case_id() -> str:
    """Returns a raredisease case id."""
    return "raredisease_case_enough_reads"


@pytest.fixture(scope="function")
def raredisease_sample_sheet_content(
    sample_id: str,
    raredisease_case_id: str,
    fastq_forward_read_path: Path,
    fastq_reverse_read_path: Path,
) -> str:
    """Return the expected sample sheet content  for raredisease."""
    headers: str = ",".join(RarediseaseSampleSheetHeaders.list())
    row: str = ",".join(
        [
            sample_id,
            "1",
            fastq_forward_read_path.as_posix(),
            fastq_reverse_read_path.as_posix(),
            "2",
            "0",
            "",
            "",
            raredisease_case_id,
        ]
    )
    return "\n".join([headers, row])


@pytest.fixture(scope="function")
def raredisease_deliverable_data(
    raredisease_dir: Path, raredisease_case_id: str, sample_id: str
) -> dict:
    return {
        "files": [
            {
                "path": f"{raredisease_dir}/{raredisease_case_id}/multiqc/multiqc_report.html",
                "path_index": "",
                "step": "report",
                "tag": ["multiqc-html"],
                "id": raredisease_case_id,
                "format": "html",
                "mandatory": True,
            },
        ]
    }


@pytest.fixture(scope="function")
def raredisease_deliverables_file_path(raredisease_dir, raredisease_case_id) -> Path:
    """Path to deliverables file."""
    return Path(
        raredisease_dir, raredisease_case_id, f"{raredisease_case_id}_deliverables"
    ).with_suffix(FileExtensions.YAML)


@pytest.fixture
def raredisease_gene_panel_path(raredisease_case_path: Path) -> Path:
    """Path to gene panel file."""
    return Path(raredisease_case_path, "gene_panels").with_suffix(FileExtensions.BED)


@pytest.fixture(scope="function")
def raredisease_sample_id_map(raredisease_dir: str, raredisease_case_id: str) -> Path:
    """Return sample id map path."""
    return Path(
        raredisease_dir, raredisease_case_id, f"{raredisease_case_id}_customer_internal_mapping"
    ).with_suffix(FileExtensions.CSV)


@pytest.fixture(scope="function")
def raredisease_parameters_default(
    raredisease_dir: Path,
    raredisease_case_id: str,
    raredisease_sample_sheet_path: Path,
    bed_version_file_name: str,
    raredisease_sample_id_map: Path,
) -> RarediseaseParameters:
    """Return Tomte parameters."""
    return RarediseaseParameters(
        input=raredisease_sample_sheet_path,
        outdir=Path(raredisease_dir, raredisease_case_id),
        target_bed_file=bed_version_file_name,
        analysis_type=AnalysisType.WES,
        save_mapped_as_cram=True,
        sample_id_map=raredisease_sample_id_map,
        vcfanno_extra_resources=str(
            Path(raredisease_dir, raredisease_case_id + ScoutExportFileName.MANAGED_VARIANTS)
        ),
        vep_filters_scout_fmt=str(
            Path(raredisease_dir, raredisease_case_id + ScoutExportFileName.PANELS)
        ),
    )


@pytest.fixture(scope="function")
def raredisease_context(
    cg_context: CGConfig,
    helpers: StoreHelpers,
    nf_analysis_housekeeper: HousekeeperAPI,
    trailblazer_api: MockTB,
    raredisease_case_id: str,
    sample_id: str,
    father_sample_id: str,
    sample_name: str,
    another_sample_name: str,
    no_sample_case_id: str,
    total_sequenced_reads_pass: int,
    wgs_application_tag: str,
    case_id_not_enough_reads: str,
    sample_id_not_enough_reads: str,
    total_sequenced_reads_not_pass: int,
    mocker: MockFixture,
) -> CGConfig:
    """context to use in cli"""
    cg_context.housekeeper_api_ = nf_analysis_housekeeper
    cg_context.trailblazer_api_ = trailblazer_api
    cg_context.lims_api_ = MockLimsAPI()
    cg_context.meta_apis["analysis_api"] = RarediseaseAnalysisAPI(config=cg_context)
    status_db: Store = cg_context.status_db

    # NB: the order in which the cases are added matters for the tests of store_available

    # Create ERROR case with NO SAMPLES
    helpers.add_case(status_db, internal_id=no_sample_case_id, name=no_sample_case_id)

    # Create textbook case with enough reads
    case_enough_reads: Case = helpers.add_case(
        store=status_db,
        internal_id=raredisease_case_id,
        name=raredisease_case_id,
        data_analysis=Workflow.RAREDISEASE,
    )

    sample_enough_reads: Sample = helpers.add_sample(
        status_db,
        internal_id=sample_id,
        name=sample_name,
        last_sequenced_at=datetime.now(),
        reads=total_sequenced_reads_pass,
        application_tag=wgs_application_tag,
        reference_genome=GenomeVersion.HG19,
    )

    another_sample_enough_reads: Sample = helpers.add_sample(
        status_db,
        internal_id=father_sample_id,
        name=another_sample_name,
        last_sequenced_at=datetime.now(),
        reads=total_sequenced_reads_pass,
        application_tag=wgs_application_tag,
        reference_genome=GenomeVersion.HG19,
    )

    helpers.add_relationship(
        status_db,
        case=case_enough_reads,
        sample=sample_enough_reads,
    )

    helpers.add_relationship(
        status_db,
        case=case_enough_reads,
        sample=another_sample_enough_reads,
    )

    # Create case without enough reads
    case_not_enough_reads: Case = helpers.add_case(
        store=status_db,
        internal_id=case_id_not_enough_reads,
        name=case_id_not_enough_reads,
        data_analysis=Workflow.RAREDISEASE,
        aggregated_sequencing_qc=SequencingQCStatus.FAILED,
    )

    sample_not_enough_reads: Sample = helpers.add_sample(
        status_db,
        internal_id=sample_id_not_enough_reads,
        last_sequenced_at=datetime.now(),
        reads=total_sequenced_reads_not_pass,
        application_tag=wgs_application_tag,
        reference_genome=GenomeVersion.HG19,
    )
    helpers.add_relationship(status_db, case=case_not_enough_reads, sample=sample_not_enough_reads)

    # GIVEN a genome build
    mocker.patch.object(RarediseaseAnalysisAPI, "get_genome_build", return_value=GenomeVersion.HG38)

    mocker.patch.object(RarediseaseAnalysisAPI, "get_target_bed_from_lims")
    RarediseaseAnalysisAPI.get_target_bed_from_lims.return_value = "some_target_bed_file"

    return cg_context


@pytest.fixture(scope="function")
def deliverable_data(raredisease_dir: Path, raredisease_case_id: str, sample_id: str) -> dict:
    return {
        "files": [
            {
                "path": f"{raredisease_dir}/{raredisease_case_id}/multiqc/multiqc_report.html",
                "path_index": "",
                "step": "report",
                "tag": ["multiqc-html", "rna"],
                "id": raredisease_case_id,
                "format": "html",
                "mandatory": True,
            },
        ]
    }


@pytest.fixture(scope="function")
def mock_deliverable(
    raredisease_dir: Path, deliverable_data: dict, raredisease_case_id: str
) -> None:
    """Create deliverable file with dummy data and files to deliver."""
    Path.mkdir(
        Path(raredisease_dir, raredisease_case_id),
        parents=True,
        exist_ok=True,
    )
    Path.mkdir(
        Path(raredisease_dir, raredisease_case_id, "multiqc"),
        parents=True,
        exist_ok=True,
    )
    for report_entry in deliverable_data["files"]:
        Path(report_entry["path"]).touch(exist_ok=True)
    WriteFile.write_file_from_content(
        content=deliverable_data,
        file_format=FileFormat.JSON,
        file_path=Path(
            raredisease_dir, raredisease_case_id, raredisease_case_id + deliverables_yaml
        ),
    )


@pytest.fixture(scope="function")
def raredisease_config(raredisease_dir: Path, raredisease_case_id: str) -> None:
    """Create samplesheet.csv file for testing"""
    Path.mkdir(Path(raredisease_dir, raredisease_case_id), parents=True, exist_ok=True)
    Path(raredisease_dir, raredisease_case_id, f"{raredisease_case_id}_samplesheet").with_suffix(
        FileExtensions.CSV
    ).touch(exist_ok=True)


@pytest.fixture(scope="function")
def raredisease_metrics_deliverables(raredisease_analysis_dir: Path) -> list[dict]:
    """Returns the content of a mock metrics deliverables file."""
    return read_yaml(
        file_path=Path(
            raredisease_analysis_dir, "raredisease_case_enough_reads_metrics_deliverables.yaml"
        )
    )


@pytest.fixture(scope="function")
def raredisease_metrics_deliverables_path(raredisease_dir: Path, raredisease_case_id: str) -> Path:
    """Path to deliverables file."""
    return Path(
        raredisease_dir, raredisease_case_id, f"{raredisease_case_id}_metrics_deliverables"
    ).with_suffix(FileExtensions.YAML)


@pytest.fixture(scope="function")
def raredisease_mock_analysis_finish(
    raredisease_dir: Path,
    raredisease_case_id: str,
    raredisease_multiqc_json_metrics: dict,
    tower_id: int,
) -> None:
    """Create analysis finish file for testing."""
    Path.mkdir(
        Path(raredisease_dir, raredisease_case_id, "pipeline_info"), parents=True, exist_ok=True
    )
    Path(raredisease_dir, raredisease_case_id, "pipeline_info", software_version_file).touch(
        exist_ok=True
    )
    Path(raredisease_dir, raredisease_case_id, f"{raredisease_case_id}_samplesheet.csv").touch(
        exist_ok=True
    )
    Path.mkdir(
        Path(raredisease_dir, raredisease_case_id, "multiqc", "multiqc_data"),
        parents=True,
        exist_ok=True,
    )
    write_json(
        content=raredisease_multiqc_json_metrics,
        file_path=Path(
            raredisease_dir,
            raredisease_case_id,
            "multiqc",
            "multiqc_data",
            "multiqc_data",
        ).with_suffix(FileExtensions.JSON),
    )
    write_yaml(
        content={raredisease_case_id: [tower_id]},
        file_path=Path(
            raredisease_dir,
            raredisease_case_id,
            "tower_ids",
        ).with_suffix(FileExtensions.YAML),
    )


@pytest.fixture(scope="function")
def raredisease_mock_deliverable_dir(
    raredisease_dir: Path, raredisease_deliverable_data: dict, raredisease_case_id: str
) -> Path:
    """Create raredisease deliverable file with dummy data and files to deliver."""
    Path.mkdir(
        Path(raredisease_dir, raredisease_case_id),
        parents=True,
        exist_ok=True,
    )
    Path.mkdir(
        Path(raredisease_dir, raredisease_case_id, "multiqc"),
        parents=True,
        exist_ok=True,
    )
    for report_entry in raredisease_deliverable_data["files"]:
        Path(report_entry["path"]).touch(exist_ok=True)
    WriteFile.write_file_from_content(
        content=raredisease_deliverable_data,
        file_format=FileFormat.JSON,
        file_path=Path(
            raredisease_dir, raredisease_case_id, raredisease_case_id + deliverables_yaml
        ),
    )
    return raredisease_dir


@pytest.fixture(scope="function")
def raredisease_hermes_deliverables(
    raredisease_deliverable_data: dict, raredisease_case_id: str
) -> dict:
    hermes_output: dict = {"workflow": "raredisease", "bundle_id": raredisease_case_id, "files": []}
    for file_info in raredisease_deliverable_data["files"]:
        tags: list[str] = []
        if "html" in file_info["format"]:
            tags.append("multiqc-html")
        hermes_output["files"].append({"path": file_info["path"], "tags": tags, "mandatory": True})
    return hermes_output


@pytest.fixture(scope="function")
def raredisease_malformed_hermes_deliverables(raredisease_hermes_deliverables: dict) -> dict:
    malformed_deliverable: dict = raredisease_hermes_deliverables.copy()
    malformed_deliverable.pop("workflow")
    return malformed_deliverable


@pytest.fixture(scope="function")
def raredisease_deliverables_response_data(
    create_multiqc_html_file,
    create_multiqc_json_file,
    raredisease_case_id,
    timestamp_yesterday,
) -> InputBundle:
    return InputBundle(
        **{
            "files": [
                {
                    "path": create_multiqc_json_file.as_posix(),
                    "tags": ["multiqc-json", raredisease_case_id],
                },
                {
                    "path": create_multiqc_html_file.as_posix(),
                    "tags": ["multiqc-html", raredisease_case_id],
                },
            ],
            "created": timestamp_yesterday,
            "name": raredisease_case_id,
        }
    )


@pytest.fixture
def raredisease_multiqc_json_metrics_path(raredisease_analysis_dir: Path) -> Path:
    """Return Multiqc JSON file path for Raredisease."""
    return Path(raredisease_analysis_dir, multiqc_json_file)


@pytest.fixture
def raredisease_multiqc_json_metrics(raredisease_multiqc_json_metrics_path: Path) -> list[dict]:
    """Returns the content of a mock Multiqc JSON file."""
    return read_json(file_path=raredisease_multiqc_json_metrics_path)


# Rnafusion fixtures


@pytest.fixture(scope="function")
def rnafusion_dir(tmpdir_factory, apps_dir: Path) -> str:
    """Return the path to the rnafusion apps dir."""
    rnafusion_dir = tmpdir_factory.mktemp("rnafusion")
    return Path(rnafusion_dir).absolute().as_posix()


@pytest.fixture(scope="session")
def rnafusion_case_id() -> str:
    """Returns a rnafusion case id."""
    return "rnafusion_case_enough_reads"


@pytest.fixture(scope="session")
def strandedness_not_permitted() -> str:
    """Return a not permitted strandedness."""
    return "double_stranded"


@pytest.fixture(scope="function")
def rnafusion_hermes_deliverables(rnafusion_deliverable_data: dict, rnafusion_case_id: str) -> dict:
    hermes_output: dict = {"workflow": "rnafusion", "bundle_id": rnafusion_case_id, "files": []}
    for file_info in rnafusion_deliverable_data["files"]:
        tags: list[str] = []
        if "html" in file_info["format"]:
            tags.append("multiqc-html")
        hermes_output["files"].append({"path": file_info["path"], "tags": tags, "mandatory": True})
    return hermes_output


@pytest.fixture(scope="function")
def rnafusion_malformed_hermes_deliverables(rnafusion_hermes_deliverables: dict) -> dict:
    malformed_deliverable: dict = rnafusion_hermes_deliverables.copy()
    malformed_deliverable.pop("workflow")

    return malformed_deliverable


@pytest.fixture
def rnafusion_multiqc_json_metrics_path(rnafusion_analysis_dir: Path) -> Path:
    """Return Multiqc JSON file path for Raredisease."""
    return Path(rnafusion_analysis_dir, multiqc_json_file)


@pytest.fixture
def rnafusion_multiqc_json_metrics(rnafusion_multiqc_json_metrics_path: Path) -> list[dict]:
    """Returns the content of a mock Multiqc JSON file."""
    return read_json(file_path=rnafusion_multiqc_json_metrics_path)


@pytest.fixture(scope="function")
def rnafusion_metrics_deliverables(rnafusion_analysis_dir: Path) -> list[dict]:
    """Returns the content of a mock metrics deliverables file."""
    return read_yaml(
        file_path=Path(
            rnafusion_analysis_dir, "rnafusion_case_enough_reads_metrics_deliverables.yaml"
        )
    )


@pytest.fixture(scope="function")
def rnafusion_metrics_deliverables_path(rnafusion_dir: Path, rnafusion_case_id: str) -> Path:
    """Path to deliverables file."""
    return Path(
        rnafusion_dir, rnafusion_case_id, f"{rnafusion_case_id}_metrics_deliverables"
    ).with_suffix(FileExtensions.YAML)


@pytest.fixture(scope="function")
def rnafusion_deliverables_file_path(rnafusion_dir, rnafusion_case_id) -> Path:
    """Path to deliverables file."""
    return Path(rnafusion_dir, rnafusion_case_id, f"{rnafusion_case_id}_deliverables").with_suffix(
        FileExtensions.YAML
    )


@pytest.fixture(scope="function")
def nf_analysis_platform_config_path(nf_analysis_analysis_dir) -> Path:
    """Path to platform config file."""
    return Path(nf_analysis_analysis_dir, "platform").with_suffix(FileExtensions.CONFIG)


@pytest.fixture(scope="function")
def nf_analysis_pipeline_params_path(nf_analysis_analysis_dir) -> Path:
    """Path to pipeline params file."""
    return Path(nf_analysis_analysis_dir, "pipeline_params").with_suffix(FileExtensions.YAML)


@pytest.fixture(scope="function")
def nf_analysis_pipeline_config_path(nf_analysis_analysis_dir) -> Path:
    """Path to pipeline params file."""
    return Path(nf_analysis_analysis_dir, "pipeline_config").with_suffix(FileExtensions.CONFIG)


@pytest.fixture(scope="function")
def rnafusion_deliverables_response_data(
    create_multiqc_html_file,
    create_multiqc_json_file,
    rnafusion_case_id,
    timestamp_yesterday,
) -> InputBundle:
    return InputBundle(
        **{
            "files": [
                {
                    "path": create_multiqc_json_file.as_posix(),
                    "tags": ["multiqc-json", rnafusion_case_id],
                },
                {
                    "path": create_multiqc_html_file.as_posix(),
                    "tags": ["multiqc-html", rnafusion_case_id],
                },
            ],
            "created": timestamp_yesterday,
            "name": rnafusion_case_id,
        }
    )


@pytest.fixture(scope="function")
def nf_analysis_pipeline_resource_optimisation_path(nf_analysis_analysis_dir) -> Path:
    """Path to pipeline resource optimisation file."""
    return Path(nf_analysis_analysis_dir, "pipeline_resource_optimisation").with_suffix(
        FileExtensions.CONFIG
    )


@pytest.fixture(scope="session")
def tower_id() -> int:
    """Returns a NF-Tower ID."""
    return 123456


@pytest.fixture(scope="session")
def existing_directory(tmpdir_factory) -> Path:
    """Path to existing temporary directory."""
    return tmpdir_factory.mktemp("any_directory")


<<<<<<< HEAD
@pytest.fixture(scope="function")
def rnafusion_parameters_default(
    rnafusion_dir: Path,
    rnafusion_case_id: str,
    rnafusion_sample_sheet_path: Path,
    existing_directory: Path,
) -> RnafusionParameters:
    """Return Rnafusion parameters."""
    return RnafusionParameters(
        cluster_options="--qos=normal",
        genomes_base=Path(existing_directory),
        input=rnafusion_sample_sheet_path,
        outdir=Path(rnafusion_dir, rnafusion_case_id),
        samplename="rnafusion_sample_name",
        priority="development",
    )


=======
>>>>>>> 2cb562bc
@pytest.fixture(scope="session")
def total_sequenced_reads_pass() -> int:
    return 200_000_000


@pytest.fixture(scope="session")
def total_sequenced_reads_not_pass() -> int:
    return 0


@pytest.fixture(scope="function")
def rnafusion_context(
    cg_context: CGConfig,
    helpers: StoreHelpers,
    nf_analysis_housekeeper: HousekeeperAPI,
    trailblazer_api: MockTB,
    hermes_api: HermesApi,
    cg_dir: Path,
    rnafusion_case_id: str,
    sample_id: str,
    no_sample_case_id: str,
    total_sequenced_reads_pass: int,
    apptag_rna: str,
    case_id_not_enough_reads: str,
    sample_id_not_enough_reads: str,
    total_sequenced_reads_not_pass: int,
) -> CGConfig:
    """context to use in cli"""
    cg_context.housekeeper_api_ = nf_analysis_housekeeper
    cg_context.trailblazer_api_ = trailblazer_api
    cg_context.meta_apis["analysis_api"] = RnafusionAnalysisAPI(config=cg_context)
    status_db: Store = cg_context.status_db

    # NB: the order in which the cases are added matters for the tests of store_available

    # Create case with no associated samples
    helpers.add_case(status_db, internal_id=no_sample_case_id, name=no_sample_case_id)

    # Create textbook case with enough reads
    case_enough_reads: Case = helpers.add_case(
        store=status_db,
        internal_id=rnafusion_case_id,
        name=rnafusion_case_id,
        data_analysis=Workflow.RNAFUSION,
    )

    sample_rnafusion_case_enough_reads: Sample = helpers.add_sample(
        status_db,
        application_tag=apptag_rna,
        internal_id=sample_id,
        reads=total_sequenced_reads_pass,
        last_sequenced_at=datetime.now(),
    )

    helpers.add_relationship(
        status_db,
        case=case_enough_reads,
        sample=sample_rnafusion_case_enough_reads,
    )
    # Create case without enough reads
    case_not_enough_reads: Case = helpers.add_case(
        store=status_db,
        internal_id=case_id_not_enough_reads,
        name=case_id_not_enough_reads,
        data_analysis=Workflow.RNAFUSION,
        aggregated_sequencing_qc=SequencingQCStatus.FAILED,
    )

    sample_not_enough_reads: Sample = helpers.add_sample(
        status_db,
        application_tag=apptag_rna,
        internal_id=sample_id_not_enough_reads,
        reads=total_sequenced_reads_not_pass,
        last_sequenced_at=datetime.now(),
    )

    helpers.add_relationship(status_db, case=case_not_enough_reads, sample=sample_not_enough_reads)

    return cg_context


@pytest.fixture(scope="function")
def rnafusion_deliverable_data(rnafusion_dir: Path, rnafusion_case_id: str, sample_id: str) -> dict:
    return {
        "files": [
            {
                "path": f"{rnafusion_dir}/{rnafusion_case_id}/multiqc/multiqc_report.html",
                "path_index": "",
                "step": "report",
                "tag": ["multiqc-html", "rna"],
                "id": sample_id,
                "format": "html",
                "mandatory": True,
            },
        ]
    }


@pytest.fixture(scope="function")
def rnafusion_mock_deliverable_dir(
    rnafusion_dir: Path, rnafusion_deliverable_data: dict, rnafusion_case_id: str
) -> Path:
    """Create deliverable file with dummy data and files to deliver."""
    Path.mkdir(
        Path(rnafusion_dir, rnafusion_case_id),
        parents=True,
        exist_ok=True,
    )
    Path.mkdir(
        Path(rnafusion_dir, rnafusion_case_id, "multiqc"),
        parents=True,
        exist_ok=True,
    )
    for report_entry in rnafusion_deliverable_data["files"]:
        Path(report_entry["path"]).touch(exist_ok=True)
    WriteFile.write_file_from_content(
        content=rnafusion_deliverable_data,
        file_format=FileFormat.JSON,
        file_path=Path(rnafusion_dir, rnafusion_case_id, rnafusion_case_id + deliverables_yaml),
    )
    return rnafusion_dir


@pytest.fixture(scope="function")
def rnafusion_mock_analysis_finish(
    rnafusion_dir: Path, rnafusion_case_id: str, rnafusion_multiqc_json_metrics: dict, tower_id: int
) -> None:
    """Create analysis_finish file for testing."""
    Path.mkdir(Path(rnafusion_dir, rnafusion_case_id, "pipeline_info"), parents=True, exist_ok=True)
    Path(rnafusion_dir, rnafusion_case_id, "pipeline_info", software_version_file).touch(
        exist_ok=True
    )
    Path(rnafusion_dir, rnafusion_case_id, f"{rnafusion_case_id}_samplesheet.csv").touch(
        exist_ok=True
    )
    Path.mkdir(
        Path(rnafusion_dir, rnafusion_case_id, "multiqc", "multiqc_data"),
        parents=True,
        exist_ok=True,
    )
    write_json(
        content=rnafusion_multiqc_json_metrics,
        file_path=Path(
            rnafusion_dir,
            rnafusion_case_id,
            "multiqc",
            "multiqc_data",
            "multiqc_data",
        ).with_suffix(FileExtensions.JSON),
    )
    write_yaml(
        content={rnafusion_case_id: [tower_id]},
        file_path=Path(
            rnafusion_dir,
            rnafusion_case_id,
            "tower_ids",
        ).with_suffix(FileExtensions.YAML),
    )


# Tomte fixtures
@pytest.fixture(scope="session")
def tomte_case_id() -> str:
    """Returns a tomte case id."""
    return "tomte_case_enough_reads"


@pytest.fixture(scope="function")
def tomte_dir(tmpdir_factory, apps_dir: Path) -> str:
    """Return the path to the tomte apps dir."""
    tomte_dir = tmpdir_factory.mktemp("tomte")
    return Path(tomte_dir).absolute().as_posix()


@pytest.fixture(scope="function")
def tomte_sample_sheet_path(tomte_dir, tomte_case_id) -> Path:
    """Path to sample sheet."""
    return Path(tomte_dir, tomte_case_id, f"{tomte_case_id}_samplesheet").with_suffix(
        FileExtensions.CSV
    )


@pytest.fixture(scope="function")
def tomte_params_file_path(tomte_dir, tomte_case_id) -> Path:
    """Path to parameters file."""
    return Path(tomte_dir, tomte_case_id, f"{tomte_case_id}_params_file").with_suffix(
        FileExtensions.YAML
    )


@pytest.fixture(scope="function")
def tomte_nextflow_config_file_path(tomte_dir, tomte_case_id) -> Path:
    """Path to config file."""
    return Path(tomte_dir, tomte_case_id, f"{tomte_case_id}_nextflow_config").with_suffix(
        FileExtensions.JSON
    )


@pytest.fixture(scope="function")
def tomte_gene_panel_path(tomte_dir, tomte_case_id) -> Path:
    """Path to gene panel file."""
    return Path(tomte_dir, tomte_case_id, "gene_panels").with_suffix(FileExtensions.BED)


@pytest.fixture(scope="function")
def tomte_config(tomte_dir: Path, tomte_case_id: str) -> None:
    """Create Tomte samplesheet.csv file for testing."""
    Path.mkdir(Path(tomte_dir, tomte_case_id), parents=True, exist_ok=True)
    Path(tomte_dir, tomte_case_id, f"{tomte_case_id}_samplesheet").with_suffix(
        FileExtensions.CSV
    ).touch(exist_ok=True)


@pytest.fixture(scope="function")
def tomte_metrics_deliverables_path(tomte_dir: Path, tomte_case_id: str) -> Path:
    """Path to deliverables file."""
    return Path(tomte_dir, tomte_case_id, f"{tomte_case_id}_metrics_deliverables").with_suffix(
        FileExtensions.YAML
    )


@pytest.fixture(scope="function")
def tomte_metrics_deliverables(tomte_analysis_dir: Path) -> list[dict]:
    """Returns the content of a mock metrics deliverables file."""
    return read_yaml(
        file_path=Path(tomte_analysis_dir, "tomte_case_enough_reads_metrics_deliverables.yaml")
    )


@pytest.fixture(scope="function")
def tomte_deliverable_data(tomte_dir: Path, tomte_case_id: str, sample_id: str) -> dict:
    return {
        "files": [
            {
                "path": f"{tomte_dir}/{tomte_case_id}/multiqc/multiqc_report.html",
                "path_index": "",
                "step": "report",
                "tag": ["multiqc-html", "rna"],
                "id": tomte_case_id,
                "format": "html",
                "mandatory": True,
            },
        ]
    }


@pytest.fixture(scope="function")
def tomte_multiqc_json_metrics(tomte_analysis_dir) -> dict:
    """Returns the content of a mock Multiqc JSON file."""
    return read_json(file_path=Path(tomte_analysis_dir, multiqc_json_file))


@pytest.fixture
def tomte_analysis_dir(analysis_dir: Path) -> Path:
    """Return the path to the directory with Tomte analysis files."""
    return Path(analysis_dir, "tomte")


@pytest.fixture(scope="function")
def tomte_mock_deliverable_dir(
    tomte_dir: Path, tomte_deliverable_data: dict, tomte_case_id: str
) -> Path:
    """Create deliverable file with dummy data and files to deliver."""
    Path.mkdir(
        Path(tomte_dir, tomte_case_id),
        parents=True,
        exist_ok=True,
    )
    Path.mkdir(
        Path(tomte_dir, tomte_case_id, "multiqc"),
        parents=True,
        exist_ok=True,
    )
    for report_entry in tomte_deliverable_data["files"]:
        Path(report_entry["path"]).touch(exist_ok=True)
    WriteFile.write_file_from_content(
        content=tomte_deliverable_data,
        file_format=FileFormat.JSON,
        file_path=Path(tomte_dir, tomte_case_id, tomte_case_id + deliverables_yaml),
    )

    return tomte_dir


@pytest.fixture(scope="session")
def strandedness() -> str:
    """Return a default strandedness."""
    return Strandedness.REVERSE


@pytest.fixture(scope="function")
def tomte_sample_sheet_content(
    tomte_case_id: str,
    sample_id: str,
    fastq_forward_read_path: Path,
    fastq_reverse_read_path: Path,
    strandedness: str,
) -> str:
    """Return the expected sample sheet content for tomte."""
    headers: str = ",".join(TomteSampleSheetHeaders.list())
    row: str = ",".join(
        [
            tomte_case_id,
            sample_id,
            fastq_forward_read_path.as_posix(),
            fastq_reverse_read_path.as_posix(),
            strandedness,
        ]
    )
    return "\n".join([headers, row])


@pytest.fixture(scope="function")
def tomte_mock_analysis_finish(
    tomte_dir: Path, tomte_case_id: str, tomte_multiqc_json_metrics: dict, tower_id: int
) -> None:
    """Create analysis_finish file for testing."""
    Path.mkdir(Path(tomte_dir, tomte_case_id, "pipeline_info"), parents=True, exist_ok=True)
    Path(tomte_dir, tomte_case_id, "pipeline_info", software_version_file).touch(exist_ok=True)
    Path(tomte_dir, tomte_case_id, f"{tomte_case_id}_samplesheet.csv").touch(exist_ok=True)
    Path.mkdir(
        Path(tomte_dir, tomte_case_id, "multiqc", "multiqc_data"),
        parents=True,
        exist_ok=True,
    )
    write_json(
        content=tomte_multiqc_json_metrics,
        file_path=Path(
            tomte_dir,
            tomte_case_id,
            "multiqc",
            "multiqc_data",
            "multiqc_data",
        ).with_suffix(FileExtensions.JSON),
    )
    write_yaml(
        content={tomte_case_id: [tower_id]},
        file_path=Path(
            tomte_dir,
            tomte_case_id,
            "tower_ids",
        ).with_suffix(FileExtensions.YAML),
    )


@pytest.fixture(scope="function")
def tomte_deliverables_file_path(tomte_dir, tomte_case_id) -> Path:
    """Path to deliverables file."""
    return Path(tomte_dir, tomte_case_id, f"{tomte_case_id}_deliverables").with_suffix(
        FileExtensions.YAML
    )


@pytest.fixture(scope="function")
def tomte_hermes_deliverables(tomte_deliverable_data: dict, tomte_case_id: str) -> dict:
    hermes_output: dict = {"workflow": "tomte", "bundle_id": tomte_case_id, "files": []}
    for file_info in tomte_deliverable_data["files"]:
        tags: list[str] = []
        if "html" in file_info["format"]:
            tags.append("multiqc-html")
        hermes_output["files"].append({"path": file_info["path"], "tags": tags, "mandatory": True})
    return hermes_output


@pytest.fixture(scope="function")
def tomte_malformed_hermes_deliverables(tomte_hermes_deliverables: dict) -> dict:
    malformed_deliverable: dict = tomte_hermes_deliverables.copy()
    malformed_deliverable.pop("workflow")
    return malformed_deliverable


@pytest.fixture(scope="function")
def tomte_deliverables_response_data(
    create_multiqc_html_file,
    create_multiqc_json_file,
    tomte_case_id,
    timestamp_yesterday,
) -> InputBundle:
    return InputBundle(
        **{
            "files": [
                {
                    "path": create_multiqc_json_file.as_posix(),
                    "tags": ["multiqc-json", tomte_case_id],
                },
                {
                    "path": create_multiqc_html_file.as_posix(),
                    "tags": ["multiqc-html", tomte_case_id],
                },
            ],
            "created": timestamp_yesterday,
            "name": tomte_case_id,
        }
    )


@pytest.fixture(scope="function")
def tomte_parameters_default(
    tomte_dir: Path,
    tomte_case_id: str,
    tomte_sample_sheet_path: Path,
    tomte_gene_panel_path: Path,
    existing_directory: Path,
) -> TomteParameters:
    """Return Tomte parameters."""
    return TomteParameters(
        input=tomte_sample_sheet_path,
        outdir=Path(tomte_dir, tomte_case_id),
        gene_panel_clinical_filter=tomte_gene_panel_path,
        tissue="unkown",
        genome="hg38",
    )


@pytest.fixture(scope="function")
def tomte_context(
    cg_context: CGConfig,
    helpers: StoreHelpers,
    nf_analysis_housekeeper: HousekeeperAPI,
    trailblazer_api: MockTB,
    hermes_api: HermesApi,
    cg_dir: Path,
    tomte_case_id: str,
    sample_id: str,
    no_sample_case_id: str,
    total_sequenced_reads_pass: int,
    apptag_rna: str,
    case_id_not_enough_reads: str,
    sample_id_not_enough_reads: str,
    total_sequenced_reads_not_pass: int,
) -> CGConfig:
    """Context to use in CLI."""
    cg_context.housekeeper_api_ = nf_analysis_housekeeper
    cg_context.trailblazer_api_ = trailblazer_api
    cg_context.meta_apis["analysis_api"] = TomteAnalysisAPI(config=cg_context)
    status_db: Store = cg_context.status_db

    # NB: the order in which the cases are added matters for the tests of store_available

    # Create ERROR case with NO SAMPLES
    helpers.add_case(status_db, internal_id=no_sample_case_id, name=no_sample_case_id)

    # Create a textbook case with enough reads
    case_enough_reads: Case = helpers.add_case(
        store=status_db,
        internal_id=tomte_case_id,
        name=tomte_case_id,
        data_analysis=Workflow.TOMTE,
        panels=[GenePanelMasterList.OMIM_AUTO],
    )

    sample_enough_reads: Sample = helpers.add_sample(
        status_db,
        application_tag=apptag_rna,
        internal_id=sample_id,
        reads=total_sequenced_reads_pass,
        last_sequenced_at=datetime.now(),
    )

    helpers.add_relationship(
        status_db,
        case=case_enough_reads,
        sample=sample_enough_reads,
    )

    # Create a case without enough reads
    case_not_enough_reads: Case = helpers.add_case(
        store=status_db,
        internal_id=case_id_not_enough_reads,
        name=case_id_not_enough_reads,
        data_analysis=Workflow.TOMTE,
        aggregated_sequencing_qc=SequencingQCStatus.FAILED,
    )

    sample_not_enough_reads: Sample = helpers.add_sample(
        status_db,
        application_tag=apptag_rna,
        internal_id=sample_id_not_enough_reads,
        reads=total_sequenced_reads_not_pass,
        last_sequenced_at=datetime.now(),
    )

    helpers.add_relationship(status_db, case=case_not_enough_reads, sample=sample_not_enough_reads)

    return cg_context


# Taxprofiler fixtures


@pytest.fixture(scope="function")
def taxprofiler_config(taxprofiler_dir: Path, taxprofiler_case_id: str) -> None:
    """Create CSV sample sheet file for testing."""
    Path.mkdir(Path(taxprofiler_dir, taxprofiler_case_id), parents=True, exist_ok=True)
    Path(taxprofiler_dir, taxprofiler_case_id, f"{taxprofiler_case_id}_samplesheet").with_suffix(
        FileExtensions.CSV
    ).touch(exist_ok=True)


@pytest.fixture(scope="session")
def taxprofiler_case_id() -> str:
    """Returns a taxprofiler case id."""
    return "taxprofiler_case"


@pytest.fixture(scope="session")
def taxprofiler_workflow() -> str:
    """Returns taxprofiler workflow."""
    return "taxprofiler"


@pytest.fixture(scope="function")
def taxprofiler_dir(tmpdir_factory, apps_dir: Path) -> Path:
    """Return the path to the Taxprofiler directory."""
    taxprofiler_dir = tmpdir_factory.mktemp("taxprofiler")
    return Path(taxprofiler_dir).absolute().as_posix()


@pytest.fixture(scope="function")
def taxprofiler_sample_sheet_path(taxprofiler_dir, taxprofiler_case_id) -> Path:
    """Path to sample sheet."""
    return Path(
        taxprofiler_dir, taxprofiler_case_id, f"{taxprofiler_case_id}_samplesheet"
    ).with_suffix(FileExtensions.CSV)


@pytest.fixture(scope="function")
def taxprofiler_nextflow_config_file_path(taxprofiler_dir, taxprofiler_case_id) -> Path:
    """Path to config file."""
    return Path(
        taxprofiler_dir, taxprofiler_case_id, f"{taxprofiler_case_id}_nextflow_config"
    ).with_suffix(FileExtensions.JSON)


@pytest.fixture(scope="function")
def taxprofiler_sample_sheet_content(
    sample_name: str,
    sequencing_platform: str,
    fastq_forward_read_path: Path,
    fastq_reverse_read_path: Path,
) -> str:
    """Return the expected sample sheet content  for taxprofiler."""
    headers: str = ",".join(TaxprofilerSampleSheetEntry.headers())
    row: str = ",".join(
        [
            sample_name,
            "1",
            sequencing_platform,
            fastq_forward_read_path.as_posix(),
            fastq_reverse_read_path.as_posix(),
            "",
        ]
    )
    return "\n".join([headers, row])


@pytest.fixture(scope="function")
def taxprofiler_params_file_path(taxprofiler_dir, taxprofiler_case_id) -> Path:
    """Path to parameters file."""
    return Path(
        taxprofiler_dir, taxprofiler_case_id, f"{taxprofiler_case_id}_params_file"
    ).with_suffix(FileExtensions.YAML)


@pytest.fixture(scope="function")
def taxprofiler_hermes_deliverables(
    taxprofiler_deliverable_data: dict, taxprofiler_case_id: str
) -> dict:
    hermes_output: dict = {"workflow": "taxprofiler", "bundle_id": taxprofiler_case_id, "files": []}
    for file_info in taxprofiler_deliverable_data["files"]:
        tags: list[str] = []
        if "html" in file_info["format"]:
            tags.append("multiqc-html")
        hermes_output["files"].append({"path": file_info["path"], "tags": tags, "mandatory": True})
    return hermes_output


@pytest.fixture(scope="function")
def taxprofiler_malformed_hermes_deliverables(taxprofiler_hermes_deliverables: dict) -> dict:
    malformed_deliverable: dict = taxprofiler_hermes_deliverables.copy()
    malformed_deliverable.pop("workflow")
    return malformed_deliverable


@pytest.fixture(scope="function")
def taxprofiler_parameters_default(
    taxprofiler_dir: Path,
    taxprofiler_case_id: str,
    taxprofiler_sample_sheet_path: Path,
    existing_directory: Path,
) -> TaxprofilerParameters:
    """Return Taxprofiler parameters."""
    return TaxprofilerParameters(
        input=taxprofiler_sample_sheet_path,
        outdir=Path(taxprofiler_dir, taxprofiler_case_id),
    )


@pytest.fixture(scope="function")
def taxprofiler_multiqc_json_metrics(taxprofiler_analysis_dir: Path) -> list[dict]:
    """Returns the content of a mock Multiqc JSON file."""
    return read_json(file_path=Path(taxprofiler_analysis_dir, multiqc_json_file))


@pytest.fixture(scope="function")
def taxprofiler_metrics_deliverables(taxprofiler_analysis_dir: Path) -> dict:
    """Returns the content of a mock metrics deliverables file."""
    return read_yaml(
        file_path=Path(taxprofiler_analysis_dir, "taxprofiler_case_metrics_deliverables.yaml")
    )


@pytest.fixture(scope="function")
def taxprofiler_metrics_deliverables_path(taxprofiler_dir: Path, taxprofiler_case_id: str) -> Path:
    """Path to deliverables file."""
    return Path(
        taxprofiler_dir, taxprofiler_case_id, f"{taxprofiler_case_id}_metrics_deliverables"
    ).with_suffix(FileExtensions.YAML)


@pytest.fixture(scope="function")
def taxprofiler_deliverables_file_path(taxprofiler_dir: Path, taxprofiler_case_id: str) -> Path:
    """Path to deliverables file."""
    return Path(
        taxprofiler_dir, taxprofiler_case_id, f"{taxprofiler_case_id}_deliverables"
    ).with_suffix(FileExtensions.YAML)


@pytest.fixture(scope="function")
def taxprofiler_context(
    cg_context: CGConfig,
    helpers: StoreHelpers,
    trailblazer_api: MockTB,
    hermes_api: HermesApi,
    nf_analysis_housekeeper: HousekeeperAPI,
    cg_dir: Path,
    taxprofiler_case_id: str,
    sample_id: str,
    father_sample_id: str,
    sample_name: str,
    another_sample_name: str,
    no_sample_case_id: str,
    total_sequenced_reads_pass: int,
    metagenomics_application_tag: str,
    case_id_not_enough_reads: str,
    sample_id_not_enough_reads: str,
    total_sequenced_reads_not_pass: int,
) -> CGConfig:
    """Context to use in cli."""
    cg_context.housekeeper_api_ = nf_analysis_housekeeper
    cg_context.trailblazer_api_ = trailblazer_api
    cg_context.meta_apis["analysis_api"] = TaxprofilerAnalysisAPI(config=cg_context)
    status_db: Store = cg_context.status_db

    # NB: the order in which the cases are added matters for the tests of store_available

    # Create case with no associate samples
    helpers.add_case(status_db, internal_id=no_sample_case_id, name=no_sample_case_id)

    # Create case with associated samples
    taxprofiler_case: Case = helpers.add_case(
        store=status_db,
        internal_id=taxprofiler_case_id,
        name=taxprofiler_case_id,
        data_analysis=Workflow.TAXPROFILER,
    )

    taxprofiler_sample: Sample = helpers.add_sample(
        status_db,
        application_tag="multiqc",
        internal_id=sample_id,
        reads=total_sequenced_reads_pass,
        name=sample_name,
        last_sequenced_at=datetime.now(),
    )

    taxprofiler_another_sample: Sample = helpers.add_sample(
        status_db,
        application_tag="multiqc",
        internal_id=father_sample_id,
        last_sequenced_at=datetime.now(),
        name=another_sample_name,
        reads=total_sequenced_reads_pass,
    )

    helpers.add_relationship(
        status_db,
        case=taxprofiler_case,
        sample=taxprofiler_sample,
    )

    helpers.add_relationship(
        status_db,
        case=taxprofiler_case,
        sample=taxprofiler_another_sample,
    )

    # Create case without enough reads
    case_not_enough_reads: Case = helpers.add_case(
        store=status_db,
        internal_id=case_id_not_enough_reads,
        name=case_id_not_enough_reads,
        data_analysis=Workflow.TAXPROFILER,
        aggregated_sequencing_qc=SequencingQCStatus.FAILED,
    )

    sample_not_enough_reads: Sample = helpers.add_sample(
        status_db,
        application_tag=metagenomics_application_tag,
        internal_id=sample_id_not_enough_reads,
        reads=total_sequenced_reads_not_pass,
        last_sequenced_at=datetime.now(),
    )

    helpers.add_relationship(status_db, case=case_not_enough_reads, sample=sample_not_enough_reads)

    return cg_context


@pytest.fixture(scope="function")
def taxprofiler_deliverable_data(
    taxprofiler_dir: Path, taxprofiler_case_id: str, sample_id: str
) -> dict:
    return {
        "files": [
            {
                "path": f"{taxprofiler_dir}/{taxprofiler_case_id}/multiqc/multiqc_report.html",
                "path_index": "",
                "step": "report",
                "tag": ["multiqc-html", "rna"],
                "id": taxprofiler_case_id,
                "format": "html",
                "mandatory": True,
            },
        ]
    }


@pytest.fixture(scope="function")
def taxprofiler_mock_deliverable_dir(
    taxprofiler_dir: Path, taxprofiler_deliverable_data: dict, taxprofiler_case_id: str
) -> Path:
    """Create taxprofiler deliverable file with dummy data and files to deliver."""
    Path.mkdir(
        Path(taxprofiler_dir, taxprofiler_case_id),
        parents=True,
        exist_ok=True,
    )
    Path.mkdir(
        Path(taxprofiler_dir, taxprofiler_case_id, "multiqc"),
        parents=True,
        exist_ok=True,
    )
    for report_entry in taxprofiler_deliverable_data["files"]:
        Path(report_entry["path"]).touch(exist_ok=True)
    WriteFile.write_file_from_content(
        content=taxprofiler_deliverable_data,
        file_format=FileFormat.JSON,
        file_path=Path(
            taxprofiler_dir, taxprofiler_case_id, taxprofiler_case_id + deliverables_yaml
        ),
    )
    return taxprofiler_dir


@pytest.fixture(scope="function")
def taxprofiler_mock_analysis_finish(
    taxprofiler_dir: Path,
    taxprofiler_case_id: str,
    taxprofiler_multiqc_json_metrics: dict,
    tower_id: int,
) -> None:
    """Create analysis_finish file for testing."""
    Path.mkdir(
        Path(taxprofiler_dir, taxprofiler_case_id, "pipeline_info"), parents=True, exist_ok=True
    )
    Path(taxprofiler_dir, taxprofiler_case_id, "pipeline_info", software_version_file).touch(
        exist_ok=True
    )
    Path(taxprofiler_dir, taxprofiler_case_id, f"{taxprofiler_case_id}_samplesheet.csv").touch(
        exist_ok=True
    )
    Path.mkdir(
        Path(taxprofiler_dir, taxprofiler_case_id, "multiqc", "multiqc_data"),
        parents=True,
        exist_ok=True,
    )
    write_json(
        content=taxprofiler_multiqc_json_metrics,
        file_path=Path(
            taxprofiler_dir,
            taxprofiler_case_id,
            "multiqc",
            "multiqc_data",
            "multiqc_data",
        ).with_suffix(FileExtensions.JSON),
    )
    write_yaml(
        content={taxprofiler_case_id: [tower_id]},
        file_path=Path(
            taxprofiler_dir,
            taxprofiler_case_id,
            "tower_ids",
        ).with_suffix(FileExtensions.YAML),
    )


@pytest.fixture(scope="function")
def taxprofiler_deliverables_response_data(
    create_multiqc_html_file,
    create_multiqc_json_file,
    taxprofiler_case_id,
    timestamp_yesterday,
) -> InputBundle:
    return InputBundle(
        **{
            "files": [
                {
                    "path": create_multiqc_json_file.as_posix(),
                    "tags": ["multiqc-json", taxprofiler_case_id],
                },
                {
                    "path": create_multiqc_html_file.as_posix(),
                    "tags": ["multiqc-html", taxprofiler_case_id],
                },
            ],
            "created": timestamp_yesterday,
            "name": taxprofiler_case_id,
        }
    )


@pytest.fixture(scope="function")
def nf_analysis_housekeeper(
    housekeeper_api: HousekeeperAPI,
    helpers: StoreHelpers,
    mock_fastq_files: list[Path],
    sample_id: str,
    timestamp_now: datetime,
) -> HousekeeperAPI:
    """Create populated Housekeeper sample bundle mock."""

    bundle_data: dict[str, Any] = {
        "name": sample_id,
        "created": timestamp_now,
        "version": "1.0",
        "files": [
            {
                "path": fastq_file_path.as_posix(),
                "tags": [SequencingFileTag.FASTQ],
                "archive": False,
            }
            for fastq_file_path in mock_fastq_files
        ],
    }
    helpers.ensure_hk_bundle(store=housekeeper_api, bundle_data=bundle_data)
    return housekeeper_api


@pytest.fixture(scope="session")
def expected_total_reads() -> int:
    return 1_000_000


@pytest.fixture
def expected_average_q30_for_sample() -> float:
    """Return expected average Q30 for a sample."""
    return (85.5 + 80.5) / 2


@pytest.fixture
def expected_average_q30_for_flow_cell() -> float:
    return (((85.5 + 80.5) / 2) + ((83.5 + 81.5) / 2)) / 2


@pytest.fixture
def expected_total_reads_hiseq_x_flow_cell() -> int:
    """Return an expected read count"""
    return 8_000_000


@pytest.fixture
def illumina_run_encryption_service(
    cg_context: CGConfig, flow_cell_full_name: str
) -> IlluminaRunEncryptionService:
    illumina_run_encryption_service = IlluminaRunEncryptionService(
        binary_path=cg_context.encryption.binary_path,
        encryption_dir=Path(cg_context.illumina_backup_service.pdc_archiving_directory.current),
        dry_run=True,
        run_dir_data=IlluminaRunDirectoryData(
            sequencing_run_path=Path(
                cg_context.run_instruments.illumina.sequencing_runs_dir, flow_cell_full_name
            )
        ),
        pigz_binary_path=cg_context.pigz.binary_path,
        slurm_api=SlurmAPI(),
        sbatch_parameter=cg_context.illumina_backup_service.slurm_flow_cell_encryption.dict(),
        tar_api=TarAPI(binary_path=cg_context.tar.binary_path, dry_run=True),
    )
    illumina_run_encryption_service.slurm_api.set_dry_run(dry_run=True)
    return illumina_run_encryption_service


def create_process_response(
    return_code: int = 0, args: str = "", std_out: str = "", std_err: str = ""
) -> CompletedProcess:
    """Returns a CompletedProcess object with default parameters."""
    return CompletedProcess(
        args=args,
        returncode=return_code,
        stderr=std_err.encode("utf-8"),
        stdout=std_out.encode("utf-8"),
    )


# Downsample
@pytest.fixture
def store_with_case_and_sample_with_reads(
    store: Store,
    helpers: StoreHelpers,
    downsample_case_internal_id: str,
    downsample_sample_internal_id_1: str,
    downsample_sample_internal_id_2: str,
) -> Store:
    """Return a store with a case and a sample with reads."""
    case: Case = helpers.add_case(
        store=store, internal_id=downsample_case_internal_id, name=downsample_case_internal_id
    )
    order: Order = helpers.add_order(
        store=store,
        customer_id=case.customer_id,
        ticket_id=case.latest_ticket,
        order_date=case.ordered_at,
    )
    case.orders.append(order)
    for sample_internal_id in [downsample_sample_internal_id_1, downsample_sample_internal_id_2]:
        helpers.add_sample(
            store=store,
            customer_id=case.customer_id,
            internal_id=sample_internal_id,
            reads=100_000_000,
        )
        sample: Sample = store.get_sample_by_internal_id(internal_id=sample_internal_id)
        helpers.add_relationship(store=store, case=case, sample=sample)

    return store


@pytest.fixture
def downsample_case_internal_id() -> str:
    """Return a case internal id."""
    return "supersonicturtle"


@pytest.fixture
def downsample_sample_internal_id_1() -> str:
    """Return a sample internal id."""
    return "ACC12345675213"


@pytest.fixture
def downsample_sample_internal_id_2() -> str:
    """Return a sample internal id."""
    return "ACC12345684213"


@pytest.fixture
def number_of_reads_in_millions() -> int:
    """Return a number of reads in millions."""
    return 50


@pytest.fixture
def downsample_hk_api(
    real_housekeeper_api: HousekeeperAPI,
    fastq_file: Path,
    downsample_sample_internal_id_1: str,
    downsample_sample_internal_id_2: str,
    timestamp_yesterday: str,
    helpers: StoreHelpers,
    tmp_path_factory,
) -> HousekeeperAPI:
    """Return a Housekeeper API with a real database."""
    for sample_internal_id in [downsample_sample_internal_id_1, downsample_sample_internal_id_2]:
        tmp_fastq_file = tmp_path_factory.mktemp(f"{sample_internal_id}.fastq.gz")
        downsample_bundle: dict = {
            "name": sample_internal_id,
            "created": timestamp_yesterday,
            "expires": timestamp_yesterday,
            "files": [
                {
                    "path": tmp_fastq_file.as_posix(),
                    "archive": False,
                    "tags": [SequencingFileTag.FASTQ, sample_internal_id],
                }
            ],
        }
        helpers.ensure_hk_bundle(store=real_housekeeper_api, bundle_data=downsample_bundle)
    return real_housekeeper_api


@pytest.fixture(scope="function")
def downsample_context(
    cg_context: CGConfig,
    store_with_case_and_sample_with_reads: Store,
    downsample_hk_api: HousekeeperAPI,
) -> CGConfig:
    """Return cg context with added Store and Housekeeper API."""
    cg_context.status_db_ = store_with_case_and_sample_with_reads
    cg_context.housekeeper_api_ = downsample_hk_api
    return cg_context


@pytest.fixture
def downsample_case_name():
    return "subsonichedgehog"


@pytest.fixture
def downsample_data(
    downsample_context: CGConfig,
    downsample_sample_internal_id_1: str,
    downsample_case_internal_id: str,
    downsample_case_name: str,
    number_of_reads_in_millions: int,
) -> DownsampleData:
    return DownsampleData(
        status_db=downsample_context.status_db_,
        hk_api=downsample_context.housekeeper_api_,
        sample_id=downsample_sample_internal_id_1,
        case_id=downsample_case_internal_id,
        case_name=downsample_case_name,
        number_of_reads=number_of_reads_in_millions,
        out_dir=Path(downsample_context.downsample.downsample_dir),
    )


@pytest.fixture(scope="function")
def downsample_api(
    downsample_context: CGConfig,
) -> DownsampleAPI:
    """Return a DownsampleAPI."""
    return DownsampleAPI(
        config=downsample_context,
    )


@pytest.fixture
def fastq_file_meta_raw(flow_cell_name: str) -> dict:
    return {
        "path": Path("a", f"file{FileExtensions.FASTQ}{FileExtensions.GZIP}"),
        "lane": str(1),
        "read_direction": str(2),
        "flow_cell_id": flow_cell_name,
        "undetermined": None,
    }


@pytest.fixture()
def illumina_metrics_service() -> IlluminaDataTransferService:
    return IlluminaDataTransferService()


@pytest.fixture
def completed_status_summary():
    return StatusSummary(count=1, case_ids=["completed_case_id"])


@pytest.fixture
def delivered_status_summary():
    return StatusSummary(count=1, case_ids=["delivered_case_id"])


@pytest.fixture
def failed_status_summary():
    return StatusSummary(count=1, case_ids=["failed_case_id"])


@pytest.fixture
def empty_status_summary():
    return StatusSummary()


@pytest.fixture
def analysis_summary(
    empty_status_summary: StatusSummary,
    completed_status_summary: StatusSummary,
    delivered_status_summary: StatusSummary,
    failed_status_summary: StatusSummary,
):
    return AnalysisSummary(
        order_id=1,
        cancelled=empty_status_summary,
        completed=completed_status_summary,
        running=empty_status_summary,
        delivered=delivered_status_summary,
        failed=failed_status_summary,
    )


@pytest.fixture
def lims_case(fixtures_dir: Path) -> dict:
    """Returns a LIMS case dict of samples."""
    return ReadFile.get_content_from_file(
        file_format=FileFormat.JSON, file_path=Path(fixtures_dir, "report", "lims_family.json")
    )


@pytest.fixture
def lims_samples(lims_case: dict) -> list[dict]:
    """Returns the samples of a LIMS case."""
    return lims_case["samples"]


@pytest.fixture
def library_prep_method() -> str:
    return "Manual TruSeq DNA PCR-free library preparation (9.33.15)"


@pytest.fixture
def libary_sequencing_method() -> str:
    return "NovaSeq X sequencing method (9.33.15)"


@pytest.fixture
def capture_kit() -> str:
    return "panel.bed"


@pytest.fixture
def case(analysis_store: Store) -> Case:
    """Return a case models object."""
    return analysis_store.get_cases()[0]


@pytest.fixture(scope="function")
def head_job_partition() -> str:
    """Return the name of the head job partition."""
    return "head-job"<|MERGE_RESOLUTION|>--- conflicted
+++ resolved
@@ -3469,27 +3469,6 @@
     return tmpdir_factory.mktemp("any_directory")
 
 
-<<<<<<< HEAD
-@pytest.fixture(scope="function")
-def rnafusion_parameters_default(
-    rnafusion_dir: Path,
-    rnafusion_case_id: str,
-    rnafusion_sample_sheet_path: Path,
-    existing_directory: Path,
-) -> RnafusionParameters:
-    """Return Rnafusion parameters."""
-    return RnafusionParameters(
-        cluster_options="--qos=normal",
-        genomes_base=Path(existing_directory),
-        input=rnafusion_sample_sheet_path,
-        outdir=Path(rnafusion_dir, rnafusion_case_id),
-        samplename="rnafusion_sample_name",
-        priority="development",
-    )
-
-
-=======
->>>>>>> 2cb562bc
 @pytest.fixture(scope="session")
 def total_sequenced_reads_pass() -> int:
     return 200_000_000
