"""Conftest file for pytest fixtures that needs to be shared for multiple tests."""
import copy

import datetime as dt
import logging
import os
import shutil
from pathlib import Path
from typing import Generator, Dict, List, Any

import pytest
from housekeeper.store.models import File

from cg.apps.gt import GenotypeAPI
from cg.apps.hermes.hermes_api import HermesApi
from cg.apps.housekeeper.hk import HousekeeperAPI
from cg.constants import Pipeline
from cg.constants.constants import FileFormat
from cg.constants.demultiplexing import DemultiplexingDirsAndFiles
from cg.constants.priority import SlurmQos
from cg.io.controller import ReadFile
from cg.constants.subject import Gender
from cg.meta.rsync import RsyncAPI
from cg.meta.transfer.external_data import ExternalDataAPI
from cg.models import CompressionData
from cg.models.cg_config import CGConfig
from cg.models.demultiplex.flow_cell import FlowCell
from cg.store import Store

from .mocks.crunchy import MockCrunchyAPI
from .mocks.hk_mock import MockHousekeeperAPI
from .mocks.limsmock import MockLimsAPI
from .mocks.madeline import MockMadelineAPI
from .mocks.osticket import MockOsTicket
from .mocks.process_mock import ProcessMock
from .mocks.scout import MockScoutAPI
from .mocks.tb_mock import MockTB
from .small_helpers import SmallHelpers
from .store_helpers import StoreHelpers

from housekeeper.store import models as hk_models

LOG = logging.getLogger(__name__)


# Timestamp fixture


@pytest.fixture(scope="function", name="old_timestamp")
def fixture_old_timestamp() -> dt.datetime:
    """Return a time stamp in date time format."""
    return dt.datetime(1900, 1, 1)


@pytest.fixture(scope="function", name="timestamp")
def fixture_timestamp() -> dt.datetime:
    """Return a time stamp in date time format."""
    return dt.datetime(2020, 5, 1)


@pytest.fixture(scope="function", name="later_timestamp")
def fixture_later_timestamp() -> dt.datetime:
    """Return a time stamp in date time format."""
    return dt.datetime(2020, 6, 1)


@pytest.fixture(scope="function", name="timestamp_now")
def fixture_timestamp_now() -> dt.datetime:
    """Return a time stamp of today's date in date time format."""
    return dt.datetime.now()


@pytest.fixture(scope="function", name="timestamp_yesterday")
def fixture_timestamp_yesterday(timestamp_now: dt.datetime) -> dt.datetime:
    """Return a time stamp of yesterday's date in date time format."""
    return timestamp_now - dt.timedelta(days=1)


@pytest.fixture(scope="function", name="timestamp_in_2_weeks")
def fixture_timestamp_in_2_weeks(timestamp_now: dt.datetime) -> dt.datetime:
    """Return a time stamp 14 days ahead in time."""
    return timestamp_now + dt.timedelta(days=14)


# Case fixtures


@pytest.fixture(name="slurm_account")
def fixture_slurm_account() -> str:
    """Return a SLURM account."""
    return "super_account"


@pytest.fixture(name="user_name")
def fixture_user_name() -> str:
    """Return a user name."""
    return "Paul Anderson"


@pytest.fixture(name="user_mail")
def fixture_user_mail() -> str:
    """Return a user email."""
    return "paul@magnolia.com"


@pytest.fixture(name="email_adress")
def fixture_email_adress() -> str:
    """Return an email adress."""
    return "james.holden@scilifelab.se"


@pytest.fixture(name="case_id")
def fixture_case_id() -> str:
    """Return a case id."""
    return "yellowhog"


@pytest.fixture(name="another_case_id")
def fixture_another_case_id() -> str:
    """Return another case id."""
    return "another_case_id"


@pytest.fixture(name="sample_id")
def fixture_sample_id() -> str:
    """Returns a sample id."""
    return "ADM1"


@pytest.fixture(name="sample_name")
def fixture_sample_name() -> str:
    """Returns a sample name."""
    return "a_sample_name"


@pytest.fixture(name="cust_sample_id", scope="session")
def fixture_cust_sample_id() -> str:
    """Returns a customer sample id."""
    return "child"


@pytest.fixture(name="family_name")
def fixture_family_name() -> str:
    """Return a case name."""
    return "case"


@pytest.fixture(name="customer_id", scope="session")
def fixture_customer_id() -> str:
    """Return a customer id."""
    return "cust000"


@pytest.fixture(name="sbatch_job_number")
def fixture_sbatch_job_number() -> int:
    return 123456


@pytest.fixture(name="sbatch_process")
def fixture_sbatch_process(sbatch_job_number: int) -> ProcessMock:
    """Return a mocked process object."""
    slurm_process = ProcessMock(binary="sbatch")
    slurm_process.set_stdout(text=str(sbatch_job_number))
    return slurm_process


@pytest.fixture(scope="function", name="analysis_family_single_case")
def fixture_analysis_family_single(
    case_id: str, family_name: str, sample_id: str, ticket: str
) -> dict:
    """Build an example case."""
    return {
        "name": family_name,
        "internal_id": case_id,
        "data_analysis": str(Pipeline.MIP_DNA),
        "application_type": "wgs",
        "panels": ["IEM", "EP"],
        "tickets": ticket,
        "samples": [
            {
                "name": "proband",
                "sex": Gender.MALE,
                "internal_id": sample_id,
                "status": "affected",
                "original_ticket": ticket,
                "reads": 5000000000,
                "capture_kit": "GMSmyeloid",
            }
        ],
    }


@pytest.fixture(scope="function", name="analysis_family")
def fixture_analysis_family(case_id: str, family_name: str, sample_id: str, ticket: str) -> dict:
    """Return a dictionary with information from a analysis case."""
    return {
        "name": family_name,
        "internal_id": case_id,
        "data_analysis": str(Pipeline.MIP_DNA),
        "application_type": "wgs",
        "tickets": ticket,
        "panels": ["IEM", "EP"],
        "samples": [
            {
                "name": "child",
                "sex": Gender.MALE,
                "internal_id": sample_id,
                "father": "ADM2",
                "mother": "ADM3",
                "status": "affected",
                "original_ticket": ticket,
                "reads": 5000000,
                "capture_kit": "GMSmyeloid",
            },
            {
                "name": "father",
                "sex": Gender.MALE,
                "internal_id": "ADM2",
                "status": "unaffected",
                "original_ticket": ticket,
                "reads": 6000000,
                "capture_kit": "GMSmyeloid",
            },
            {
                "name": "mother",
                "sex": Gender.FEMALE,
                "internal_id": "ADM3",
                "status": "unaffected",
                "original_ticket": ticket,
                "reads": 7000000,
                "capture_kit": "GMSmyeloid",
            },
        ],
    }


# Config fixtures


@pytest.fixture(name="base_config_dict")
def fixture_base_config_dict() -> dict:
    """Returns the basic configs necessary for running CG."""
    return {
        "database": "sqlite:///",
        "madeline_exe": "path/to/madeline",
        "bed_path": "path/to/bed",
        "delivery_path": "path/to/delivery",
        "housekeeper": {
            "database": "sqlite:///",
            "root": "path/to/root",
        },
        "email_base_settings": {
            "sll_port": 465,
            "smtp_server": "smtp.gmail.com",
            "sender_email": "test@gmail.com",
            "sender_password": "",
        },
        "loqusdb": {
            "binary_path": "binary",
            "config_path": "config",
        },
        "loqusdb-wes": {
            "binary_path": "binary_wes",
            "config_path": "config_wes",
        },
        "loqusdb-somatic": {
            "binary_path": "binary_somatic",
            "config_path": "config_somatic",
        },
        "loqusdb-tumor": {
            "binary_path": "binary_tumor",
            "config_path": "config_tumor",
        },
    }


@pytest.fixture(name="cg_config_object")
def fixture_cg_config_object(base_config_dict: dict) -> CGConfig:
    """Return a CG config dict."""
    return CGConfig(**base_config_dict)


@pytest.fixture(name="chanjo_config")
def fixture_chanjo_config() -> Dict[str, Dict[str, str]]:
    """Chanjo configs"""
    return {"chanjo": {"config_path": "chanjo_config", "binary_path": "chanjo"}}


@pytest.fixture
def crunchy_config_dict():
    """Crunchy configs."""
    return {
        "crunchy": {
            "conda_binary": "a conda binary",
            "cram_reference": "/path/to/fasta",
            "slurm": {"account": "mock_account", "mail_user": "mock_mail", "conda_env": "mock_env"},
        }
    }


@pytest.fixture(name="hk_config_dict")
def fixture_hk_config_dict(root_path):
    """Crunchy configs."""
    return {
        "housekeeper": {
            "database": "sqlite:///:memory:",
            "root": str(root_path),
        }
    }


@pytest.fixture(name="genotype_config")
def fixture_genotype_config() -> dict:
    """Genotype config fixture."""
    return {
        "genotype": {
            "database": "database",
            "config_path": "config/path",
            "binary_path": "gtdb",
        }
    }


# Api fixtures


@pytest.fixture(name="rsync_api")
def fixture_rsync_api(cg_context: CGConfig) -> RsyncAPI:
    """RsyncAPI fixture."""
    return RsyncAPI(config=cg_context)


@pytest.fixture(name="external_data_api")
def fixture_external_data_api(analysis_store, cg_context: CGConfig) -> ExternalDataAPI:
    """ExternalDataAPI fixture."""
    return ExternalDataAPI(config=cg_context)


@pytest.fixture(name="genotype_api")
def fixture_genotype_api(genotype_config: dict) -> GenotypeAPI:
    """Genotype API fixture."""
    _genotype_api = GenotypeAPI(genotype_config)
    _genotype_api.set_dry_run(True)
    return _genotype_api


@pytest.fixture(scope="function")
def madeline_api(madeline_output) -> MockMadelineAPI:
    """madeline_api fixture."""
    _api = MockMadelineAPI()
    _api.set_outpath(madeline_output)
    return _api


@pytest.fixture(name="ticket", scope="session")
def fixture_ticket_number() -> str:
    """Return a ticket number for testing."""
    return "123456"


@pytest.fixture(name="osticket")
def fixture_os_ticket(ticket: str) -> MockOsTicket:
    """Return a api that mock the os ticket api."""
    api = MockOsTicket()
    api.set_ticket_nr(ticket)
    return api


# Files fixtures

# Common file fixtures
@pytest.fixture(scope="session", name="fixtures_dir")
def fixture_fixtures_dir() -> Path:
    """Return the path to the fixtures dir."""
    return Path("tests", "fixtures")


@pytest.fixture(name="analysis_dir")
def fixture_analysis_dir(fixtures_dir: Path) -> Path:
    """Return the path to the analysis dir."""
    return Path(fixtures_dir, "analysis")


@pytest.fixture(name="apps_dir")
def fixture_apps_dir(fixtures_dir: Path) -> Path:
    """Return the path to the apps dir."""
    return Path(fixtures_dir, "apps")


@pytest.fixture(name="cgweb_orders_dir", scope="session")
def fixture_cgweb_orders_dir(fixtures_dir: Path) -> Path:
    """Return the path to the cgweb_orders dir."""
    return Path(fixtures_dir, "cgweb_orders")


@pytest.fixture(name="fastq_dir")
def fixture_fastq_dir(demultiplexed_runs: Path) -> Path:
    """Return the path to the fastq files dir."""
    return Path(demultiplexed_runs, "fastq")


@pytest.fixture(scope="function", name="project_dir")
def fixture_project_dir(tmpdir_factory) -> Generator[Path, None, None]:
    """Path to a temporary directory where intermediate files can be stored."""
    yield Path(tmpdir_factory.mktemp("data"))


@pytest.fixture(scope="function")
def tmp_file(project_dir) -> Path:
    """Return a temp file path."""
    return Path(project_dir, "test")


@pytest.fixture(name="non_existing_file_path")
def fixture_non_existing_file_path(project_dir: Path) -> Path:
    """Return the path to a non existing file."""
    return Path(project_dir, "a_file.txt")


@pytest.fixture(name="content")
def fixture_content() -> str:
    """Return some content for a file."""
    return (
        "Lorem ipsum dolor sit amet, consectetur adipiscing elit, sed do eiusmod tempor incididunt"
        " ut labore et dolore magna aliqua. Ut enim ad minim veniam, quis nostrud exercitation ull"
        "amco laboris nisi ut aliquip ex ea commodo consequat. Duis aute irure dolor in reprehende"
        "rit in voluptate velit esse cillum dolore eu fugiat nulla pariatur. Excepteur sint occaec"
        "at cupidatat non proident, sunt in culpa qui officia deserunt mollit anim id est laborum."
    )


@pytest.fixture(name="filled_file")
def fixture_filled_file(non_existing_file_path: Path, content: str) -> Path:
    """Return the path to a existing file with some content."""
    with open(non_existing_file_path, "w") as outfile:
        outfile.write(content)
    return non_existing_file_path


@pytest.fixture(scope="session", name="orderforms")
def fixture_orderform(fixtures_dir: Path) -> Path:
    """Return the path to the directory with order forms."""
    return Path(fixtures_dir, "orderforms")


@pytest.fixture(name="hk_file")
def fixture_hk_file(filled_file, case_id) -> File:
    """Return a housekeeper File object."""
    return File(id=case_id, path=filled_file)


@pytest.fixture(name="mip_dna_store_files")
def fixture_mip_dna_store_files(apps_dir: Path) -> Path:
    """Return the path to the directory with mip dna store files."""
    return Path(apps_dir, "mip", "dna", "store")


@pytest.fixture(name="case_qc_sample_info_path")
def fixture_case_qc_sample_info_path(mip_dna_store_files: Path) -> Path:
    """Return path to case_qc_sample_info.yaml."""
    return Path(mip_dna_store_files, "case_qc_sample_info.yaml")


@pytest.fixture(name="delivery_report_html")
def fixture_delivery_report_html(mip_dna_store_files: Path) -> Path:
    """Return the path to a qc metrics deliverables file with case data."""
    return Path(mip_dna_store_files, "empty_delivery_report.html")


@pytest.fixture(name="mip_deliverables_file")
def fixture_mip_deliverables_files(mip_dna_store_files: Path) -> Path:
    """Fixture for general deliverables file in mip."""
    return Path(mip_dna_store_files, "case_id_deliverables.yaml")


@pytest.fixture(name="case_qc_metrics_deliverables")
def fixture_case_qc_metrics_deliverables(apps_dir: Path) -> Path:
    """Return the path to a qc metrics deliverables file with case data."""
    return Path(apps_dir, "mip", "case_metrics_deliverables.yaml")


@pytest.fixture(name="mip_analysis_dir")
def fixture_mip_analysis_dir(analysis_dir: Path) -> Path:
    """Return the path to the directory with mip analysis files."""
    return Path(analysis_dir, "mip")


@pytest.fixture(name="balsamic_analysis_dir")
def fixture_balsamic_analysis_dir(analysis_dir: Path) -> Path:
    """Return the path to the directory with balsamic analysis files."""
    return Path(analysis_dir, "balsamic")


@pytest.fixture(name="balsamic_wgs_analysis_dir")
def fixture_balsamic_wgs_analysis_dir(balsamic_analysis_dir: Path) -> Path:
    """Return the path to the directory with balsamic analysis files."""
    return Path(balsamic_analysis_dir, "tn_wgs")


@pytest.fixture(name="mip_dna_analysis_dir")
def fixture_mip_dna_analysis_dir(mip_analysis_dir: Path) -> Path:
    """Return the path to the directory with mip dna analysis files."""
    return Path(mip_analysis_dir, "dna")


@pytest.fixture(name="sample1_cram")
def fixture_sample1_cram(mip_dna_analysis_dir: Path) -> Path:
    """Return the path to the cram file for sample 1."""
    return Path(mip_dna_analysis_dir, "adm1.cram")


@pytest.fixture(name="vcf_file")
def fixture_vcf_file(mip_dna_store_files: Path) -> Path:
    """Return the path to to a vcf file."""
    return Path(mip_dna_store_files, "yellowhog_clinical_selected.vcf")


@pytest.fixture(name="fastq_file")
def fixture_fastq_file(fastq_dir: Path) -> Path:
    """Return the path to to a fastq file."""
    return Path(fastq_dir, "dummy_run_R1_001.fastq.gz")


@pytest.fixture(name="madeline_output")
def fixture_madeline_output(apps_dir: Path) -> Path:
    """Return str of path for file with Madeline output."""
    return Path(apps_dir, "madeline", "madeline.xml")


@pytest.fixture(name="file_does_not_exist")
def fixture_file_does_not_exist() -> Path:
    """Return a file path that does not exist."""
    return Path("file", "does", "not", "exist")


# Compression fixtures


@pytest.fixture(scope="function", name="run_name")
def fixture_run_name() -> str:
    """Return the name of a fastq run."""
    return "fastq_run"


@pytest.fixture(scope="function", name="original_fastq_data")
def fixture_original_fastq_data(fastq_dir: Path, run_name) -> CompressionData:
    """Return a compression object with a path to the original fastq files."""
    return CompressionData(Path(fastq_dir, run_name))


@pytest.fixture(scope="function", name="fastq_stub")
def fixture_fastq_stub(project_dir: Path, run_name: str) -> Path:
    """Creates a path to the base format of a fastq run."""
    return Path(project_dir, run_name)


@pytest.fixture(scope="function", name="compression_object")
def fixture_compression_object(
    fastq_stub: Path, original_fastq_data: CompressionData
) -> CompressionData:
    """Creates compression data object with information about files used in fastq compression."""
    working_files: CompressionData = CompressionData(fastq_stub)
    working_file_map: Dict[str, str] = {
        original_fastq_data.fastq_first.as_posix(): working_files.fastq_first.as_posix(),
        original_fastq_data.fastq_second.as_posix(): working_files.fastq_second.as_posix(),
    }
    for original_file, working_file in working_file_map.items():
        shutil.copy(original_file, working_file)
    return working_files


# Demultiplex fixtures


@pytest.fixture(name="demultiplex_fixtures")
def fixture_demultiplex_fixtures(apps_dir: Path) -> Path:
    """Return the path to the demultiplex fixtures."""
    return Path(apps_dir, "demultiplexing")


@pytest.fixture(name="novaseq_dragen_sample_sheet_path")
def fixture_novaseq_dragen_sample_sheet_path(demultiplex_fixtures: Path) -> Path:
    """Return the path to a novaseq bcl2fastq sample sheet."""
    return Path(demultiplex_fixtures, "SampleSheetS2_Dragen.csv")


@pytest.fixture(name="raw_lims_sample_dir")
def fixture_raw_lims_sample_dir(demultiplex_fixtures: Path) -> Path:
    """Return the path to the raw samples fixtures."""
    return Path(demultiplex_fixtures, "raw_lims_samples")


@pytest.fixture(name="demultiplexed_runs")
def fixture_demultiplexed_runs(demultiplex_fixtures: Path) -> Path:
    """Return the path to a dir with flow cells ready for demultiplexing."""
    return Path(demultiplex_fixtures, "demultiplexed-runs")


@pytest.fixture(name="demux_run_dir")
def fixture_demux_run_dir(demultiplex_fixtures: Path) -> Path:
    """Return the path to a dir with flow cells ready for demultiplexing."""
    return Path(demultiplex_fixtures, "flowcell-runs")


@pytest.fixture(name="flow_cell")
def fixture_flow_cell(demux_run_dir: Path, flow_cell_full_name: str) -> FlowCell:
    """Create a flow cell object with flow cell that is demultiplexed."""
    return FlowCell(flow_cell_path=Path(demux_run_dir, flow_cell_full_name))


@pytest.fixture(name="flow_cell_id")
def fixture_flow_cell_id(flow_cell: FlowCell) -> str:
    """Return flow cell id from flow cell object."""
    return flow_cell.id


@pytest.fixture(name="another_flow_cell_id")
def fixture_another_flow_cell_id() -> str:
    """Return another flow cell id."""
    return "HF57HDRXY"


@pytest.fixture(name="demultiplexing_delivery_file")
def fixture_demultiplexing_delivery_file(flow_cell: FlowCell) -> Path:
    """Return demultiplexing delivery started file."""
    return Path(flow_cell.path, DemultiplexingDirsAndFiles.DELIVERY)


@pytest.fixture(name="hiseq_x_tile_dir")
def fixture_hiseq_x_tile_dir(flow_cell: FlowCell) -> Path:
    """Return Hiseq X tile dir."""
    return Path(flow_cell.path, DemultiplexingDirsAndFiles.HiseqX_TILE_DIR)


@pytest.fixture(name="lims_novaseq_samples_file")
def fixture_lims_novaseq_samples_file(raw_lims_sample_dir: Path) -> Path:
    """Return the path to a file with sample info in lims format."""
    return Path(raw_lims_sample_dir, "raw_samplesheet_novaseq.json")


@pytest.fixture(name="lims_novaseq_samples_raw")
def fixture_lims_novaseq_samples_raw(lims_novaseq_samples_file: Path) -> List[dict]:
    """Return a list of raw flow cell samples."""
    return ReadFile.get_content_from_file(
        file_format=FileFormat.JSON, file_path=lims_novaseq_samples_file
    )


@pytest.fixture(name="flow_cell_full_name")
def fixture_flow_cell_full_name() -> str:
    """Return full flow cell name."""
    return "201203_A00689_0200_AHVKJCDRXX"


# Genotype file fixture


@pytest.fixture(name="bcf_file")
def fixture_bcf_file(apps_dir: Path) -> Path:
    """Return the path to a BCF file."""
    return Path(apps_dir, "gt", "yellowhog.bcf")


# Housekeeper, Chanjo file fixtures


@pytest.fixture(scope="function", name="bed_file")
def fixture_bed_file(analysis_dir) -> Path:
    """Return the path to a bed file."""
    return Path(analysis_dir, "sample_coverage.bed")


# Helper fixtures


@pytest.fixture(name="helpers")
def fixture_helpers() -> StoreHelpers:
    """Return a class with helper functions for the stores."""
    return StoreHelpers()


@pytest.fixture(name="small_helpers")
def fixture_small_helpers() -> SmallHelpers:
    """Return a class with small helper functions."""
    return SmallHelpers()


# HK fixtures


@pytest.fixture(name="root_path")
def fixture_root_path(project_dir: Path) -> Path:
    """Return the path to a hk bundles dir."""
    _root_path = project_dir / "bundles"
    _root_path.mkdir(parents=True, exist_ok=True)
    return _root_path


@pytest.fixture(scope="function", name="hk_bundle_data")
def fixture_hk_bundle_data(case_id: str, bed_file: Path, timestamp: dt.datetime) -> Dict[str, Any]:
    """Return some bundle data for Housekeeper."""
    return {
        "name": case_id,
        "created": timestamp,
        "expires": timestamp,
        "files": [{"path": bed_file.as_posix(), "archive": False, "tags": ["bed", "sample"]}],
    }


@pytest.fixture(scope="function", name="sample_hk_bundle_no_files")
def fixture_sample_hk_bundle_no_files(sample_id: str, timestamp: dt.datetime) -> dict:
    """Create a complete bundle mock for testing compression."""
    return {
        "name": sample_id,
        "created": timestamp,
        "expires": timestamp,
        "files": [],
    }


@pytest.fixture(scope="function", name="case_hk_bundle_no_files")
def fixture_case_hk_bundle_no_files(case_id: str, timestamp: dt.datetime) -> dict:
    """Create a complete bundle mock for testing compression."""
    return {
        "name": case_id,
        "created": timestamp,
        "expires": timestamp,
        "files": [],
    }


@pytest.fixture(scope="function", name="compress_hk_fastq_bundle")
def fixture_compress_hk_fastq_bundle(
    compression_object: CompressionData, sample_hk_bundle_no_files: dict
) -> dict:
    """Create a complete bundle mock for testing compression

    This bundle contains a pair of fastq files.
    ."""
    hk_bundle_data = copy.deepcopy(sample_hk_bundle_no_files)

    first_fastq = compression_object.fastq_first
    second_fastq = compression_object.fastq_second
    for fastq_file in [first_fastq, second_fastq]:
        fastq_file.touch()
        # We need to set the time to an old date
        # Create a older date
        # Convert the date to a float
        before_timestamp = dt.datetime.timestamp(dt.datetime(2020, 1, 1))
        # Update the utime so file looks old
        os.utime(fastq_file, (before_timestamp, before_timestamp))
        fastq_file_info = {"path": str(fastq_file), "archive": False, "tags": ["fastq"]}

        hk_bundle_data["files"].append(fastq_file_info)
    return hk_bundle_data


@pytest.fixture(name="housekeeper_api")
def fixture_housekeeper_api(hk_config_dict: dict) -> MockHousekeeperAPI:
    """Setup Housekeeper store."""
    return MockHousekeeperAPI(hk_config_dict)


@pytest.fixture(scope="function", name="real_housekeeper_api")
def fixture_real_housekeeper_api(hk_config_dict: dict) -> HousekeeperAPI:
    """Setup a real Housekeeper store."""
    _api = HousekeeperAPI(hk_config_dict)
    _api.initialise_db()
    yield _api


@pytest.fixture(scope="function", name="populated_housekeeper_api")
def fixture_populated_housekeeper_api(
    housekeeper_api: MockHousekeeperAPI, hk_bundle_data: dict, helpers
) -> MockHousekeeperAPI:
    """Setup a Housekeeper store with some data."""
    hk_api = housekeeper_api
    helpers.ensure_hk_bundle(hk_api, hk_bundle_data)
    return hk_api


@pytest.fixture(scope="function", name="hk_version_obj")
def fixture_hk_version_obj(
    housekeeper_api: MockHousekeeperAPI, hk_bundle_data: dict, helpers
) -> hk_models.Version:
    """Get a Housekeeper version object."""
    return helpers.ensure_hk_version(housekeeper_api, hk_bundle_data)


# Process Mock


@pytest.fixture(name="process")
def fixture_process() -> ProcessMock:
    """Returns a mocked process."""
    return ProcessMock()


# Hermes mock


@pytest.fixture(name="hermes_process")
def fixture_hermes_process() -> ProcessMock:
    """Return a mocked Hermes process."""
    return ProcessMock(binary="hermes")


@pytest.fixture(name="hermes_api")
def fixture_hermes_api(hermes_process: ProcessMock) -> HermesApi:
    """Return a Hermes API with a mocked process."""
    hermes_config = {"hermes": {"binary_path": "/bin/true"}}
    hermes_api = HermesApi(config=hermes_config)
    hermes_api.process = hermes_process
    return hermes_api


# Scout fixtures


@pytest.fixture(scope="function", name="scout_api")
def fixture_scout_api() -> MockScoutAPI:
    """Setup Scout API."""
    return MockScoutAPI()


# Crunchy fixtures


@pytest.fixture(scope="function", name="crunchy_api")
def fixture_crunchy_api():
    """Setup Crunchy API."""
    return MockCrunchyAPI()


# Store fixtures


@pytest.fixture(scope="function", name="analysis_store")
def fixture_analysis_store(
    base_store: Store, analysis_family: dict, wgs_application_tag: str, helpers: StoreHelpers
) -> Generator[Store, None, None]:
    """Setup a store instance for testing analysis API."""
    helpers.ensure_case_from_dict(
        base_store, case_info=analysis_family, app_tag=wgs_application_tag
    )
    yield base_store


@pytest.fixture(scope="function", name="analysis_store_trio")
def fixture_analysis_store_trio(analysis_store: Store) -> Generator[Store, None, None]:
    """Setup a store instance with a trio loaded for testing analysis API."""
    yield analysis_store


@pytest.fixture(scope="function", name="analysis_store_single_case")
def fixture_analysis_store_single(
    base_store: Store, analysis_family_single_case: Store, helpers: StoreHelpers
):
    """Setup a store instance with a single ind case for testing analysis API."""
    helpers.ensure_case_from_dict(base_store, case_info=analysis_family_single_case)
    yield base_store


@pytest.fixture(scope="function", name="collaboration_id")
def fixture_collaboration_id() -> str:
    """Return a default customer group."""
    return "all_customers"


@pytest.fixture(scope="function", name="customer_production")
def fixture_customer_production(collaboration_id: str, customer_id: str) -> dict:
    """Return a dictionary with information about the prod customer."""
    return {
        "customer_id": customer_id,
        "name": "Production",
        "scout_access": True,
        "collaboration_id": collaboration_id,
    }


@pytest.fixture(scope="function", name="external_wgs_application_tag")
def fixture_external_wgs_application_tag() -> str:
    """Return the external WGS application tag."""
    return "WGXCUSC000"


@pytest.fixture(scope="function", name="external_wgs_info")
def fixture_external_wgs_info(external_wgs_application_tag: str) -> dict:
    """Return a dictionary with information external WGS application."""
    return {
        "application_tag": external_wgs_application_tag,
        "application_type": "wgs",
        "description": "External WGS",
        "is_external": True,
        "target_reads": 10,
    }


@pytest.fixture(scope="function", name="external_wes_application_tag")
def fixture_external_wes_application_tag() -> str:
    """Return the external whole exome sequencing application tag."""
    return "EXXCUSR000"


@pytest.fixture(scope="function", name="external_wes_info")
def fixture_external_wes_info(external_wes_application_tag: str) -> dict:
    """Return a dictionary with information external WES application."""
    return {
        "application_tag": external_wes_application_tag,
        "application_type": "wes",
        "description": "External WES",
        "is_external": True,
        "target_reads": 10,
    }


@pytest.fixture(scope="function", name="wgs_application_tag")
def fixture_wgs_application_tag() -> str:
    """Return the WGS application tag."""
    return "WGSPCFC030"


@pytest.fixture(scope="function", name="wgs_application_info")
def fixture_wgs_application_info(wgs_application_tag: str) -> dict:
    """Return a dictionary with information the WGS application."""
    return {
        "application_tag": wgs_application_tag,
        "application_type": "wgs",
        "description": "WGS, double",
        "sequencing_depth": 30,
        "is_external": True,
        "is_accredited": True,
        "target_reads": 10,
    }


@pytest.fixture(name="store")
def fixture_store() -> Store:
    """Fixture with a CG store."""
    _store = Store(uri="sqlite:///")
    _store.create_all()
    yield _store
    _store.drop_all()


@pytest.fixture(name="apptag_rna")
def fixture_apptag_rna() -> str:
    """Return the RNA application tag."""
    return "RNAPOAR025"


@pytest.fixture(scope="function", name="base_store")
def fixture_base_store(store: Store, apptag_rna: str, customer_id: str) -> Store:
    """Setup and example store."""
    collaboration = store.add_collaboration("all_customers", "all customers")

    store.add_commit(collaboration)
    customers = [
        store.add_customer(
            customer_id,
            "Production",
            scout_access=True,
            invoice_address="Test street",
            invoice_reference="ABCDEF",
        ),
        store.add_customer(
            "cust001",
            "Customer",
            scout_access=False,
            invoice_address="Test street",
            invoice_reference="ABCDEF",
        ),
        store.add_customer(
            "cust002",
            "Karolinska",
            scout_access=True,
            invoice_address="Test street",
            invoice_reference="ABCDEF",
        ),
        store.add_customer(
            "cust003",
            "CMMS",
            scout_access=True,
            invoice_address="Test street",
            invoice_reference="ABCDEF",
        ),
    ]
    for customer in customers:
        collaboration.customers.append(customer)
    store.add_commit(customers)
    applications = [
        store.add_application(
            tag="WGXCUSC000",
            category="wgs",
            description="External WGS",
            sequencing_depth=0,
            is_external=True,
            percent_kth=80,
            percent_reads_guaranteed=75,
            target_reads=10,
        ),
        store.add_application(
            tag="EXXCUSR000",
            category="wes",
            description="External WES",
            sequencing_depth=0,
            is_external=True,
            percent_kth=80,
            percent_reads_guaranteed=75,
            target_reads=10,
        ),
        store.add_application(
            tag="WGSPCFC060",
            category="wgs",
            description="WGS, double",
            sequencing_depth=30,
            accredited=True,
            percent_kth=80,
            percent_reads_guaranteed=75,
            target_reads=10,
        ),
        store.add_application(
            tag="RMLP05R800",
            category="rml",
            description="Ready-made",
            sequencing_depth=0,
            percent_kth=80,
            percent_reads_guaranteed=75,
            target_reads=10,
        ),
        store.add_application(
            tag="WGSPCFC030",
            category="wgs",
            description="WGS trio",
            is_accredited=True,
            sequencing_depth=30,
            target_reads=30,
            limitations="some",
            percent_kth=80,
            percent_reads_guaranteed=75,
            min_sequencing_depth=30,
        ),
        store.add_application(
            tag="METLIFR020",
            category="wgs",
            description="Whole genome metagenomics",
            sequencing_depth=0,
            target_reads=400000,
            percent_kth=80,
            percent_reads_guaranteed=75,
        ),
        store.add_application(
            tag="METNXTR020",
            category="wgs",
            description="Metagenomics",
            sequencing_depth=0,
            target_reads=200000,
            percent_kth=80,
            percent_reads_guaranteed=75,
        ),
        store.add_application(
            tag="MWRNXTR003",
            category="mic",
            description="Microbial whole genome ",
            sequencing_depth=0,
            percent_kth=80,
            percent_reads_guaranteed=75,
            target_reads=10,
        ),
        store.add_application(
            tag=apptag_rna,
            category="tgs",
            description="RNA seq, poly-A based priming",
            percent_kth=80,
            percent_reads_guaranteed=75,
            sequencing_depth=25,
            accredited=True,
            target_reads=10,
            min_sequencing_depth=30,
        ),
        store.add_application(
            tag="VWGDPTR001",
            category="cov",
            description="Viral whole genome  ",
            sequencing_depth=0,
            percent_kth=80,
            percent_reads_guaranteed=75,
            target_reads=10,
        ),
    ]

    store.add_commit(applications)

    prices = {"standard": 10, "priority": 20, "express": 30, "research": 5}
    versions = [
        store.add_version(application, 1, valid_from=dt.datetime.now(), prices=prices)
        for application in applications
    ]
    store.add_commit(versions)

    beds = [store.add_bed("Bed")]
    store.add_commit(beds)
    bed_versions = [store.add_bed_version(bed, 1, "Bed.bed") for bed in beds]
    store.add_commit(bed_versions)

    organism = store.add_organism("C. jejuni", "C. jejuni")
    store.add_commit(organism)

    yield store


@pytest.fixture(scope="function")
def sample_store(base_store: Store) -> Store:
    """Populate store with samples."""
    new_samples = [
        base_store.add_sample("ordered", sex=Gender.MALE),
        base_store.add_sample("received", sex=Gender.UNKNOWN, received=dt.datetime.now()),
        base_store.add_sample(
            "received-prepared",
            sex=Gender.UNKNOWN,
            received=dt.datetime.now(),
            prepared_at=dt.datetime.now(),
        ),
        base_store.add_sample("external", sex=Gender.FEMALE, external=True),
        base_store.add_sample(
            "external-received", sex=Gender.FEMALE, received=dt.datetime.now(), external=True
        ),
        base_store.add_sample(
            "sequenced",
            sex=Gender.MALE,
            received=dt.datetime.now(),
            prepared_at=dt.datetime.now(),
            sequenced_at=dt.datetime.now(),
            reads=(310 * 1000000),
        ),
        base_store.add_sample(
            "sequenced-partly",
            sex=Gender.MALE,
            received=dt.datetime.now(),
            prepared_at=dt.datetime.now(),
            reads=(250 * 1000000),
        ),
    ]
    customer = base_store.customers().first()
    external_app = base_store.application("WGXCUSC000").versions[0]
    wgs_app = base_store.application("WGSPCFC030").versions[0]
    for sample in new_samples:
        sample.customer = customer
        sample.application_version = external_app if "external" in sample.name else wgs_app
    base_store.add_commit(new_samples)
    return base_store


@pytest.fixture(scope="function", name="trailblazer_api")
def fixture_trailblazer_api() -> MockTB:
    """Return a mock traailblazer API."""
    return MockTB()


@pytest.fixture(scope="function", name="lims_api")
def fixture_lims_api() -> MockLimsAPI:
    """Return a mock LIMS API."""
    return MockLimsAPI()


@pytest.fixture(name="config_root_dir")
def config_root_dir(tmpdir_factory) -> Path:
    """Return a path to the config root directory."""
    return Path("tests/fixtures/data")


@pytest.fixture()
def housekeeper_dir(tmpdir_factory):
    """Return a temporary directory for Housekeeper testing."""
    return tmpdir_factory.mktemp("housekeeper")


@pytest.fixture()
def mip_dir(tmpdir_factory) -> Path:
    """Return a temporary directory for MIP testing."""
    return tmpdir_factory.mktemp("mip")


@pytest.fixture(scope="function")
def fluffy_dir(tmpdir_factory) -> Path:
    """Return a temporary directory for Fluffy testing."""
    return tmpdir_factory.mktemp("fluffy")


@pytest.fixture(scope="function")
def balsamic_dir(tmpdir_factory) -> Path:
    """Return a temporary directory for Balsamic testing."""
    return tmpdir_factory.mktemp("balsamic")


@pytest.fixture(scope="function")
def cg_dir(tmpdir_factory) -> Path:
    """Return a temporary directory for cg testing."""
    return tmpdir_factory.mktemp("cg")


@pytest.fixture(scope="function", name="observations_dir")
def fixture_observations_dir(tmpdir_factory, tmp_path) -> Path:
    """Loqusdb temporary directory containing observations mock files."""
    return tmpdir_factory.mktemp("loqusdb")


@pytest.fixture(scope="function", name="observations_clinical_snv_file_path")
def fixture_observations_clinical_snv_file_path(observations_dir: Path) -> Path:
    """Return a temporary path to a clinical SNV file."""
    mock_file = Path(observations_dir, "loqusdb_clinical_snv_export-20220101-.vcf")
    mock_file.touch(exist_ok=True)
    return mock_file


@pytest.fixture(scope="function", name="observations_clinical_sv_file_path")
def fixture_observations_clinical_sv_file_path(observations_dir: Path) -> Path:
    """Return a temporary path to a clinical SV file."""
    mock_file = Path(observations_dir, "loqusdb_clinical_sv_export-20220101-.vcf")
    mock_file.touch(exist_ok=True)
    return mock_file


@pytest.fixture(scope="function", name="observations_somatic_snv_file_path")
def fixture_observations_somatic_snv_file_path(observations_dir: Path) -> Path:
    """Return a temporary path to a cancer somatic SNV file."""
    mock_file = Path(observations_dir, "loqusdb_cancer_somatic_snv_export-20220101-.vcf")
    mock_file.touch(exist_ok=True)
    return mock_file


@pytest.fixture(scope="function", name="outdated_observations_somatic_snv_file_path")
def fixture_outdated_observations_somatic_snv_file_path(observations_dir: Path) -> Path:
    """Return a temporary path to an outdated cancer somatic SNV file."""
    mock_file = Path(observations_dir, "loqusdb_cancer_somatic_snv_export-20180101-.vcf")
    mock_file.touch(exist_ok=True)
    return mock_file


@pytest.fixture(scope="function", name="observations_somatic_sv_file_path")
def fixture_observations_somatic_sv_file_path(observations_dir: Path) -> Path:
    """Return a temporary path to a cancer somatic SV file."""
    mock_file = Path(observations_dir, "loqusdb_cancer_somatic_sv_export-20180101-.vcf")
    mock_file.touch(exist_ok=True)
    return mock_file


@pytest.fixture(scope="function", name="custom_observations_clinical_snv_file_path")
def fixture_custom_observations_clinical_snv_file_path(observations_dir: Path) -> Path:
    """Return a custom path for the clinical SNV observations file."""
    return Path(observations_dir, "clinical_snv_export-19990101-.vcf")


@pytest.fixture(scope="function")
def microsalt_dir(tmpdir_factory) -> Path:
    """Return a temporary directory for Microsalt testing."""
    return tmpdir_factory.mktemp("microsalt")


@pytest.fixture(name="cg_uri")
def fixture_cg_uri() -> str:
    """Return a cg URI."""
    return "sqlite:///"


@pytest.fixture(name="hk_uri")
def fixture_hk_uri() -> str:
    """Return a Housekeeper URI."""
    return "sqlite:///"


@pytest.fixture(name="loqusdb_id")
def fixture_loqusdb_id() -> str:
    """Returns a Loqusdb mock ID."""
    return "01ab23cd"


@pytest.fixture(name="context_config")
def fixture_context_config(
    cg_uri: str,
    hk_uri: str,
    fluffy_dir: Path,
    housekeeper_dir: Path,
    mip_dir: Path,
    cg_dir: Path,
    balsamic_dir: Path,
    microsalt_dir: Path,
) -> dict:
    """Return a context config."""
    return {
        "bed_path": str(cg_dir),
<<<<<<< HEAD
=======
        "database": cg_uri,
>>>>>>> 63de877a
        "delivery_path": str(cg_dir),
        "email_base_settings": {
            "sll_port": 465,
            "smtp_server": "smtp.gmail.com",
            "sender_email": "test@gmail.com",
            "sender_password": "",
        },
        "madeline_exe": "echo",
        "pon_path": str(cg_dir),
        "backup": {
            "encrypt_dir": "/home/ENCRYPT/",
            "root": {"hiseqx": "flowcells/hiseqx", "hiseqga": "RUNS/", "novaseq": "runs/"},
        },
        "balsamic": {
            "balsamic_cache": "hello",
            "binary_path": "echo",
            "conda_env": "S_BALSAMIC",
            "root": str(balsamic_dir),
            "slurm": {
                "account": "development",
                "mail_user": "test.email@scilifelab.se",
                "qos": SlurmQos.LOW,
            },
        },
        "cgstats": {"binary_path": "echo", "database": "sqlite:///./cgstats", "root": str(cg_dir)},
        "chanjo": {"binary_path": "echo", "config_path": "chanjo-stage.yaml"},
        "crunchy": {
            "conda_binary": "a_conda_binary",
            "cram_reference": "grch37_homo_sapiens_-d5-.fasta",
            "slurm": {
                "account": "development",
                "conda_env": "S_crunchy",
                "mail_user": "an@scilifelab.se",
            },
        },
        "data-delivery": {
            "account": "development",
            "base_path": "/another/path",
            "covid_destination_path": "server.name.se:/another/%s/foldername/",
            "covid_report_path": "/folder_structure/%s/yet_another_folder/filename_%s_data_*.csv",
            "destination_path": "server.name.se:/some",
            "mail_user": "an@email.com",
        },
        "demultiplex": {
            "run_dir": "tests/fixtures/apps/demultiplexing/flowcell-runs",
            "out_dir": "tests/fixtures/apps/demultiplexing/demultiplexed-runs",
            "slurm": {
                "account": "development",
                "mail_user": "an@scilifelab.se",
            },
        },
        "encryption": {"binary_path": "bin/gpg"},
        "external": {
            "caesar": "server.name.se:/path/%s/on/caesar",
            "hasta": "/path/on/hasta/%s",
        },
        "fluffy": {
            "binary_path": "echo",
            "config_path": "fluffy/Config.json",
            "root_dir": str(fluffy_dir),
            "sftp": {
                "user": "sftpuser",
                "password": "sftpassword",
                "host": "sftphost",
                "remote_path": "sftpremotepath",
                "port": 22,
            },
        },
        "genotype": {
            "binary_path": "echo",
            "config_path": "genotype-stage.yaml",
        },
        "gisaid": {
            "binary_path": "/path/to/gisaid_uploader.py",
            "log_dir": "/path/to/log",
            "logwatch_email": "some@email.com",
            "upload_cid": "cid",
            "upload_password": "pass",
            "submitter": "s.submitter",
        },
        "hermes": {"binary_path": "hermes"},
        "housekeeper": {"database": hk_uri, "root": str(housekeeper_dir)},
        "lims": {
            "host": "https://lims.scilifelab.se",
            "password": "password",
            "username": "user",
        },
        "loqusdb": {"binary_path": "loqusdb", "config_path": "loqusdb-stage.yaml"},
        "loqusdb-wes": {"binary_path": "loqusdb", "config_path": "loqusdb-wes-stage.yaml"},
<<<<<<< HEAD
        "balsamic": {
            "root": str(balsamic_dir),
            "binary_path": "echo",
            "pon_path": str(cg_dir),
            "loqusdb_path": str(cg_dir),
            "conda_env": "S_BALSAMIC",
            "balsamic_cache": "hello",
            "slurm": {
                "mail_user": "test.email@scilifelab.se",
                "account": "development",
                "qos": SlurmQos.LOW,
            },
        },
=======
        "loqusdb-somatic": {"binary_path": "loqusdb", "config_path": "loqusdb-somatic-stage.yaml"},
        "loqusdb-tumor": {"binary_path": "loqusdb", "config_path": "loqusdb-tumor-stage.yaml"},
>>>>>>> 63de877a
        "microsalt": {
            "binary_path": "echo",
            "conda_binary": "a_conda_binary",
            "conda_env": "S_microSALT",
            "queries_path": Path(microsalt_dir, "queries").as_posix(),
            "root": str(microsalt_dir),
        },
        "mip-rd-dna": {
            "conda_binary": "a_conda_binary",
            "conda_env": "S_mip9.0",
            "mip_config": "mip9.0-dna-stage.yaml",
            "pipeline": "analyse rd_dna",
            "root": str(mip_dir),
            "script": "mip",
        },
        "mip-rd-rna": {
            "conda_binary": "a_conda_binary",
            "conda_env": "S_mip9.0",
            "mip_config": "mip9.0-rna-stage.yaml",
            "pipeline": "analyse rd_rna",
            "root": str(mip_dir),
            "script": "mip",
        },
        "mutacc-auto": {
            "binary_path": "echo",
            "config_path": "mutacc-auto-stage.yaml",
            "padding": 300,
        },
        "mutant": {
            "binary_path": "echo",
            "conda_binary": "a_conda_binary",
            "conda_env": "S_mutant",
            "root": str(mip_dir),
        },
        "pdc": {"binary_path": "/bin/dsmc"},
        "scout": {
            "binary_path": "echo",
            "config_path": "scout-stage.yaml",
        },
        "statina": {
            "api_url": "api_url",
            "auth_path": "auth_path",
            "host": "http://localhost:28002",
            "key": "key",
            "upload_path": "upload_path",
            "user": "user",
        },
        "tar": {"binary_path": "/bin/tar"},
        "trailblazer": {
            "host": "https://trailblazer.scilifelab.se/",
            "service_account": "SERVICE",
            "service_account_auth_file": "trailblazer-auth.json",
        },
        "vogue": {"binary_path": "echo", "config_path": "vogue-stage.yaml"},
    }


@pytest.fixture(name="cg_context")
def fixture_cg_context(
    context_config: dict, base_store: Store, housekeeper_api: MockHousekeeperAPI
) -> CGConfig:
    """Return a cg config."""
    cg_config = CGConfig(**context_config)
    cg_config.status_db_ = base_store
    cg_config.housekeeper_api_ = housekeeper_api
    return cg_config<|MERGE_RESOLUTION|>--- conflicted
+++ resolved
@@ -1289,10 +1289,7 @@
     """Return a context config."""
     return {
         "bed_path": str(cg_dir),
-<<<<<<< HEAD
-=======
         "database": cg_uri,
->>>>>>> 63de877a
         "delivery_path": str(cg_dir),
         "email_base_settings": {
             "sll_port": 465,
@@ -1307,13 +1304,15 @@
             "root": {"hiseqx": "flowcells/hiseqx", "hiseqga": "RUNS/", "novaseq": "runs/"},
         },
         "balsamic": {
+            "root": str(balsamic_dir),
+            "binary_path": "echo",
+            "pon_path": str(cg_dir),
+            "loqusdb_path": str(cg_dir),
+            "conda_env": "S_Balsamic",
             "balsamic_cache": "hello",
-            "binary_path": "echo",
-            "conda_env": "S_BALSAMIC",
-            "root": str(balsamic_dir),
             "slurm": {
+                "mail_user": "test.email@scilifelab.se",
                 "account": "development",
-                "mail_user": "test.email@scilifelab.se",
                 "qos": SlurmQos.LOW,
             },
         },
@@ -1382,24 +1381,8 @@
         },
         "loqusdb": {"binary_path": "loqusdb", "config_path": "loqusdb-stage.yaml"},
         "loqusdb-wes": {"binary_path": "loqusdb", "config_path": "loqusdb-wes-stage.yaml"},
-<<<<<<< HEAD
-        "balsamic": {
-            "root": str(balsamic_dir),
-            "binary_path": "echo",
-            "pon_path": str(cg_dir),
-            "loqusdb_path": str(cg_dir),
-            "conda_env": "S_BALSAMIC",
-            "balsamic_cache": "hello",
-            "slurm": {
-                "mail_user": "test.email@scilifelab.se",
-                "account": "development",
-                "qos": SlurmQos.LOW,
-            },
-        },
-=======
         "loqusdb-somatic": {"binary_path": "loqusdb", "config_path": "loqusdb-somatic-stage.yaml"},
         "loqusdb-tumor": {"binary_path": "loqusdb", "config_path": "loqusdb-tumor-stage.yaml"},
->>>>>>> 63de877a
         "microsalt": {
             "binary_path": "echo",
             "conda_binary": "a_conda_binary",
