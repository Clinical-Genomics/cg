--- conflicted
+++ resolved
@@ -10,10 +10,6 @@
 from pathlib import Path
 
 import pytest
-<<<<<<< HEAD
-=======
-import yaml
->>>>>>> 98e60566
 
 from cg.apps.gt import GenotypeAPI
 from cg.apps.hermes.hermes_api import HermesApi
