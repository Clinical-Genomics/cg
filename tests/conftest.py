"""Conftest file for pytest fixtures that needs to be shared for multiple tests."""

import gzip
import http
import logging
import os
import shutil
from copy import deepcopy
from datetime import datetime
from pathlib import Path
from subprocess import CompletedProcess
from typing import Any, Generator

import pytest
from housekeeper.store.models import File, Version
from requests import Response

from cg.apps.crunchy import CrunchyAPI
from cg.apps.demultiplex.demultiplex_api import DemultiplexingAPI
from cg.apps.demultiplex.sample_sheet.api import SampleSheetAPI
from cg.apps.downsample.downsample import DownsampleAPI
from cg.apps.gens import GensAPI
from cg.apps.gt import GenotypeAPI
from cg.apps.hermes.hermes_api import HermesApi
from cg.apps.housekeeper.hk import HousekeeperAPI
from cg.apps.housekeeper.models import InputBundle
from cg.apps.lims import LimsAPI
from cg.apps.slurm.slurm_api import SlurmAPI
from cg.apps.tb.dto.summary_response import AnalysisSummary, StatusSummary
from cg.constants import FileExtensions, SequencingFileTag, Workflow
<<<<<<< HEAD
from cg.constants.constants import (
    CaseActions,
    CustomerId,
    FileFormat,
    GenomeVersion,
    Strandedness,
    PrepCategory,
)
=======
from cg.constants.constants import CaseActions, CustomerId, FileFormat, GenomeVersion, Strandedness
>>>>>>> 213bd4f3
from cg.constants.gene_panel import GenePanelMasterList
from cg.constants.housekeeper_tags import HK_DELIVERY_REPORT_TAG
from cg.constants.priority import SlurmQos
from cg.constants.sequencing import SequencingPlatform
from cg.constants.subject import Sex
from cg.constants.tb import AnalysisTypes
from cg.io.controller import WriteFile
from cg.io.json import read_json, write_json
from cg.io.yaml import read_yaml, write_yaml
from cg.meta.demultiplex.demux_post_processing import DemuxPostProcessingAPI
from cg.meta.encryption.encryption import FlowCellEncryptionAPI
from cg.meta.rsync import RsyncAPI
from cg.meta.tar.tar import TarAPI
from cg.meta.transfer.external_data import ExternalDataAPI
from cg.meta.workflow.jasen import JasenAnalysisAPI
from cg.meta.workflow.raredisease import RarediseaseAnalysisAPI
from cg.meta.workflow.rnafusion import RnafusionAnalysisAPI
from cg.meta.workflow.taxprofiler import TaxprofilerAnalysisAPI
from cg.meta.workflow.tomte import TomteAnalysisAPI
from cg.models import CompressionData
from cg.models.cg_config import CGConfig, PDCArchivingDirectory
from cg.models.downsample.downsample_data import DownsampleData
from cg.models.raredisease.raredisease import RarediseaseParameters, RarediseaseSampleSheetHeaders
from cg.models.rnafusion.rnafusion import RnafusionParameters, RnafusionSampleSheetEntry
from cg.models.run_devices.illumina_run_directory_data import IlluminaRunDirectoryData
from cg.models.taxprofiler.taxprofiler import TaxprofilerParameters, TaxprofilerSampleSheetEntry
from cg.models.tomte.tomte import TomteParameters, TomteSampleSheetHeaders
from cg.services.illumina_services.illumina_metrics_service.illumina_metrics_service import (
    IlluminaMetricsService,
)
from cg.store.database import create_all_tables, drop_all_tables, initialize_database
from cg.store.models import (
    Bed,
    BedVersion,
    Case,
    Customer,
    Order,
    Organism,
    Sample,
    IlluminaSequencingRun,
    IlluminaFlowCell,
    Application,
    ApplicationVersion,
)
from cg.store.store import Store
from cg.utils import Process
from tests.mocks.crunchy import MockCrunchyAPI
from tests.mocks.hk_mock import MockHousekeeperAPI
from tests.mocks.limsmock import MockLimsAPI
from tests.mocks.madeline import MockMadelineAPI
from tests.mocks.osticket import MockOsTicket
from tests.mocks.process_mock import ProcessMock
from tests.mocks.scout import MockScoutAPI
from tests.mocks.tb_mock import MockTB
from tests.small_helpers import SmallHelpers
from tests.store_helpers import StoreHelpers

LOG = logging.getLogger(__name__)
multiqc_json_file = "multiqc_data.json"
software_version_file = "software_versions.yml"
deliverables_yaml = "_deliverables.yaml"
pytest_plugins = [
    "tests.fixture_plugins.timestamp_fixtures",
    "tests.fixture_plugins.demultiplex_fixtures.flow_cell_fixtures",
    "tests.fixture_plugins.demultiplex_fixtures.metrics_fixtures",
    "tests.fixture_plugins.demultiplex_fixtures.name_fixtures",
    "tests.fixture_plugins.demultiplex_fixtures.path_fixtures",
    "tests.fixture_plugins.demultiplex_fixtures.run_parameters_fixtures",
    "tests.fixture_plugins.demultiplex_fixtures.sample_fixtures",
    "tests.fixture_plugins.demultiplex_fixtures.sample_sheet_fixtures",
    "tests.fixture_plugins.delivery_fixtures.context_fixtures",
    "tests.fixture_plugins.delivery_fixtures.bundle_fixtures",
    "tests.fixture_plugins.delivery_fixtures.path_fixtures",
    "tests.fixture_plugins.quality_controller_fixtures.sequencing_qc_fixtures",
    "tests.fixture_plugins.quality_controller_fixtures.sequencing_qc_check_scenario",
    "tests.fixture_plugins.loqusdb_fixtures.loqusdb_api_fixtures",
    "tests.fixture_plugins.loqusdb_fixtures.loqusdb_output_fixtures",
    "tests.fixture_plugins.observations_fixtures.observations_api_fixtures",
    "tests.fixture_plugins.observations_fixtures.observations_input_files_fixtures",
]


# Case fixtures


@pytest.fixture(scope="session")
def any_string() -> str:
    return "any_string"


@pytest.fixture(scope="session")
def slurm_account() -> str:
    """Return a SLURM account."""
    return "super_account"


@pytest.fixture(scope="session")
def user_name() -> str:
    """Return a username."""
    return "Paul Anderson"


@pytest.fixture(scope="session")
def user_mail() -> str:
    """Return a user email."""
    return "paul@magnolia.com"


@pytest.fixture(scope="function")
def email_address() -> str:
    """Return an email address."""
    return "user.name@scilifelab.se"


@pytest.fixture(scope="session")
def case_id() -> str:
    """Return a case id."""
    return "yellowhog"


@pytest.fixture(scope="session")
def case_name() -> str:
    return "C12345"


@pytest.fixture(scope="session")
def case_id_does_not_exist() -> str:
    """Return a case id that should not exist."""
    return "case_does_not_exist"


@pytest.fixture(scope="session")
def another_case_id() -> str:
    """Return another case id."""
    return "another_case_id"


@pytest.fixture(scope="session")
def sample_id() -> str:
    """Return a sample id."""
    return "ADM1"


@pytest.fixture(scope="session")
def another_sample_id() -> str:
    """Return another sample id."""
    return "another_sample_id"


@pytest.fixture(scope="session")
def father_sample_id() -> str:
    """Return the sample id of the father."""
    return "ADM2"


@pytest.fixture(scope="session")
def mother_sample_id() -> str:
    """Return the mothers sample id."""
    return "ADM3"


@pytest.fixture(scope="session")
def invalid_sample_id() -> str:
    """Return an invalid sample id."""
    return "invalid-sample-id"


@pytest.fixture(scope="session")
def sample_ids(sample_id: str, father_sample_id: str, mother_sample_id: str) -> list[str]:
    """Return a list with three samples of a family."""
    return [sample_id, father_sample_id, mother_sample_id]


@pytest.fixture(scope="session")
def sample_name() -> str:
    """Returns a sample name."""
    return "a_sample_name"


@pytest.fixture(scope="session")
def another_sample_name() -> str:
    """Returns a sample name."""
    return "another_sample_name"


@pytest.fixture(scope="session")
def cust_sample_id() -> str:
    """Returns a customer sample id."""
    return "child"


@pytest.fixture(scope="session")
def family_name() -> str:
    """Return a case name."""
    return "case"


@pytest.fixture(scope="session")
def customer_id() -> str:
    """Return a customer id."""
    return "cust000"


@pytest.fixture(scope="session")
def sbatch_job_number() -> int:
    return 123456


@pytest.fixture(scope="session")
def empty_list() -> list:
    return []


@pytest.fixture(scope="session")
def sbatch_process(sbatch_job_number: int) -> ProcessMock:
    """Return a mocked process object."""
    slurm_process = ProcessMock(binary="sbatch")
    slurm_process.set_stdout(text=str(sbatch_job_number))
    return slurm_process


@pytest.fixture(scope="function")
def dna_case(analysis_store, helpers) -> Case:
    """Case with DNA application"""
    cust = helpers.ensure_customer(analysis_store)
    return analysis_store.get_case_by_name_and_customer(customer=cust, case_name="dna_case")


@pytest.fixture
def analysis_family_single_case(
    case_id: str, family_name: str, sample_id: str, ticket_id: str
) -> dict:
    """Build an example case."""
    return {
        "name": family_name,
        "internal_id": case_id,
        "data_analysis": Workflow.MIP_DNA,
        "application_type": "wgs",
        "panels": ["IEM", "EP"],
        "tickets": ticket_id,
        "samples": [
            {
                "name": "proband",
                "sex": Sex.MALE,
                "internal_id": sample_id,
                "status": "affected",
                "original_ticket": ticket_id,
                "reads": 5000000000,
                "capture_kit": "GMSmyeloid",
            }
        ],
    }


@pytest.fixture
def analysis_family(case_id: str, family_name: str, sample_id: str, ticket_id: str) -> dict:
    """Return a dictionary with information from a analysis case."""
    return {
        "name": family_name,
        "internal_id": case_id,
        "data_analysis": Workflow.MIP_DNA,
        "application_type": "wgs",
        "tickets": ticket_id,
        "panels": ["IEM", "EP"],
        "samples": [
            {
                "name": "child",
                "sex": Sex.MALE,
                "internal_id": sample_id,
                "father": "ADM2",
                "mother": "ADM3",
                "status": "affected",
                "original_ticket": ticket_id,
                "reads": 5000000,
                "capture_kit": "GMSmyeloid",
            },
            {
                "name": "father",
                "sex": Sex.MALE,
                "internal_id": "ADM2",
                "status": "unaffected",
                "original_ticket": ticket_id,
                "reads": 6000000,
                "capture_kit": "GMSmyeloid",
            },
            {
                "name": "mother",
                "sex": Sex.FEMALE,
                "internal_id": "ADM3",
                "status": "unaffected",
                "original_ticket": ticket_id,
                "reads": 7000000,
                "capture_kit": "GMSmyeloid",
            },
        ],
    }


# Config fixtures


@pytest.fixture
def base_config_dict() -> dict:
    """Returns the basic configs necessary for running CG."""
    return {
        "database": "sqlite:///",
        "madeline_exe": "path/to/madeline",
        "tower_binary_path": "path/to/tower",
        "delivery_path": "path/to/delivery",
        "nanopore_data_directory": "path/to/nanopore_data_directory",
        "run_instruments": {
            "pacbio": {
                "data_dir": "path/to/data_directory",
                "systemd_trigger_dir": "path/to/trigger_directory",
            },
            "nanopore": {
                "data_dir": "path/to/data_directory",
                "systemd_trigger_dir": "path/to/ptrigger_directory",
            },
            "illumina": {
                "sequencing_runs_dir": "path/to/sequencing-runs",
                "demultiplexed_runs_dir": "path/to/demultiplexed_flow_cells_dir",
            },
        },
        "downsample": {
            "downsample_dir": "path/to/downsample_dir",
            "downsample_script": "downsample.sh",
            "account": "development",
        },
        "housekeeper": {
            "database": "sqlite:///",
            "root": "path/to/root",
        },
        "email_base_settings": {
            "sll_port": 465,
            "smtp_server": "smtp.gmail.com",
            "sender_email": "test@gmail.com",
            "sender_password": "",
        },
    }


@pytest.fixture
def cg_config_object(base_config_dict: dict) -> CGConfig:
    """Return a CG config."""
    return CGConfig(**base_config_dict)


@pytest.fixture
def chanjo_config() -> dict[str, dict[str, str]]:
    """Return Chanjo config."""
    return {"chanjo": {"config_path": "chanjo_config", "binary_path": "chanjo"}}


@pytest.fixture
def crunchy_config() -> dict[str, dict[str, Any]]:
    """Return Crunchy config."""
    return {
        "crunchy": {
            "conda_binary": "a conda binary",
            "cram_reference": "/path/to/fasta",
            "slurm": {
                "account": "mock_account",
                "conda_env": "mock_env",
                "hours": 1,
                "mail_user": "mock_mail",
                "memory": 1,
                "number_tasks": 1,
            },
        }
    }


@pytest.fixture
def demultiplexing_context_for_demux(
    demultiplexing_api_for_demux: DemultiplexingAPI,
    cg_context: CGConfig,
    store_with_demultiplexed_samples: Store,
) -> CGConfig:
    """Return cg context with a demultiplex context."""
    cg_context.demultiplex_api_ = demultiplexing_api_for_demux
    cg_context.housekeeper_api_ = demultiplexing_api_for_demux.hk_api
    cg_context.status_db_ = store_with_demultiplexed_samples
    return cg_context


@pytest.fixture
def demultiplex_context(
    demultiplexing_api: DemultiplexingAPI,
    real_housekeeper_api: HousekeeperAPI,
    cg_context: CGConfig,
    store_with_demultiplexed_samples: Store,
) -> CGConfig:
    """Return cg context with a demultiplex context."""
    cg_context.demultiplex_api_ = demultiplexing_api
    cg_context.housekeeper_api_ = real_housekeeper_api
    cg_context.status_db_ = store_with_demultiplexed_samples
    return cg_context


@pytest.fixture
def updated_demultiplex_context(
    demultiplexing_api: DemultiplexingAPI,
    real_housekeeper_api: HousekeeperAPI,
    cg_context: CGConfig,
    updated_store_with_demultiplexed_samples: Store,
) -> CGConfig:
    """Return CG context with populated with the seven canonical flow cells."""
    cg_context.demultiplex_api_ = demultiplexing_api
    cg_context.housekeeper_api_ = real_housekeeper_api
    cg_context.status_db_ = updated_store_with_demultiplexed_samples
    return cg_context


@pytest.fixture
def new_demultiplex_context(
    demultiplexing_api: DemultiplexingAPI,
    real_housekeeper_api: HousekeeperAPI,
    cg_context: CGConfig,
    store_with_illumina_sequencing_data: Store,
) -> CGConfig:
    """Return a CG context with populated with data using the Illumina models."""
    cg_context.demultiplex_api_ = demultiplexing_api
    cg_context.housekeeper_api_ = real_housekeeper_api
    cg_context.status_db_ = store_with_illumina_sequencing_data
    return cg_context


@pytest.fixture(name="demultiplex_configs_for_demux")
def demultiplex_configs_for_demux(
    tmp_illumina_flow_cells_demux_all_directory,
    tmp_empty_demultiplexed_runs_directory: Path,
) -> dict:
    """Return demultiplex configs."""
    return {
        "run_instruments": {
            "illumina": {
                "sequencing_runs_dir": tmp_illumina_flow_cells_demux_all_directory.as_posix(),
                "demultiplexed_runs_dir": tmp_empty_demultiplexed_runs_directory.as_posix(),
            }
        },
        "demultiplex": {"slurm": {"account": "test", "mail_user": "testuser@github.se"}},
    }


@pytest.fixture(name="demultiplex_configs")
def demultiplex_configs(
    tmp_illumina_sequencing_runs_directory,
    tmp_illumina_demultiplexed_flow_cells_directory,
) -> dict:
    """Return demultiplex configs."""
    return {
        "run_instruments": {
            "illumina": {
                "sequencing_runs_dir": tmp_illumina_sequencing_runs_directory.as_posix(),
                "demultiplexed_runs_dir": tmp_illumina_demultiplexed_flow_cells_directory.as_posix(),
            }
        },
        "demultiplex": {"slurm": {"account": "test", "mail_user": "testuser@github.se"}},
    }


@pytest.fixture
def real_crunchy_api(crunchy_config) -> CrunchyAPI:
    return CrunchyAPI(crunchy_config)


@pytest.fixture
def hk_config_dict(root_path: Path):
    """Housekeeper configs."""
    return {
        "housekeeper": {
            "database": "sqlite:///:memory:",
            "root": str(root_path),
        }
    }


@pytest.fixture
def genotype_config() -> dict:
    """Genotype config fixture."""
    return {
        "genotype": {
            "database": "database",
            "config_path": "config/path",
            "binary_path": "gtdb",
        }
    }


@pytest.fixture
def gens_config() -> dict[str, dict[str, str]]:
    """Gens config fixture."""
    return {
        "gens": {
            "config_path": Path("config", "path").as_posix(),
            "binary_path": "gens",
        }
    }


@pytest.fixture(name="sample_sheet_context")
def sample_sheet_context(
    cg_context: CGConfig,
    lims_api: LimsAPI,
    populated_housekeeper_api: HousekeeperAPI,
    tmp_illumina_sequencing_runs_directory: Path,
) -> CGConfig:
    """Return cg context with added Lims and Housekeeper API."""
    cg_context.lims_api_ = lims_api
    cg_context.housekeeper_api_ = populated_housekeeper_api
    cg_context.sample_sheet_api_ = SampleSheetAPI(
        flow_cell_dir=tmp_illumina_sequencing_runs_directory.as_posix(),
        hk_api=cg_context.housekeeper_api,
        lims_api=cg_context.lims_api,
    )
    return cg_context


@pytest.fixture
def sample_sheet_context_broken_flow_cells(
    cg_context: CGConfig,
    lims_api: LimsAPI,
    populated_housekeeper_api: HousekeeperAPI,
    tmp_broken_flow_cells_directory: Path,
) -> CGConfig:
    """Return cg context with broken flow cells."""
    cg_context.run_instruments.illumina.demultiplexed_runs_dir = (
        tmp_broken_flow_cells_directory.as_posix()
    )
    cg_context.lims_api_ = lims_api
    cg_context.housekeeper_api_ = populated_housekeeper_api
    cg_context.sample_sheet_api_ = SampleSheetAPI(
        flow_cell_dir=tmp_broken_flow_cells_directory.as_posix(),
        hk_api=cg_context.housekeeper_api,
        lims_api=cg_context.lims_api,
    )
    return cg_context


# Api fixtures


@pytest.fixture(name="demultiplexing_api_for_demux")
def demultiplexing_api_for_demux(
    demultiplex_configs_for_demux: dict,
    sbatch_process: Process,
    populated_housekeeper_api: HousekeeperAPI,
) -> DemultiplexingAPI:
    """Return demultiplex API."""
    demux_api = DemultiplexingAPI(
        config=demultiplex_configs_for_demux,
        housekeeper_api=populated_housekeeper_api,
    )
    demux_api.slurm_api.process = sbatch_process
    return demux_api


@pytest.fixture
def demultiplexing_api(
    demultiplex_configs: dict, sbatch_process: Process, populated_housekeeper_api: HousekeeperAPI
) -> DemultiplexingAPI:
    """Return demultiplex API."""
    demux_api = DemultiplexingAPI(
        config=demultiplex_configs, housekeeper_api=populated_housekeeper_api
    )
    demux_api.slurm_api.process = sbatch_process
    return demux_api


@pytest.fixture
def demux_post_processing_api(
    demultiplex_context: CGConfig, tmp_illumina_demultiplexed_flow_cells_directory
) -> DemuxPostProcessingAPI:
    api = DemuxPostProcessingAPI(demultiplex_context)
    api.demultiplexed_runs_dir = tmp_illumina_demultiplexed_flow_cells_directory
    return api


@pytest.fixture
def updated_demux_post_processing_api(
    updated_demultiplex_context: CGConfig,
    tmp_illumina_demultiplexed_flow_cells_directory,
) -> DemuxPostProcessingAPI:
    api = DemuxPostProcessingAPI(updated_demultiplex_context)
    api.demultiplexed_runs_dir = tmp_illumina_demultiplexed_flow_cells_directory
    return api


@pytest.fixture
def rsync_api(cg_context: CGConfig) -> RsyncAPI:
    """RsyncAPI fixture."""
    return RsyncAPI(config=cg_context)


@pytest.fixture
def external_data_api(analysis_store, cg_context: CGConfig) -> ExternalDataAPI:
    """ExternalDataAPI fixture."""
    return ExternalDataAPI(config=cg_context)


@pytest.fixture
def genotype_api(genotype_config: dict) -> GenotypeAPI:
    """Genotype API fixture."""
    _genotype_api = GenotypeAPI(genotype_config)
    _genotype_api.set_dry_run(True)
    return _genotype_api


@pytest.fixture
def gens_api(gens_config: dict) -> GensAPI:
    """Gens API fixture."""
    _gens_api = GensAPI(gens_config)
    _gens_api.set_dry_run(True)
    return _gens_api


@pytest.fixture
def madeline_api(madeline_output: Path) -> MockMadelineAPI:
    """madeline_api fixture."""
    _api = MockMadelineAPI()
    _api.set_outpath(out_path=madeline_output.as_posix())
    return _api


@pytest.fixture(scope="session")
def ticket_id() -> str:
    """Return a ticket number for testing."""
    return "123456"


@pytest.fixture
def osticket(ticket_id: str) -> MockOsTicket:
    """Return a api that mock the os ticket api."""
    api = MockOsTicket()
    api.set_ticket_nr(ticket_id)
    return api


# Files fixtures


@pytest.fixture
def empty_fastq_file_path(data_dir: Path):
    """Return the path to an empty fastq file."""
    return Path(data_dir, "fastq.fastq.gz")


# Common file name fixtures


@pytest.fixture
def snv_vcf_file() -> str:
    """Return a single nucleotide variant file name."""
    return f"snv{FileExtensions.VCF}"


@pytest.fixture
def sv_vcf_file() -> str:
    """Return a structural variant file name."""
    return f"sv{FileExtensions.VCF}"


@pytest.fixture
def snv_research_vcf_file() -> str:
    #    """Return a single nucleotide variant research file name."""
    return f"snv_research{FileExtensions.VCF}"


@pytest.fixture
def sv_research_vcf_file() -> str:
    """Return a structural variant research file name."""
    return f"sv_research{FileExtensions.VCF}"


# Common file fixtures
@pytest.fixture(scope="session")
def fixtures_dir() -> Path:
    """Return the path to the fixtures dir."""
    return Path("tests", "fixtures")


@pytest.fixture(scope="session")
def analysis_dir(fixtures_dir: Path) -> Path:
    """Return the path to the analysis dir."""
    return Path(fixtures_dir, "analysis")


@pytest.fixture(scope="session")
def microsalt_analysis_dir(analysis_dir: Path) -> Path:
    """Return the path to the analysis dir."""
    return Path(analysis_dir, "microsalt")


@pytest.fixture(scope="session")
def apps_dir(fixtures_dir: Path) -> Path:
    """Return the path to the apps dir."""
    return Path(fixtures_dir, "apps")


@pytest.fixture(scope="session")
def cgweb_orders_dir(fixtures_dir: Path) -> Path:
    """Return the path to the cgweb_orders dir."""
    return Path(fixtures_dir, "cgweb_orders")


@pytest.fixture(scope="session")
def data_dir(fixtures_dir: Path) -> Path:
    """Return the path to the data dir."""
    return Path(fixtures_dir, "data")


@pytest.fixture
def project_dir(tmpdir_factory) -> Generator[Path, None, None]:
    """Path to a temporary directory where intermediate files can be stored."""
    yield Path(tmpdir_factory.mktemp("data"))


@pytest.fixture
def tmp_file(project_dir) -> Path:
    """Return a temp file path."""
    return Path(project_dir, "test")


@pytest.fixture
def non_existing_file_path(project_dir: Path) -> Path:
    """Return the path to a non-existing file."""
    return Path(project_dir, "a_file.txt")


@pytest.fixture(scope="session")
def content() -> str:
    """Return some content for a file."""
    return (
        "Lorem ipsum dolor sit amet, consectetur adipiscing elit, sed do eiusmod tempor incididunt"
        " ut labore et dolore magna aliqua. Ut enim ad minim veniam, quis nostrud exercitation ull"
        "amco laboris nisi ut aliquip ex ea commodo consequat. Duis aute irure dolor in reprehende"
        "rit in voluptate velit esse cillum dolore eu fugiat nulla pariatur. Excepteur sint occaec"
        "at cupidatat non proident, sunt in culpa qui officia deserunt mollit anim id est laborum."
    )


@pytest.fixture
def filled_file(non_existing_file_path: Path, content: str) -> Path:
    """Return the path to a existing file with some content."""
    with open(non_existing_file_path, "w") as outfile:
        outfile.write(content)
    return non_existing_file_path


@pytest.fixture(scope="session")
def orderforms(fixtures_dir: Path) -> Path:
    """Return the path to the directory with order forms."""
    return Path(fixtures_dir, "orderforms")


@pytest.fixture
def hk_file(filled_file: Path, case_id: str) -> File:
    """Return a housekeeper File object."""
    return File(id=case_id, path=filled_file.as_posix())


@pytest.fixture
def mip_dna_store_files(apps_dir: Path) -> Path:
    """Return the path to the directory with mip dna store files."""
    return Path(apps_dir, "mip", "dna", "store")


@pytest.fixture
def case_qc_sample_info_path(mip_dna_store_files: Path) -> Path:
    """Return path to case_qc_sample_info.yaml."""
    return Path(mip_dna_store_files, "case_qc_sample_info.yaml")


@pytest.fixture
def delivery_report_html(mip_dna_store_files: Path) -> Path:
    """Return the path to a qc metrics deliverables file with case data."""
    return Path(mip_dna_store_files, "empty_delivery_report.html")


@pytest.fixture
def mip_deliverables_file(mip_dna_store_files: Path) -> Path:
    """Fixture for general deliverables file in mip."""
    return Path(mip_dna_store_files, "case_id_deliverables.yaml")


@pytest.fixture
def case_qc_metrics_deliverables(apps_dir: Path) -> Path:
    """Return the path to a qc metrics deliverables file with case data."""
    return Path(apps_dir, "mip", "case_metrics_deliverables.yaml")


@pytest.fixture
def mip_analysis_dir(analysis_dir: Path) -> Path:
    """Return the path to the directory with mip analysis files."""
    return Path(analysis_dir, "mip")


@pytest.fixture
def balsamic_analysis_dir(analysis_dir: Path) -> Path:
    """Return the path to the directory with balsamic analysis files."""
    return Path(analysis_dir, "balsamic")


@pytest.fixture
def balsamic_wgs_analysis_dir(balsamic_analysis_dir: Path) -> Path:
    """Return the path to the directory with balsamic analysis files."""
    return Path(balsamic_analysis_dir, "tn_wgs")


@pytest.fixture
def mip_dna_analysis_dir(mip_analysis_dir: Path) -> Path:
    """Return the path to the directory with mip dna analysis files."""
    return Path(mip_analysis_dir, "dna")


@pytest.fixture
def nf_analysis_analysis_dir(fixtures_dir: Path) -> Path:
    """Return the path to the directory with nf-analysis files."""
    return Path(fixtures_dir, "analysis", "nf-analysis")


@pytest.fixture
def raredisease_analysis_dir(analysis_dir: Path) -> Path:
    """Return the path to the directory with raredisease analysis files."""
    return Path(analysis_dir, "raredisease")


@pytest.fixture
def rnafusion_analysis_dir(analysis_dir: Path) -> Path:
    """Return the path to the directory with rnafusion analysis files."""
    return Path(analysis_dir, "rnafusion")


@pytest.fixture
def taxprofiler_analysis_dir(analysis_dir: Path) -> Path:
    """Return the path to the directory with taxprofiler analysis files."""
    return Path(analysis_dir, "taxprofiler")


@pytest.fixture
def sample_cram(mip_dna_analysis_dir: Path) -> Path:
    """Return the path to the cram file for a sample."""
    return Path(mip_dna_analysis_dir, "adm1.cram")


@pytest.fixture(name="father_sample_cram")
def father_sample_cram(
    mip_dna_analysis_dir: Path,
    father_sample_id: str,
) -> Path:
    """Return the path to the cram file for the father sample."""
    return Path(mip_dna_analysis_dir, father_sample_id + FileExtensions.CRAM)


@pytest.fixture(name="mother_sample_cram")
def mother_sample_cram(mip_dna_analysis_dir: Path, mother_sample_id: str) -> Path:
    """Return the path to the cram file for the mother sample."""
    return Path(mip_dna_analysis_dir, mother_sample_id + FileExtensions.CRAM)


@pytest.fixture(name="sample_cram_files")
def sample_crams(
    sample_cram: Path, father_sample_cram: Path, mother_sample_cram: Path
) -> list[Path]:
    """Return a list of cram paths for three samples."""
    return [sample_cram, father_sample_cram, mother_sample_cram]


@pytest.fixture(name="vcf_file")
def vcf_file(mip_dna_store_files: Path) -> Path:
    """Return the path to a VCF file."""
    return Path(mip_dna_store_files, "yellowhog_clinical_selected.vcf")


@pytest.fixture(name="madeline_output")
def madeline_output(apps_dir: Path) -> Path:
    """Return str of path for file with Madeline output."""
    return Path(apps_dir, "madeline", "madeline.xml")


@pytest.fixture(name="file_does_not_exist")
def file_does_not_exist() -> Path:
    """Return a file path that does not exist."""
    return Path("file", "does", "not", "exist")


# Compression fixtures


@pytest.fixture(name="run_name")
def run_name() -> str:
    """Return the name of a fastq run."""
    return "fastq_run"


@pytest.fixture(name="original_fastq_data")
def original_fastq_data(fastq_dir: Path, run_name) -> CompressionData:
    """Return a compression object with a path to the original fastq files."""
    return CompressionData(Path(fastq_dir, run_name))


@pytest.fixture(name="fastq_stub")
def fastq_stub(project_dir: Path, run_name: str) -> Path:
    """Creates a path to the base format of a fastq run."""
    return Path(project_dir, run_name)


@pytest.fixture(name="compression_object")
def compression_object(fastq_stub: Path, original_fastq_data: CompressionData) -> CompressionData:
    """Creates compression data object with information about files used in fastq compression."""
    working_files: CompressionData = CompressionData(fastq_stub)
    working_file_map: dict[str, str] = {
        original_fastq_data.fastq_first.as_posix(): working_files.fastq_first.as_posix(),
        original_fastq_data.fastq_second.as_posix(): working_files.fastq_second.as_posix(),
    }
    for original_file, working_file in working_file_map.items():
        shutil.copy(original_file, working_file)
    return working_files


# Genotype file fixture


@pytest.fixture(name="bcf_file")
def bcf_file(apps_dir: Path) -> Path:
    """Return the path to a BCF file."""
    return Path(apps_dir, "gt", "yellowhog.bcf")


# Gens file fixtures


@pytest.fixture(name="gens_fracsnp_path")
def gens_fracsnp_path(mip_dna_analysis_dir: Path, sample_id: str) -> Path:
    """Path to Gens fracsnp/baf bed file."""
    return Path(mip_dna_analysis_dir, f"{sample_id}.baf.bed.gz")


@pytest.fixture(name="gens_coverage_path")
def gens_coverage_path(mip_dna_analysis_dir: Path, sample_id: str) -> Path:
    """Path to Gens coverage bed file."""
    return Path(mip_dna_analysis_dir, f"{sample_id}.cov.bed.gz")


# Housekeeper, Chanjo file fixtures


@pytest.fixture(name="bed_file")
def bed_file(analysis_dir) -> Path:
    """Return the path to a bed file."""
    return Path(analysis_dir, "sample_coverage.bed")


# Helper fixtures


@pytest.fixture(scope="session")
def helpers() -> StoreHelpers:
    """Return a class with helper functions for the stores."""
    return StoreHelpers()


@pytest.fixture(name="small_helpers")
def small_helpers() -> SmallHelpers:
    """Return a class with small helper functions."""
    return SmallHelpers()


# HK fixtures


@pytest.fixture(name="root_path")
def root_path(project_dir: Path) -> Path:
    """Return the path to a hk bundles dir."""
    _root_path = Path(project_dir, "bundles")
    _root_path.mkdir(parents=True, exist_ok=True)
    return _root_path


@pytest.fixture(name="hk_bundle_sample_path")
def hk_bundle_sample_path(sample_id: str, timestamp: datetime) -> Path:
    """Return the relative path to a Housekeeper bundle mock sample."""
    return Path(sample_id, timestamp.strftime("%Y-%m-%d"))


@pytest.fixture(name="hk_bundle_data")
def hk_bundle_data(
    case_id: str,
    bed_file: Path,
    delivery_report_html: Path,
    timestamp_yesterday: datetime,
    sample_id: str,
    father_sample_id: str,
    mother_sample_id: str,
) -> dict[str, Any]:
    """Return some bundle data for Housekeeper."""
    return {
        "name": case_id,
        "created": timestamp_yesterday,
        "expires": timestamp_yesterday,
        "files": [
            {
                "path": bed_file.as_posix(),
                "archive": False,
                "tags": ["bed", sample_id, father_sample_id, mother_sample_id, "coverage"],
            },
            {
                "path": delivery_report_html.as_posix(),
                "archive": False,
                "tags": [HK_DELIVERY_REPORT_TAG],
            },
        ],
    }


@pytest.fixture(name="hk_sample_bundle")
def hk_sample_bundle(
    fastq_file: Path,
    sample_hk_bundle_no_files: dict,
    sample_id: str,
    spring_file: Path,
) -> dict:
    """Returns a dict for building a housekeeper bundle for a sample."""
    sample_hk_bundle_no_files["files"] = [
        {
            "path": spring_file.as_posix(),
            "archive": False,
            "tags": [SequencingFileTag.SPRING, sample_id],
        },
        {
            "path": fastq_file.as_posix(),
            "archive": False,
            "tags": [SequencingFileTag.FASTQ, sample_id],
        },
    ]
    return sample_hk_bundle_no_files


@pytest.fixture(name="hk_father_sample_bundle")
def hk_father_sample_bundle(
    fastq_file_father: Path,
    helpers,
    sample_hk_bundle_no_files: dict,
    father_sample_id: str,
    spring_file_father: Path,
) -> dict:
    """Returns a dict for building a housekeeper bundle for a second sample."""
    father_sample_bundle = deepcopy(sample_hk_bundle_no_files)
    father_sample_bundle["name"] = father_sample_id
    father_sample_bundle["files"] = [
        {
            "path": spring_file_father.as_posix(),
            "archive": False,
            "tags": [SequencingFileTag.SPRING, father_sample_id],
        },
        {
            "path": fastq_file_father.as_posix(),
            "archive": False,
            "tags": [SequencingFileTag.FASTQ, father_sample_id],
        },
    ]
    return father_sample_bundle


@pytest.fixture(name="sample_hk_bundle_no_files")
def sample_hk_bundle_no_files(sample_id: str, timestamp: datetime) -> dict:
    """Create a complete bundle mock for testing compression."""
    return {
        "name": sample_id,
        "created": timestamp,
        "expires": timestamp,
        "files": [],
    }


@pytest.fixture(name="case_hk_bundle_no_files")
def case_hk_bundle_no_files(case_id: str, timestamp: datetime) -> dict:
    """Create a complete bundle mock for testing compression."""
    return {
        "name": case_id,
        "created": timestamp,
        "expires": timestamp,
        "files": [],
    }


@pytest.fixture(name="compress_hk_fastq_bundle")
def compress_hk_fastq_bundle(
    compression_object: CompressionData, sample_hk_bundle_no_files: dict
) -> dict:
    """Create a complete bundle mock for testing compression
    This bundle contains a pair of fastq files.
    ."""
    hk_bundle_data = deepcopy(sample_hk_bundle_no_files)

    first_fastq = compression_object.fastq_first
    second_fastq = compression_object.fastq_second
    for fastq_file in [first_fastq, second_fastq]:
        fastq_file.touch()
        # We need to set the time to an old date
        # Create an older date
        # Convert the date to a float
        before_timestamp = datetime.timestamp(datetime(2020, 1, 1))
        # Update the utime so file looks old
        os.utime(fastq_file, (before_timestamp, before_timestamp))
        fastq_file_info = {"path": str(fastq_file), "archive": False, "tags": ["fastq"]}

        hk_bundle_data["files"].append(fastq_file_info)
    return hk_bundle_data


@pytest.fixture(name="housekeeper_api")
def housekeeper_api(hk_config_dict: dict) -> MockHousekeeperAPI:
    """Setup Housekeeper store."""
    return MockHousekeeperAPI(hk_config_dict)


@pytest.fixture(name="real_housekeeper_api")
def real_housekeeper_api(hk_config_dict: dict) -> Generator[HousekeeperAPI, None, None]:
    """Set up a real Housekeeper store."""
    _api = HousekeeperAPI(hk_config_dict)
    _api.initialise_db()
    yield _api


@pytest.fixture(name="populated_housekeeper_api")
def populated_housekeeper_api(
    real_housekeeper_api: HousekeeperAPI,
    hk_bundle_data: dict,
    hk_father_sample_bundle: dict,
    hk_sample_bundle: dict,
    helpers,
) -> HousekeeperAPI:
    """Setup a Housekeeper store with some data."""
    hk_api = real_housekeeper_api
    helpers.ensure_hk_bundle(store=hk_api, bundle_data=hk_bundle_data)
    helpers.ensure_hk_bundle(store=hk_api, bundle_data=hk_sample_bundle)
    helpers.ensure_hk_bundle(store=hk_api, bundle_data=hk_father_sample_bundle)
    return hk_api


@pytest.fixture(name="hk_version")
def hk_version(housekeeper_api: MockHousekeeperAPI, hk_bundle_data: dict, helpers) -> Version:
    """Get a Housekeeper version object."""
    return helpers.ensure_hk_version(housekeeper_api, hk_bundle_data)


# Process Mock


@pytest.fixture(name="process")
def process() -> ProcessMock:
    """Returns a mocked process."""
    return ProcessMock()


# Hermes mock


@pytest.fixture(name="hermes_process")
def hermes_process() -> ProcessMock:
    """Return a mocked Hermes process."""
    return ProcessMock(binary="hermes")


@pytest.fixture(name="hermes_api")
def hermes_api(hermes_process: ProcessMock) -> HermesApi:
    """Return a Hermes API with a mocked process."""
    hermes_config = {"hermes": {"binary_path": "/bin/true"}}
    hermes_api = HermesApi(config=hermes_config)
    hermes_api.process = hermes_process
    return hermes_api


# Scout fixtures


@pytest.fixture(name="scout_api")
def scout_api() -> MockScoutAPI:
    """Setup Scout API."""
    return MockScoutAPI()


# Crunchy fixtures


@pytest.fixture(name="crunchy_api")
def crunchy_api():
    """Setup Crunchy API."""
    return MockCrunchyAPI()


# Store fixtures


@pytest.fixture(name="analysis_store")
def analysis_store(
    base_store: Store,
    analysis_family: dict,
    wgs_application_tag: str,
    helpers: StoreHelpers,
    timestamp_yesterday: datetime,
) -> Generator[Store, None, None]:
    """Setup a store instance for testing analysis API."""
    helpers.ensure_case_from_dict(
        base_store,
        case_info=analysis_family,
        app_tag=wgs_application_tag,
        started_at=timestamp_yesterday,
    )
    yield base_store


@pytest.fixture(name="analysis_store_trio")
def analysis_store_trio(analysis_store: Store) -> Generator[Store, None, None]:
    """Setup a store instance with a trio loaded for testing analysis API."""
    yield analysis_store


@pytest.fixture
def analysis_store_single_case(
    base_store: Store, analysis_family_single_case: Store, helpers: StoreHelpers
):
    """Set up a store instance with a single ind case for testing analysis API."""
    helpers.ensure_case_from_dict(base_store, case_info=analysis_family_single_case)
    yield base_store


@pytest.fixture
def store_with_demultiplexed_samples(
    store: Store,
    helpers: StoreHelpers,
    selected_novaseq_6000_post_1_5_kits_sample_ids: list[str],
    selected_hiseq_x_dual_index_sample_ids: list[str],
    hiseq_x_dual_index_flow_cell_id: str,
    novaseq_6000_post_1_5_kits_flow_cell_id: str,
) -> Store:
    """Return a store with samples that have been demultiplexed."""
    helpers.add_flow_cell(store, novaseq_6000_post_1_5_kits_flow_cell_id, sequencer_type="novaseq")
    helpers.add_flow_cell(store, hiseq_x_dual_index_flow_cell_id, sequencer_type="hiseqx")
    for i, sample_internal_id in enumerate(selected_novaseq_6000_post_1_5_kits_sample_ids):
        helpers.add_sample(store, internal_id=sample_internal_id, name=f"sample_bcl_convert_{i}")
        helpers.ensure_sample_lane_sequencing_metrics(
            store,
            sample_internal_id=sample_internal_id,
            flow_cell_name=novaseq_6000_post_1_5_kits_flow_cell_id,
        )

    for i, sample_internal_id in enumerate(selected_hiseq_x_dual_index_sample_ids):
        helpers.add_sample(store, internal_id=sample_internal_id, name=f"sample_bcl2fastq_{i}")
        helpers.ensure_sample_lane_sequencing_metrics(
            store,
            sample_internal_id=sample_internal_id,
            flow_cell_name=hiseq_x_dual_index_flow_cell_id,
        )
    return store


@pytest.fixture
def updated_store_with_demultiplexed_samples(
    store: Store,
    helpers: StoreHelpers,
    seven_canonical_flow_cells: list[IlluminaRunDirectoryData],
    seven_canonical_flow_cells_selected_sample_ids: list[list[str]],
) -> Store:
    """Return a store with the 7 canonical flow cells with samples added to store."""
    for flow_cell, sample_internal_ids in zip(
        seven_canonical_flow_cells, seven_canonical_flow_cells_selected_sample_ids
    ):
        helpers.add_flow_cell_and_samples_with_sequencing_metrics(
            flow_cell_name=flow_cell.id,
            sequencer=flow_cell.sequencer_type,
            sample_ids=sample_internal_ids,
            store=store,
        )
    return store


@pytest.fixture
def store_with_illumina_sequencing_data(
    store: Store,
    helpers: StoreHelpers,
    seven_canonical_flow_cells: list[IlluminaRunDirectoryData],
    seven_canonical_flow_cells_selected_sample_ids: list[list[str]],
    seven_canonical_sequencing_runs_selected_case_ids: list[list[str]],
) -> Store:
    """Return a store with Illumina flow cells, sequencing runs and sample sequencing metrics."""
    for run_dir, sample_internal_ids, case_ids in zip(
        seven_canonical_flow_cells,
        seven_canonical_flow_cells_selected_sample_ids,
        seven_canonical_sequencing_runs_selected_case_ids,
    ):
        helpers.add_illumina_flow_cell_and_samples_with_sequencing_metrics(
            run_directory_data=run_dir,
            sample_ids=sample_internal_ids,
            case_ids=case_ids,
            store=store,
        )
    return store


@pytest.fixture
def re_sequenced_sample_illumina_data_store(
    store_with_illumina_sequencing_data: Store,
    sample_id_sequenced_on_multiple_flow_cells: str,
    flow_cells_with_the_same_sample: list[str],
    case_id_for_sample_on_multiple_flow_cells: str,
    helpers: StoreHelpers,
) -> Store:
    """Return a store with re-sequenced samples on illumina flow cells for Fluffy case."""
    sequencing_run: IlluminaSequencingRun = (
        store_with_illumina_sequencing_data.get_illumina_sequencing_run_by_device_internal_id(
            flow_cells_with_the_same_sample[1]
        )
    )
    helpers.add_illumina_sample_sequencing_metrics_object(
        store=store_with_illumina_sequencing_data,
        sample_id=sample_id_sequenced_on_multiple_flow_cells,
        sequencing_run=sequencing_run,
        lane=1,
    )
    # Add application and tags to case
    application: Application = store_with_illumina_sequencing_data.get_application_by_tag(
        "RMLP05R800"
    )
    application_version: ApplicationVersion = (
        store_with_illumina_sequencing_data.get_current_application_version_by_tag("RMLP05R800")
    )
    case: Case = store_with_illumina_sequencing_data.get_case_by_internal_id(
        case_id_for_sample_on_multiple_flow_cells
    )
    case.links[0].sample.application_version = application_version
    case.links[0].sample.application_version.application = application
    return store_with_illumina_sequencing_data


@pytest.fixture
def collaboration_id() -> str:
    """Return a default customer group."""
    return "hospital_collaboration"


@pytest.fixture
def mip_dna_customer(collaboration_id: str, customer_id: str) -> Customer:
    """Return a Rare Disease customer."""
    return Customer(
        name="Klinisk Immunologi",
        internal_id=CustomerId.CUST004,
        loqus_upload=True,
    )


@pytest.fixture
def balsamic_customer(collaboration_id: str, customer_id: str) -> Customer:
    """Return a Cancer customer."""
    return Customer(
        name="AML",
        internal_id=CustomerId.CUST110,
        loqus_upload=True,
    )


@pytest.fixture
def external_wes_application_tag() -> str:
    """Return the external whole exome sequencing application tag."""
    return "EXXCUSR000"


@pytest.fixture
def wgs_application_tag() -> str:
    """Return the WGS application tag."""
    return "WGSPCFC030"


@pytest.fixture
def microbial_application_tag() -> str:
    """Return the WGS microbial application tag."""
    return "MWRNXTR003"


@pytest.fixture
def metagenomics_application_tag() -> str:
    """Return the metagenomics application tag."""
    return "METPCFR030"


@pytest.fixture
def store() -> Generator[Store, None, None]:
    """Return a CG store."""
    initialize_database("sqlite:///")
    _store = Store()
    create_all_tables()
    yield _store
    drop_all_tables()


@pytest.fixture
def apptag_rna() -> str:
    """Return the RNA application tag."""
    return "RNAPOAR025"


@pytest.fixture
def bed_name() -> str:
    """Return a bed model name attribute."""
    return "Bed"


@pytest.fixture
def bed_version_file_name(bed_name: str) -> str:
    """Return a bed version model file name attribute."""
    return f"{bed_name}.bed"


@pytest.fixture
def bed_version_short_name() -> str:
    """Return a bed version model short name attribute."""
    return "bed_short_name_0.0"


@pytest.fixture
def invoice_address() -> str:
    """Return an invoice address."""
    return "Test street"


@pytest.fixture
def invoice_reference() -> str:
    """Return an invoice reference."""
    return "ABCDEF"


@pytest.fixture
def prices() -> dict[str, int]:
    """Return dictionary with prices for each priority status."""
    return {"standard": 10, "priority": 20, "express": 30, "research": 5}


@pytest.fixture
def base_store(
    apptag_rna: str,
    bed_name: str,
    bed_version_short_name: str,
    collaboration_id: str,
    customer_id: str,
    invoice_address: str,
    invoice_reference: str,
    store: Store,
    prices: dict[str, int],
) -> Generator[Store, None, None]:
    """Setup and example store."""
    collaboration = store.add_collaboration(internal_id=collaboration_id, name=collaboration_id)

    store.session.add(collaboration)
    customers: list[Customer] = []
    customer_map: dict[str, str] = {
        customer_id: "Production",
        "cust001": "Customer",
        "cust002": "Karolinska",
        "cust003": "CMMS",
    }
    for new_customer_id, new_customer_name in customer_map.items():
        customers.append(
            store.add_customer(
                internal_id=new_customer_id,
                name=new_customer_name,
                scout_access=True,
                invoice_address=invoice_address,
                invoice_reference=invoice_reference,
            )
        )

    for customer in customers:
        collaboration.customers.append(customer)
    store.session.add_all(customers)
    applications = [
        store.add_application(
            tag="WGXCUSC000",
            prep_category="wgs",
            description="External WGS",
            sequencing_depth=0,
            is_external=True,
            percent_kth=80,
            percent_reads_guaranteed=75,
            target_reads=10,
        ),
        store.add_application(
            tag="EXXCUSR000",
            prep_category="wes",
            description="External WES",
            sequencing_depth=0,
            is_external=True,
            percent_kth=80,
            percent_reads_guaranteed=75,
            target_reads=10,
        ),
        store.add_application(
            tag="WGSPCFC060",
            prep_category="wgs",
            description="WGS, double",
            sequencing_depth=30,
            is_accredited=True,
            percent_kth=80,
            percent_reads_guaranteed=75,
            target_reads=10,
        ),
        store.add_application(
            tag="RMLP05R800",
            prep_category="rml",
            description="Ready-made",
            sequencing_depth=0,
            percent_kth=80,
            percent_reads_guaranteed=75,
            target_reads=10,
        ),
        store.add_application(
            tag="WGSPCFC030",
            prep_category="wgs",
            description="WGS trio",
            is_accredited=True,
            sequencing_depth=30,
            target_reads=30,
            limitations="some",
            percent_kth=80,
            percent_reads_guaranteed=75,
            min_sequencing_depth=30,
        ),
        store.add_application(
            tag="METLIFR020",
            prep_category="wgs",
            description="Whole genome metagenomics",
            sequencing_depth=0,
            target_reads=400000,
            percent_kth=80,
            percent_reads_guaranteed=75,
        ),
        store.add_application(
            tag="METNXTR020",
            prep_category="wgs",
            description="Metagenomics",
            sequencing_depth=0,
            target_reads=200000,
            percent_kth=80,
            percent_reads_guaranteed=75,
        ),
        store.add_application(
            tag="MWRNXTR003",
            prep_category="mic",
            description="Microbial whole genome ",
            sequencing_depth=0,
            percent_kth=80,
            percent_reads_guaranteed=75,
            target_reads=10,
        ),
        store.add_application(
            tag=apptag_rna,
            prep_category="tgs",
            description="RNA seq, poly-A based priming",
            percent_kth=80,
            percent_reads_guaranteed=75,
            sequencing_depth=25,
            is_accredited=True,
            target_reads=10,
            min_sequencing_depth=30,
        ),
        store.add_application(
            tag="VWGDPTR001",
            prep_category="cov",
            description="Viral whole genome  ",
            sequencing_depth=0,
            percent_kth=80,
            percent_reads_guaranteed=75,
            target_reads=10,
        ),
    ]

    store.session.add_all(applications)

    versions = [
        store.add_application_version(
            application=application, version=1, valid_from=datetime.now(), prices=prices
        )
        for application in applications
    ]
    store.session.add_all(versions)

    beds: list[Bed] = [store.add_bed(name=bed_name)]
    store.session.add_all(beds)
    bed_versions: list[BedVersion] = [
        store.add_bed_version(
            bed=bed,
            version=1,
            filename=bed_name + FileExtensions.BED,
            shortname=bed_version_short_name,
        )
        for bed in beds
    ]
    store.session.add_all(bed_versions)

    organism = store.add_organism("C. jejuni", "C. jejuni")
    store.session.add(organism)
    store.session.commit()

    yield store


@pytest.fixture
def sample_store(base_store: Store) -> Store:
    """Populate store with samples."""
    new_samples = [
        base_store.add_sample(name="ordered", sex=Sex.MALE, internal_id="test_internal_id"),
        base_store.add_sample(name="received", sex=Sex.UNKNOWN, received=datetime.now()),
        base_store.add_sample(
            name="received-prepared",
            sex=Sex.UNKNOWN,
            received=datetime.now(),
            prepared_at=datetime.now(),
        ),
        base_store.add_sample(name="external", sex=Sex.FEMALE),
        base_store.add_sample(name="external-received", sex=Sex.FEMALE, received=datetime.now()),
        base_store.add_sample(
            name="sequenced",
            sex=Sex.MALE,
            received=datetime.now(),
            prepared_at=datetime.now(),
            last_sequenced_at=datetime.now(),
            reads=(310 * 1000000),
        ),
        base_store.add_sample(
            name="sequenced-partly",
            sex=Sex.MALE,
            received=datetime.now(),
            prepared_at=datetime.now(),
            reads=(250 * 1000000),
        ),
        base_store.add_sample(
            name="to-deliver",
            sex=Sex.MALE,
            last_sequenced_at=datetime.now(),
        ),
        base_store.add_sample(
            name="delivered",
            sex=Sex.MALE,
            last_sequenced_at=datetime.now(),
            delivered_at=datetime.now(),
            no_invoice=False,
        ),
    ]
    customer: Customer = (base_store.get_customers())[0]
    external_app = base_store.get_application_by_tag("WGXCUSC000").versions[0]
    wgs_app = base_store.get_application_by_tag("WGSPCFC030").versions[0]
    for sample in new_samples:
        sample.customer = customer
        sample.application_version = external_app if "external" in sample.name else wgs_app
    base_store.session.add_all(new_samples)
    base_store.session.commit()
    return base_store


@pytest.fixture(scope="session")
def trailblazer_api() -> MockTB:
    """Return a mock Trailblazer API."""
    return MockTB()


@pytest.fixture(scope="session")
def lims_api() -> MockLimsAPI:
    """Return a mock LIMS API."""
    return MockLimsAPI()


@pytest.fixture(scope="session")
def config_root_dir() -> Path:
    """Return a path to the config root directory."""
    return Path("tests", "fixtures", "data")


@pytest.fixture(scope="session")
def housekeeper_dir(tmpdir_factory):
    """Return a temporary directory for Housekeeper testing."""
    return tmpdir_factory.mktemp("housekeeper")


@pytest.fixture(scope="session")
def mip_dir(tmpdir_factory) -> Path:
    """Return a temporary directory for MIP testing."""
    return tmpdir_factory.mktemp("mip")


@pytest.fixture(scope="session")
def fluffy_dir(tmpdir_factory) -> Path:
    """Return a temporary directory for Fluffy testing."""
    return tmpdir_factory.mktemp("fluffy")


@pytest.fixture(scope="session")
def balsamic_dir(tmpdir_factory) -> Path:
    """Return a temporary directory for Balsamic testing."""
    return tmpdir_factory.mktemp("balsamic")


@pytest.fixture(scope="session")
def cg_dir(tmpdir_factory) -> Path:
    """Return a temporary directory for cg testing."""
    return tmpdir_factory.mktemp("cg")


@pytest.fixture(scope="function")
def downsample_dir(tmp_path_factory) -> Path:
    """Return a temporary downsample directory for testing."""
    return tmp_path_factory.mktemp("downsample", numbered=True)


@pytest.fixture(name="swegen_dir")
def swegen_dir(tmpdir_factory, tmp_path) -> Path:
    """SweGen temporary directory containing mocked reference files."""
    return tmpdir_factory.mktemp("swegen")


@pytest.fixture(name="swegen_snv_reference")
def swegen_snv_reference_path(swegen_dir: Path) -> Path:
    """Return a temporary path to a SweGen SNV reference file."""
    mock_file = Path(swegen_dir, "grch37_swegen_10k_snv_-20220101-.vcf.gz")
    mock_file.touch(exist_ok=True)
    return mock_file


@pytest.fixture(name="observations_dir")
def observations_dir(tmpdir_factory, tmp_path) -> Path:
    """Loqusdb temporary directory containing observations mock files."""
    return tmpdir_factory.mktemp("loqusdb")


@pytest.fixture(name="observations_clinical_snv_file_path")
def observations_clinical_snv_file_path(observations_dir: Path) -> Path:
    """Return a temporary path to a clinical SNV file."""
    mock_file = Path(observations_dir, "loqusdb_clinical_snv_export-20220101-.vcf.gz")
    mock_file.touch(exist_ok=True)
    return mock_file


@pytest.fixture(name="observations_clinical_sv_file_path")
def observations_clinical_sv_file_path(observations_dir: Path) -> Path:
    """Return a temporary path to a clinical SV file."""
    mock_file = Path(observations_dir, "loqusdb_clinical_sv_export-20220101-.vcf.gz")
    mock_file.touch(exist_ok=True)
    return mock_file


@pytest.fixture(name="observations_somatic_snv_file_path")
def observations_somatic_snv_file_path(observations_dir: Path) -> Path:
    """Return a temporary path to a cancer somatic SNV file."""
    mock_file = Path(observations_dir, "loqusdb_cancer_somatic_snv_export-20220101-.vcf.gz")
    mock_file.touch(exist_ok=True)
    return mock_file


@pytest.fixture(name="outdated_observations_somatic_snv_file_path")
def outdated_observations_somatic_snv_file_path(observations_dir: Path) -> Path:
    """Return a temporary path to an outdated cancer somatic SNV file."""
    mock_file = Path(observations_dir, "loqusdb_cancer_somatic_snv_export-20180101-.vcf.gz")
    mock_file.touch(exist_ok=True)
    return mock_file


@pytest.fixture(name="custom_observations_clinical_snv_file_path")
def custom_observations_clinical_snv_file_path(observations_dir: Path) -> Path:
    """Return a custom path for the clinical SNV observations file."""
    return Path(observations_dir, "clinical_snv_export-19990101-.vcf.gz")


@pytest.fixture(scope="session")
def microsalt_dir(tmpdir_factory) -> Path:
    """Return a temporary directory for Microsalt testing."""
    return tmpdir_factory.mktemp("microsalt")


@pytest.fixture
def pdc_archiving_dir(tmp_flow_cell_without_run_parameters_path: Path) -> Path:
    """Return a temporary directory for PDC archiving testing."""
    return tmp_flow_cell_without_run_parameters_path


@pytest.fixture
def pdc_archiving_directory(pdc_archiving_dir: Path) -> PDCArchivingDirectory:
    """Returns different PDC archiving directories."""
    return PDCArchivingDirectory(
        current=f"/{pdc_archiving_dir.as_posix()}/", nas="/ENCRYPT/", pre_nas="/OLD_ENCRYPT/"
    )


@pytest.fixture(scope="function")
def nextflow_binary() -> Path:
    """Return the path to the nextflow binary."""
    return Path("path", "to", "bin", "nextflow")


@pytest.fixture(scope="function")
def conda_binary() -> Path:
    """Return the path to the conda binary."""
    return Path("path", "to", "bin", "conda")


@pytest.fixture(name="cg_uri")
def cg_uri() -> str:
    """Return a cg URI."""
    return "sqlite:///"


@pytest.fixture(name="hk_uri")
def hk_uri() -> str:
    """Return a Housekeeper URI."""
    return "sqlite:///"


@pytest.fixture(name="context_config")
def context_config(
    cg_uri: str,
    hk_uri: str,
    email_address: str,
    fluffy_dir: Path,
    housekeeper_dir: Path,
    mip_dir: Path,
    cg_dir: Path,
    conda_binary: Path,
    balsamic_dir: Path,
    microsalt_dir: Path,
    raredisease_dir: Path,
    rnafusion_dir: Path,
    taxprofiler_dir: Path,
    tomte_dir: Path,
    illumina_sequencing_runs_directory: Path,
    illumina_demultiplexed_runs_directory: Path,
    downsample_dir: Path,
    pdc_archiving_directory: PDCArchivingDirectory,
    nextflow_binary: Path,
    nf_analysis_platform_config_path: Path,
    nf_analysis_pipeline_params_path: Path,
    nf_analysis_pipeline_resource_optimisation_path: Path,
) -> dict:
    """Return a context config."""
    return {
        "database": cg_uri,
        "delivery_path": str(cg_dir),
        "nanopore_data_directory": "path/to/nanopore_data_directory",
        "run_instruments": {
            "pacbio": {
                "data_dir": "path/to/pacbio_data__directory",
                "systemd_trigger_dir": "path/to/pacbio_trigger_directory",
            },
            "nanopore": {
                "data_dir": "path/to/nanopore_data_directory",
                "systemd_trigger_dir": "path/to/nanopore_trigger_directory",
            },
            "illumina": {
                "sequencing_runs_dir": str(illumina_sequencing_runs_directory),
                "demultiplexed_runs_dir": str(illumina_demultiplexed_runs_directory),
            },
        },
        "downsample": {
            "downsample_dir": str(downsample_dir),
            "downsample_script": "downsample.sh",
            "account": "development",
        },
        "email_base_settings": {
            "sll_port": 465,
            "smtp_server": "smtp.gmail.com",
            "sender_email": "test@gmail.com",
            "sender_password": "",
        },
        "madeline_exe": "echo",
        "tower_binary_path": Path("path", "to", "bin", "tw").as_posix(),
        "pon_path": str(cg_dir),
        "backup": {
            "pdc_archiving_directory": pdc_archiving_directory.dict(),
            "slurm_flow_cell_encryption": {
                "account": "development",
                "hours": 1,
                "mail_user": email_address,
                "memory": 1,
                "number_tasks": 1,
            },
        },
        "balsamic": {
            "balsamic_cache": "hello",
            "bed_path": str(cg_dir),
            "binary_path": "echo",
            "cadd_path": str(cg_dir),
            "genome_interval_path": str(cg_dir),
            "gnomad_af5_path": str(cg_dir),
            "gens_coverage_female_path": str(cg_dir),
            "gens_coverage_male_path": str(cg_dir),
            "conda_binary": "a_conda_binary",
            "conda_env": "S_balsamic",
            "loqusdb_path": str(cg_dir),
            "pon_path": str(cg_dir),
            "root": str(balsamic_dir),
            "slurm": {
                "mail_user": email_address,
                "account": "development",
                "qos": SlurmQos.LOW,
            },
            "swegen_path": str(cg_dir),
        },
        "chanjo": {"binary_path": "echo", "config_path": "chanjo-stage.yaml"},
        "crunchy": {
            "conda_binary": "a_conda_binary",
            "cram_reference": "grch37_homo_sapiens_-d5-.fasta",
            "slurm": {
                "account": "development",
                "conda_env": "S_crunchy",
                "hours": 1,
                "mail_user": email_address,
                "memory": 1,
                "number_tasks": 1,
            },
        },
        "data-delivery": {
            "account": "development",
            "base_path": "/another/path",
            "covid_destination_path": "server.name.se:/another/%s/foldername/",
            "covid_report_path": "/folder_structure/%s/yet_another_folder/filename_%s_data_*.csv",
            "destination_path": "server.name.se:/some",
            "mail_user": email_address,
        },
        "data_input": {"input_dir_path": str(cg_dir)},
        "demultiplex": {
            "run_dir": "tests/fixtures/apps/demultiplexing/sequencing-runs/nova_seq_6000",
            "out_dir": "tests/fixtures/apps/demultiplexing/demultiplexed-runs",
            "slurm": {
                "account": "development",
                "mail_user": email_address,
            },
        },
        "encryption": {
            "binary_path": "bin/gpg",
            "encryption_dir": pdc_archiving_directory.current,
        },
        "external": {
            "caesar": "server.name.se:/path/%s/on/caesar",
            "hasta": "/path/on/hasta/%s",
        },
        "fluffy": {
            "binary_path": "echo",
            "config_path": "fluffy/Config.json",
            "root_dir": str(fluffy_dir),
            "sftp": {
                "user": "sftpuser",
                "password": "sftpassword",
                "host": "sftphost",
                "remote_path": "sftpremotepath",
                "port": 22,
            },
        },
        "genotype": {
            "binary_path": "echo",
            "config_path": "genotype-stage.yaml",
        },
        "gisaid": {
            "binary_path": "/path/to/gisaid_uploader.py",
            "log_dir": "/path/to/log",
            "logwatch_email": "some@email.com",
            "upload_cid": "cid",
            "upload_password": "pass",
            "submitter": "s.submitter",
        },
        "hermes": {"binary_path": "hermes"},
        "housekeeper": {"database": hk_uri, "root": str(housekeeper_dir)},
        "lims": {
            "host": "https://lims.scilifelab.se",
            "password": "password",
            "username": "user",
        },
        "loqusdb": {"binary_path": "loqusdb", "config_path": "loqusdb.yaml"},
        "loqusdb-wes": {"binary_path": "loqusdb-wes", "config_path": "loqusdb-wes.yaml"},
        "loqusdb-somatic": {
            "binary_path": "loqusdb-somatic",
            "config_path": "loqusdb-somatic.yaml",
        },
        "loqusdb-tumor": {"binary_path": "loqusdb-tumor", "config_path": "loqusdb-tumor.yaml"},
        "microsalt": {
            "binary_path": "echo",
            "conda_binary": "a_conda_binary",
            "conda_env": "S_microSALT",
            "queries_path": Path(microsalt_dir, "queries").as_posix(),
            "root": str(microsalt_dir),
        },
        "mip-rd-dna": {
            "conda_binary": "a_conda_binary",
            "conda_env": "S_mip9.0",
            "mip_config": "mip9.0-dna-stage.yaml",
            "workflow": "analyse rd_dna",
            "root": str(mip_dir),
            "script": "mip",
        },
        "mip-rd-rna": {
            "conda_binary": "a_conda_binary",
            "conda_env": "S_mip9.0",
            "mip_config": "mip9.0-rna-stage.yaml",
            "workflow": "analyse rd_rna",
            "root": str(mip_dir),
            "script": "mip",
        },
        "mutacc-auto": {
            "binary_path": "echo",
            "config_path": "mutacc-auto-stage.yaml",
            "padding": 300,
        },
        "mutant": {
            "binary_path": "echo",
            "conda_binary": "a_conda_binary",
            "conda_env": "S_mutant",
            "root": str(mip_dir),
        },
        "raredisease": {
            "binary_path": nextflow_binary.as_posix(),
            "compute_env": "nf_tower_compute_env",
            "conda_binary": conda_binary.as_posix(),
            "conda_env": "S_raredisease",
            "config_platform": str(nf_analysis_platform_config_path),
            "config_params": str(nf_analysis_pipeline_params_path),
            "config_resources": str(nf_analysis_pipeline_resource_optimisation_path),
            "launch_directory": Path("path", "to", "launchdir").as_posix(),
            "workflow_path": Path("workflow", "path").as_posix(),
            "profile": "myprofile",
            "references": Path("path", "to", "references").as_posix(),
            "revision": "2.2.0",
            "root": str(raredisease_dir),
            "slurm": {
                "account": "development",
                "mail_user": email_address,
            },
            "tower_workflow": "raredisease",
        },
        "tomte": {
            "binary_path": nextflow_binary.as_posix(),
            "compute_env": "nf_tower_compute_env",
            "conda_binary": conda_binary.as_posix(),
            "conda_env": "S_tomte",
            "config_platform": str(nf_analysis_platform_config_path),
            "config_params": str(nf_analysis_pipeline_params_path),
            "config_resources": str(nf_analysis_pipeline_resource_optimisation_path),
            "workflow_path": Path("workflow", "path").as_posix(),
            "profile": "myprofile",
            "references": Path("path", "to", "references").as_posix(),
            "revision": "2.2.0",
            "root": str(tomte_dir),
            "slurm": {
                "account": "development",
                "mail_user": email_address,
            },
            "tower_workflow": "tomte",
        },
        "rnafusion": {
            "binary_path": nextflow_binary.as_posix(),
            "compute_env": "nf_tower_compute_env",
            "conda_binary": conda_binary.as_posix(),
            "conda_env": "S_RNAFUSION",
            "launch_directory": Path("path", "to", "launchdir").as_posix(),
            "workflow_path": Path("workflow", "path").as_posix(),
            "profile": "myprofile",
            "references": Path("path", "to", "references").as_posix(),
            "revision": "2.2.0",
            "root": str(rnafusion_dir),
            "slurm": {
                "account": "development",
                "mail_user": "test.rnafusion.email@scilifelab.se",
            },
            "tower_workflow": "rnafusion",
        },
        "pigz": {"binary_path": "/bin/pigz"},
        "pdc": {"binary_path": "/bin/dsmc"},
        "taxprofiler": {
            "binary_path": nextflow_binary.as_posix(),
            "compute_env": "nf_tower_compute_env",
            "root": str(taxprofiler_dir),
            "conda_binary": conda_binary.as_posix(),
            "conda_env": "S_taxprofiler",
            "launch_directory": Path("path", "to", "launchdir").as_posix(),
            "workflow_path": Path("workflow", "path").as_posix(),
            "databases": Path("path", "to", "databases").as_posix(),
            "profile": "myprofile",
            "hostremoval_reference": Path("path", "to", "hostremoval_reference").as_posix(),
            "revision": "2.2.0",
            "slurm": {
                "account": "development",
                "mail_user": "taxprofiler.email@scilifelab.se",
            },
            "tower_workflow": "taxprofiler",
        },
        "scout": {
            "binary_path": "bin/scout",
            "config_path": "scout-stage.yaml",
        },
        "statina": {
            "api_url": "api_url",
            "auth_path": "auth_path",
            "host": "http://localhost:28002",
            "key": "key",
            "upload_path": "upload_path",
            "user": "user",
        },
        "tar": {"binary_path": "/bin/tar"},
        "trailblazer": {
            "host": "https://trailblazer.scilifelab.se/",
            "service_account": "SERVICE",
            "service_account_auth_file": "trailblazer-auth.json",
        },
        "arnold": {"api_url": "https://arnold.scilifelab.se/"},
        "janus": {"host": "https://janus.sys.scilifelab.se/"},
    }


@pytest.fixture(name="cg_context")
def cg_context(
    context_config: dict, base_store: Store, housekeeper_api: MockHousekeeperAPI
) -> CGConfig:
    """Return a cg config."""
    cg_config = CGConfig(**context_config)
    cg_config.status_db_ = base_store
    cg_config.housekeeper_api_ = housekeeper_api
    return cg_config


@pytest.fixture(scope="session")
def case_id_with_single_sample():
    """Return a case id that should only be associated with one sample."""
    return "exhaustedcrocodile"


@pytest.fixture(scope="session")
def case_id_with_multiple_samples():
    """Return a case id that should be associated with multiple samples."""
    return "righteouspanda"


@pytest.fixture(scope="session")
def case_id_without_samples():
    """Return a case id that should not be associated with any samples."""
    return "confusedtrout"


@pytest.fixture(scope="session")
def case_id_not_enough_reads():
    """Return a case id associated to a sample without enough reads."""
    return "tiredwalrus"


@pytest.fixture(scope="session")
def sample_id_in_single_case():
    """Return a sample id that should be associated with a single case."""
    return "ASM1"


@pytest.fixture(scope="session")
def sample_id_in_multiple_cases():
    """Return a sample id that should be associated with multiple cases."""
    return "ASM2"


@pytest.fixture(scope="session")
def sample_id_not_enough_reads():
    """Return a sample id without enough reads."""
    return "ASM3"


@pytest.fixture(name="store_with_multiple_cases_and_samples")
def store_with_multiple_cases_and_samples(
    case_id_without_samples: str,
    case_id_with_single_sample: str,
    case_id_with_multiple_samples: str,
    sample_id_in_single_case: str,
    sample_id_in_multiple_cases: str,
    case_id: str,
    ticket_id: str,
    helpers: StoreHelpers,
    store: Store,
):
    """Return a store containing multiple cases and samples."""

    helpers.add_case(
        store=store, internal_id=case_id_without_samples, ticket=ticket_id, action="running"
    )
    helpers.add_case_with_samples(
        base_store=store, case_id=case_id_with_multiple_samples, nr_samples=5
    )

    case_samples: list[tuple[str, str]] = [
        (case_id_with_multiple_samples, sample_id_in_multiple_cases),
        (case_id, sample_id_in_multiple_cases),
        (case_id_with_single_sample, sample_id_in_single_case),
    ]

    for case_sample in case_samples:
        case_id, sample_id = case_sample
        helpers.add_case_with_sample(base_store=store, case_id=case_id, sample_id=sample_id)

    yield store


@pytest.fixture(name="store_with_panels")
def store_with_panels(store: Store, helpers: StoreHelpers):
    helpers.ensure_panel(store=store, panel_abbreviation="panel1", customer_id="cust000")
    helpers.ensure_panel(store=store, panel_abbreviation="panel2", customer_id="cust000")
    helpers.ensure_panel(store=store, panel_abbreviation="panel3", customer_id="cust000")
    yield store


@pytest.fixture
def store_with_organisms(store: Store, helpers: StoreHelpers) -> Generator[Store, None, None]:
    """Return a store with multiple organisms."""

    organism_details = [
        ("organism_1", "Organism 1"),
        ("organism_2", "Organism 2"),
        ("organism_3", "Organism 3"),
    ]

    organisms: list[Organism] = []
    for internal_id, name in organism_details:
        organism: Organism = helpers.add_organism(store, internal_id=internal_id, name=name)
        organisms.append(organism)

    store.session.add_all(organisms)
    store.session.commit()
    yield store


@pytest.fixture(name="ok_response")
def ok_response() -> Response:
    """Return a response with the OK status code."""
    response: Response = Response()
    response.status_code = http.HTTPStatus.OK
    return response


@pytest.fixture(name="unauthorized_response")
def unauthorized_response() -> Response:
    """Return a response with the UNAUTHORIZED status code."""
    response: Response = Response()
    response.status_code = http.HTTPStatus.UNAUTHORIZED
    return response


@pytest.fixture(name="non_existent_email")
def non_existent_email():
    """Return email not associated with any entity."""
    return "non_existent_email@example.com"


@pytest.fixture(name="non_existent_id")
def non_existent_id():
    """Return id not associated with any entity."""
    return "non_existent_entity_id"


@pytest.fixture
def store_with_users(store: Store, helpers: StoreHelpers) -> Generator[Store, None, None]:
    """Return a store with multiple users."""

    customer: Customer = helpers.ensure_customer(store=store)

    user_details = [
        ("user1@example.com", "User One", False),
        ("user2@example.com", "User Two", True),
        ("user3@example.com", "User Three", False),
    ]

    for email, name, is_admin in user_details:
        user = store.add_user(customer=customer, email=email, name=name, is_admin=is_admin)
        store.session.add(user)

    store.session.commit()

    yield store


@pytest.fixture
def store_with_cases_and_customers(
    store: Store, helpers: StoreHelpers
) -> Generator[Store, None, None]:
    """Return a store with cases and customers."""

    customer_details: list[tuple[str, str, bool]] = [
        ("cust000", "Customer 1", True),
        ("cust001", "Customer 2", False),
        ("cust002", "Customer 3", True),
    ]
    customers = []

    for customer_id, customer_name, scout_access in customer_details:
        customer: Customer = helpers.ensure_customer(
            store=store,
            customer_id=customer_id,
            customer_name=customer_name,
            scout_access=scout_access,
        )
        customers.append(customer)

    case_details: list[tuple[str, str, Workflow, CaseActions, Customer]] = [
        ("case 1", "flyingwhale", Workflow.BALSAMIC, CaseActions.RUNNING, customers[0]),
        ("case 2", "swimmingtiger", Workflow.FLUFFY, CaseActions.ANALYZE, customers[0]),
        ("case 3", "sadbaboon", Workflow.MUTANT, CaseActions.HOLD, customers[1]),
        ("case 4", "funkysloth", Workflow.MIP_DNA, CaseActions.ANALYZE, customers[1]),
        ("case 5", "deadparrot", Workflow.MICROSALT, CaseActions.RUNNING, customers[2]),
        ("case 6", "anxiousbeetle", Workflow.DEMULTIPLEX, CaseActions.RUNNING, customers[2]),
    ]

    for case_name, case_id, pipeline, action, customer in case_details:
        helpers.ensure_case(
            store=store,
            case_name=case_name,
            case_id=case_id,
            data_analysis=pipeline.value,
            action=action.value,
            customer=customer,
        )
    store.session.commit()
    yield store


# Jasen fixtures


@pytest.fixture(scope="function")
def jasen_context(
    cg_context: CGConfig,
    helpers: StoreHelpers,
    nf_analysis_housekeeper: HousekeeperAPI,
    trailblazer_api: MockTB,
    hermes_api: HermesApi,
    cg_dir: Path,
) -> CGConfig:
    """Context to use in CLI."""
    cg_context.housekeeper_api_ = nf_analysis_housekeeper
    cg_context.trailblazer_api_ = trailblazer_api
    cg_context.meta_apis["analysis_api"] = JasenAnalysisAPI(config=cg_context)
    return cg_context


# NF analysis fixtures


@pytest.fixture(scope="session")
def no_sample_case_id() -> str:
    """Returns a case id of a case with no samples."""
    return "no_sample_case"


@pytest.fixture(scope="session")
def workflow_version() -> str:
    """Return a workflow version."""
    return "2.2.0"


@pytest.fixture(scope="session")
def fastq_forward_read_path(housekeeper_dir: Path) -> Path:
    """Path to existing fastq forward read file."""
    fastq_file_path = Path(housekeeper_dir, "XXXXXXXXX_000000_S000_L001_R1_001").with_suffix(
        f"{FileExtensions.FASTQ}{FileExtensions.GZIP}"
    )
    with gzip.open(fastq_file_path, "wb") as wh:
        wh.write(b"@A00689:73:XXXXXXXXX:1:1101:4806:1047 1:N:0:TCCTGGAACA+ACAACCAGTA")
    return fastq_file_path


@pytest.fixture(scope="session")
def fastq_reverse_read_path(housekeeper_dir: Path) -> Path:
    """Path to existing fastq reverse read file."""
    fastq_file_path = Path(
        housekeeper_dir, "XXXXXXXXX_000000_S000_L001_R2_001.fastq.gz"
    ).with_suffix(f"{FileExtensions.FASTQ}{FileExtensions.GZIP}")
    with gzip.open(fastq_file_path, "wb") as wh:
        wh.write(b"@A00689:73:XXXXXXXXX:1:1101:4806:1047 2:N:0:TCCTGGAACA+ACAACCAGTA")
    return fastq_file_path


@pytest.fixture(scope="session")
def mock_fastq_files(fastq_forward_read_path: Path, fastq_reverse_read_path: Path) -> list[Path]:
    """Return list of all mock fastq files to commit to mock housekeeper."""
    return [fastq_forward_read_path, fastq_reverse_read_path]


@pytest.fixture(scope="session")
def sequencing_platform() -> str:
    """Return a default sequencing platform."""
    return SequencingPlatform.ILLUMINA


# Raredisease fixtures
@pytest.fixture(scope="function")
def raredisease_dir(tmpdir_factory, apps_dir: Path) -> str:
    """Return the path to the raredisease apps dir."""
    raredisease_dir = tmpdir_factory.mktemp("raredisease")
    return Path(raredisease_dir).absolute().as_posix()


@pytest.fixture(scope="session")
def raredisease_case_id() -> str:
    """Returns a raredisease case id."""
    return "raredisease_case_enough_reads"


@pytest.fixture(scope="function")
def raredisease_sample_sheet_content(
    sample_id: str,
    raredisease_case_id: str,
    fastq_forward_read_path: Path,
    fastq_reverse_read_path: Path,
    strandedness: str,
) -> str:
    """Return the expected sample sheet content  for raredisease."""
    headers: str = ",".join(RarediseaseSampleSheetHeaders.list())
    row: str = ",".join(
        [
            sample_id,
            "1",
            fastq_forward_read_path.as_posix(),
            fastq_reverse_read_path.as_posix(),
            "2",
            "0",
            "",
            "",
            raredisease_case_id,
        ]
    )
    return "\n".join([headers, row])


@pytest.fixture(scope="function")
def hermes_deliverables(deliverable_data: dict, raredisease_case_id: str) -> dict:
    hermes_output: dict = {"pipeline": "raredisease", "bundle_id": raredisease_case_id, "files": []}
    for file_info in deliverable_data["files"]:
        tags: list[str] = []
        if "html" in file_info["format"]:
            tags.append("multiqc-html")
        hermes_output["files"].append({"path": file_info["path"], "tags": tags, "mandatory": True})
    return hermes_output


@pytest.fixture(scope="function")
def malformed_hermes_deliverables(hermes_deliverables: dict) -> dict:
    malformed_deliverable: dict = hermes_deliverables.copy()
    malformed_deliverable.pop("pipeline")

    return malformed_deliverable


@pytest.fixture(scope="function")
def raredisease_sample_sheet_path(raredisease_dir, raredisease_case_id) -> Path:
    """Path to sample sheet."""
    return Path(
        raredisease_dir, raredisease_case_id, f"{raredisease_case_id}_samplesheet"
    ).with_suffix(FileExtensions.CSV)


@pytest.fixture(scope="function")
def raredisease_params_file_path(raredisease_dir, raredisease_case_id) -> Path:
    """Path to parameters file."""
    return Path(
        raredisease_dir, raredisease_case_id, f"{raredisease_case_id}_params_file"
    ).with_suffix(FileExtensions.YAML)


@pytest.fixture(scope="function")
def raredisease_nexflow_config_file_path(raredisease_dir, raredisease_case_id) -> Path:
    """Path to config file."""
    return Path(
        raredisease_dir, raredisease_case_id, f"{raredisease_case_id}_nextflow_config"
    ).with_suffix(FileExtensions.JSON)


@pytest.fixture(scope="function")
def raredisease_deliverable_data(
    raredisease_dir: Path, raredisease_case_id: str, sample_id: str
) -> dict:
    return {
        "files": [
            {
                "path": f"{raredisease_dir}/{raredisease_case_id}/multiqc/multiqc_report.html",
                "path_index": "",
                "step": "report",
                "tag": ["multiqc-html"],
                "id": raredisease_case_id,
                "format": "html",
                "mandatory": True,
            },
        ]
    }


@pytest.fixture(scope="function")
def raredisease_deliverables_file_path(raredisease_dir, raredisease_case_id) -> Path:
    """Path to deliverables file."""
    return Path(
        raredisease_dir, raredisease_case_id, f"{raredisease_case_id}_deliverables"
    ).with_suffix(FileExtensions.YAML)


@pytest.fixture(scope="function")
def raredisease_parameters_default(
    raredisease_dir: Path,
    raredisease_case_id: str,
    raredisease_sample_sheet_path: Path,
    bed_version_file_name,
) -> RarediseaseParameters:
    """Return Tomte parameters."""
    return RarediseaseParameters(
        input=raredisease_sample_sheet_path,
        outdir=Path(raredisease_dir, raredisease_case_id),
        target_bed=bed_version_file_name,
        analysis_type=AnalysisTypes.WES,
    )


@pytest.fixture(scope="function")
def raredisease_context(
    cg_context: CGConfig,
    helpers: StoreHelpers,
    nf_analysis_housekeeper: HousekeeperAPI,
    trailblazer_api: MockTB,
    raredisease_case_id: str,
    sample_id: str,
    no_sample_case_id: str,
    total_sequenced_reads_pass: int,
    apptag_rna: str,
    case_id_not_enough_reads: str,
    sample_id_not_enough_reads: str,
    total_sequenced_reads_not_pass: int,
    mocker,
) -> CGConfig:
    """Context to use in CLI."""
    cg_context.housekeeper_api_ = nf_analysis_housekeeper
    cg_context.trailblazer_api_ = trailblazer_api
    cg_context.meta_apis["analysis_api"] = RarediseaseAnalysisAPI(config=cg_context)
    status_db: Store = cg_context.status_db

    # Create ERROR case with NO SAMPLES
    helpers.add_case(status_db, internal_id=no_sample_case_id, name=no_sample_case_id)

    # Create textbook case with enough reads
    case_enough_reads: Case = helpers.add_case(
        store=status_db,
        internal_id=raredisease_case_id,
        name=raredisease_case_id,
        data_analysis=Workflow.RAREDISEASE,
    )

    sample_raredisease_case_enough_reads: Sample = helpers.add_sample(
        status_db,
        internal_id=sample_id,
        last_sequenced_at=datetime.now(),
        reads=total_sequenced_reads_pass,
        application_tag=apptag_rna,
    )

    helpers.add_relationship(
        status_db,
        case=case_enough_reads,
        sample=sample_raredisease_case_enough_reads,
    )

    # Create case without enough reads
    case_not_enough_reads: Case = helpers.add_case(
        store=status_db,
        internal_id=case_id_not_enough_reads,
        name=case_id_not_enough_reads,
        data_analysis=Workflow.RAREDISEASE,
    )

    sample_not_enough_reads: Sample = helpers.add_sample(
        status_db,
        internal_id=sample_id_not_enough_reads,
        last_sequenced_at=datetime.now(),
        reads=total_sequenced_reads_not_pass,
        application_tag=apptag_rna,
    )

    helpers.add_relationship(status_db, case=case_not_enough_reads, sample=sample_not_enough_reads)

    mocker.patch.object(RarediseaseAnalysisAPI, "get_target_bed_from_lims")
    RarediseaseAnalysisAPI.get_target_bed_from_lims.return_value = "some_target_bed_file"

    return cg_context


@pytest.fixture(scope="function")
def deliverable_data(raredisease_dir: Path, raredisease_case_id: str, sample_id: str) -> dict:
    return {
        "files": [
            {
                "path": f"{raredisease_dir}/{raredisease_case_id}/multiqc/multiqc_report.html",
                "path_index": "",
                "step": "report",
                "tag": ["multiqc-html", "rna"],
                "id": raredisease_case_id,
                "format": "html",
                "mandatory": True,
            },
        ]
    }


@pytest.fixture(scope="function")
def mock_deliverable(
    raredisease_dir: Path, deliverable_data: dict, raredisease_case_id: str
) -> None:
    """Create deliverable file with dummy data and files to deliver."""
    Path.mkdir(
        Path(raredisease_dir, raredisease_case_id),
        parents=True,
        exist_ok=True,
    )
    Path.mkdir(
        Path(raredisease_dir, raredisease_case_id, "multiqc"),
        parents=True,
        exist_ok=True,
    )
    for report_entry in deliverable_data["files"]:
        Path(report_entry["path"]).touch(exist_ok=True)
    WriteFile.write_file_from_content(
        content=deliverable_data,
        file_format=FileFormat.JSON,
        file_path=Path(
            raredisease_dir, raredisease_case_id, raredisease_case_id + deliverables_yaml
        ),
    )


@pytest.fixture(scope="function")
def raredisease_mock_config(raredisease_dir: Path, raredisease_case_id: str) -> None:
    """Create samplesheet.csv file for testing"""
    Path.mkdir(Path(raredisease_dir, raredisease_case_id), parents=True, exist_ok=True)
    Path(raredisease_dir, raredisease_case_id, f"{raredisease_case_id}_samplesheet").with_suffix(
        FileExtensions.CSV
    ).touch(exist_ok=True)


@pytest.fixture(scope="function")
def raredisease_metrics_deliverables(raredisease_analysis_dir: Path) -> list[dict]:
    """Returns the content of a mock metrics deliverables file."""
    return read_yaml(
        file_path=Path(
            raredisease_analysis_dir, "raredisease_case_enough_reads_metrics_deliverables.yaml"
        )
    )


@pytest.fixture(scope="function")
def raredisease_metrics_deliverables_path(raredisease_dir: Path, raredisease_case_id: str) -> Path:
    """Path to deliverables file."""
    return Path(
        raredisease_dir, raredisease_case_id, f"{raredisease_case_id}_metrics_deliverables"
    ).with_suffix(FileExtensions.YAML)


@pytest.fixture(scope="function")
def raredisease_mock_analysis_finish(
    raredisease_dir: Path,
    raredisease_case_id: str,
    raredisease_multiqc_json_metrics: dict,
    tower_id: int,
) -> None:
    """Create analysis finish file for testing."""
    Path.mkdir(
        Path(raredisease_dir, raredisease_case_id, "pipeline_info"), parents=True, exist_ok=True
    )
    Path(raredisease_dir, raredisease_case_id, "pipeline_info", "software_versions.yml").touch(
        exist_ok=True
    )
    Path(raredisease_dir, raredisease_case_id, f"{raredisease_case_id}_samplesheet.csv").touch(
        exist_ok=True
    )
    Path.mkdir(
        Path(raredisease_dir, raredisease_case_id, "multiqc", "multiqc_data"),
        parents=True,
        exist_ok=True,
    )
    write_json(
        content=raredisease_multiqc_json_metrics,
        file_path=Path(
            raredisease_dir,
            raredisease_case_id,
            "multiqc",
            "multiqc_data",
            "multiqc_data",
        ).with_suffix(FileExtensions.JSON),
    )
    write_yaml(
        content={raredisease_case_id: [tower_id]},
        file_path=Path(
            raredisease_dir,
            raredisease_case_id,
            "tower_ids",
        ).with_suffix(FileExtensions.YAML),
    )


@pytest.fixture(scope="function")
def raredisease_mock_deliverable_dir(
    raredisease_dir: Path, raredisease_deliverable_data: dict, raredisease_case_id: str
) -> Path:
    """Create raredisease deliverable file with dummy data and files to deliver."""
    Path.mkdir(
        Path(raredisease_dir, raredisease_case_id),
        parents=True,
        exist_ok=True,
    )
    Path.mkdir(
        Path(raredisease_dir, raredisease_case_id, "multiqc"),
        parents=True,
        exist_ok=True,
    )
    for report_entry in raredisease_deliverable_data["files"]:
        Path(report_entry["path"]).touch(exist_ok=True)
    WriteFile.write_file_from_content(
        content=raredisease_deliverable_data,
        file_format=FileFormat.JSON,
        file_path=Path(
            raredisease_dir, raredisease_case_id, raredisease_case_id + deliverables_yaml
        ),
    )
    return raredisease_dir


@pytest.fixture(scope="function")
def raredisease_multiqc_json_metrics(raredisease_analysis_dir: Path) -> list[dict]:
    """Returns the content of a mock Multiqc JSON file."""
    return read_json(file_path=Path(raredisease_analysis_dir, "multiqc_data.json"))


# Rnafusion fixtures


@pytest.fixture(scope="function")
def rnafusion_dir(tmpdir_factory, apps_dir: Path) -> str:
    """Return the path to the rnafusion apps dir."""
    rnafusion_dir = tmpdir_factory.mktemp("rnafusion")
    return Path(rnafusion_dir).absolute().as_posix()


@pytest.fixture(scope="session")
def rnafusion_case_id() -> str:
    """Returns a rnafusion case id."""
    return "rnafusion_case_enough_reads"


@pytest.fixture(scope="session")
def rnafusion_workflow() -> str:
    """Returns rnafusion workflow."""
    return "rnafusion"


@pytest.fixture(scope="function")
def rnafusion_sample_sheet_content(
    rnafusion_case_id: str,
    fastq_forward_read_path: Path,
    fastq_reverse_read_path: Path,
    strandedness: str,
) -> str:
    """Return the expected sample sheet content  for rnafusion."""
    headers: str = ",".join(RnafusionSampleSheetEntry.headers())
    row: str = ",".join(
        [
            rnafusion_case_id,
            fastq_forward_read_path.as_posix(),
            fastq_reverse_read_path.as_posix(),
            strandedness,
        ]
    )
    return "\n".join([headers, row])


@pytest.fixture(scope="session")
def strandedness() -> str:
    """Return a default strandedness."""
    return Strandedness.REVERSE


@pytest.fixture(scope="session")
def strandedness_not_permitted() -> str:
    """Return a not permitted strandedness."""
    return "double_stranded"


@pytest.fixture(scope="function")
def rnafusion_hermes_deliverables(rnafusion_deliverable_data: dict, rnafusion_case_id: str) -> dict:
    hermes_output: dict = {"workflow": "rnafusion", "bundle_id": rnafusion_case_id, "files": []}
    for file_info in rnafusion_deliverable_data["files"]:
        tags: list[str] = []
        if "html" in file_info["format"]:
            tags.append("multiqc-html")
        hermes_output["files"].append({"path": file_info["path"], "tags": tags, "mandatory": True})
    return hermes_output


@pytest.fixture(scope="function")
def rnafusion_malformed_hermes_deliverables(rnafusion_hermes_deliverables: dict) -> dict:
    malformed_deliverable: dict = rnafusion_hermes_deliverables.copy()
    malformed_deliverable.pop("workflow")

    return malformed_deliverable


@pytest.fixture(scope="function")
def rnafusion_multiqc_json_metrics(rnafusion_analysis_dir) -> dict:
    """Returns the content of a mock Multiqc JSON file."""
    return read_json(file_path=Path(rnafusion_analysis_dir, multiqc_json_file))


@pytest.fixture(scope="function")
def rnafusion_sample_sheet_path(rnafusion_dir, rnafusion_case_id) -> Path:
    """Path to sample sheet."""
    return Path(rnafusion_dir, rnafusion_case_id, f"{rnafusion_case_id}_samplesheet").with_suffix(
        FileExtensions.CSV
    )


@pytest.fixture(scope="function")
def rnafusion_params_file_path(rnafusion_dir, rnafusion_case_id) -> Path:
    """Path to parameters file."""
    return Path(rnafusion_dir, rnafusion_case_id, f"{rnafusion_case_id}_params_file").with_suffix(
        FileExtensions.YAML
    )


@pytest.fixture(scope="function")
def rnafusion_nexflow_config_file_path(rnafusion_dir, rnafusion_case_id) -> Path:
    """Path to config file."""
    return Path(
        rnafusion_dir, rnafusion_case_id, f"{rnafusion_case_id}_nextflow_config"
    ).with_suffix(FileExtensions.JSON)


@pytest.fixture(scope="function")
def rnafusion_metrics_deliverables(rnafusion_analysis_dir: Path) -> list[dict]:
    """Returns the content of a mock metrics deliverables file."""
    return read_yaml(
        file_path=Path(
            rnafusion_analysis_dir, "rnafusion_case_enough_reads_metrics_deliverables.yaml"
        )
    )


@pytest.fixture(scope="function")
def rnafusion_metrics_deliverables_path(rnafusion_dir: Path, rnafusion_case_id: str) -> Path:
    """Path to deliverables file."""
    return Path(
        rnafusion_dir, rnafusion_case_id, f"{rnafusion_case_id}_metrics_deliverables"
    ).with_suffix(FileExtensions.YAML)


@pytest.fixture(scope="function")
def rnafusion_deliverables_file_path(rnafusion_dir, rnafusion_case_id) -> Path:
    """Path to deliverables file."""
    return Path(rnafusion_dir, rnafusion_case_id, f"{rnafusion_case_id}_deliverables").with_suffix(
        FileExtensions.YAML
    )


@pytest.fixture(scope="function")
def nf_analysis_platform_config_path(nf_analysis_analysis_dir) -> Path:
    """Path to platform config file."""
    return Path(nf_analysis_analysis_dir, "platform").with_suffix(FileExtensions.CONFIG)


@pytest.fixture(scope="function")
def nf_analysis_pipeline_params_path(nf_analysis_analysis_dir) -> Path:
    """Path to pipeline params file."""
    return Path(nf_analysis_analysis_dir, "pipeline_params").with_suffix(FileExtensions.CONFIG)


@pytest.fixture(scope="function")
def rnafusion_deliverables_response_data(
    create_multiqc_html_file,
    create_multiqc_json_file,
    rnafusion_case_id,
    timestamp_yesterday,
) -> InputBundle:
    return InputBundle(
        **{
            "files": [
                {
                    "path": create_multiqc_json_file.as_posix(),
                    "tags": ["multiqc-json", rnafusion_case_id],
                },
                {
                    "path": create_multiqc_html_file.as_posix(),
                    "tags": ["multiqc-html", rnafusion_case_id],
                },
            ],
            "created": timestamp_yesterday,
            "name": rnafusion_case_id,
        }
    )


@pytest.fixture(scope="function")
def nf_analysis_pipeline_resource_optimisation_path(nf_analysis_analysis_dir) -> Path:
    """Path to pipeline resource optimisation file."""
    return Path(nf_analysis_analysis_dir, "pipeline_resource_optimisation").with_suffix(
        FileExtensions.CONFIG
    )


@pytest.fixture(scope="session")
def tower_id() -> int:
    """Returns a NF-Tower ID."""
    return 123456


@pytest.fixture(scope="session")
def existing_directory(tmpdir_factory) -> Path:
    """Path to existing temporary directory."""
    return tmpdir_factory.mktemp("any_directory")


@pytest.fixture(scope="function")
def rnafusion_parameters_default(
    rnafusion_dir: Path,
    rnafusion_case_id: str,
    rnafusion_sample_sheet_path: Path,
    existing_directory: Path,
) -> RnafusionParameters:
    """Return Rnafusion parameters."""
    return RnafusionParameters(
        cluster_options="--qos=normal",
        genomes_base=existing_directory,
        input=rnafusion_sample_sheet_path,
        outdir=Path(rnafusion_dir, rnafusion_case_id),
        priority="development",
    )


@pytest.fixture(scope="session")
def total_sequenced_reads_pass() -> int:
    return 200_000_000


@pytest.fixture(scope="session")
def total_sequenced_reads_not_pass() -> int:
    return 0


@pytest.fixture(scope="function")
def rnafusion_context(
    cg_context: CGConfig,
    helpers: StoreHelpers,
    nf_analysis_housekeeper: HousekeeperAPI,
    trailblazer_api: MockTB,
    hermes_api: HermesApi,
    cg_dir: Path,
    rnafusion_case_id: str,
    sample_id: str,
    no_sample_case_id: str,
    total_sequenced_reads_pass: int,
    apptag_rna: str,
    case_id_not_enough_reads: str,
    sample_id_not_enough_reads: str,
    total_sequenced_reads_not_pass: int,
) -> CGConfig:
    """context to use in cli"""
    cg_context.housekeeper_api_ = nf_analysis_housekeeper
    cg_context.trailblazer_api_ = trailblazer_api
    cg_context.meta_apis["analysis_api"] = RnafusionAnalysisAPI(config=cg_context)
    status_db: Store = cg_context.status_db

    # Create case with no associated samples
    helpers.add_case(status_db, internal_id=no_sample_case_id, name=no_sample_case_id)

    # Create case without enough reads
    case_not_enough_reads: Case = helpers.add_case(
        store=status_db,
        internal_id=case_id_not_enough_reads,
        name=case_id_not_enough_reads,
        data_analysis=Workflow.RNAFUSION,
    )

    sample_not_enough_reads: Sample = helpers.add_sample(
        status_db,
        application_tag=apptag_rna,
        internal_id=sample_id_not_enough_reads,
        reads=total_sequenced_reads_not_pass,
        last_sequenced_at=datetime.now(),
    )

    helpers.add_relationship(status_db, case=case_not_enough_reads, sample=sample_not_enough_reads)

    # Create textbook case with enough reads
    case_enough_reads: Case = helpers.add_case(
        store=status_db,
        internal_id=rnafusion_case_id,
        name=rnafusion_case_id,
        data_analysis=Workflow.RNAFUSION,
    )

    sample_rnafusion_case_enough_reads: Sample = helpers.add_sample(
        status_db,
        application_tag=apptag_rna,
        internal_id=sample_id,
        reads=total_sequenced_reads_pass,
        last_sequenced_at=datetime.now(),
    )

    helpers.add_relationship(
        status_db,
        case=case_enough_reads,
        sample=sample_rnafusion_case_enough_reads,
    )

    return cg_context


@pytest.fixture(scope="function")
def rnafusion_deliverable_data(rnafusion_dir: Path, rnafusion_case_id: str, sample_id: str) -> dict:
    return {
        "files": [
            {
                "path": f"{rnafusion_dir}/{rnafusion_case_id}/multiqc/multiqc_report.html",
                "path_index": "",
                "step": "report",
                "tag": ["multiqc-html", "rna"],
                "id": rnafusion_case_id,
                "format": "html",
                "mandatory": True,
            },
        ]
    }


@pytest.fixture(scope="function")
def rnafusion_mock_deliverable_dir(
    rnafusion_dir: Path, rnafusion_deliverable_data: dict, rnafusion_case_id: str
) -> Path:
    """Create deliverable file with dummy data and files to deliver."""
    Path.mkdir(
        Path(rnafusion_dir, rnafusion_case_id),
        parents=True,
        exist_ok=True,
    )
    Path.mkdir(
        Path(rnafusion_dir, rnafusion_case_id, "multiqc"),
        parents=True,
        exist_ok=True,
    )
    for report_entry in rnafusion_deliverable_data["files"]:
        Path(report_entry["path"]).touch(exist_ok=True)
    WriteFile.write_file_from_content(
        content=rnafusion_deliverable_data,
        file_format=FileFormat.JSON,
        file_path=Path(rnafusion_dir, rnafusion_case_id, rnafusion_case_id + deliverables_yaml),
    )

    return rnafusion_dir


@pytest.fixture(scope="function")
def rnafusion_mock_analysis_finish(
    rnafusion_dir: Path, rnafusion_case_id: str, rnafusion_multiqc_json_metrics: dict, tower_id: int
) -> None:
    """Create analysis_finish file for testing."""
    Path.mkdir(Path(rnafusion_dir, rnafusion_case_id, "pipeline_info"), parents=True, exist_ok=True)
    Path(rnafusion_dir, rnafusion_case_id, "pipeline_info", software_version_file).touch(
        exist_ok=True
    )
    Path(rnafusion_dir, rnafusion_case_id, f"{rnafusion_case_id}_samplesheet.csv").touch(
        exist_ok=True
    )
    Path.mkdir(
        Path(rnafusion_dir, rnafusion_case_id, "multiqc", "multiqc_data"),
        parents=True,
        exist_ok=True,
    )
    write_json(
        content=rnafusion_multiqc_json_metrics,
        file_path=Path(
            rnafusion_dir,
            rnafusion_case_id,
            "multiqc",
            "multiqc_data",
            "multiqc_data",
        ).with_suffix(FileExtensions.JSON),
    )
    write_yaml(
        content={rnafusion_case_id: [tower_id]},
        file_path=Path(
            rnafusion_dir,
            rnafusion_case_id,
            "tower_ids",
        ).with_suffix(FileExtensions.YAML),
    )


@pytest.fixture(scope="function")
def rnafusion_mock_config(rnafusion_dir: Path, rnafusion_case_id: str) -> None:
    """Create samplesheet.csv file for testing"""
    Path.mkdir(Path(rnafusion_dir, rnafusion_case_id), parents=True, exist_ok=True)
    Path(rnafusion_dir, rnafusion_case_id, f"{rnafusion_case_id}_samplesheet.csv").with_suffix(
        FileExtensions.CSV
    ).touch(exist_ok=True)


# Tomte fixtures
@pytest.fixture(scope="session")
def tomte_case_id() -> str:
    """Returns a tomte case id."""
    return "tomte_case_enough_reads"


@pytest.fixture(scope="function")
def tomte_dir(tmpdir_factory, apps_dir: Path) -> str:
    """Return the path to the tomte apps dir."""
    tomte_dir = tmpdir_factory.mktemp("tomte")
    return Path(tomte_dir).absolute().as_posix()


@pytest.fixture(scope="function")
def tomte_sample_sheet_path(tomte_dir, tomte_case_id) -> Path:
    """Path to sample sheet."""
    return Path(tomte_dir, tomte_case_id, f"{tomte_case_id}_samplesheet").with_suffix(
        FileExtensions.CSV
    )


@pytest.fixture(scope="function")
def tomte_params_file_path(tomte_dir, tomte_case_id) -> Path:
    """Path to parameters file."""
    return Path(tomte_dir, tomte_case_id, f"{tomte_case_id}_params_file").with_suffix(
        FileExtensions.YAML
    )


@pytest.fixture(scope="function")
def tomte_nexflow_config_file_path(tomte_dir, tomte_case_id) -> Path:
    """Path to config file."""
    return Path(tomte_dir, tomte_case_id, f"{tomte_case_id}_nextflow_config").with_suffix(
        FileExtensions.JSON
    )


@pytest.fixture(scope="function")
def tomte_gene_panel_path(tomte_dir, tomte_case_id) -> Path:
    """Path to gene panel file."""
    return Path(tomte_dir, tomte_case_id, "gene_panels").with_suffix(FileExtensions.BED)


@pytest.fixture(scope="function")
def tomte_mock_config(tomte_dir: Path, tomte_case_id: str) -> None:
    """Create Tomte samplesheet.csv file for testing."""
    Path.mkdir(Path(tomte_dir, tomte_case_id), parents=True, exist_ok=True)
    Path(tomte_dir, tomte_case_id, f"{tomte_case_id}_samplesheet").with_suffix(
        FileExtensions.CSV
    ).touch(exist_ok=True)


@pytest.fixture(scope="function")
def tomte_metrics_deliverables_path(tomte_dir: Path, tomte_case_id: str) -> Path:
    """Path to deliverables file."""
    return Path(tomte_dir, tomte_case_id, f"{tomte_case_id}_metrics_deliverables").with_suffix(
        FileExtensions.YAML
    )


@pytest.fixture(scope="function")
def tomte_metrics_deliverables(tomte_analysis_dir: Path) -> list[dict]:
    """Returns the content of a mock metrics deliverables file."""
    return read_yaml(
        file_path=Path(tomte_analysis_dir, "tomte_case_enough_reads_metrics_deliverables.yaml")
    )


@pytest.fixture(scope="function")
def tomte_deliverable_data(tomte_dir: Path, tomte_case_id: str, sample_id: str) -> dict:
    return {
        "files": [
            {
                "path": f"{tomte_dir}/{tomte_case_id}/multiqc/multiqc_report.html",
                "path_index": "",
                "step": "report",
                "tag": ["multiqc-html", "rna"],
                "id": tomte_case_id,
                "format": "html",
                "mandatory": True,
            },
        ]
    }


@pytest.fixture(scope="function")
def tomte_multiqc_json_metrics(tomte_analysis_dir) -> dict:
    """Returns the content of a mock Multiqc JSON file."""
    return read_json(file_path=Path(tomte_analysis_dir, multiqc_json_file))


@pytest.fixture
def tomte_analysis_dir(analysis_dir: Path) -> Path:
    """Return the path to the directory with Tomte analysis files."""
    return Path(analysis_dir, "tomte")


@pytest.fixture(scope="function")
def tomte_mock_deliverable_dir(
    tomte_dir: Path, tomte_deliverable_data: dict, tomte_case_id: str
) -> Path:
    """Create deliverable file with dummy data and files to deliver."""
    Path.mkdir(
        Path(tomte_dir, tomte_case_id),
        parents=True,
        exist_ok=True,
    )
    Path.mkdir(
        Path(tomte_dir, tomte_case_id, "multiqc"),
        parents=True,
        exist_ok=True,
    )
    for report_entry in tomte_deliverable_data["files"]:
        Path(report_entry["path"]).touch(exist_ok=True)
    WriteFile.write_file_from_content(
        content=tomte_deliverable_data,
        file_format=FileFormat.JSON,
        file_path=Path(tomte_dir, tomte_case_id, tomte_case_id + deliverables_yaml),
    )

    return tomte_dir


@pytest.fixture(scope="function")
def tomte_sample_sheet_content(
    tomte_case_id: str,
    sample_id: str,
    fastq_forward_read_path: Path,
    fastq_reverse_read_path: Path,
    strandedness: str,
) -> str:
    """Return the expected sample sheet content for tomte."""
    headers: str = ",".join(TomteSampleSheetHeaders.list())
    row: str = ",".join(
        [
            tomte_case_id,
            sample_id,
            fastq_forward_read_path.as_posix(),
            fastq_reverse_read_path.as_posix(),
            strandedness,
        ]
    )
    return "\n".join([headers, row])


@pytest.fixture(scope="function")
def tomte_mock_analysis_finish(
    tomte_dir: Path, tomte_case_id: str, tomte_multiqc_json_metrics: dict, tower_id: int
) -> None:
    """Create analysis_finish file for testing."""
    Path.mkdir(Path(tomte_dir, tomte_case_id, "pipeline_info"), parents=True, exist_ok=True)
    Path(tomte_dir, tomte_case_id, "pipeline_info", software_version_file).touch(exist_ok=True)
    Path(tomte_dir, tomte_case_id, f"{tomte_case_id}_samplesheet.csv").touch(exist_ok=True)
    Path.mkdir(
        Path(tomte_dir, tomte_case_id, "multiqc", "multiqc_data"),
        parents=True,
        exist_ok=True,
    )
    write_json(
        content=tomte_multiqc_json_metrics,
        file_path=Path(
            tomte_dir,
            tomte_case_id,
            "multiqc",
            "multiqc_data",
            "multiqc_data",
        ).with_suffix(FileExtensions.JSON),
    )
    write_yaml(
        content={tomte_case_id: [tower_id]},
        file_path=Path(
            tomte_dir,
            tomte_case_id,
            "tower_ids",
        ).with_suffix(FileExtensions.YAML),
    )


@pytest.fixture(scope="function")
def tomte_deliverables_file_path(tomte_dir, tomte_case_id) -> Path:
    """Path to deliverables file."""
    return Path(tomte_dir, tomte_case_id, f"{tomte_case_id}_deliverables").with_suffix(
        FileExtensions.YAML
    )


@pytest.fixture(scope="function")
def tomte_hermes_deliverables(tomte_deliverable_data: dict, tomte_case_id: str) -> dict:
    hermes_output: dict = {"workflow": "tomte", "bundle_id": tomte_case_id, "files": []}
    for file_info in tomte_deliverable_data["files"]:
        tags: list[str] = []
        if "html" in file_info["format"]:
            tags.append("multiqc-html")
        hermes_output["files"].append({"path": file_info["path"], "tags": tags, "mandatory": True})
    return hermes_output


@pytest.fixture(scope="function")
def tomte_malformed_hermes_deliverables(tomte_hermes_deliverables: dict) -> dict:
    malformed_deliverable: dict = tomte_hermes_deliverables.copy()
    malformed_deliverable.pop("workflow")
    return malformed_deliverable


@pytest.fixture(scope="function")
def tomte_deliverables_response_data(
    create_multiqc_html_file,
    create_multiqc_json_file,
    tomte_case_id,
    timestamp_yesterday,
) -> InputBundle:
    return InputBundle(
        **{
            "files": [
                {
                    "path": create_multiqc_json_file.as_posix(),
                    "tags": ["multiqc-json", tomte_case_id],
                },
                {
                    "path": create_multiqc_html_file.as_posix(),
                    "tags": ["multiqc-html", tomte_case_id],
                },
            ],
            "created": timestamp_yesterday,
            "name": tomte_case_id,
        }
    )


@pytest.fixture(scope="function")
def tomte_parameters_default(
    tomte_dir: Path,
    tomte_case_id: str,
    tomte_sample_sheet_path: Path,
    tomte_gene_panel_path: Path,
    existing_directory: Path,
) -> TomteParameters:
    """Return Tomte parameters."""
    return TomteParameters(
        input=tomte_sample_sheet_path,
        outdir=Path(tomte_dir, tomte_case_id),
        gene_panel_clinical_filter=tomte_gene_panel_path,
        tissue="unkown",
        genome="hg38",
    )


@pytest.fixture(scope="function")
def tomte_context(
    cg_context: CGConfig,
    helpers: StoreHelpers,
    nf_analysis_housekeeper: HousekeeperAPI,
    trailblazer_api: MockTB,
    hermes_api: HermesApi,
    cg_dir: Path,
    tomte_case_id: str,
    sample_id: str,
    no_sample_case_id: str,
    total_sequenced_reads_pass: int,
    apptag_rna: str,
    case_id_not_enough_reads: str,
    sample_id_not_enough_reads: str,
    total_sequenced_reads_not_pass: int,
) -> CGConfig:
    """Context to use in CLI."""
    cg_context.housekeeper_api_ = nf_analysis_housekeeper
    cg_context.trailblazer_api_ = trailblazer_api
    cg_context.meta_apis["analysis_api"] = TomteAnalysisAPI(config=cg_context)
    status_db: Store = cg_context.status_db

    # Create ERROR case with NO SAMPLES
    helpers.add_case(status_db, internal_id=no_sample_case_id, name=no_sample_case_id)

    # Create a textbook case with enough reads
    case_enough_reads: Case = helpers.add_case(
        store=status_db,
        internal_id=tomte_case_id,
        name=tomte_case_id,
        data_analysis=Workflow.TOMTE,
        panels=[GenePanelMasterList.OMIM_AUTO],
    )

    sample_enough_reads: Sample = helpers.add_sample(
        status_db,
        application_tag=apptag_rna,
        internal_id=sample_id,
        reads=total_sequenced_reads_pass,
        last_sequenced_at=datetime.now(),
        reference_genome=GenomeVersion.hg38,
    )

    helpers.add_relationship(
        status_db,
        case=case_enough_reads,
        sample=sample_enough_reads,
    )

    # Create a case without enough reads
    case_not_enough_reads: Case = helpers.add_case(
        store=status_db,
        internal_id=case_id_not_enough_reads,
        name=case_id_not_enough_reads,
        data_analysis=Workflow.TOMTE,
    )

    sample_not_enough_reads: Sample = helpers.add_sample(
        status_db,
        application_tag=apptag_rna,
        internal_id=sample_id_not_enough_reads,
        reads=total_sequenced_reads_not_pass,
        last_sequenced_at=datetime.now(),
    )

    helpers.add_relationship(status_db, case=case_not_enough_reads, sample=sample_not_enough_reads)

    return cg_context


# Taxprofiler fixtures


@pytest.fixture(scope="function")
def taxprofiler_config(taxprofiler_dir: Path, taxprofiler_case_id: str) -> None:
    """Create CSV sample sheet file for testing."""
    Path.mkdir(Path(taxprofiler_dir, taxprofiler_case_id), parents=True, exist_ok=True)
    Path(taxprofiler_dir, taxprofiler_case_id, f"{taxprofiler_case_id}_samplesheet").with_suffix(
        FileExtensions.CSV
    ).touch(exist_ok=True)


@pytest.fixture(scope="session")
def taxprofiler_case_id() -> str:
    """Returns a taxprofiler case id."""
    return "taxprofiler_case"


@pytest.fixture(scope="session")
def taxprofiler_workflow() -> str:
    """Returns taxprofiler workflow."""
    return "taxprofiler"


@pytest.fixture(scope="function")
def taxprofiler_dir(tmpdir_factory, apps_dir: Path) -> Path:
    """Return the path to the Taxprofiler directory."""
    taxprofiler_dir = tmpdir_factory.mktemp("taxprofiler")
    return Path(taxprofiler_dir).absolute().as_posix()


@pytest.fixture(scope="function")
def taxprofiler_sample_sheet_path(taxprofiler_dir, taxprofiler_case_id) -> Path:
    """Path to sample sheet."""
    return Path(
        taxprofiler_dir, taxprofiler_case_id, f"{taxprofiler_case_id}_samplesheet"
    ).with_suffix(FileExtensions.CSV)


@pytest.fixture(scope="function")
def taxprofiler_nexflow_config_file_path(taxprofiler_dir, taxprofiler_case_id) -> Path:
    """Path to config file."""
    return Path(
        taxprofiler_dir, taxprofiler_case_id, f"{taxprofiler_case_id}_nextflow_config"
    ).with_suffix(FileExtensions.JSON)


@pytest.fixture(scope="function")
def taxprofiler_sample_sheet_content(
    sample_name: str,
    sequencing_platform: str,
    fastq_forward_read_path: Path,
    fastq_reverse_read_path: Path,
) -> str:
    """Return the expected sample sheet content  for taxprofiler."""
    headers: str = ",".join(TaxprofilerSampleSheetEntry.headers())
    row: str = ",".join(
        [
            sample_name,
            "1",
            sequencing_platform,
            fastq_forward_read_path.as_posix(),
            fastq_reverse_read_path.as_posix(),
            "",
        ]
    )
    return "\n".join([headers, row])


@pytest.fixture(scope="function")
def taxprofiler_params_file_path(taxprofiler_dir, taxprofiler_case_id) -> Path:
    """Path to parameters file."""
    return Path(
        taxprofiler_dir, taxprofiler_case_id, f"{taxprofiler_case_id}_params_file"
    ).with_suffix(FileExtensions.YAML)


@pytest.fixture(scope="function")
def taxprofiler_hermes_deliverables(
    taxprofiler_deliverable_data: dict, taxprofiler_case_id: str
) -> dict:
    hermes_output: dict = {"workflow": "taxprofiler", "bundle_id": taxprofiler_case_id, "files": []}
    for file_info in taxprofiler_deliverable_data["files"]:
        tags: list[str] = []
        if "html" in file_info["format"]:
            tags.append("multiqc-html")
        hermes_output["files"].append({"path": file_info["path"], "tags": tags, "mandatory": True})
    return hermes_output


@pytest.fixture(scope="function")
def taxprofiler_malformed_hermes_deliverables(taxprofiler_hermes_deliverables: dict) -> dict:
    malformed_deliverable: dict = taxprofiler_hermes_deliverables.copy()
    malformed_deliverable.pop("workflow")
    return malformed_deliverable


@pytest.fixture(scope="function")
def taxprofiler_parameters_default(
    taxprofiler_dir: Path,
    taxprofiler_case_id: str,
    taxprofiler_sample_sheet_path: Path,
    existing_directory: Path,
) -> TaxprofilerParameters:
    """Return Taxprofiler parameters."""
    return TaxprofilerParameters(
        cluster_options="--qos=normal",
        input=taxprofiler_sample_sheet_path,
        outdir=Path(taxprofiler_dir, taxprofiler_case_id),
        databases=existing_directory,
        hostremoval_reference=existing_directory,
        priority="development",
    )


@pytest.fixture(scope="function")
def taxprofiler_multiqc_json_metrics(taxprofiler_analysis_dir: Path) -> list[dict]:
    """Returns the content of a mock Multiqc JSON file."""
    return read_json(file_path=Path(taxprofiler_analysis_dir, multiqc_json_file))


@pytest.fixture(scope="function")
def taxprofiler_metrics_deliverables(taxprofiler_analysis_dir: Path) -> dict:
    """Returns the content of a mock metrics deliverables file."""
    return read_yaml(
        file_path=Path(taxprofiler_analysis_dir, "taxprofiler_case_metrics_deliverables.yaml")
    )


@pytest.fixture(scope="function")
def taxprofiler_metrics_deliverables_path(taxprofiler_dir: Path, taxprofiler_case_id: str) -> Path:
    """Path to deliverables file."""
    return Path(
        taxprofiler_dir, taxprofiler_case_id, f"{taxprofiler_case_id}_metrics_deliverables"
    ).with_suffix(FileExtensions.YAML)


@pytest.fixture(scope="function")
def taxprofiler_deliverables_file_path(taxprofiler_dir: Path, taxprofiler_case_id: str) -> Path:
    """Path to deliverables file."""
    return Path(
        taxprofiler_dir, taxprofiler_case_id, f"{taxprofiler_case_id}_deliverables"
    ).with_suffix(FileExtensions.YAML)


@pytest.fixture(scope="function")
def taxprofiler_context(
    cg_context: CGConfig,
    helpers: StoreHelpers,
    trailblazer_api: MockTB,
    hermes_api: HermesApi,
    nf_analysis_housekeeper: HousekeeperAPI,
    cg_dir: Path,
    taxprofiler_case_id: str,
    sample_id: str,
    father_sample_id: str,
    sample_name: str,
    another_sample_name: str,
    no_sample_case_id: str,
    total_sequenced_reads_pass: int,
    metagenomics_application_tag: str,
    case_id_not_enough_reads: str,
    sample_id_not_enough_reads: str,
    total_sequenced_reads_not_pass: int,
) -> CGConfig:
    """Context to use in cli."""
    cg_context.housekeeper_api_ = nf_analysis_housekeeper
    cg_context.trailblazer_api_ = trailblazer_api
    cg_context.meta_apis["analysis_api"] = TaxprofilerAnalysisAPI(config=cg_context)
    status_db: Store = cg_context.status_db

    # Create case with no associate samples
    helpers.add_case(status_db, internal_id=no_sample_case_id, name=no_sample_case_id)

    # Create case without enough reads
    case_not_enough_reads: Case = helpers.add_case(
        store=status_db,
        internal_id=case_id_not_enough_reads,
        name=case_id_not_enough_reads,
        data_analysis=Workflow.TAXPROFILER,
    )

    sample_not_enough_reads: Sample = helpers.add_sample(
        status_db,
        application_tag=metagenomics_application_tag,
        internal_id=sample_id_not_enough_reads,
        reads=total_sequenced_reads_not_pass,
        last_sequenced_at=datetime.now(),
    )

    helpers.add_relationship(status_db, case=case_not_enough_reads, sample=sample_not_enough_reads)

    # Create case with associated samples
    taxprofiler_case: Case = helpers.add_case(
        store=status_db,
        internal_id=taxprofiler_case_id,
        name=taxprofiler_case_id,
        data_analysis=Workflow.TAXPROFILER,
    )

    taxprofiler_sample: Sample = helpers.add_sample(
        status_db,
        application_tag="multiqc",
        internal_id=sample_id,
        reads=total_sequenced_reads_pass,
        name=sample_name,
        last_sequenced_at=datetime.now(),
    )

    taxprofiler_another_sample: Sample = helpers.add_sample(
        status_db,
        application_tag="multiqc",
        internal_id=father_sample_id,
        last_sequenced_at=datetime.now(),
        name=another_sample_name,
        reads=total_sequenced_reads_pass,
    )

    helpers.add_relationship(
        status_db,
        case=taxprofiler_case,
        sample=taxprofiler_sample,
    )

    helpers.add_relationship(
        status_db,
        case=taxprofiler_case,
        sample=taxprofiler_another_sample,
    )

    return cg_context


@pytest.fixture(scope="function")
def taxprofiler_deliverable_data(
    taxprofiler_dir: Path, taxprofiler_case_id: str, sample_id: str
) -> dict:
    return {
        "files": [
            {
                "path": f"{taxprofiler_dir}/{taxprofiler_case_id}/multiqc/multiqc_report.html",
                "path_index": "",
                "step": "report",
                "tag": ["multiqc-html", "rna"],
                "id": taxprofiler_case_id,
                "format": "html",
                "mandatory": True,
            },
        ]
    }


@pytest.fixture(scope="function")
def taxprofiler_mock_deliverable_dir(
    taxprofiler_dir: Path, taxprofiler_deliverable_data: dict, taxprofiler_case_id: str
) -> Path:
    """Create taxprofiler deliverable file with dummy data and files to deliver."""
    Path.mkdir(
        Path(taxprofiler_dir, taxprofiler_case_id),
        parents=True,
        exist_ok=True,
    )
    Path.mkdir(
        Path(taxprofiler_dir, taxprofiler_case_id, "multiqc"),
        parents=True,
        exist_ok=True,
    )
    for report_entry in taxprofiler_deliverable_data["files"]:
        Path(report_entry["path"]).touch(exist_ok=True)
    WriteFile.write_file_from_content(
        content=taxprofiler_deliverable_data,
        file_format=FileFormat.JSON,
        file_path=Path(
            taxprofiler_dir, taxprofiler_case_id, taxprofiler_case_id + deliverables_yaml
        ),
    )
    return taxprofiler_dir


@pytest.fixture(scope="function")
def taxprofiler_mock_analysis_finish(
    taxprofiler_dir: Path,
    taxprofiler_case_id: str,
    taxprofiler_multiqc_json_metrics: dict,
    tower_id: int,
) -> None:
    """Create analysis_finish file for testing."""
    Path.mkdir(
        Path(taxprofiler_dir, taxprofiler_case_id, "pipeline_info"), parents=True, exist_ok=True
    )
    Path(taxprofiler_dir, taxprofiler_case_id, "pipeline_info", software_version_file).touch(
        exist_ok=True
    )
    Path(taxprofiler_dir, taxprofiler_case_id, f"{taxprofiler_case_id}_samplesheet.csv").touch(
        exist_ok=True
    )
    Path.mkdir(
        Path(taxprofiler_dir, taxprofiler_case_id, "multiqc", "multiqc_data"),
        parents=True,
        exist_ok=True,
    )
    write_json(
        content=taxprofiler_multiqc_json_metrics,
        file_path=Path(
            taxprofiler_dir,
            taxprofiler_case_id,
            "multiqc",
            "multiqc_data",
            "multiqc_data",
        ).with_suffix(FileExtensions.JSON),
    )
    write_yaml(
        content={taxprofiler_case_id: [tower_id]},
        file_path=Path(
            taxprofiler_dir,
            taxprofiler_case_id,
            "tower_ids",
        ).with_suffix(FileExtensions.YAML),
    )


@pytest.fixture(scope="function")
def taxprofiler_mock_config(taxprofiler_dir: Path, taxprofiler_case_id: str) -> None:
    """Create CSV sample sheet file for testing."""
    Path.mkdir(Path(taxprofiler_dir, taxprofiler_case_id), parents=True, exist_ok=True)
    Path(taxprofiler_dir, taxprofiler_case_id, f"{taxprofiler_case_id}_samplesheet").with_suffix(
        FileExtensions.CSV
    ).touch(exist_ok=True)


@pytest.fixture(scope="function")
def taxprofiler_deliverables_response_data(
    create_multiqc_html_file,
    create_multiqc_json_file,
    taxprofiler_case_id,
    timestamp_yesterday,
) -> InputBundle:
    return InputBundle(
        **{
            "files": [
                {
                    "path": create_multiqc_json_file.as_posix(),
                    "tags": ["multiqc-json", taxprofiler_case_id],
                },
                {
                    "path": create_multiqc_html_file.as_posix(),
                    "tags": ["multiqc-html", taxprofiler_case_id],
                },
            ],
            "created": timestamp_yesterday,
            "name": taxprofiler_case_id,
        }
    )


@pytest.fixture(scope="function")
def nf_analysis_housekeeper(
    housekeeper_api: HousekeeperAPI,
    helpers: StoreHelpers,
    mock_fastq_files: list[Path],
    sample_id: str,
    timestamp_now: datetime,
) -> HousekeeperAPI:
    """Create populated Housekeeper sample bundle mock."""

    bundle_data: dict[str, Any] = {
        "name": sample_id,
        "created": timestamp_now,
        "version": "1.0",
        "files": [
            {
                "path": fastq_file_path.as_posix(),
                "tags": [SequencingFileTag.FASTQ],
                "archive": False,
            }
            for fastq_file_path in mock_fastq_files
        ],
    }
    helpers.ensure_hk_bundle(store=housekeeper_api, bundle_data=bundle_data)
    return housekeeper_api


@pytest.fixture(scope="session")
def expected_total_reads() -> int:
    return 1_000_000


@pytest.fixture
def expected_average_q30_for_sample() -> float:
    """Return expected average Q30 for a sample."""
    return (85.5 + 80.5) / 2


@pytest.fixture
def expected_average_q30_for_flow_cell() -> float:
    return (((85.5 + 80.5) / 2) + ((83.5 + 81.5) / 2)) / 2


@pytest.fixture
def expected_total_reads_hiseq_x_flow_cell() -> int:
    """Return an expected read count"""
    return 8_000_000


@pytest.fixture
def store_with_sequencing_metrics(
    store: Store,
    sample_id: str,
    father_sample_id: str,
    mother_sample_id: str,
    expected_total_reads: int,
    flow_cell_name: str,
    novaseq_6000_post_1_5_kits_flow_cell_id: str,
    hiseq_x_dual_index_flow_cell_id: str,
    helpers: StoreHelpers,
) -> Store:
    """Return a store with multiple samples with sample lane sequencing metrics."""
    sample_sequencing_metrics_details: list[tuple] = [
        (sample_id, flow_cell_name, 1, expected_total_reads / 2, 90.5, 32),
        (sample_id, flow_cell_name, 2, expected_total_reads / 2, 90.4, 31),
        (mother_sample_id, hiseq_x_dual_index_flow_cell_id, 2, 2_000_000, 85.5, 30),
        (mother_sample_id, hiseq_x_dual_index_flow_cell_id, 1, 2_000_000, 80.5, 30),
        (father_sample_id, hiseq_x_dual_index_flow_cell_id, 2, 2_000_000, 83.5, 30),
        (father_sample_id, hiseq_x_dual_index_flow_cell_id, 1, 2_000_000, 81.5, 30),
        (mother_sample_id, novaseq_6000_post_1_5_kits_flow_cell_id, 3, 1_500_000, 80.5, 33),
        (mother_sample_id, novaseq_6000_post_1_5_kits_flow_cell_id, 2, 1_500_000, 80.5, 33),
    ]
    helpers.add_flow_cell(store=store, flow_cell_name=flow_cell_name)
    helpers.add_sample(
        store=store, customer_id="cust500", internal_id=sample_id, name=sample_id, sex=Sex.MALE
    )
    helpers.add_multiple_sample_lane_sequencing_metrics_entries(
        metrics_data=sample_sequencing_metrics_details, store=store
    )
    return store


@pytest.fixture
def flow_cell_encryption_api(
    cg_context: CGConfig, flow_cell_full_name: str
) -> FlowCellEncryptionAPI:
    flow_cell_encryption_api = FlowCellEncryptionAPI(
        binary_path=cg_context.encryption.binary_path,
        encryption_dir=Path(cg_context.backup.pdc_archiving_directory.current),
        dry_run=True,
        flow_cell=IlluminaRunDirectoryData(
            sequencing_run_path=Path(
                cg_context.run_instruments.illumina.sequencing_runs_dir, flow_cell_full_name
            )
        ),
        pigz_binary_path=cg_context.pigz.binary_path,
        slurm_api=SlurmAPI(),
        sbatch_parameter=cg_context.backup.slurm_flow_cell_encryption.dict(),
        tar_api=TarAPI(binary_path=cg_context.tar.binary_path, dry_run=True),
    )
    flow_cell_encryption_api.slurm_api.set_dry_run(dry_run=True)
    return flow_cell_encryption_api


def create_process_response(
    return_code: int = 0, args: str = "", std_out: str = "", std_err: str = ""
) -> CompletedProcess:
    """Returns a CompletedProcess object with default parameters."""
    return CompletedProcess(
        args=args,
        returncode=return_code,
        stderr=std_err.encode("utf-8"),
        stdout=std_out.encode("utf-8"),
    )


# Downsample
@pytest.fixture
def store_with_case_and_sample_with_reads(
    store: Store,
    helpers: StoreHelpers,
    downsample_case_internal_id: str,
    downsample_sample_internal_id_1: str,
    downsample_sample_internal_id_2: str,
) -> Store:
    """Return a store with a case and a sample with reads."""
    case: Case = helpers.add_case(
        store=store, internal_id=downsample_case_internal_id, name=downsample_case_internal_id
    )
    order: Order = helpers.add_order(
        store=store,
        customer_id=case.customer_id,
        ticket_id=case.latest_ticket,
        order_date=case.ordered_at,
        workflow=case.data_analysis,
    )
    case.orders.append(order)
    for sample_internal_id in [downsample_sample_internal_id_1, downsample_sample_internal_id_2]:
        helpers.add_sample(
            store=store,
            customer_id=case.customer_id,
            internal_id=sample_internal_id,
            reads=100_000_000,
        )
        sample: Sample = store.get_sample_by_internal_id(internal_id=sample_internal_id)
        helpers.add_relationship(store=store, case=case, sample=sample)

    return store


@pytest.fixture
def downsample_case_internal_id() -> str:
    """Return a case internal id."""
    return "supersonicturtle"


@pytest.fixture
def downsample_sample_internal_id_1() -> str:
    """Return a sample internal id."""
    return "ACC12345675213"


@pytest.fixture
def downsample_sample_internal_id_2() -> str:
    """Return a sample internal id."""
    return "ACC12345684213"


@pytest.fixture
def number_of_reads_in_millions() -> int:
    """Return a number of reads in millions."""
    return 50


@pytest.fixture
def downsample_hk_api(
    real_housekeeper_api: HousekeeperAPI,
    fastq_file: Path,
    downsample_sample_internal_id_1: str,
    downsample_sample_internal_id_2: str,
    timestamp_yesterday: str,
    helpers: StoreHelpers,
    tmp_path_factory,
) -> HousekeeperAPI:
    """Return a Housekeeper API with a real database."""
    for sample_internal_id in [downsample_sample_internal_id_1, downsample_sample_internal_id_2]:
        tmp_fastq_file = tmp_path_factory.mktemp(f"{sample_internal_id}.fastq.gz")
        downsample_bundle: dict = {
            "name": sample_internal_id,
            "created": timestamp_yesterday,
            "expires": timestamp_yesterday,
            "files": [
                {
                    "path": tmp_fastq_file.as_posix(),
                    "archive": False,
                    "tags": [SequencingFileTag.FASTQ, sample_internal_id],
                }
            ],
        }
        helpers.ensure_hk_bundle(store=real_housekeeper_api, bundle_data=downsample_bundle)
    return real_housekeeper_api


@pytest.fixture(scope="function")
def downsample_context(
    cg_context: CGConfig,
    store_with_case_and_sample_with_reads: Store,
    downsample_hk_api: HousekeeperAPI,
) -> CGConfig:
    """Return cg context with added Store and Housekeeper API."""
    cg_context.status_db_ = store_with_case_and_sample_with_reads
    cg_context.housekeeper_api_ = downsample_hk_api
    return cg_context


@pytest.fixture
def downsample_case_name():
    return "subsonichedgehog"


@pytest.fixture
def downsample_data(
    downsample_context: CGConfig,
    downsample_sample_internal_id_1: str,
    downsample_case_internal_id: str,
    downsample_case_name: str,
    number_of_reads_in_millions: int,
) -> DownsampleData:
    return DownsampleData(
        status_db=downsample_context.status_db_,
        hk_api=downsample_context.housekeeper_api_,
        sample_id=downsample_sample_internal_id_1,
        case_id=downsample_case_internal_id,
        case_name=downsample_case_name,
        number_of_reads=number_of_reads_in_millions,
        out_dir=Path(downsample_context.downsample.downsample_dir),
    )


@pytest.fixture(scope="function")
def downsample_api(
    downsample_context: CGConfig,
) -> DownsampleAPI:
    """Return a DownsampleAPI."""
    return DownsampleAPI(
        config=downsample_context,
    )


@pytest.fixture
def fastq_file_meta_raw(flow_cell_name: str) -> dict:
    return {
        "path": Path("a", f"file{FileExtensions.FASTQ}{FileExtensions.GZIP}"),
        "lane": str(1),
        "read_direction": str(2),
        "flow_cell_id": flow_cell_name,
        "undetermined": None,
    }


@pytest.fixture()
def illumina_metrics_service() -> IlluminaMetricsService:
    return IlluminaMetricsService()


@pytest.fixture
def completed_status_summary():
    return StatusSummary(count=1, case_ids=["completed_case_id"])


@pytest.fixture
def delivered_status_summary():
    return StatusSummary(count=1, case_ids=["delivered_case_id"])


@pytest.fixture
def failed_status_summary():
    return StatusSummary(count=1, case_ids=["failed_case_id"])


@pytest.fixture
def empty_status_summary():
    return StatusSummary()


@pytest.fixture
def analysis_summary(
    empty_status_summary: StatusSummary,
    completed_status_summary: StatusSummary,
    delivered_status_summary: StatusSummary,
    failed_status_summary: StatusSummary,
):
    return AnalysisSummary(
        order_id=1,
        cancelled=empty_status_summary,
        completed=completed_status_summary,
        running=empty_status_summary,
        delivered=delivered_status_summary,
        failed=failed_status_summary,
    )<|MERGE_RESOLUTION|>--- conflicted
+++ resolved
@@ -28,7 +28,6 @@
 from cg.apps.slurm.slurm_api import SlurmAPI
 from cg.apps.tb.dto.summary_response import AnalysisSummary, StatusSummary
 from cg.constants import FileExtensions, SequencingFileTag, Workflow
-<<<<<<< HEAD
 from cg.constants.constants import (
     CaseActions,
     CustomerId,
@@ -37,9 +36,6 @@
     Strandedness,
     PrepCategory,
 )
-=======
-from cg.constants.constants import CaseActions, CustomerId, FileFormat, GenomeVersion, Strandedness
->>>>>>> 213bd4f3
 from cg.constants.gene_panel import GenePanelMasterList
 from cg.constants.housekeeper_tags import HK_DELIVERY_REPORT_TAG
 from cg.constants.priority import SlurmQos
