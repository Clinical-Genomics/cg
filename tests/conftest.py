--- conflicted
+++ resolved
@@ -201,18 +201,13 @@
     return _genotype_api
 
 
-<<<<<<< HEAD
-@pytest.yield_fixture(scope="function")
+@pytest.fixture(scope="function")
 def madeline_api(madeline_output) -> MockMadelineAPI:
-=======
-@pytest.fixture(scope="function")
-def madeline_api(madeline_output):
->>>>>>> 60d67559
     """madeline_api fixture"""
     _api = MockMadelineAPI()
     _api.set_outpath(madeline_output)
 
-    yield _api
+    return _api
 
 
 # Files fixtures
@@ -619,55 +614,34 @@
     return hk_bundle_data
 
 
-<<<<<<< HEAD
-@pytest.yield_fixture(scope="function", name="housekeeper_api")
 def fixture_housekeeper_api(hk_config_dict: dict) -> MockHousekeeperAPI:
-=======
-@pytest.fixture(scope="function", name="housekeeper_api")
-def fixture_housekeeper_api(hk_config_dict):
->>>>>>> 60d67559
     """Setup Housekeeper store."""
     _api = MockHousekeeperAPI(hk_config_dict)
     yield _api
 
 
-<<<<<<< HEAD
-@pytest.yield_fixture(scope="function", name="real_housekeeper_api")
+@pytest.fixture(scope="function", name="real_housekeeper_api")
 def fixture_real_housekeeper_api(hk_config_dict: dict) -> HousekeeperAPI:
-=======
-@pytest.fixture(scope="function", name="real_housekeeper_api")
-def fixture_real_housekeeper_api(hk_config_dict):
->>>>>>> 60d67559
     """Setup a real Housekeeper store."""
     _api = HousekeeperAPI(hk_config_dict)
     _api.initialise_db()
     yield _api
 
 
-<<<<<<< HEAD
-@pytest.yield_fixture(scope="function", name="populated_housekeeper_api")
+@pytest.fixture(scope="function", name="populated_housekeeper_api")
 def fixture_populated_housekeeper_api(
     housekeeper_api: MockHousekeeperAPI, hk_bundle_data: dict, helpers
 ) -> MockHousekeeperAPI:
-=======
-@pytest.fixture(scope="function", name="populated_housekeeper_api")
-def fixture_populated_housekeeper_api(housekeeper_api, hk_bundle_data, helpers):
->>>>>>> 60d67559
     """Setup a Housekeeper store with some data."""
     hk_api = housekeeper_api
     helpers.ensure_hk_bundle(hk_api, hk_bundle_data)
     return hk_api
 
 
-<<<<<<< HEAD
-@pytest.yield_fixture(scope="function", name="hk_version_obj")
+@pytest.fixture(scope="function", name="hk_version_obj")
 def fixture_hk_version_obj(
     housekeeper_api: MockHousekeeperAPI, hk_bundle_data: dict, helpers
 ) -> MockHousekeeperAPI:
-=======
-@pytest.fixture(scope="function", name="hk_version_obj")
-def fixture_hk_version_obj(housekeeper_api, hk_bundle_data, helpers):
->>>>>>> 60d67559
     """Get a housekeeper version object"""
     _version = helpers.ensure_hk_version(housekeeper_api, hk_bundle_data)
     return _version
@@ -703,13 +677,8 @@
 # Scout fixtures
 
 
-<<<<<<< HEAD
-@pytest.yield_fixture(scope="function", name="scout_api")
+@pytest.fixture(scope="function", name="scout_api")
 def fixture_scout_api() -> MockScoutAPI:
-=======
-@pytest.fixture(scope="function", name="scout_api")
-def fixture_scout_api():
->>>>>>> 60d67559
     """Setup Scout api."""
     _api = MockScoutAPI()
     return _api
