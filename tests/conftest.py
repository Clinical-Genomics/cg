--- conflicted
+++ resolved
@@ -65,17 +65,14 @@
                     store.add_application('WGTPCFC030', 'wgs', 'WGS trio', is_accredited=True,
                                           sequencing_depth=30, target_reads=300000000,
                                           limitations='some'),
-<<<<<<< HEAD
                     store.add_application('METLIFR020', 'wgs', 'Whole genome metagenomics',
                                           sequencing_depth=0, target_reads=40000000),
                     store.add_application('METNXTR020', 'wgs', 'Metagenomics',
                                           sequencing_depth=0, target_reads=20000000),
                     ]
-=======
                     store.add_application('MWRNXTR003', 'mic', 'Microbial whole genome ',
                                           sequencing_depth=0)]
 
->>>>>>> e4474516
     store.add_commit(applications)
 
     prices = {'standard': 10, 'priority': 20, 'express': 30, 'research': 5}
