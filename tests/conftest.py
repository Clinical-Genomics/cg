# -*- coding: utf-8 -*-

"""
    Conftest file for pytest fixtures
"""
import datetime as dt
from pathlib import Path

import pytest
import ruamel.yaml
from cg.store import Store
# Trailblazer
from trailblazer.mip import files as mip_files_api

pytest_plugins = [  # pylint: disable=invalid-name
    'tests.apps.lims.conftest',
    'tests.apps.loqus.conftest',
    'tests.cli.conftest',
    'tests.delivery.conftest',
    'tests.delivery.conftest',
    'tests.meta.conftest',
    'tests.meta.orders.conftest',
    'tests.meta.report.conftest',
    'tests.meta.transfer.conftest',
    'tests.meta.upload.conftest',
    'tests.store.conftest',
    'tests.apps.mutacc_auto.conftest'
]


<<<<<<< HEAD
@pytest.fixture
def balsamic_orderform():
    """Orderform fixture for Balsamic samples"""
    return 'tests/fixtures/orderforms/1508.19.balsamic.xlsx'


@pytest.fixture
def external_orderform():
    """Orderform fixture for external samples"""
    return 'tests/fixtures/orderforms/1541.6.external.xlsx'


@pytest.fixture
def fastq_orderform():
    """Orderform fixture for fastq samples"""
    return 'tests/fixtures/orderforms/1508.19.fastq.xlsx'


@pytest.fixture
def metagenome_orderform():
    """Orderform fixture for metagenome samples"""
    return 'tests/fixtures/orderforms/1605.8.metagenome.xlsx'


@pytest.fixture
def microbial_orderform():
    """Orderform fixture for microbial samples"""
    return 'tests/fixtures/orderforms/1603.9.microbial.xlsx'


@pytest.fixture
def mip_orderform():
    """Orderform fixture for MIP samples"""
    return 'tests/fixtures/orderforms/1508.19.mip.xlsx'


@pytest.fixture
def mip_balsamic_orderform():
    """Orderform fixture for MIP and Balsamic samples"""
    return 'tests/fixtures/orderforms/1508.19.mip_balsamic.xlsx'


@pytest.fixture
def mip_rna_orderform():
    """Orderform fixture for MIP RNA samples"""
    return 'tests/fixtures/orderforms/1508.19.mip_rna.xlsx'


@pytest.fixture
def rml_orderform():
    """Orderform fixture for RML samples"""
    return 'tests/fixtures/orderforms/1604.9.rml.xlsx'

=======
>>>>>>> 1b30f4da
# Trailblazer api for mip files
@pytest.fixture(scope='session')
def files():
    return {
        'config': 'tests/fixtures/apps/tb/case/case_config.yaml',
        'sampleinfo': 'tests/fixtures/apps/tb/case/case_qc_sample_info.yaml',
        'qcmetrics': 'tests/fixtures/apps/tb/case/case_qc_metrics.yaml',
    }


@pytest.fixture(scope='function')
def tmp_file(tmp_path):
    return tmp_path / 'test'


@pytest.fixture(scope='session')
def files_raw(files):
    return {
        'config': ruamel.yaml.safe_load(open(files['config'])),
        'sampleinfo': ruamel.yaml.safe_load(open(files['sampleinfo'])),
        'qcmetrics': ruamel.yaml.safe_load(open(files['qcmetrics'])),
    }


@pytest.fixture(scope='session')
def files_data(files_raw):
    return {
        'config': mip_files_api.parse_config(files_raw['config']),
        'sampleinfo': mip_files_api.parse_sampleinfo(files_raw['sampleinfo']),
        'qcmetrics': mip_files_api.parse_qcmetrics(files_raw['qcmetrics']),
    }


@pytest.yield_fixture(scope='function')
def store() -> Store:
    _store = Store(uri='sqlite://')
    _store.create_all()
    yield _store
    _store.drop_all()


@pytest.yield_fixture(scope='function')
def base_store(store) -> Store:
    """Setup and example store."""
    customer_group = store.add_customer_group('all_customers', 'all customers')

    store.add_commit(customer_group)
    customers = [store.add_customer('cust000', 'Production', scout_access=True,
                                    customer_group=customer_group, invoice_address='Test street',
                                    invoice_reference='ABCDEF'),
                 store.add_customer('cust001', 'Customer', scout_access=False,
                                    customer_group=customer_group, invoice_address='Test street',
                                    invoice_reference='ABCDEF'),
                 store.add_customer('cust002', 'Karolinska', scout_access=True,
                                    customer_group=customer_group, invoice_address='Test street',
                                    invoice_reference='ABCDEF'),
                 store.add_customer('cust003', 'CMMS', scout_access=True,
                                    customer_group=customer_group, invoice_address='Test street',
                                    invoice_reference='ABCDEF')]
    store.add_commit(customers)
    applications = [store.add_application('WGXCUSC000', 'wgs', 'External WGS',
                                          sequencing_depth=0, is_external=True),
                    store.add_application('EXXCUSR000', 'wes', 'External WES',
                                          sequencing_depth=0, is_external=True),
                    store.add_application('WGSPCFC060', 'wgs', 'WGS, double', sequencing_depth=30,
                                          accredited=True),
                    store.add_application('RMLS05R150', 'rml', 'Ready-made', sequencing_depth=0),
                    store.add_application('WGTPCFC030', 'wgs', 'WGS trio', is_accredited=True,
                                          sequencing_depth=30, target_reads=300000000,
                                          limitations='some'),
                    store.add_application('METLIFR020', 'wgs', 'Whole genome metagenomics',
                                          sequencing_depth=0, target_reads=40000000),
                    store.add_application('METNXTR020', 'wgs', 'Metagenomics',
                                          sequencing_depth=0, target_reads=20000000),
                    store.add_application('MWRNXTR003', 'mic', 'Microbial whole genome ',
                                          sequencing_depth=0),
                    store.add_application('RNAPOAR025', 'tgs', 'RNA seq, poly-A based priming',
                                          sequencing_depth=25,
                                          accredited=True)
                    ]

    store.add_commit(applications)

    prices = {'standard': 10, 'priority': 20, 'express': 30, 'research': 5}
    versions = [store.add_version(application, 1, valid_from=dt.datetime.now(), prices=prices)
                for application in applications]
    store.add_commit(versions)

    beds = [store.add_bed('Bed', 'Bed desc', 'Bed.bed')]
    store.add_commit(beds)
    bed_versions = [store.add_bed_version(bed, 1)
                    for bed in beds]
    store.add_commit(bed_versions)

    organism = store.add_organism('C. jejuni', 'C. jejuni')
    store.add_commit(organism)

    yield store


@pytest.fixture(scope='function')
def sample_store(base_store) -> Store:
    """Populate store with samples."""
    new_samples = [
        base_store.add_sample('ordered', sex='male'),
        base_store.add_sample('received', sex='unknown', received=dt.datetime.now()),
        base_store.add_sample('received-prepared', sex='unknown', received=dt.datetime.now(),
                              prepared_at=dt.datetime.now()),
        base_store.add_sample('external', sex='female', external=True),
        base_store.add_sample('external-received', sex='female', external=True,
                              received=dt.datetime.now()),
        base_store.add_sample('sequenced', sex='male', received=dt.datetime.now(),
                              prepared_at=dt.datetime.now(),
                              sequenced_at=dt.datetime.now(), reads=(310 * 1000000)),
        base_store.add_sample('sequenced-partly', sex='male',
                              received=dt.datetime.now(),
                              prepared_at=dt.datetime.now(),
                              reads=(250 * 1000000)),
    ]
    customer = base_store.customers().first()
    external_app = base_store.application('WGXCUSC000').versions[0]
    wgs_app = base_store.application('WGTPCFC030').versions[0]
    for sample in new_samples:
        sample.customer = customer
        sample.application_version = external_app if 'external' in sample.name else wgs_app
    base_store.add_commit(new_samples)
    return base_store


@pytest.yield_fixture(scope='function')
def disk_store(cli_runner, invoke_cli) -> Store:
    database = './test_db.sqlite3'
    database_path = Path(database)
    database_uri = f"sqlite:///{database}"
    with cli_runner.isolated_filesystem():
        assert database_path.exists() is False

        # WHEN calling "init"
        result = invoke_cli(['--database', database_uri, 'init'])

        # THEN it should setup the database with some tables
        assert result.exit_code == 0
        assert database_path.exists()
        assert len(Store(database_uri).engine.table_names()) > 0

        yield Store(database_uri)<|MERGE_RESOLUTION|>--- conflicted
+++ resolved
@@ -9,7 +9,6 @@
 import pytest
 import ruamel.yaml
 from cg.store import Store
-# Trailblazer
 from trailblazer.mip import files as mip_files_api
 
 pytest_plugins = [  # pylint: disable=invalid-name
@@ -28,7 +27,7 @@
 ]
 
 
-<<<<<<< HEAD
+
 @pytest.fixture
 def balsamic_orderform():
     """Orderform fixture for Balsamic samples"""
@@ -82,8 +81,6 @@
     """Orderform fixture for RML samples"""
     return 'tests/fixtures/orderforms/1604.9.rml.xlsx'
 
-=======
->>>>>>> 1b30f4da
 # Trailblazer api for mip files
 @pytest.fixture(scope='session')
 def files():
