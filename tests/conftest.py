--- conflicted
+++ resolved
@@ -16,8 +16,6 @@
 
 from cg.apps.crunchy import CrunchyAPI
 from cg.apps.demultiplex.demultiplex_api import DemultiplexingAPI
-<<<<<<< HEAD
-=======
 from cg.apps.demultiplex.sample_sheet.sample_models import (
     FlowCellSampleBcl2Fastq,
     FlowCellSampleBCLConvert,
@@ -25,7 +23,6 @@
 from cg.apps.demultiplex.sample_sheet.sample_sheet_creator import (
     SampleSheetCreatorBCLConvert,
 )
->>>>>>> 18f37a18
 from cg.apps.downsample.downsample import DownsampleAPI
 from cg.apps.gens import GensAPI
 from cg.apps.gt import GenotypeAPI
@@ -345,7 +342,6 @@
 
 
 @pytest.fixture
-<<<<<<< HEAD
 def demultiplexing_context_for_demux(
     demultiplexing_api_for_demux: DemultiplexingAPI,
     cg_context: CGConfig,
@@ -396,10 +392,10 @@
         "demultiplexed_flow_cells_dir": tmp_demultiplexed_runs_directory.as_posix(),
         "demultiplex": {"slurm": {"account": "test", "mail_user": "testuser@github.se"}},
     }
-=======
+
+  
 def real_crunchy_api(crunchy_config) -> CrunchyAPI:
     return CrunchyAPI(crunchy_config)
->>>>>>> 18f37a18
 
 
 @pytest.fixture
