--- conflicted
+++ resolved
@@ -2671,24 +2671,6 @@
 
 
 @pytest.fixture(scope="function")
-<<<<<<< HEAD
-def rnafusion_sample_sheet_content(
-    rnafusion_case_id: str,
-    sample_id: str,
-    fastq_forward_read_path: Path,
-    fastq_reverse_read_path: Path,
-    strandedness: str,
-) -> str:
-    """Return the expected sample sheet content  for rnafusion."""
-    headers: str = ",".join(RnafusionSampleSheetEntry.headers())
-    row: str = ",".join(
-        [
-            sample_id,
-            fastq_forward_read_path.as_posix(),
-            fastq_reverse_read_path.as_posix(),
-            strandedness,
-        ]
-=======
 def raredisease_mock_deliverable_dir(
     raredisease_dir: Path, raredisease_deliverable_data: dict, raredisease_case_id: str
 ) -> Path:
@@ -2697,7 +2679,6 @@
         Path(raredisease_dir, raredisease_case_id),
         parents=True,
         exist_ok=True,
->>>>>>> f60018fb
     )
     Path.mkdir(
         Path(raredisease_dir, raredisease_case_id, "multiqc"),
@@ -2792,6 +2773,7 @@
 @pytest.fixture(scope="function")
 def rnafusion_sample_sheet_content(
     rnafusion_case_id: str,
+    sample_id: str,
     fastq_forward_read_path: Path,
     fastq_reverse_read_path: Path,
     strandedness: str,
@@ -2800,7 +2782,7 @@
     headers: str = ",".join(RnafusionSampleSheetEntry.headers())
     row: str = ",".join(
         [
-            rnafusion_case_id,
+            sample_id,
             fastq_forward_read_path.as_posix(),
             fastq_reverse_read_path.as_posix(),
             strandedness,
