--- conflicted
+++ resolved
@@ -785,10 +785,6 @@
     _store.drop_all()
 
 
-<<<<<<< HEAD
-@pytest.fixture(scope="function", name="base_store")
-def fixture_base_store(store) -> Store:
-=======
 @pytest.fixture(name="apptag_rna")
 def fixture_apptag_rna() -> str:
     return "RNAPOAR025"
@@ -796,7 +792,6 @@
 
 @pytest.fixture(scope="function", name="base_store")
 def fixture_base_store(store: Store, apptag_rna: str) -> Store:
->>>>>>> 106c87d0
     """Setup and example store."""
     customer_group = store.add_customer_group("all_customers", "all customers")
 
