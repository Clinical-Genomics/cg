--- conflicted
+++ resolved
@@ -1168,17 +1168,6 @@
 
 @pytest.fixture(name="context_config")
 def fixture_context_config(
-<<<<<<< HEAD
-    fixture_cg_uri: str,
-    fixture_hk_uri: str,
-    fluffy_dir: str,
-    housekeeper_dir: str,
-    mip_dir: str,
-    cg_dir: str,
-    balsamic_dir: str,
-    microsalt_dir: str,
-    rnafusion_dir: str,
-=======
     cg_uri: str,
     hk_uri: str,
     fluffy_dir: Path,
@@ -1187,7 +1176,7 @@
     cg_dir: Path,
     balsamic_dir: Path,
     microsalt_dir: Path,
->>>>>>> 3dc2e5ec
+    rnafusion_dir: Path,
 ) -> dict:
     """Return a context config."""
     return {
