--- conflicted
+++ resolved
@@ -4,12 +4,8 @@
 import logging
 import os
 import shutil
-<<<<<<< HEAD
-from datetime import datetime
-=======
 from copy import deepcopy
 from datetime import MAXYEAR, datetime, timedelta
->>>>>>> e4af0290
 from pathlib import Path
 from subprocess import CompletedProcess
 from typing import Any, Generator
@@ -77,9 +73,6 @@
 
 LOG = logging.getLogger(__name__)
 
-<<<<<<< HEAD
-pytest_plugins = ["tests.fixture_functions.timestamp"]
-=======
 
 # Timestamp fixture
 
@@ -125,7 +118,6 @@
     """Return a time stamp 14 days ahead in time."""
     return timestamp_now + timedelta(days=14)
 
->>>>>>> e4af0290
 
 # Case fixtures
 
