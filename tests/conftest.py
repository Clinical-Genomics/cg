"""Conftest file for pytest fixtures that needs to be shared for multiple tests."""

import gzip
import http
import logging
import os
import shutil
from copy import deepcopy
from datetime import datetime
from pathlib import Path
from subprocess import CompletedProcess
from typing import Any, Generator

import pytest
from housekeeper.store.models import File, Version
from requests import Response

from cg.apps.crunchy import CrunchyAPI
from cg.apps.demultiplex.demultiplex_api import DemultiplexingAPI
from cg.apps.demultiplex.sample_sheet.api import SampleSheetAPI
from cg.apps.downsample.downsample import DownsampleAPI
from cg.apps.gens import GensAPI
from cg.apps.gt import GenotypeAPI
from cg.apps.hermes.hermes_api import HermesApi
from cg.apps.housekeeper.hk import HousekeeperAPI
from cg.apps.lims import LimsAPI
from cg.apps.slurm.slurm_api import SlurmAPI
from cg.constants import FileExtensions, SequencingFileTag, Workflow
from cg.constants.constants import CaseActions, FileFormat, Strandedness
from cg.constants.demultiplexing import DemultiplexingDirsAndFiles
from cg.constants.housekeeper_tags import HK_DELIVERY_REPORT_TAG
from cg.constants.priority import SlurmQos
from cg.constants.sequencing import SequencingPlatform
from cg.constants.subject import Sex
from cg.io.controller import WriteFile
from cg.io.json import read_json, write_json
from cg.io.yaml import read_yaml, write_yaml
from cg.meta.encryption.encryption import FlowCellEncryptionAPI
from cg.meta.rsync import RsyncAPI
from cg.meta.tar.tar import TarAPI
from cg.meta.transfer.external_data import ExternalDataAPI
from cg.meta.workflow.raredisease import RarediseaseAnalysisAPI
from cg.meta.workflow.rnafusion import RnafusionAnalysisAPI
from cg.meta.workflow.taxprofiler import TaxprofilerAnalysisAPI
from cg.models import CompressionData
from cg.models.cg_config import CGConfig, PDCArchivingDirectory
from cg.models.downsample.downsample_data import DownsampleData
from cg.models.flow_cell.flow_cell import FlowCellDirectoryData

from cg.models.rnafusion.rnafusion import RnafusionParameters
from cg.models.taxprofiler.taxprofiler import TaxprofilerParameters
from cg.store.database import create_all_tables, drop_all_tables, initialize_database
from cg.store.models import Bed, BedVersion, Case, Customer, Order, Organism, Sample
from cg.store.store import Store
from cg.utils import Process
from tests.mocks.crunchy import MockCrunchyAPI
from tests.mocks.hk_mock import MockHousekeeperAPI
from tests.mocks.limsmock import MockLimsAPI
from tests.mocks.madeline import MockMadelineAPI
from tests.mocks.osticket import MockOsTicket
from tests.mocks.process_mock import ProcessMock
from tests.mocks.scout import MockScoutAPI
from tests.mocks.tb_mock import MockTB
from tests.small_helpers import SmallHelpers
from tests.store_helpers import StoreHelpers

LOG = logging.getLogger(__name__)
multiqc_json_file = "multiqc_data.json"
software_version_file = "software_versions.yml"

pytest_plugins = [
    "tests.fixture_plugins.timestamp_fixtures",
    "tests.fixture_plugins.demultiplex_fixtures.flow_cell_fixtures",
    "tests.fixture_plugins.demultiplex_fixtures.name_fixtures",
    "tests.fixture_plugins.demultiplex_fixtures.path_fixtures",
    "tests.fixture_plugins.demultiplex_fixtures.run_parameters_fixtures",
    "tests.fixture_plugins.demultiplex_fixtures.sample_fixtures",
    "tests.fixture_plugins.demultiplex_fixtures.sample_sheet_fixtures",
]

# Case fixtures


@pytest.fixture(scope="session")
def any_string() -> str:
    return "any_string"


@pytest.fixture(scope="session")
def slurm_account() -> str:
    """Return a SLURM account."""
    return "super_account"


@pytest.fixture(scope="session")
def user_name() -> str:
    """Return a username."""
    return "Paul Anderson"


@pytest.fixture(scope="session")
def user_mail() -> str:
    """Return a user email."""
    return "paul@magnolia.com"


@pytest.fixture(scope="session")
def email_address() -> str:
    """Return an email address."""
    return "user.name@scilifelab.se"


@pytest.fixture(scope="session")
def case_id() -> str:
    """Return a case id."""
    return "yellowhog"


@pytest.fixture(scope="session")
def case_id_does_not_exist() -> str:
    """Return a case id that should not exist."""
    return "case_does_not_exist"


@pytest.fixture(scope="session")
def another_case_id() -> str:
    """Return another case id."""
    return "another_case_id"


@pytest.fixture(scope="session")
def sample_id() -> str:
    """Return a sample id."""
    return "ADM1"


@pytest.fixture(scope="session")
def father_sample_id() -> str:
    """Return the sample id of the father."""
    return "ADM2"


@pytest.fixture(scope="session")
def mother_sample_id() -> str:
    """Return the mothers sample id."""
    return "ADM3"


@pytest.fixture(scope="session")
def invalid_sample_id() -> str:
    """Return an invalid sample id."""
    return "invalid-sample-id"


@pytest.fixture(scope="session")
def sample_ids(sample_id: str, father_sample_id: str, mother_sample_id: str) -> list[str]:
    """Return a list with three samples of a family."""
    return [sample_id, father_sample_id, mother_sample_id]


@pytest.fixture(scope="session")
def sample_name() -> str:
    """Returns a sample name."""
    return "a_sample_name"


@pytest.fixture(scope="session")
def another_sample_name() -> str:
    """Returns a sample name."""
    return "another_sample_name"


@pytest.fixture(scope="session")
def cust_sample_id() -> str:
    """Returns a customer sample id."""
    return "child"


@pytest.fixture(scope="session")
def family_name() -> str:
    """Return a case name."""
    return "case"


@pytest.fixture(scope="session")
def customer_id() -> str:
    """Return a customer id."""
    return "cust000"


@pytest.fixture(scope="session")
def sbatch_job_number() -> int:
    return 123456


@pytest.fixture(scope="session")
def sbatch_process(sbatch_job_number: int) -> ProcessMock:
    """Return a mocked process object."""
    slurm_process = ProcessMock(binary="sbatch")
    slurm_process.set_stdout(text=str(sbatch_job_number))
    return slurm_process


@pytest.fixture
def analysis_family_single_case(
    case_id: str, family_name: str, sample_id: str, ticket_id: str
) -> dict:
    """Build an example case."""
    return {
        "name": family_name,
        "internal_id": case_id,
        "data_analysis": Workflow.MIP_DNA,
        "application_type": "wgs",
        "panels": ["IEM", "EP"],
        "tickets": ticket_id,
        "samples": [
            {
                "name": "proband",
                "sex": Sex.MALE,
                "internal_id": sample_id,
                "status": "affected",
                "original_ticket": ticket_id,
                "reads": 5000000000,
                "capture_kit": "GMSmyeloid",
            }
        ],
    }


@pytest.fixture
def analysis_family(case_id: str, family_name: str, sample_id: str, ticket_id: str) -> dict:
    """Return a dictionary with information from a analysis case."""
    return {
        "name": family_name,
        "internal_id": case_id,
        "data_analysis": Workflow.MIP_DNA,
        "application_type": "wgs",
        "tickets": ticket_id,
        "panels": ["IEM", "EP"],
        "samples": [
            {
                "name": "child",
                "sex": Sex.MALE,
                "internal_id": sample_id,
                "father": "ADM2",
                "mother": "ADM3",
                "status": "affected",
                "original_ticket": ticket_id,
                "reads": 5000000,
                "capture_kit": "GMSmyeloid",
            },
            {
                "name": "father",
                "sex": Sex.MALE,
                "internal_id": "ADM2",
                "status": "unaffected",
                "original_ticket": ticket_id,
                "reads": 6000000,
                "capture_kit": "GMSmyeloid",
            },
            {
                "name": "mother",
                "sex": Sex.FEMALE,
                "internal_id": "ADM3",
                "status": "unaffected",
                "original_ticket": ticket_id,
                "reads": 7000000,
                "capture_kit": "GMSmyeloid",
            },
        ],
    }


# Config fixtures


@pytest.fixture
def base_config_dict() -> dict:
    """Returns the basic configs necessary for running CG."""
    return {
        "database": "sqlite:///",
        "madeline_exe": "path/to/madeline",
        "tower_binary_path": "path/to/tower",
        "delivery_path": "path/to/delivery",
        "illumina_flow_cells_directory": "path/to/flow_cells",
        "illumina_demultiplexed_runs_directory": "path/to/demultiplexed_flow_cells_dir",
        "nanopore_data_directory": "path/to/nanopore_data_directory",
        "downsample_dir": "path/to/downsample_dir",
        "downsample_script": "downsample.sh",
        "housekeeper": {
            "database": "sqlite:///",
            "root": "path/to/root",
        },
        "email_base_settings": {
            "sll_port": 465,
            "smtp_server": "smtp.gmail.com",
            "sender_email": "test@gmail.com",
            "sender_password": "",
        },
        "loqusdb": {
            "binary_path": "binary",
            "config_path": "config",
        },
        "loqusdb-wes": {
            "binary_path": "binary_wes",
            "config_path": "config_wes",
        },
        "loqusdb-somatic": {
            "binary_path": "binary_somatic",
            "config_path": "config_somatic",
        },
        "loqusdb-tumor": {
            "binary_path": "binary_tumor",
            "config_path": "config_tumor",
        },
    }


@pytest.fixture
def cg_config_object(base_config_dict: dict) -> CGConfig:
    """Return a CG config."""
    return CGConfig(**base_config_dict)


@pytest.fixture
def chanjo_config() -> dict[str, dict[str, str]]:
    """Return Chanjo config."""
    return {"chanjo": {"config_path": "chanjo_config", "binary_path": "chanjo"}}


@pytest.fixture
def crunchy_config() -> dict[str, dict[str, Any]]:
    """Return Crunchy config."""
    return {
        "crunchy": {
            "conda_binary": "a conda binary",
            "cram_reference": "/path/to/fasta",
            "slurm": {
                "account": "mock_account",
                "conda_env": "mock_env",
                "hours": 1,
                "mail_user": "mock_mail",
                "memory": 1,
                "number_tasks": 1,
            },
        }
    }


@pytest.fixture
def demultiplexing_context_for_demux(
    demultiplexing_api_for_demux: DemultiplexingAPI,
    cg_context: CGConfig,
    store_with_demultiplexed_samples: Store,
) -> CGConfig:
    """Return cg context with a demultiplex context."""
    cg_context.demultiplex_api_ = demultiplexing_api_for_demux
    cg_context.housekeeper_api_ = demultiplexing_api_for_demux.hk_api
    cg_context.status_db_ = store_with_demultiplexed_samples
    return cg_context


@pytest.fixture(name="demultiplex_context")
def demultiplex_context(
    demultiplexing_api: DemultiplexingAPI,
    real_housekeeper_api: HousekeeperAPI,
    cg_context: CGConfig,
    store_with_demultiplexed_samples: Store,
) -> CGConfig:
    """Return cg context with a demultiplex context."""
    cg_context.demultiplex_api_ = demultiplexing_api
    cg_context.housekeeper_api_ = real_housekeeper_api
    cg_context.status_db_ = store_with_demultiplexed_samples
    return cg_context


@pytest.fixture(name="demultiplex_configs_for_demux")
def demultiplex_configs_for_demux(
    tmp_illumina_flow_cells_demux_all_directory,
    tmp_empty_demultiplexed_runs_directory: Path,
) -> dict:
    """Return demultiplex configs."""
    return {
        "illumina_flow_cells_directory": tmp_illumina_flow_cells_demux_all_directory.as_posix(),
        "illumina_demultiplexed_runs_directory": tmp_empty_demultiplexed_runs_directory.as_posix(),
        "demultiplex": {"slurm": {"account": "test", "mail_user": "testuser@github.se"}},
    }


@pytest.fixture(name="demultiplex_configs")
def demultiplex_configs(
    tmp_illumina_flow_cells_directory,
    tmp_illumina_demultiplexed_flow_cells_directory,
) -> dict:
    """Return demultiplex configs."""
    return {
        "illumina_flow_cells_directory": tmp_illumina_flow_cells_directory.as_posix(),
        "illumina_demultiplexed_runs_directory": tmp_illumina_demultiplexed_flow_cells_directory.as_posix(),
        "demultiplex": {"slurm": {"account": "test", "mail_user": "testuser@github.se"}},
    }


@pytest.fixture
def real_crunchy_api(crunchy_config) -> CrunchyAPI:
    return CrunchyAPI(crunchy_config)


@pytest.fixture
def hk_config_dict(root_path: Path):
    """Housekeeper configs."""
    return {
        "housekeeper": {
            "database": "sqlite:///:memory:",
            "root": str(root_path),
        }
    }


@pytest.fixture
def genotype_config() -> dict:
    """Genotype config fixture."""
    return {
        "genotype": {
            "database": "database",
            "config_path": "config/path",
            "binary_path": "gtdb",
        }
    }


@pytest.fixture
def gens_config() -> dict[str, dict[str, str]]:
    """Gens config fixture."""
    return {
        "gens": {
            "config_path": Path("config", "path").as_posix(),
            "binary_path": "gens",
        }
    }


@pytest.fixture(name="sample_sheet_context")
def sample_sheet_context(
    cg_context: CGConfig,
    lims_api: LimsAPI,
    populated_housekeeper_api: HousekeeperAPI,
    tmp_illumina_flow_cells_directory: Path,
) -> CGConfig:
    """Return cg context with added Lims and Housekeeper API."""
    cg_context.lims_api_ = lims_api
    cg_context.housekeeper_api_ = populated_housekeeper_api
    cg_context.sample_sheet_api_ = SampleSheetAPI(
        flow_cell_dir=tmp_illumina_flow_cells_directory.as_posix(),
        hk_api=cg_context.housekeeper_api,
        lims_api=cg_context.lims_api,
    )
    return cg_context


@pytest.fixture
def sample_sheet_context_broken_flow_cells(
    cg_context: CGConfig,
    lims_api: LimsAPI,
    populated_housekeeper_api: HousekeeperAPI,
    tmp_broken_flow_cells_directory: Path,
) -> CGConfig:
    """Return cg context with broken flow cells."""
    cg_context.illumina_demultiplexed_runs_directory = tmp_broken_flow_cells_directory.as_posix()
    cg_context.lims_api_ = lims_api
    cg_context.housekeeper_api_ = populated_housekeeper_api
    cg_context.sample_sheet_api_ = SampleSheetAPI(
        flow_cell_dir=tmp_broken_flow_cells_directory.as_posix(),
        hk_api=cg_context.housekeeper_api,
        lims_api=cg_context.lims_api,
    )
    return cg_context


# Api fixtures


@pytest.fixture(name="demultiplexing_api_for_demux")
def demultiplexing_api_for_demux(
    demultiplex_configs_for_demux: dict,
    sbatch_process: Process,
    populated_housekeeper_api: HousekeeperAPI,
) -> DemultiplexingAPI:
    """Return demultiplex API."""
    demux_api = DemultiplexingAPI(
        config=demultiplex_configs_for_demux,
        housekeeper_api=populated_housekeeper_api,
    )
    demux_api.slurm_api.process = sbatch_process
    return demux_api


@pytest.fixture
def demultiplexing_api(
    demultiplex_configs: dict, sbatch_process: Process, populated_housekeeper_api: HousekeeperAPI
) -> DemultiplexingAPI:
    """Return demultiplex API."""
    demux_api = DemultiplexingAPI(
        config=demultiplex_configs, housekeeper_api=populated_housekeeper_api
    )
    demux_api.slurm_api.process = sbatch_process
    return demux_api


@pytest.fixture
def rsync_api(cg_context: CGConfig) -> RsyncAPI:
    """RsyncAPI fixture."""
    return RsyncAPI(config=cg_context)


@pytest.fixture
def external_data_api(analysis_store, cg_context: CGConfig) -> ExternalDataAPI:
    """ExternalDataAPI fixture."""
    return ExternalDataAPI(config=cg_context)


@pytest.fixture
def genotype_api(genotype_config: dict) -> GenotypeAPI:
    """Genotype API fixture."""
    _genotype_api = GenotypeAPI(genotype_config)
    _genotype_api.set_dry_run(True)
    return _genotype_api


@pytest.fixture
def gens_api(gens_config: dict) -> GensAPI:
    """Gens API fixture."""
    _gens_api = GensAPI(gens_config)
    _gens_api.set_dry_run(True)
    return _gens_api


@pytest.fixture
def madeline_api(madeline_output: Path) -> MockMadelineAPI:
    """madeline_api fixture."""
    _api = MockMadelineAPI()
    _api.set_outpath(out_path=madeline_output.as_posix())
    return _api


@pytest.fixture(scope="session")
def ticket_id() -> str:
    """Return a ticket number for testing."""
    return "123456"


@pytest.fixture
def osticket(ticket_id: str) -> MockOsTicket:
    """Return a api that mock the os ticket api."""
    api = MockOsTicket()
    api.set_ticket_nr(ticket_id)
    return api


# Files fixtures


@pytest.fixture
def empty_fastq_file_path(data_dir: Path):
    """Return the path to an empty fastq file."""
    return Path(data_dir, "fastq.fastq.gz")


# Common file name fixtures


@pytest.fixture
def snv_vcf_file() -> str:
    """Return a single nucleotide variant file name."""
    return f"snv{FileExtensions.VCF}"


@pytest.fixture
def sv_vcf_file() -> str:
    """Return a structural variant file name."""
    return f"sv{FileExtensions.VCF}"


@pytest.fixture
def snv_research_vcf_file() -> str:
    #    """Return a single nucleotide variant research file name."""
    return f"snv_research{FileExtensions.VCF}"


@pytest.fixture
def sv_research_vcf_file() -> str:
    """Return a structural variant research file name."""
    return f"sv_research{FileExtensions.VCF}"


# Common file fixtures
@pytest.fixture(scope="session")
def fixtures_dir() -> Path:
    """Return the path to the fixtures dir."""
    return Path("tests", "fixtures")


@pytest.fixture(scope="session")
def analysis_dir(fixtures_dir: Path) -> Path:
    """Return the path to the analysis dir."""
    return Path(fixtures_dir, "analysis")


@pytest.fixture(scope="session")
def microsalt_analysis_dir(analysis_dir: Path) -> Path:
    """Return the path to the analysis dir."""
    return Path(analysis_dir, "microsalt")


@pytest.fixture(scope="session")
def apps_dir(fixtures_dir: Path) -> Path:
    """Return the path to the apps dir."""
    return Path(fixtures_dir, "apps")


@pytest.fixture(scope="session")
def cgweb_orders_dir(fixtures_dir: Path) -> Path:
    """Return the path to the cgweb_orders dir."""
    return Path(fixtures_dir, "cgweb_orders")


@pytest.fixture(scope="session")
def data_dir(fixtures_dir: Path) -> Path:
    """Return the path to the data dir."""
    return Path(fixtures_dir, "data")


@pytest.fixture
def fastq_dir(demultiplex_fixtures: Path) -> Path:
    """Return the path to the fastq files dir."""
    return Path(demultiplex_fixtures, "fastq")


@pytest.fixture
def spring_dir(demultiplex_fixtures: Path) -> Path:
    """Return the path to the fastq files dir."""
    return Path(demultiplex_fixtures, "spring")


@pytest.fixture
def project_dir(tmpdir_factory) -> Generator[Path, None, None]:
    """Path to a temporary directory where intermediate files can be stored."""
    yield Path(tmpdir_factory.mktemp("data"))


@pytest.fixture
def tmp_file(project_dir) -> Path:
    """Return a temp file path."""
    return Path(project_dir, "test")


@pytest.fixture
def non_existing_file_path(project_dir: Path) -> Path:
    """Return the path to a non-existing file."""
    return Path(project_dir, "a_file.txt")


@pytest.fixture(scope="session")
def content() -> str:
    """Return some content for a file."""
    return (
        "Lorem ipsum dolor sit amet, consectetur adipiscing elit, sed do eiusmod tempor incididunt"
        " ut labore et dolore magna aliqua. Ut enim ad minim veniam, quis nostrud exercitation ull"
        "amco laboris nisi ut aliquip ex ea commodo consequat. Duis aute irure dolor in reprehende"
        "rit in voluptate velit esse cillum dolore eu fugiat nulla pariatur. Excepteur sint occaec"
        "at cupidatat non proident, sunt in culpa qui officia deserunt mollit anim id est laborum."
    )


@pytest.fixture
def filled_file(non_existing_file_path: Path, content: str) -> Path:
    """Return the path to a existing file with some content."""
    with open(non_existing_file_path, "w") as outfile:
        outfile.write(content)
    return non_existing_file_path


@pytest.fixture(scope="session")
def orderforms(fixtures_dir: Path) -> Path:
    """Return the path to the directory with order forms."""
    return Path(fixtures_dir, "orderforms")


@pytest.fixture
def hk_file(filled_file: Path, case_id: str) -> File:
    """Return a housekeeper File object."""
    return File(id=case_id, path=filled_file.as_posix())


@pytest.fixture
def mip_dna_store_files(apps_dir: Path) -> Path:
    """Return the path to the directory with mip dna store files."""
    return Path(apps_dir, "mip", "dna", "store")


@pytest.fixture
def case_qc_sample_info_path(mip_dna_store_files: Path) -> Path:
    """Return path to case_qc_sample_info.yaml."""
    return Path(mip_dna_store_files, "case_qc_sample_info.yaml")


@pytest.fixture
def delivery_report_html(mip_dna_store_files: Path) -> Path:
    """Return the path to a qc metrics deliverables file with case data."""
    return Path(mip_dna_store_files, "empty_delivery_report.html")


@pytest.fixture
def mip_deliverables_file(mip_dna_store_files: Path) -> Path:
    """Fixture for general deliverables file in mip."""
    return Path(mip_dna_store_files, "case_id_deliverables.yaml")


@pytest.fixture
def case_qc_metrics_deliverables(apps_dir: Path) -> Path:
    """Return the path to a qc metrics deliverables file with case data."""
    return Path(apps_dir, "mip", "case_metrics_deliverables.yaml")


@pytest.fixture
def mip_analysis_dir(analysis_dir: Path) -> Path:
    """Return the path to the directory with mip analysis files."""
    return Path(analysis_dir, "mip")


@pytest.fixture
def balsamic_analysis_dir(analysis_dir: Path) -> Path:
    """Return the path to the directory with balsamic analysis files."""
    return Path(analysis_dir, "balsamic")


@pytest.fixture
def balsamic_wgs_analysis_dir(balsamic_analysis_dir: Path) -> Path:
    """Return the path to the directory with balsamic analysis files."""
    return Path(balsamic_analysis_dir, "tn_wgs")


@pytest.fixture
def mip_dna_analysis_dir(mip_analysis_dir: Path) -> Path:
    """Return the path to the directory with mip dna analysis files."""
    return Path(mip_analysis_dir, "dna")


@pytest.fixture
def nf_analysis_analysis_dir(fixtures_dir: Path) -> Path:
    """Return the path to the directory with nf-analysis files."""
    return Path(fixtures_dir, "analysis", "nf-analysis")


@pytest.fixture
def raredisease_analysis_dir(analysis_dir: Path) -> Path:
    """Return the path to the directory with raredisease analysis files."""
    return Path(analysis_dir, "raredisease")


@pytest.fixture
def rnafusion_analysis_dir(analysis_dir: Path) -> Path:
    """Return the path to the directory with rnafusion analysis files."""
    return Path(analysis_dir, "rnafusion")


@pytest.fixture
def taxprofiler_analysis_dir(analysis_dir: Path) -> Path:
    """Return the path to the directory with taxprofiler analysis files."""
    return Path(analysis_dir, "taxprofiler")


@pytest.fixture
def sample_cram(mip_dna_analysis_dir: Path) -> Path:
    """Return the path to the cram file for a sample."""
    return Path(mip_dna_analysis_dir, "adm1.cram")


@pytest.fixture(name="father_sample_cram")
def father_sample_cram(
    mip_dna_analysis_dir: Path,
    father_sample_id: str,
) -> Path:
    """Return the path to the cram file for the father sample."""
    return Path(mip_dna_analysis_dir, father_sample_id + FileExtensions.CRAM)


@pytest.fixture(name="mother_sample_cram")
def mother_sample_cram(mip_dna_analysis_dir: Path, mother_sample_id: str) -> Path:
    """Return the path to the cram file for the mother sample."""
    return Path(mip_dna_analysis_dir, mother_sample_id + FileExtensions.CRAM)


@pytest.fixture(name="sample_cram_files")
def sample_crams(
    sample_cram: Path, father_sample_cram: Path, mother_sample_cram: Path
) -> list[Path]:
    """Return a list of cram paths for three samples."""
    return [sample_cram, father_sample_cram, mother_sample_cram]


@pytest.fixture(name="vcf_file")
def vcf_file(mip_dna_store_files: Path) -> Path:
    """Return the path to a VCF file."""
    return Path(mip_dna_store_files, "yellowhog_clinical_selected.vcf")


@pytest.fixture(name="fastq_file")
def fastq_file(fastq_dir: Path) -> Path:
    """Return the path to a FASTQ file."""
    return Path(fastq_dir, "dummy_run_R1_001.fastq.gz")


@pytest.fixture(name="fastq_file_father")
def fastq_file_father(fastq_dir: Path) -> Path:
    """Return the path to a FASTQ file."""
    return Path(fastq_dir, "fastq_run_R1_001.fastq.gz")


@pytest.fixture(name="spring_file")
def spring_file(spring_dir: Path) -> Path:
    """Return the path to an existing spring file."""
    return Path(spring_dir, "dummy_run_001.spring")


@pytest.fixture(name="spring_meta_data_file")
def spring_meta_data_file(spring_dir: Path) -> Path:
    """Return the path to an existing spring file."""
    return Path(spring_dir, "dummy_spring_meta_data.json")


@pytest.fixture(name="spring_file_father")
def spring_file_father(spring_dir: Path) -> Path:
    """Return the path to a second existing spring file."""
    return Path(spring_dir, "dummy_run_002.spring")


@pytest.fixture(name="madeline_output")
def madeline_output(apps_dir: Path) -> Path:
    """Return str of path for file with Madeline output."""
    return Path(apps_dir, "madeline", "madeline.xml")


@pytest.fixture(name="file_does_not_exist")
def file_does_not_exist() -> Path:
    """Return a file path that does not exist."""
    return Path("file", "does", "not", "exist")


# Compression fixtures


@pytest.fixture(name="run_name")
def run_name() -> str:
    """Return the name of a fastq run."""
    return "fastq_run"


@pytest.fixture(name="original_fastq_data")
def original_fastq_data(fastq_dir: Path, run_name) -> CompressionData:
    """Return a compression object with a path to the original fastq files."""
    return CompressionData(Path(fastq_dir, run_name))


@pytest.fixture(name="fastq_stub")
def fastq_stub(project_dir: Path, run_name: str) -> Path:
    """Creates a path to the base format of a fastq run."""
    return Path(project_dir, run_name)


@pytest.fixture(name="compression_object")
def compression_object(fastq_stub: Path, original_fastq_data: CompressionData) -> CompressionData:
    """Creates compression data object with information about files used in fastq compression."""
    working_files: CompressionData = CompressionData(fastq_stub)
    working_file_map: dict[str, str] = {
        original_fastq_data.fastq_first.as_posix(): working_files.fastq_first.as_posix(),
        original_fastq_data.fastq_second.as_posix(): working_files.fastq_second.as_posix(),
    }
    for original_file, working_file in working_file_map.items():
        shutil.copy(original_file, working_file)
    return working_files


# Genotype file fixture


@pytest.fixture(name="bcf_file")
def bcf_file(apps_dir: Path) -> Path:
    """Return the path to a BCF file."""
    return Path(apps_dir, "gt", "yellowhog.bcf")


# Gens file fixtures


@pytest.fixture(name="gens_fracsnp_path")
def gens_fracsnp_path(mip_dna_analysis_dir: Path, sample_id: str) -> Path:
    """Path to Gens fracsnp/baf bed file."""
    return Path(mip_dna_analysis_dir, f"{sample_id}.baf.bed.gz")


@pytest.fixture(name="gens_coverage_path")
def gens_coverage_path(mip_dna_analysis_dir: Path, sample_id: str) -> Path:
    """Path to Gens coverage bed file."""
    return Path(mip_dna_analysis_dir, f"{sample_id}.cov.bed.gz")


# Housekeeper, Chanjo file fixtures


@pytest.fixture(name="bed_file")
def bed_file(analysis_dir) -> Path:
    """Return the path to a bed file."""
    return Path(analysis_dir, "sample_coverage.bed")


# Helper fixtures


@pytest.fixture(scope="session")
def helpers() -> StoreHelpers:
    """Return a class with helper functions for the stores."""
    return StoreHelpers()


@pytest.fixture(name="small_helpers")
def small_helpers() -> SmallHelpers:
    """Return a class with small helper functions."""
    return SmallHelpers()


# HK fixtures


@pytest.fixture(name="root_path")
def root_path(project_dir: Path) -> Path:
    """Return the path to a hk bundles dir."""
    _root_path = Path(project_dir, "bundles")
    _root_path.mkdir(parents=True, exist_ok=True)
    return _root_path


@pytest.fixture(name="hk_bundle_sample_path")
def hk_bundle_sample_path(sample_id: str, timestamp: datetime) -> Path:
    """Return the relative path to a Housekeeper bundle mock sample."""
    return Path(sample_id, timestamp.strftime("%Y-%m-%d"))


@pytest.fixture(name="hk_bundle_data")
def hk_bundle_data(
    case_id: str,
    bed_file: Path,
    delivery_report_html: Path,
    timestamp_yesterday: datetime,
    sample_id: str,
    father_sample_id: str,
    mother_sample_id: str,
) -> dict[str, Any]:
    """Return some bundle data for Housekeeper."""
    return {
        "name": case_id,
        "created": timestamp_yesterday,
        "expires": timestamp_yesterday,
        "files": [
            {
                "path": bed_file.as_posix(),
                "archive": False,
                "tags": ["bed", sample_id, father_sample_id, mother_sample_id, "coverage"],
            },
            {
                "path": delivery_report_html.as_posix(),
                "archive": False,
                "tags": [HK_DELIVERY_REPORT_TAG],
            },
        ],
    }


@pytest.fixture(name="hk_sample_bundle")
def hk_sample_bundle(
    fastq_file: Path,
    sample_hk_bundle_no_files: dict,
    sample_id: str,
    spring_file: Path,
) -> dict:
    """Returns a dict for building a housekeeper bundle for a sample."""
    sample_hk_bundle_no_files["files"] = [
        {
            "path": spring_file.as_posix(),
            "archive": False,
            "tags": [SequencingFileTag.SPRING, sample_id],
        },
        {
            "path": fastq_file.as_posix(),
            "archive": False,
            "tags": [SequencingFileTag.FASTQ, sample_id],
        },
    ]
    return sample_hk_bundle_no_files


@pytest.fixture(name="hk_father_sample_bundle")
def hk_father_sample_bundle(
    fastq_file_father: Path,
    helpers,
    sample_hk_bundle_no_files: dict,
    father_sample_id: str,
    spring_file_father: Path,
) -> dict:
    """Returns a dict for building a housekeeper bundle for a second sample."""
    father_sample_bundle = deepcopy(sample_hk_bundle_no_files)
    father_sample_bundle["name"] = father_sample_id
    father_sample_bundle["files"] = [
        {
            "path": spring_file_father.as_posix(),
            "archive": False,
            "tags": [SequencingFileTag.SPRING, father_sample_id],
        },
        {
            "path": fastq_file_father.as_posix(),
            "archive": False,
            "tags": [SequencingFileTag.FASTQ, father_sample_id],
        },
    ]
    return father_sample_bundle


@pytest.fixture(name="sample_hk_bundle_no_files")
def sample_hk_bundle_no_files(sample_id: str, timestamp: datetime) -> dict:
    """Create a complete bundle mock for testing compression."""
    return {
        "name": sample_id,
        "created": timestamp,
        "expires": timestamp,
        "files": [],
    }


@pytest.fixture(name="case_hk_bundle_no_files")
def case_hk_bundle_no_files(case_id: str, timestamp: datetime) -> dict:
    """Create a complete bundle mock for testing compression."""
    return {
        "name": case_id,
        "created": timestamp,
        "expires": timestamp,
        "files": [],
    }


@pytest.fixture(name="compress_hk_fastq_bundle")
def compress_hk_fastq_bundle(
    compression_object: CompressionData, sample_hk_bundle_no_files: dict
) -> dict:
    """Create a complete bundle mock for testing compression
    This bundle contains a pair of fastq files.
    ."""
    hk_bundle_data = deepcopy(sample_hk_bundle_no_files)

    first_fastq = compression_object.fastq_first
    second_fastq = compression_object.fastq_second
    for fastq_file in [first_fastq, second_fastq]:
        fastq_file.touch()
        # We need to set the time to an old date
        # Create an older date
        # Convert the date to a float
        before_timestamp = datetime.timestamp(datetime(2020, 1, 1))
        # Update the utime so file looks old
        os.utime(fastq_file, (before_timestamp, before_timestamp))
        fastq_file_info = {"path": str(fastq_file), "archive": False, "tags": ["fastq"]}

        hk_bundle_data["files"].append(fastq_file_info)
    return hk_bundle_data


@pytest.fixture(name="housekeeper_api")
def housekeeper_api(hk_config_dict: dict) -> MockHousekeeperAPI:
    """Setup Housekeeper store."""
    return MockHousekeeperAPI(hk_config_dict)


@pytest.fixture(name="real_housekeeper_api")
def real_housekeeper_api(hk_config_dict: dict) -> Generator[HousekeeperAPI, None, None]:
    """Set up a real Housekeeper store."""
    _api = HousekeeperAPI(hk_config_dict)
    _api.initialise_db()
    yield _api


@pytest.fixture(name="populated_housekeeper_api")
def populated_housekeeper_api(
    real_housekeeper_api: HousekeeperAPI,
    hk_bundle_data: dict,
    hk_father_sample_bundle: dict,
    hk_sample_bundle: dict,
    helpers,
) -> HousekeeperAPI:
    """Setup a Housekeeper store with some data."""
    hk_api = real_housekeeper_api
    helpers.ensure_hk_bundle(store=hk_api, bundle_data=hk_bundle_data)
    helpers.ensure_hk_bundle(store=hk_api, bundle_data=hk_sample_bundle)
    helpers.ensure_hk_bundle(store=hk_api, bundle_data=hk_father_sample_bundle)
    return hk_api


@pytest.fixture(name="hk_version")
def hk_version(housekeeper_api: MockHousekeeperAPI, hk_bundle_data: dict, helpers) -> Version:
    """Get a Housekeeper version object."""
    return helpers.ensure_hk_version(housekeeper_api, hk_bundle_data)


# Process Mock


@pytest.fixture(name="process")
def process() -> ProcessMock:
    """Returns a mocked process."""
    return ProcessMock()


# Hermes mock


@pytest.fixture(name="hermes_process")
def hermes_process() -> ProcessMock:
    """Return a mocked Hermes process."""
    return ProcessMock(binary="hermes")


@pytest.fixture(name="hermes_api")
def hermes_api(hermes_process: ProcessMock) -> HermesApi:
    """Return a Hermes API with a mocked process."""
    hermes_config = {"hermes": {"binary_path": "/bin/true"}}
    hermes_api = HermesApi(config=hermes_config)
    hermes_api.process = hermes_process
    return hermes_api


# Scout fixtures


@pytest.fixture(name="scout_api")
def scout_api() -> MockScoutAPI:
    """Setup Scout API."""
    return MockScoutAPI()


# Crunchy fixtures


@pytest.fixture(name="crunchy_api")
def crunchy_api():
    """Setup Crunchy API."""
    return MockCrunchyAPI()


# Store fixtures


@pytest.fixture(name="analysis_store")
def analysis_store(
    base_store: Store,
    analysis_family: dict,
    wgs_application_tag: str,
    helpers: StoreHelpers,
    timestamp_yesterday: datetime,
) -> Generator[Store, None, None]:
    """Setup a store instance for testing analysis API."""
    helpers.ensure_case_from_dict(
        base_store,
        case_info=analysis_family,
        app_tag=wgs_application_tag,
        started_at=timestamp_yesterday,
    )
    yield base_store


@pytest.fixture(name="analysis_store_trio")
def analysis_store_trio(analysis_store: Store) -> Generator[Store, None, None]:
    """Setup a store instance with a trio loaded for testing analysis API."""
    yield analysis_store


@pytest.fixture
def analysis_store_single_case(
    base_store: Store, analysis_family_single_case: Store, helpers: StoreHelpers
):
    """Set up a store instance with a single ind case for testing analysis API."""
    helpers.ensure_case_from_dict(base_store, case_info=analysis_family_single_case)
    yield base_store


@pytest.fixture
def store_with_demultiplexed_samples(
    store: Store,
    helpers: StoreHelpers,
    bcl_convert_demultiplexed_flow_cell_sample_internal_ids: list[str],
    bcl2fastq_demultiplexed_flow_cell_sample_internal_ids: list[str],
    flow_cell_name_demultiplexed_with_bcl2fastq: str,
    flow_cell_name_demultiplexed_with_bcl_convert: str,
) -> Store:
    """Return a store with samples that have been demultiplexed with BCL Convert and BCL2Fastq."""
    helpers.add_flow_cell(
        store, flow_cell_name_demultiplexed_with_bcl_convert, sequencer_type="novaseq"
    )
    helpers.add_flow_cell(
        store, flow_cell_name_demultiplexed_with_bcl2fastq, sequencer_type="hiseqx"
    )
    for i, sample_internal_id in enumerate(bcl_convert_demultiplexed_flow_cell_sample_internal_ids):
        helpers.add_sample(store, internal_id=sample_internal_id, name=f"sample_bcl_convert_{i}")
        helpers.add_sample_lane_sequencing_metrics(
            store,
            sample_internal_id=sample_internal_id,
            flow_cell_name=flow_cell_name_demultiplexed_with_bcl_convert,
        )

    for i, sample_internal_id in enumerate(bcl2fastq_demultiplexed_flow_cell_sample_internal_ids):
        helpers.add_sample(store, internal_id=sample_internal_id, name=f"sample_bcl2fastq_{i}")
        helpers.add_sample_lane_sequencing_metrics(
            store,
            sample_internal_id=sample_internal_id,
            flow_cell_name=flow_cell_name_demultiplexed_with_bcl2fastq,
        )
    return store


@pytest.fixture(name="collaboration_id")
def collaboration_id() -> str:
    """Return a default customer group."""
    return "hospital_collaboration"


@pytest.fixture(name="customer_rare_diseases")
def customer_rare_diseases(collaboration_id: str, customer_id: str) -> Customer:
    """Return a Rare Disease customer."""
    return Customer(
        name="CMMS",
        internal_id="cust003",
        loqus_upload=True,
    )


@pytest.fixture(name="customer_balsamic")
def customer_balsamic(collaboration_id: str, customer_id: str) -> Customer:
    """Return a Cancer customer."""
    return Customer(
        name="AML",
        internal_id="cust110",
        loqus_upload=True,
    )


@pytest.fixture(name="external_wes_application_tag")
def external_wes_application_tag() -> str:
    """Return the external whole exome sequencing application tag."""
    return "EXXCUSR000"


@pytest.fixture(name="wgs_application_tag")
def wgs_application_tag() -> str:
    """Return the WGS application tag."""
    return "WGSPCFC030"


@pytest.fixture
def store() -> Generator[Store, None, None]:
    """Return a CG store."""
    initialize_database("sqlite:///")
    _store = Store()
    create_all_tables()
    yield _store
    drop_all_tables()


@pytest.fixture(name="apptag_rna")
def apptag_rna() -> str:
    """Return the RNA application tag."""
    return "RNAPOAR025"


@pytest.fixture(name="bed_name")
def bed_name() -> str:
    """Return a bed model name attribute."""
    return "Bed"


@pytest.fixture(name="bed_version_file_name")
def bed_version_filename(bed_name: str) -> str:
    """Return a bed version model file name attribute."""
    return f"{bed_name}.bed"


@pytest.fixture(name="bed_version_short_name")
def bed_version_short_name() -> str:
    """Return a bed version model short name attribute."""
    return "bed_short_name_0.0"


@pytest.fixture(name="invoice_address")
def invoice_address() -> str:
    """Return an invoice address."""
    return "Test street"


@pytest.fixture(name="invoice_reference")
def invoice_reference() -> str:
    """Return an invoice reference."""
    return "ABCDEF"


@pytest.fixture(name="prices")
def prices() -> dict[str, int]:
    """Return dictionary with prices for each priority status."""
    return {"standard": 10, "priority": 20, "express": 30, "research": 5}


@pytest.fixture
def base_store(
    apptag_rna: str,
    bed_name: str,
    bed_version_short_name: str,
    collaboration_id: str,
    customer_id: str,
    invoice_address: str,
    invoice_reference: str,
    store: Store,
    prices: dict[str, int],
) -> Generator[Store, None, None]:
    """Setup and example store."""
    collaboration = store.add_collaboration(internal_id=collaboration_id, name=collaboration_id)

    store.session.add(collaboration)
    customers: list[Customer] = []
    customer_map: dict[str, str] = {
        customer_id: "Production",
        "cust001": "Customer",
        "cust002": "Karolinska",
        "cust003": "CMMS",
    }
    for new_customer_id, new_customer_name in customer_map.items():
        customers.append(
            store.add_customer(
                internal_id=new_customer_id,
                name=new_customer_name,
                scout_access=True,
                invoice_address=invoice_address,
                invoice_reference=invoice_reference,
            )
        )

    for customer in customers:
        collaboration.customers.append(customer)
    store.session.add_all(customers)
    applications = [
        store.add_application(
            tag="WGXCUSC000",
            prep_category="wgs",
            description="External WGS",
            sequencing_depth=0,
            is_external=True,
            percent_kth=80,
            percent_reads_guaranteed=75,
            target_reads=10,
        ),
        store.add_application(
            tag="EXXCUSR000",
            prep_category="wes",
            description="External WES",
            sequencing_depth=0,
            is_external=True,
            percent_kth=80,
            percent_reads_guaranteed=75,
            target_reads=10,
        ),
        store.add_application(
            tag="WGSPCFC060",
            prep_category="wgs",
            description="WGS, double",
            sequencing_depth=30,
            is_accredited=True,
            percent_kth=80,
            percent_reads_guaranteed=75,
            target_reads=10,
        ),
        store.add_application(
            tag="RMLP05R800",
            prep_category="rml",
            description="Ready-made",
            sequencing_depth=0,
            percent_kth=80,
            percent_reads_guaranteed=75,
            target_reads=10,
        ),
        store.add_application(
            tag="WGSPCFC030",
            prep_category="wgs",
            description="WGS trio",
            is_accredited=True,
            sequencing_depth=30,
            target_reads=30,
            limitations="some",
            percent_kth=80,
            percent_reads_guaranteed=75,
            min_sequencing_depth=30,
        ),
        store.add_application(
            tag="METLIFR020",
            prep_category="wgs",
            description="Whole genome metagenomics",
            sequencing_depth=0,
            target_reads=400000,
            percent_kth=80,
            percent_reads_guaranteed=75,
        ),
        store.add_application(
            tag="METNXTR020",
            prep_category="wgs",
            description="Metagenomics",
            sequencing_depth=0,
            target_reads=200000,
            percent_kth=80,
            percent_reads_guaranteed=75,
        ),
        store.add_application(
            tag="MWRNXTR003",
            prep_category="mic",
            description="Microbial whole genome ",
            sequencing_depth=0,
            percent_kth=80,
            percent_reads_guaranteed=75,
            target_reads=10,
        ),
        store.add_application(
            tag=apptag_rna,
            prep_category="tgs",
            description="RNA seq, poly-A based priming",
            percent_kth=80,
            percent_reads_guaranteed=75,
            sequencing_depth=25,
            is_accredited=True,
            target_reads=10,
            min_sequencing_depth=30,
        ),
        store.add_application(
            tag="VWGDPTR001",
            prep_category="cov",
            description="Viral whole genome  ",
            sequencing_depth=0,
            percent_kth=80,
            percent_reads_guaranteed=75,
            target_reads=10,
        ),
    ]

    store.session.add_all(applications)

    versions = [
        store.add_application_version(
            application=application, version=1, valid_from=datetime.now(), prices=prices
        )
        for application in applications
    ]
    store.session.add_all(versions)

    beds: list[Bed] = [store.add_bed(name=bed_name)]
    store.session.add_all(beds)
    bed_versions: list[BedVersion] = [
        store.add_bed_version(
            bed=bed,
            version=1,
            filename=bed_name + FileExtensions.BED,
            shortname=bed_version_short_name,
        )
        for bed in beds
    ]
    store.session.add_all(bed_versions)

    organism = store.add_organism("C. jejuni", "C. jejuni")
    store.session.add(organism)
    store.session.commit()

    yield store


@pytest.fixture
def sample_store(base_store: Store) -> Store:
    """Populate store with samples."""
    new_samples = [
        base_store.add_sample(name="ordered", sex=Sex.MALE, internal_id="test_internal_id"),
        base_store.add_sample(name="received", sex=Sex.UNKNOWN, received=datetime.now()),
        base_store.add_sample(
            name="received-prepared",
            sex=Sex.UNKNOWN,
            received=datetime.now(),
            prepared_at=datetime.now(),
        ),
        base_store.add_sample(name="external", sex=Sex.FEMALE),
        base_store.add_sample(name="external-received", sex=Sex.FEMALE, received=datetime.now()),
        base_store.add_sample(
            name="sequenced",
            sex=Sex.MALE,
            received=datetime.now(),
            prepared_at=datetime.now(),
            last_sequenced_at=datetime.now(),
            reads=(310 * 1000000),
        ),
        base_store.add_sample(
            name="sequenced-partly",
            sex=Sex.MALE,
            received=datetime.now(),
            prepared_at=datetime.now(),
            reads=(250 * 1000000),
        ),
        base_store.add_sample(
            name="to-deliver",
            sex=Sex.MALE,
            last_sequenced_at=datetime.now(),
        ),
        base_store.add_sample(
            name="delivered",
            sex=Sex.MALE,
            last_sequenced_at=datetime.now(),
            delivered_at=datetime.now(),
            no_invoice=False,
        ),
    ]
    customer: Customer = (base_store.get_customers())[0]
    external_app = base_store.get_application_by_tag("WGXCUSC000").versions[0]
    wgs_app = base_store.get_application_by_tag("WGSPCFC030").versions[0]
    for sample in new_samples:
        sample.customer = customer
        sample.application_version = external_app if "external" in sample.name else wgs_app
    base_store.session.add_all(new_samples)
    base_store.session.commit()
    return base_store


@pytest.fixture(scope="session")
def trailblazer_api() -> MockTB:
    """Return a mock Trailblazer API."""
    return MockTB()


@pytest.fixture(scope="session")
def lims_api() -> MockLimsAPI:
    """Return a mock LIMS API."""
    return MockLimsAPI()


@pytest.fixture(scope="session")
def config_root_dir() -> Path:
    """Return a path to the config root directory."""
    return Path("tests", "fixtures", "data")


@pytest.fixture(scope="session")
def housekeeper_dir(tmpdir_factory):
    """Return a temporary directory for Housekeeper testing."""
    return tmpdir_factory.mktemp("housekeeper")


@pytest.fixture(scope="session")
def mip_dir(tmpdir_factory) -> Path:
    """Return a temporary directory for MIP testing."""
    return tmpdir_factory.mktemp("mip")


@pytest.fixture(scope="session")
def fluffy_dir(tmpdir_factory) -> Path:
    """Return a temporary directory for Fluffy testing."""
    return tmpdir_factory.mktemp("fluffy")


@pytest.fixture(scope="session")
def balsamic_dir(tmpdir_factory) -> Path:
    """Return a temporary directory for Balsamic testing."""
    return tmpdir_factory.mktemp("balsamic")


@pytest.fixture(scope="session")
def cg_dir(tmpdir_factory) -> Path:
    """Return a temporary directory for cg testing."""
    return tmpdir_factory.mktemp("cg")


@pytest.fixture(scope="function")
def downsample_dir(tmp_path_factory) -> Path:
    """Return a temporary downsample directory for testing."""
    return tmp_path_factory.mktemp("downsample", numbered=True)


@pytest.fixture(name="swegen_dir")
def swegen_dir(tmpdir_factory, tmp_path) -> Path:
    """SweGen temporary directory containing mocked reference files."""
    return tmpdir_factory.mktemp("swegen")


@pytest.fixture(name="swegen_snv_reference")
def swegen_snv_reference_path(swegen_dir: Path) -> Path:
    """Return a temporary path to a SweGen SNV reference file."""
    mock_file = Path(swegen_dir, "grch37_swegen_10k_snv_-20220101-.vcf.gz")
    mock_file.touch(exist_ok=True)
    return mock_file


@pytest.fixture(name="observations_dir")
def observations_dir(tmpdir_factory, tmp_path) -> Path:
    """Loqusdb temporary directory containing observations mock files."""
    return tmpdir_factory.mktemp("loqusdb")


@pytest.fixture(name="observations_clinical_snv_file_path")
def observations_clinical_snv_file_path(observations_dir: Path) -> Path:
    """Return a temporary path to a clinical SNV file."""
    mock_file = Path(observations_dir, "loqusdb_clinical_snv_export-20220101-.vcf.gz")
    mock_file.touch(exist_ok=True)
    return mock_file


@pytest.fixture(name="observations_clinical_sv_file_path")
def observations_clinical_sv_file_path(observations_dir: Path) -> Path:
    """Return a temporary path to a clinical SV file."""
    mock_file = Path(observations_dir, "loqusdb_clinical_sv_export-20220101-.vcf.gz")
    mock_file.touch(exist_ok=True)
    return mock_file


@pytest.fixture(name="observations_somatic_snv_file_path")
def observations_somatic_snv_file_path(observations_dir: Path) -> Path:
    """Return a temporary path to a cancer somatic SNV file."""
    mock_file = Path(observations_dir, "loqusdb_cancer_somatic_snv_export-20220101-.vcf.gz")
    mock_file.touch(exist_ok=True)
    return mock_file


@pytest.fixture(name="outdated_observations_somatic_snv_file_path")
def outdated_observations_somatic_snv_file_path(observations_dir: Path) -> Path:
    """Return a temporary path to an outdated cancer somatic SNV file."""
    mock_file = Path(observations_dir, "loqusdb_cancer_somatic_snv_export-20180101-.vcf.gz")
    mock_file.touch(exist_ok=True)
    return mock_file


@pytest.fixture(name="custom_observations_clinical_snv_file_path")
def custom_observations_clinical_snv_file_path(observations_dir: Path) -> Path:
    """Return a custom path for the clinical SNV observations file."""
    return Path(observations_dir, "clinical_snv_export-19990101-.vcf.gz")


@pytest.fixture(scope="session")
def microsalt_dir(tmpdir_factory) -> Path:
    """Return a temporary directory for Microsalt testing."""
    return tmpdir_factory.mktemp("microsalt")


@pytest.fixture
def pdc_archiving_dir(tmp_flow_cell_without_run_parameters_path: Path) -> Path:
    """Return a temporary directory for PDC archiving testing."""
    return tmp_flow_cell_without_run_parameters_path


@pytest.fixture
def pdc_archiving_directory(pdc_archiving_dir: Path) -> PDCArchivingDirectory:
    """Returns different PDC archiving directories."""
    return PDCArchivingDirectory(
        current=f"/{pdc_archiving_dir.as_posix()}/", nas="/ENCRYPT/", pre_nas="/OLD_ENCRYPT/"
    )


@pytest.fixture(name="cg_uri")
def cg_uri() -> str:
    """Return a cg URI."""
    return "sqlite:///"


@pytest.fixture(name="hk_uri")
def hk_uri() -> str:
    """Return a Housekeeper URI."""
    return "sqlite:///"


@pytest.fixture(name="loqusdb_id")
def loqusdb_id() -> str:
    """Returns a Loqusdb mock ID."""
    return "01ab23cd"


@pytest.fixture(name="context_config")
def context_config(
    cg_uri: str,
    hk_uri: str,
    email_address: str,
    fluffy_dir: Path,
    housekeeper_dir: Path,
    mip_dir: Path,
    cg_dir: Path,
    balsamic_dir: Path,
    microsalt_dir: Path,
    raredisease_dir: Path,
    rnafusion_dir: Path,
    taxprofiler_dir: Path,
    illumina_flow_cells_directory: Path,
    illumina_demultiplexed_runs_directory: Path,
    downsample_dir: Path,
    pdc_archiving_directory: PDCArchivingDirectory,
    nf_analysis_platform_config_path: Path,
    nf_analysis_pipeline_params_path: Path,
    nf_analysis_pipeline_resource_optimisation_path: Path,
) -> dict:
    """Return a context config."""
    return {
        "database": cg_uri,
        "delivery_path": str(cg_dir),
        "illumina_flow_cells_directory": str(illumina_flow_cells_directory),
        "illumina_demultiplexed_runs_directory": str(illumina_demultiplexed_runs_directory),
        "nanopore_data_directory": "path/to/nanopore_data_directory",
        "downsample_dir": str(downsample_dir),
        "downsample_script": "downsample.sh",
        "email_base_settings": {
            "sll_port": 465,
            "smtp_server": "smtp.gmail.com",
            "sender_email": "test@gmail.com",
            "sender_password": "",
        },
        "madeline_exe": "echo",
        "tower_binary_path": Path("path", "to", "bin", "tw").as_posix(),
        "pon_path": str(cg_dir),
        "backup": {
            "pdc_archiving_directory": pdc_archiving_directory.dict(),
            "slurm_flow_cell_encryption": {
                "account": "development",
                "hours": 1,
                "mail_user": email_address,
                "memory": 1,
                "number_tasks": 1,
            },
        },
        "balsamic": {
            "balsamic_cache": "hello",
            "bed_path": str(cg_dir),
            "binary_path": "echo",
            "cadd_path": str(cg_dir),
            "genome_interval_path": str(cg_dir),
            "gnomad_af5_path": str(cg_dir),
            "gens_coverage_female_path": str(cg_dir),
            "gens_coverage_male_path": str(cg_dir),
            "conda_binary": "a_conda_binary",
            "conda_env": "S_balsamic",
            "loqusdb_path": str(cg_dir),
            "pon_path": str(cg_dir),
            "root": str(balsamic_dir),
            "slurm": {
                "mail_user": "test.email@scilifelab.se",
                "account": "development",
                "qos": SlurmQos.LOW,
            },
            "swegen_path": str(cg_dir),
        },
        "chanjo": {"binary_path": "echo", "config_path": "chanjo-stage.yaml"},
        "crunchy": {
            "conda_binary": "a_conda_binary",
            "cram_reference": "grch37_homo_sapiens_-d5-.fasta",
            "slurm": {
                "account": "development",
                "conda_env": "S_crunchy",
                "hours": 1,
                "mail_user": email_address,
                "memory": 1,
                "number_tasks": 1,
            },
        },
        "data-delivery": {
            "account": "development",
            "base_path": "/another/path",
            "covid_destination_path": "server.name.se:/another/%s/foldername/",
            "covid_report_path": "/folder_structure/%s/yet_another_folder/filename_%s_data_*.csv",
            "destination_path": "server.name.se:/some",
            "mail_user": email_address,
        },
        "data_input": {"input_dir_path": str(cg_dir)},
        "demultiplex": {
            "run_dir": "tests/fixtures/apps/demultiplexing/flow_cells/nova_seq_6000",
            "out_dir": "tests/fixtures/apps/demultiplexing/demultiplexed-runs",
            "slurm": {
                "account": "development",
                "mail_user": email_address,
            },
        },
        "encryption": {
            "binary_path": "bin/gpg",
            "encryption_dir": pdc_archiving_directory.current,
        },
        "external": {
            "caesar": "server.name.se:/path/%s/on/caesar",
            "hasta": "/path/on/hasta/%s",
        },
        "fluffy": {
            "binary_path": "echo",
            "config_path": "fluffy/Config.json",
            "root_dir": str(fluffy_dir),
            "sftp": {
                "user": "sftpuser",
                "password": "sftpassword",
                "host": "sftphost",
                "remote_path": "sftpremotepath",
                "port": 22,
            },
        },
        "genotype": {
            "binary_path": "echo",
            "config_path": "genotype-stage.yaml",
        },
        "gisaid": {
            "binary_path": "/path/to/gisaid_uploader.py",
            "log_dir": "/path/to/log",
            "logwatch_email": "some@email.com",
            "upload_cid": "cid",
            "upload_password": "pass",
            "submitter": "s.submitter",
        },
        "hermes": {"binary_path": "hermes"},
        "housekeeper": {"database": hk_uri, "root": str(housekeeper_dir)},
        "lims": {
            "host": "https://lims.scilifelab.se",
            "password": "password",
            "username": "user",
        },
        "loqusdb": {"binary_path": "loqusdb", "config_path": "loqusdb-stage.yaml"},
        "loqusdb-wes": {"binary_path": "loqusdb", "config_path": "loqusdb-wes-stage.yaml"},
        "loqusdb-somatic": {"binary_path": "loqusdb", "config_path": "loqusdb-somatic-stage.yaml"},
        "loqusdb-tumor": {"binary_path": "loqusdb", "config_path": "loqusdb-tumor-stage.yaml"},
        "microsalt": {
            "binary_path": "echo",
            "conda_binary": "a_conda_binary",
            "conda_env": "S_microSALT",
            "queries_path": Path(microsalt_dir, "queries").as_posix(),
            "root": str(microsalt_dir),
        },
        "mip-rd-dna": {
            "conda_binary": "a_conda_binary",
            "conda_env": "S_mip9.0",
            "mip_config": "mip9.0-dna-stage.yaml",
            "workflow": "analyse rd_dna",
            "root": str(mip_dir),
            "script": "mip",
        },
        "mip-rd-rna": {
            "conda_binary": "a_conda_binary",
            "conda_env": "S_mip9.0",
            "mip_config": "mip9.0-rna-stage.yaml",
            "workflow": "analyse rd_rna",
            "root": str(mip_dir),
            "script": "mip",
        },
        "mutacc-auto": {
            "binary_path": "echo",
            "config_path": "mutacc-auto-stage.yaml",
            "padding": 300,
        },
        "mutant": {
            "binary_path": "echo",
            "conda_binary": "a_conda_binary",
            "conda_env": "S_mutant",
            "root": str(mip_dir),
        },
        "raredisease": {
            "binary_path": Path("path", "to", "bin", "nextflow").as_posix(),
            "compute_env": "nf_tower_compute_env",
            "conda_binary": Path("path", "to", "bin", "conda").as_posix(),
            "conda_env": "S_raredisease",
            "config_platform": str(nf_analysis_platform_config_path),
            "config_params": str(nf_analysis_pipeline_params_path),
            "config_resources": str(nf_analysis_pipeline_resource_optimisation_path),
            "launch_directory": Path("path", "to", "launchdir").as_posix(),
            "workflow_path": Path("workflow", "path").as_posix(),
            "profile": "myprofile",
            "references": Path("path", "to", "references").as_posix(),
            "revision": "2.2.0",
            "root": str(raredisease_dir),
            "slurm": {
                "account": "development",
                "mail_user": "test.email@scilifelab.se",
            },
            "tower_workflow": "raredisease",
        },
        "rnafusion": {
            "binary_path": Path("path", "to", "bin", "nextflow").as_posix(),
            "compute_env": "nf_tower_compute_env",
            "conda_binary": Path("path", "to", "bin", "conda").as_posix(),
            "conda_env": "S_RNAFUSION",
            "launch_directory": Path("path", "to", "launchdir").as_posix(),
            "workflow_path": Path("workflow", "path").as_posix(),
            "profile": "myprofile",
            "references": Path("path", "to", "references").as_posix(),
            "revision": "2.2.0",
            "root": str(rnafusion_dir),
            "slurm": {
                "account": "development",
                "mail_user": "test.rnafusion.email@scilifelab.se",
            },
            "tower_workflow": "rnafusion",
        },
        "pigz": {"binary_path": "/bin/pigz"},
        "pdc": {"binary_path": "/bin/dsmc"},
        "taxprofiler": {
            "binary_path": Path("path", "to", "bin", "nextflow").as_posix(),
            "compute_env": "nf_tower_compute_env",
            "root": str(taxprofiler_dir),
            "conda_binary": Path("path", "to", "bin", "conda").as_posix(),
            "conda_env": "S_taxprofiler",
            "launch_directory": Path("path", "to", "launchdir").as_posix(),
            "workflow_path": Path("workflow", "path").as_posix(),
            "databases": Path("path", "to", "databases").as_posix(),
            "profile": "myprofile",
            "hostremoval_reference": Path("path", "to", "hostremoval_reference").as_posix(),
            "revision": "2.2.0",
            "slurm": {
                "account": "development",
                "mail_user": "taxprofiler.email@scilifelab.se",
            },
            "tower_workflow": "taxprofiler",
        },
        "scout": {
            "binary_path": "bin/scout",
            "config_path": "scout-stage.yaml",
        },
        "statina": {
            "api_url": "api_url",
            "auth_path": "auth_path",
            "host": "http://localhost:28002",
            "key": "key",
            "upload_path": "upload_path",
            "user": "user",
        },
        "tar": {"binary_path": "/bin/tar"},
        "trailblazer": {
            "host": "https://trailblazer.scilifelab.se/",
            "service_account": "SERVICE",
            "service_account_auth_file": "trailblazer-auth.json",
        },
        "arnold": {"api_url": "https://arnold.scilifelab.se/"},
        "janus": {"host": "https://janus.sys.scilifelab.se/"},
    }


@pytest.fixture(name="cg_context")
def cg_context(
    context_config: dict, base_store: Store, housekeeper_api: MockHousekeeperAPI
) -> CGConfig:
    """Return a cg config."""
    cg_config = CGConfig(**context_config)
    cg_config.status_db_ = base_store
    cg_config.housekeeper_api_ = housekeeper_api
    return cg_config


@pytest.fixture(scope="session")
def case_id_with_single_sample():
    """Return a case id that should only be associated with one sample."""
    return "exhaustedcrocodile"


@pytest.fixture(scope="session")
def case_id_with_multiple_samples():
    """Return a case id that should be associated with multiple samples."""
    return "righteouspanda"


@pytest.fixture(scope="session")
def case_id_without_samples():
    """Return a case id that should not be associated with any samples."""
    return "confusedtrout"


@pytest.fixture(scope="session")
def case_id_not_enough_reads():
    """Return a case id associated to a sample without enough reads."""
    return "tiredwalrus"


@pytest.fixture(scope="session")
def sample_id_in_single_case():
    """Return a sample id that should be associated with a single case."""
    return "ASM1"


@pytest.fixture(scope="session")
def sample_id_in_multiple_cases():
    """Return a sample id that should be associated with multiple cases."""
    return "ASM2"


@pytest.fixture(scope="session")
def sample_id_not_enough_reads():
    """Return a sample id without enough reads."""
    return "ASM3"


@pytest.fixture(name="store_with_multiple_cases_and_samples")
def store_with_multiple_cases_and_samples(
    case_id_without_samples: str,
    case_id_with_single_sample: str,
    case_id_with_multiple_samples: str,
    sample_id_in_single_case: str,
    sample_id_in_multiple_cases: str,
    case_id: str,
    ticket_id: str,
    helpers: StoreHelpers,
    store: Store,
):
    """Return a store containing multiple cases and samples."""

    helpers.add_case(
        store=store, internal_id=case_id_without_samples, ticket=ticket_id, action="running"
    )
    helpers.add_case_with_samples(
        base_store=store, case_id=case_id_with_multiple_samples, nr_samples=5
    )

    case_samples: list[tuple[str, str]] = [
        (case_id_with_multiple_samples, sample_id_in_multiple_cases),
        (case_id, sample_id_in_multiple_cases),
        (case_id_with_single_sample, sample_id_in_single_case),
    ]

    for case_sample in case_samples:
        case_id, sample_id = case_sample
        helpers.add_case_with_sample(base_store=store, case_id=case_id, sample_id=sample_id)

    yield store


@pytest.fixture(name="store_with_panels")
def store_with_panels(store: Store, helpers: StoreHelpers):
    helpers.ensure_panel(store=store, panel_abbreviation="panel1", customer_id="cust000")
    helpers.ensure_panel(store=store, panel_abbreviation="panel2", customer_id="cust000")
    helpers.ensure_panel(store=store, panel_abbreviation="panel3", customer_id="cust000")
    yield store


@pytest.fixture
def store_with_organisms(store: Store, helpers: StoreHelpers) -> Generator[Store, None, None]:
    """Return a store with multiple organisms."""

    organism_details = [
        ("organism_1", "Organism 1"),
        ("organism_2", "Organism 2"),
        ("organism_3", "Organism 3"),
    ]

    organisms: list[Organism] = []
    for internal_id, name in organism_details:
        organism: Organism = helpers.add_organism(store, internal_id=internal_id, name=name)
        organisms.append(organism)

    store.session.add_all(organisms)
    store.session.commit()
    yield store


@pytest.fixture(name="ok_response")
def ok_response() -> Response:
    """Return a response with the OK status code."""
    response: Response = Response()
    response.status_code = http.HTTPStatus.OK
    return response


@pytest.fixture(name="unauthorized_response")
def unauthorized_response() -> Response:
    """Return a response with the UNAUTHORIZED status code."""
    response: Response = Response()
    response.status_code = http.HTTPStatus.UNAUTHORIZED
    return response


@pytest.fixture(name="non_existent_email")
def non_existent_email():
    """Return email not associated with any entity."""
    return "non_existent_email@example.com"


@pytest.fixture(name="non_existent_id")
def non_existent_id():
    """Return id not associated with any entity."""
    return "non_existent_entity_id"


@pytest.fixture
def store_with_users(store: Store, helpers: StoreHelpers) -> Generator[Store, None, None]:
    """Return a store with multiple users."""

    customer: Customer = helpers.ensure_customer(store=store)

    user_details = [
        ("user1@example.com", "User One", False),
        ("user2@example.com", "User Two", True),
        ("user3@example.com", "User Three", False),
    ]

    for email, name, is_admin in user_details:
        user = store.add_user(customer=customer, email=email, name=name, is_admin=is_admin)
        store.session.add(user)

    store.session.commit()

    yield store


@pytest.fixture
def store_with_cases_and_customers(
    store: Store, helpers: StoreHelpers
) -> Generator[Store, None, None]:
    """Return a store with cases and customers."""

    customer_details: list[tuple[str, str, bool]] = [
        ("cust000", "Customer 1", True),
        ("cust001", "Customer 2", False),
        ("cust002", "Customer 3", True),
    ]
    customers = []

    for customer_id, customer_name, scout_access in customer_details:
        customer: Customer = helpers.ensure_customer(
            store=store,
            customer_id=customer_id,
            customer_name=customer_name,
            scout_access=scout_access,
        )
        customers.append(customer)

    case_details: list[tuple[str, str, Workflow, CaseActions, Customer]] = [
        ("case 1", "flyingwhale", Workflow.BALSAMIC, CaseActions.RUNNING, customers[0]),
        ("case 2", "swimmingtiger", Workflow.FLUFFY, CaseActions.ANALYZE, customers[0]),
        ("case 3", "sadbaboon", Workflow.MUTANT, CaseActions.HOLD, customers[1]),
        ("case 4", "funkysloth", Workflow.MIP_DNA, CaseActions.ANALYZE, customers[1]),
        ("case 5", "deadparrot", Workflow.MICROSALT, CaseActions.RUNNING, customers[2]),
        ("case 6", "anxiousbeetle", Workflow.DEMULTIPLEX, CaseActions.RUNNING, customers[2]),
    ]

    for case_name, case_id, pipeline, action, customer in case_details:
        helpers.ensure_case(
            store=store,
            case_name=case_name,
            case_id=case_id,
            data_analysis=pipeline.value,
            action=action.value,
            customer=customer,
        )
    store.session.commit()
    yield store


# NF analysis fixtures


@pytest.fixture(scope="session")
def no_sample_case_id() -> str:
    """Returns a case id of a case with no samples."""
    return "no_sample_case"


@pytest.fixture(scope="session")
def workflow_version() -> str:
    """Return a workflow version."""
    return "2.2.0"


@pytest.fixture(scope="session")
def fastq_forward_read_path(housekeeper_dir: Path) -> Path:
    """Path to existing fastq forward read file."""
    fastq_file_path = Path(housekeeper_dir, "XXXXXXXXX_000000_S000_L001_R1_001").with_suffix(
        f"{FileExtensions.FASTQ}{FileExtensions.GZIP}"
    )
    with gzip.open(fastq_file_path, "wb") as wh:
        wh.write(b"@A00689:73:XXXXXXXXX:1:1101:4806:1047 1:N:0:TCCTGGAACA+ACAACCAGTA")
    return fastq_file_path


@pytest.fixture(scope="session")
def fastq_reverse_read_path(housekeeper_dir: Path) -> Path:
    """Path to existing fastq reverse read file."""
    fastq_file_path = Path(
        housekeeper_dir, "XXXXXXXXX_000000_S000_L001_R2_001.fastq.gz"
    ).with_suffix(f"{FileExtensions.FASTQ}{FileExtensions.GZIP}")
    with gzip.open(fastq_file_path, "wb") as wh:
        wh.write(b"@A00689:73:XXXXXXXXX:1:1101:4806:1047 2:N:0:TCCTGGAACA+ACAACCAGTA")
    return fastq_file_path


@pytest.fixture(scope="session")
def mock_fastq_files(fastq_forward_read_path: Path, fastq_reverse_read_path: Path) -> list[Path]:
    """Return list of all mock fastq files to commit to mock housekeeper."""
    return [fastq_forward_read_path, fastq_reverse_read_path]


@pytest.fixture(scope="session")
def sequencing_platform() -> str:
    """Return a default sequencing platform."""
    return SequencingPlatform.ILLUMINA


# Raredisease fixtures
@pytest.fixture(scope="function")
def raredisease_dir(tmpdir_factory: Path) -> str:
    """Return the path to the raredisease apps dir."""
    raredisease_dir = tmpdir_factory.mktemp("raredisease")
    return Path(raredisease_dir).absolute().as_posix()


@pytest.fixture(scope="session")
def raredisease_case_id() -> str:
    """Returns a raredisease case id."""
    return "raredisease_case_enough_reads"


@pytest.fixture(scope="session")
def raredisease_sample_sheet_content(
    raredisease_case_id: str,
    fastq_forward_read_path: Path,
    fastq_reverse_read_path: Path,
    strandedness: str,
) -> str:
    """Return the expected sample sheet content  for raredisease."""
    return ",".join(
        [
            raredisease_case_id,
            fastq_forward_read_path.as_posix(),
            fastq_reverse_read_path.as_posix(),
            strandedness,
        ]
    )


@pytest.fixture(scope="function")
def hermes_deliverables(deliverable_data: dict, raredisease_case_id: str) -> dict:
    hermes_output: dict = {"pipeline": "raredisease", "bundle_id": raredisease_case_id, "files": []}
    for file_info in deliverable_data["files"]:
        tags: list[str] = []
        if "html" in file_info["format"]:
            tags.append("multiqc-html")
        hermes_output["files"].append({"path": file_info["path"], "tags": tags, "mandatory": True})
    return hermes_output


@pytest.fixture(scope="function")
def malformed_hermes_deliverables(hermes_deliverables: dict) -> dict:
    malformed_deliverable: dict = hermes_deliverables.copy()
    malformed_deliverable.pop("pipeline")

    return malformed_deliverable


@pytest.fixture(scope="function")
def rnafusion_multiqc_json_metrics(raredisease_analysis_dir) -> dict:
    """Returns the content of a mock Multiqc JSON file."""
    return read_json(file_path=Path(raredisease_analysis_dir, multiqc_json_file))


@pytest.fixture(scope="function")
def raredisease_sample_sheet_path(raredisease_dir, raredisease_case_id) -> Path:
    """Path to sample sheet."""
    return Path(
        raredisease_dir, raredisease_case_id, f"{raredisease_case_id}_samplesheet"
    ).with_suffix(FileExtensions.CSV)


@pytest.fixture(scope="function")
def raredisease_params_file_path(raredisease_dir, raredisease_case_id) -> Path:
    """Path to parameters file."""
    return Path(
        raredisease_dir, raredisease_case_id, f"{raredisease_case_id}_params_file"
    ).with_suffix(FileExtensions.YAML)


@pytest.fixture(scope="function")
def raredisease_nexflow_config_file_path(raredisease_dir, raredisease_case_id) -> Path:
    """Path to config file."""
    return Path(
        raredisease_dir, raredisease_case_id, f"{raredisease_case_id}_nextflow_config"
    ).with_suffix(FileExtensions.JSON)


@pytest.fixture(scope="function")
def raredisease_deliverables_file_path(raredisease_dir, raredisease_case_id) -> Path:
    """Path to deliverables file."""
    return Path(
        raredisease_dir, raredisease_case_id, f"{raredisease_case_id}_deliverables"
    ).with_suffix(FileExtensions.YAML)


@pytest.fixture(scope="function")
def raredisease_context(
    cg_context: CGConfig,
    helpers: StoreHelpers,
    nf_analysis_housekeeper: HousekeeperAPI,
    trailblazer_api: MockTB,
    raredisease_case_id: str,
    sample_id: str,
    no_sample_case_id: str,
    total_sequenced_reads_pass: int,
    apptag_rna: str,
    case_id_not_enough_reads: str,
    sample_id_not_enough_reads: str,
    total_sequenced_reads_not_pass: int,
) -> CGConfig:
    """context to use in cli"""
    cg_context.housekeeper_api_ = nf_analysis_housekeeper
    cg_context.trailblazer_api_ = trailblazer_api
    cg_context.meta_apis["analysis_api"] = RarediseaseAnalysisAPI(config=cg_context)
    status_db: Store = cg_context.status_db

    # Create ERROR case with NO SAMPLES
    helpers.add_case(status_db, internal_id=no_sample_case_id, name=no_sample_case_id)

    # Create textbook case with enough reads
    case_enough_reads: Case = helpers.add_case(
        store=status_db,
        internal_id=raredisease_case_id,
        name=raredisease_case_id,
        data_analysis=Workflow.RAREDISEASE,
    )

    sample_raredisease_case_enough_reads: Sample = helpers.add_sample(
        status_db,
        internal_id=sample_id,
        last_sequenced_at=datetime.now(),
        reads=total_sequenced_reads_pass,
        application_tag=apptag_rna,
    )

    helpers.add_relationship(
        status_db,
        case=case_enough_reads,
        sample=sample_raredisease_case_enough_reads,
    )

    # Create case without enough reads
    case_not_enough_reads: Case = helpers.add_case(
        store=status_db,
        internal_id=case_id_not_enough_reads,
        name=case_id_not_enough_reads,
        data_analysis=Workflow.RAREDISEASE,
    )

    sample_not_enough_reads: Sample = helpers.add_sample(
        status_db,
        internal_id=sample_id_not_enough_reads,
        last_sequenced_at=datetime.now(),
        reads=total_sequenced_reads_not_pass,
        application_tag=apptag_rna,
    )

    helpers.add_relationship(status_db, case=case_not_enough_reads, sample=sample_not_enough_reads)

    return cg_context


@pytest.fixture(scope="function")
def deliverable_data(raredisease_dir: Path, raredisease_case_id: str, sample_id: str) -> dict:
    return {
        "files": [
            {
                "path": f"{raredisease_dir}/{raredisease_case_id}/multiqc/multiqc_report.html",
                "path_index": "",
                "step": "report",
                "tag": ["multiqc-html", "rna"],
                "id": raredisease_case_id,
                "format": "html",
                "mandatory": True,
            },
        ]
    }


@pytest.fixture(scope="function")
def mock_deliverable(
    raredisease_dir: Path, deliverable_data: dict, raredisease_case_id: str
) -> None:
    """Create deliverable file with dummy data and files to deliver."""
    Path.mkdir(
        Path(raredisease_dir, raredisease_case_id),
        parents=True,
        exist_ok=True,
    )
    Path.mkdir(
        Path(raredisease_dir, raredisease_case_id, "multiqc"),
        parents=True,
        exist_ok=True,
    )
    for report_entry in deliverable_data["files"]:
        Path(report_entry["path"]).touch(exist_ok=True)
    WriteFile.write_file_from_content(
        content=deliverable_data,
        file_format=FileFormat.JSON,
        file_path=Path(
            raredisease_dir, raredisease_case_id, raredisease_case_id + "_deliverables.yaml"
        ),
    )


@pytest.fixture(scope="function")
def mock_config(raredisease_dir: Path, raredisease_case_id: str) -> None:
    """Create samplesheet.csv file for testing"""
    Path.mkdir(Path(raredisease_dir, raredisease_case_id), parents=True, exist_ok=True)
    Path(raredisease_dir, raredisease_case_id, f"{raredisease_case_id}_samplesheet").with_suffix(
        FileExtensions.CSV
    ).touch(exist_ok=True)


# Rnafusion fixtures


@pytest.fixture(scope="function")
def rnafusion_dir(tmpdir_factory, apps_dir: Path) -> str:
    """Return the path to the rnafusion apps dir."""
    rnafusion_dir = tmpdir_factory.mktemp("rnafusion")
    return Path(rnafusion_dir).absolute().as_posix()


@pytest.fixture(scope="session")
def rnafusion_case_id() -> str:
    """Returns a rnafusion case id."""
    return "rnafusion_case_enough_reads"


@pytest.fixture(scope="session")
def rnafusion_workflow() -> str:
    """Returns rnafusion workflow."""
    return "rnafusion"


@pytest.fixture(scope="session")
def rnafusion_sample_sheet_content(
    rnafusion_case_id: str,
    fastq_forward_read_path: Path,
    fastq_reverse_read_path: Path,
    strandedness: str,
) -> str:
    """Return the expected sample sheet content  for rnafusion."""
    return ",".join(
        [
            rnafusion_case_id,
            fastq_forward_read_path.as_posix(),
            fastq_reverse_read_path.as_posix(),
            strandedness,
        ]
    )


@pytest.fixture(scope="session")
def strandedness() -> str:
    """Return a default strandedness."""
    return Strandedness.REVERSE


@pytest.fixture(scope="session")
def strandedness_not_permitted() -> str:
    """Return a not permitted strandedness."""
    return "double_stranded"


@pytest.fixture(scope="function")
def rnafusion_hermes_deliverables(rnafusion_deliverable_data: dict, rnafusion_case_id: str) -> dict:
    hermes_output: dict = {"workflow": "rnafusion", "bundle_id": rnafusion_case_id, "files": []}
    for file_info in rnafusion_deliverable_data["files"]:
        tags: list[str] = []
        if "html" in file_info["format"]:
            tags.append("multiqc-html")
        hermes_output["files"].append({"path": file_info["path"], "tags": tags, "mandatory": True})
    return hermes_output


@pytest.fixture(scope="function")
def rnafusion_malformed_hermes_deliverables(rnafusion_hermes_deliverables: dict) -> dict:
    malformed_deliverable: dict = rnafusion_hermes_deliverables.copy()
    malformed_deliverable.pop("workflow")

    return malformed_deliverable


@pytest.fixture(scope="function")
def rnafusion_multiqc_json_metrics(rnafusion_analysis_dir) -> dict:
    """Returns the content of a mock Multiqc JSON file."""
    return read_json(file_path=Path(rnafusion_analysis_dir, multiqc_json_file))


@pytest.fixture(scope="function")
def rnafusion_sample_sheet_path(rnafusion_dir, rnafusion_case_id) -> Path:
    """Path to sample sheet."""
    return Path(rnafusion_dir, rnafusion_case_id, f"{rnafusion_case_id}_samplesheet").with_suffix(
        FileExtensions.CSV
    )


@pytest.fixture(scope="function")
def rnafusion_params_file_path(rnafusion_dir, rnafusion_case_id) -> Path:
    """Path to parameters file."""
    return Path(rnafusion_dir, rnafusion_case_id, f"{rnafusion_case_id}_params_file").with_suffix(
        FileExtensions.YAML
    )


@pytest.fixture(scope="function")
def rnafusion_nexflow_config_file_path(rnafusion_dir, rnafusion_case_id) -> Path:
    """Path to config file."""
    return Path(
        rnafusion_dir, rnafusion_case_id, f"{rnafusion_case_id}_nextflow_config"
    ).with_suffix(FileExtensions.JSON)


@pytest.fixture(scope="function")
def rnafusion_metrics_deliverables(rnafusion_analysis_dir: Path) -> list[dict]:
    """Returns the content of a mock metrics deliverables file."""
    return read_yaml(
        file_path=Path(
            rnafusion_analysis_dir, "rnafusion_case_enough_reads_metrics_deliverables.yaml"
        )
    )


@pytest.fixture(scope="function")
def rnafusion_deliverables_file_path(rnafusion_dir, rnafusion_case_id) -> Path:
    """Path to deliverables file."""
    return Path(rnafusion_dir, rnafusion_case_id, f"{rnafusion_case_id}_deliverables").with_suffix(
        FileExtensions.YAML
    )


@pytest.fixture(scope="function")
def nf_analysis_platform_config_path(nf_analysis_analysis_dir) -> Path:
    """Path to platform config file."""
    return Path(nf_analysis_analysis_dir, "platform").with_suffix(FileExtensions.CONFIG)


@pytest.fixture(scope="function")
def nf_analysis_pipeline_params_path(nf_analysis_analysis_dir) -> Path:
    """Path to pipeline params file."""
    return Path(nf_analysis_analysis_dir, "pipeline_params").with_suffix(FileExtensions.CONFIG)


@pytest.fixture(scope="function")
def nf_analysis_pipeline_resource_optimisation_path(nf_analysis_analysis_dir) -> Path:
    """Path to pipeline resource optimisation file."""
    return Path(nf_analysis_analysis_dir, "pipeline_resource_optimisation").with_suffix(
        FileExtensions.CONFIG
    )


@pytest.fixture(scope="session")
def tower_id() -> int:
    """Returns a NF-Tower ID."""
    return 123456


@pytest.fixture(scope="session")
def existing_directory(tmpdir_factory) -> Path:
    """Path to existing temporary directory."""
    return tmpdir_factory.mktemp("any_directory")


@pytest.fixture(scope="function")
def rnafusion_parameters_default(
    rnafusion_dir: Path,
    rnafusion_case_id: str,
    rnafusion_sample_sheet_path: Path,
    existing_directory: Path,
) -> RnafusionParameters:
    """Return Rnafusion parameters."""
    return RnafusionParameters(
        cluster_options="--qos=normal",
        genomes_base=existing_directory,
        input=rnafusion_sample_sheet_path,
        outdir=Path(rnafusion_dir, rnafusion_case_id),
        priority="development",
    )


@pytest.fixture(scope="session")
def total_sequenced_reads_pass() -> int:
    return 200_000_000


@pytest.fixture(scope="session")
def total_sequenced_reads_not_pass() -> int:
    return 1


@pytest.fixture(scope="function")
def rnafusion_context(
    cg_context: CGConfig,
    helpers: StoreHelpers,
    nf_analysis_housekeeper: HousekeeperAPI,
    trailblazer_api: MockTB,
    hermes_api: HermesApi,
    cg_dir: Path,
    rnafusion_case_id: str,
    sample_id: str,
    no_sample_case_id: str,
    total_sequenced_reads_pass: int,
    apptag_rna: str,
    case_id_not_enough_reads: str,
    sample_id_not_enough_reads: str,
    total_sequenced_reads_not_pass: int,
) -> CGConfig:
    """context to use in cli"""
    cg_context.housekeeper_api_ = nf_analysis_housekeeper
    cg_context.trailblazer_api_ = trailblazer_api
    cg_context.meta_apis["analysis_api"] = RnafusionAnalysisAPI(config=cg_context)
    status_db: Store = cg_context.status_db

    # Create ERROR case with NO SAMPLES
    helpers.add_case(status_db, internal_id=no_sample_case_id, name=no_sample_case_id)

    # Create textbook case with enough reads
    case_enough_reads: Case = helpers.add_case(
        store=status_db,
        internal_id=rnafusion_case_id,
        name=rnafusion_case_id,
        data_analysis=Workflow.RNAFUSION,
    )

    sample_rnafusion_case_enough_reads: Sample = helpers.add_sample(
        status_db,
        application_tag=apptag_rna,
        internal_id=sample_id,
        reads=total_sequenced_reads_pass,
        last_sequenced_at=datetime.now(),
    )

    helpers.add_relationship(
        status_db,
        case=case_enough_reads,
        sample=sample_rnafusion_case_enough_reads,
    )

    # Create case without enough reads
    case_not_enough_reads: Case = helpers.add_case(
        store=status_db,
        internal_id=case_id_not_enough_reads,
        name=case_id_not_enough_reads,
        data_analysis=Workflow.RNAFUSION,
    )

    sample_not_enough_reads: Sample = helpers.add_sample(
        status_db,
        application_tag=apptag_rna,
        internal_id=sample_id_not_enough_reads,
        reads=total_sequenced_reads_not_pass,
        last_sequenced_at=datetime.now(),
    )

    helpers.add_relationship(status_db, case=case_not_enough_reads, sample=sample_not_enough_reads)

    return cg_context


@pytest.fixture(scope="function")
def rnafusion_deliverable_data(rnafusion_dir: Path, rnafusion_case_id: str, sample_id: str) -> dict:
    return {
        "files": [
            {
                "path": f"{rnafusion_dir}/{rnafusion_case_id}/multiqc/multiqc_report.html",
                "path_index": "",
                "step": "report",
                "tag": ["multiqc-html", "rna"],
                "id": rnafusion_case_id,
                "format": "html",
                "mandatory": True,
            },
        ]
    }


@pytest.fixture(scope="function")
def rnafusion_mock_deliverable_dir(
    rnafusion_dir: Path, rnafusion_deliverable_data: dict, rnafusion_case_id: str
) -> Path:
    """Create deliverable file with dummy data and files to deliver."""
    Path.mkdir(
        Path(rnafusion_dir, rnafusion_case_id),
        parents=True,
        exist_ok=True,
    )
    Path.mkdir(
        Path(rnafusion_dir, rnafusion_case_id, "multiqc"),
        parents=True,
        exist_ok=True,
    )
    for report_entry in rnafusion_deliverable_data["files"]:
        Path(report_entry["path"]).touch(exist_ok=True)
    WriteFile.write_file_from_content(
        content=rnafusion_deliverable_data,
        file_format=FileFormat.JSON,
        file_path=Path(rnafusion_dir, rnafusion_case_id, rnafusion_case_id + "_deliverables.yaml"),
    )

    return rnafusion_dir


@pytest.fixture(scope="function")
def rnafusion_mock_analysis_finish(
    rnafusion_dir: Path, rnafusion_case_id: str, rnafusion_multiqc_json_metrics: dict, tower_id: int
) -> None:
    """Create analysis_finish file for testing."""
    Path.mkdir(Path(rnafusion_dir, rnafusion_case_id, "pipeline_info"), parents=True, exist_ok=True)
    Path(rnafusion_dir, rnafusion_case_id, "pipeline_info", software_version_file).touch(
        exist_ok=True
    )
    Path(rnafusion_dir, rnafusion_case_id, f"{rnafusion_case_id}_samplesheet.csv").touch(
        exist_ok=True
    )
    Path.mkdir(
        Path(rnafusion_dir, rnafusion_case_id, "multiqc", "multiqc_data"),
        parents=True,
        exist_ok=True,
    )
    write_json(
        content=rnafusion_multiqc_json_metrics,
        file_path=Path(
            rnafusion_dir,
            rnafusion_case_id,
            "multiqc",
            "multiqc_data",
            "multiqc_data",
        ).with_suffix(FileExtensions.JSON),
    )
    write_yaml(
        content={rnafusion_case_id: [tower_id]},
        file_path=Path(
            rnafusion_dir,
            rnafusion_case_id,
            "tower_ids",
        ).with_suffix(FileExtensions.YAML),
    )


@pytest.fixture(scope="function")
def mock_config(rnafusion_dir: Path, rnafusion_case_id: str) -> None:
    """Create samplesheet.csv file for testing"""
    Path.mkdir(Path(rnafusion_dir, rnafusion_case_id), parents=True, exist_ok=True)
    Path(rnafusion_dir, rnafusion_case_id, f"{rnafusion_case_id}_samplesheet.csv").with_suffix(
        FileExtensions.CSV
    ).touch(exist_ok=True)


# Taxprofiler fixtures


<<<<<<< HEAD
=======
@pytest.fixture(scope="function")
def taxprofiler_config(taxprofiler_dir: Path, taxprofiler_case_id: str) -> None:
    """Create CSV sample sheet file for testing."""
    Path.mkdir(Path(taxprofiler_dir, taxprofiler_case_id), parents=True, exist_ok=True)
    Path(taxprofiler_dir, taxprofiler_case_id, f"{taxprofiler_case_id}_samplesheet").with_suffix(
        FileExtensions.CSV
    ).touch(exist_ok=True)


>>>>>>> 25d265b5
@pytest.fixture(scope="session")
def taxprofiler_case_id() -> str:
    """Returns a taxprofiler case id."""
    return "taxprofiler_case"


<<<<<<< HEAD
=======
@pytest.fixture(scope="session")
def taxprofiler_workflow() -> str:
    """Returns taxprofiler workflow."""
    return "taxprofiler"


>>>>>>> 25d265b5
@pytest.fixture(scope="function")
def taxprofiler_dir(tmpdir_factory, apps_dir: Path) -> Path:
    """Return the path to the Taxprofiler directory."""
    taxprofiler_dir = tmpdir_factory.mktemp("taxprofiler")
    return Path(taxprofiler_dir).absolute().as_posix()


@pytest.fixture(scope="function")
def taxprofiler_sample_sheet_path(taxprofiler_dir, taxprofiler_case_id) -> Path:
    """Path to sample sheet."""
    return Path(
        taxprofiler_dir, taxprofiler_case_id, f"{taxprofiler_case_id}_samplesheet"
    ).with_suffix(FileExtensions.CSV)


@pytest.fixture(scope="function")
<<<<<<< HEAD
=======
def taxprofiler_params_file_path(taxprofiler_dir, taxprofiler_case_id) -> Path:
    """Path to parameters file."""
    return Path(
        taxprofiler_dir, taxprofiler_case_id, f"{taxprofiler_case_id}_params_file"
    ).with_suffix(FileExtensions.YAML)


@pytest.fixture(scope="session")
>>>>>>> 25d265b5
def taxprofiler_sample_sheet_content(
    sample_name: str,
    sequencing_platform: str,
    fastq_forward_read_path: Path,
    fastq_reverse_read_path: Path,
) -> str:
    """Return the expected sample sheet content  for taxprofiler."""
    return ",".join(
        [
            sample_name,
            sample_name,
            sequencing_platform,
            fastq_forward_read_path.as_posix(),
            fastq_reverse_read_path.as_posix(),
            "",
        ]
    )


@pytest.fixture(scope="function")
<<<<<<< HEAD
def taxprofiler_params_file_path(taxprofiler_dir, taxprofiler_case_id) -> Path:
    """Path to parameters file."""
    return Path(
        taxprofiler_dir, taxprofiler_case_id, f"{taxprofiler_case_id}_params_file"
    ).with_suffix(FileExtensions.YAML)


@pytest.fixture(scope="function")
def taxprofiler_nexflow_config_file_path(taxprofiler_dir, taxprofiler_case_id) -> Path:
    """Path to config file."""
    return Path(
        taxprofiler_dir, taxprofiler_case_id, f"{taxprofiler_case_id}_nextflow_config"
    ).with_suffix(FileExtensions.JSON)
=======
def taxprofiler_hermes_deliverables(
    taxprofiler_deliverable_data: dict, taxprofiler_case_id: str
) -> dict:
    hermes_output: dict = {"workflow": "taxprofiler", "bundle_id": taxprofiler_case_id, "files": []}
    for file_info in taxprofiler_deliverable_data["files"]:
        tags: list[str] = []
        if "html" in file_info["format"]:
            tags.append("multiqc-html")
        hermes_output["files"].append({"path": file_info["path"], "tags": tags, "mandatory": True})
    return hermes_output


@pytest.fixture(scope="function")
def taxprofiler_malformed_hermes_deliverables(taxprofiler_hermes_deliverables: dict) -> dict:
    malformed_deliverable: dict = taxprofiler_hermes_deliverables.copy()
    malformed_deliverable.pop("workflow")

    return malformed_deliverable
>>>>>>> 25d265b5


@pytest.fixture(scope="function")
def taxprofiler_parameters_default(
    taxprofiler_dir: Path,
    taxprofiler_case_id: str,
    taxprofiler_sample_sheet_path: Path,
    existing_directory: Path,
) -> TaxprofilerParameters:
    """Return Taxprofiler parameters."""
    return TaxprofilerParameters(
        cluster_options="--qos=normal",
        input=taxprofiler_sample_sheet_path,
        outdir=Path(taxprofiler_dir, taxprofiler_case_id),
        databases=existing_directory,
        hostremoval_reference=existing_directory,
        priority="development",
    )


@pytest.fixture(scope="function")
def taxprofiler_multiqc_json_metrics(taxprofiler_analysis_dir: Path) -> list[dict]:
    """Returns the content of a mock Multiqc JSON file."""
    return read_json(file_path=Path(taxprofiler_analysis_dir, multiqc_json_file))


@pytest.fixture(scope="function")
def taxprofiler_metrics_deliverables(taxprofiler_analysis_dir: Path) -> dict:
    """Returns the content of a mock metrics deliverables file."""
    return read_yaml(
        file_path=Path(taxprofiler_analysis_dir, "taxprofiler_case_metrics_deliverables.yaml")
    )


@pytest.fixture(scope="function")
def taxprofiler_metrics_deliverables_path(taxprofiler_dir: Path, taxprofiler_case_id: str) -> Path:
    """Path to deliverables file."""
    return Path(
        taxprofiler_dir, taxprofiler_case_id, f"{taxprofiler_case_id}_metrics_deliverables"
    ).with_suffix(FileExtensions.YAML)


@pytest.fixture(scope="function")
def taxprofiler_deliverables_file_path(taxprofiler_dir: Path, taxprofiler_case_id: str) -> Path:
    """Path to deliverables file."""
    return Path(
        taxprofiler_dir, taxprofiler_case_id, f"{taxprofiler_case_id}_deliverables"
    ).with_suffix(FileExtensions.YAML)


@pytest.fixture(scope="function")
def taxprofiler_context(
    cg_context: CGConfig,
    helpers: StoreHelpers,
<<<<<<< HEAD
    nf_analysis_housekeeper: HousekeeperAPI,
    trailblazer_api: MockTB,
=======
    trailblazer_api: MockTB,
    hermes_api: HermesApi,
    nf_analysis_housekeeper: HousekeeperAPI,
    cg_dir: Path,
>>>>>>> 25d265b5
    taxprofiler_case_id: str,
    sample_id: str,
    father_sample_id: str,
    sample_name: str,
    another_sample_name: str,
    no_sample_case_id: str,
    total_sequenced_reads_pass: int,
) -> CGConfig:
    """Context to use in cli."""
    cg_context.housekeeper_api_ = nf_analysis_housekeeper
    cg_context.trailblazer_api_ = trailblazer_api
    cg_context.meta_apis["analysis_api"] = TaxprofilerAnalysisAPI(config=cg_context)
    status_db: Store = cg_context.status_db

    # Create ERROR case with NO SAMPLES
    helpers.add_case(status_db, internal_id=no_sample_case_id, name=no_sample_case_id)

    taxprofiler_case: Case = helpers.add_case(
        store=status_db,
        internal_id=taxprofiler_case_id,
        name=taxprofiler_case_id,
        data_analysis=Workflow.TAXPROFILER,
    )

    taxprofiler_sample: Sample = helpers.add_sample(
        status_db,
        application_tag="multiqc",
        internal_id=sample_id,
        reads=total_sequenced_reads_pass,
        name=sample_name,
        last_sequenced_at=datetime.now(),
    )

    taxprofiler_another_sample: Sample = helpers.add_sample(
        status_db,
        application_tag="multiqc",
        internal_id=father_sample_id,
        last_sequenced_at=datetime.now(),
        name=another_sample_name,
        reads=total_sequenced_reads_pass,
    )

    helpers.add_relationship(
        status_db,
        case=taxprofiler_case,
        sample=taxprofiler_sample,
    )

    helpers.add_relationship(
        status_db,
        case=taxprofiler_case,
        sample=taxprofiler_another_sample,
    )

    return cg_context


@pytest.fixture(scope="function")
def taxprofiler_deliverable_data(
    taxprofiler_dir: Path, taxprofiler_case_id: str, sample_id: str
) -> dict:
    return {
        "files": [
            {
                "path": f"{taxprofiler_dir}/{taxprofiler_case_id}/multiqc/multiqc_report.html",
                "path_index": "",
                "step": "report",
                "tag": ["multiqc-html", "rna"],
                "id": taxprofiler_case_id,
                "format": "html",
                "mandatory": True,
            },
        ]
    }


@pytest.fixture(scope="function")
def taxprofiler_mock_deliverable_dir(
    taxprofiler_dir: Path, taxprofiler_deliverable_data: dict, taxprofiler_case_id: str
) -> Path:
    """Create taxprofiler deliverable file with dummy data and files to deliver."""
    Path.mkdir(
        Path(taxprofiler_dir, taxprofiler_case_id),
        parents=True,
        exist_ok=True,
    )
    Path.mkdir(
        Path(taxprofiler_dir, taxprofiler_case_id, "multiqc"),
        parents=True,
        exist_ok=True,
    )
    for report_entry in taxprofiler_deliverable_data["files"]:
        Path(report_entry["path"]).touch(exist_ok=True)
    WriteFile.write_file_from_content(
        content=taxprofiler_deliverable_data,
        file_format=FileFormat.JSON,
        file_path=Path(
            taxprofiler_dir, taxprofiler_case_id, taxprofiler_case_id + "_deliverables.yaml"
        ),
    )
    return taxprofiler_dir


@pytest.fixture(scope="function")
def taxprofiler_mock_analysis_finish(
    taxprofiler_dir: Path,
    taxprofiler_case_id: str,
    taxprofiler_multiqc_json_metrics: dict,
    tower_id: int,
) -> None:
    """Create analysis_finish file for testing."""
    Path.mkdir(
        Path(taxprofiler_dir, taxprofiler_case_id, "pipeline_info"), parents=True, exist_ok=True
    )
    Path(taxprofiler_dir, taxprofiler_case_id, "pipeline_info", software_version_file).touch(
        exist_ok=True
    )
    Path(taxprofiler_dir, taxprofiler_case_id, f"{rnafusion_case_id}_samplesheet.csv").touch(
        exist_ok=True
    )
    Path.mkdir(
        Path(taxprofiler_dir, taxprofiler_case_id, "multiqc", "multiqc_data"),
        parents=True,
        exist_ok=True,
    )
    write_json(
        content=taxprofiler_multiqc_json_metrics,
        file_path=Path(
            taxprofiler_dir,
            taxprofiler_case_id,
            "multiqc",
            "multiqc_data",
            "multiqc_data",
        ).with_suffix(FileExtensions.JSON),
    )
    write_yaml(
        content={taxprofiler_case_id: [tower_id]},
        file_path=Path(
            taxprofiler_dir,
            taxprofiler_case_id,
            "tower_ids",
        ).with_suffix(FileExtensions.YAML),
    )


@pytest.fixture(scope="function")
<<<<<<< HEAD
def mock_config(taxprofiler_dir: Path, taxprofiler_case_id: str) -> None:
    """Create CSV sample sheet file for testing."""
    Path.mkdir(Path(taxprofiler_dir, taxprofiler_case_id), parents=True, exist_ok=True)
    Path(taxprofiler_dir, taxprofiler_case_id, f"{taxprofiler_case_id}_samplesheet").with_suffix(
        FileExtensions.CSV
    ).touch(exist_ok=True)
=======
def taxprofiler_deliverable_data(
    taxprofiler_dir: Path, taxprofiler_case_id: str, sample_id: str
) -> dict:
    return {
        "files": [
            {
                "path": f"{taxprofiler_dir}/{taxprofiler_case_id}/multiqc/multiqc_report.html",
                "path_index": "",
                "step": "report",
                "tag": ["multiqc-html"],
                "id": taxprofiler_case_id,
                "format": "html",
                "mandatory": True,
            },
        ]
    }


@pytest.fixture(scope="function")
def nf_analysis_housekeeper(
    housekeeper_api: HousekeeperAPI,
    helpers: StoreHelpers,
    mock_fastq_files: list[Path],
    sample_id: str,
    timestamp_now: datetime,
) -> HousekeeperAPI:
    """Create populated Housekeeper sample bundle mock."""

    bundle_data: dict[str, Any] = {
        "name": sample_id,
        "created": timestamp_now,
        "version": "1.0",
        "files": [
            {
                "path": fastq_file_path.as_posix(),
                "tags": [SequencingFileTag.FASTQ],
                "archive": False,
            }
            for fastq_file_path in mock_fastq_files
        ],
    }
    helpers.ensure_hk_bundle(store=housekeeper_api, bundle_data=bundle_data)
    return housekeeper_api
>>>>>>> 25d265b5


@pytest.fixture(scope="session")
def expected_total_reads() -> int:
    return 1_000_000


@pytest.fixture
def flow_cell_name() -> str:
    """Return flow cell name."""
    return "HVKJCDRXX"


@pytest.fixture
def flow_cell_full_name(flow_cell_name: str) -> str:
    """Return flow cell full name."""
    return f"201203_D00483_0200_A{flow_cell_name}"


@pytest.fixture(name="expected_average_q30_for_sample")
def expected_average_q30_for_sample() -> float:
    """Return expected average Q30 for a sample."""
    return (85.5 + 80.5) / 2


@pytest.fixture(name="expected_average_q30_for_flow_cell")
def expected_average_q30_for_flow_cell() -> float:
    return (((85.5 + 80.5) / 2) + ((83.5 + 81.5) / 2)) / 2


@pytest.fixture(name="expected_total_reads_flow_cell_bcl2fastq")
def expected_total_reads_flow_cell_2() -> int:
    """Return an expected read count"""
    return 8_000_000


@pytest.fixture
def store_with_sequencing_metrics(
    store: Store,
    sample_id: str,
    father_sample_id: str,
    mother_sample_id: str,
    expected_total_reads: int,
    flow_cell_name: str,
    flow_cell_name_demultiplexed_with_bcl_convert: str,
    flow_cell_name_demultiplexed_with_bcl2fastq: str,
    helpers: StoreHelpers,
) -> Store:
    """Return a store with multiple samples with sample lane sequencing metrics."""
    sample_sequencing_metrics_details: list[str | int | float] = [
        (sample_id, flow_cell_name, 1, expected_total_reads / 2, 90.5, 32),
        (sample_id, flow_cell_name, 2, expected_total_reads / 2, 90.4, 31),
        (mother_sample_id, flow_cell_name_demultiplexed_with_bcl2fastq, 2, 2_000_000, 85.5, 30),
        (mother_sample_id, flow_cell_name_demultiplexed_with_bcl2fastq, 1, 2_000_000, 80.5, 30),
        (father_sample_id, flow_cell_name_demultiplexed_with_bcl2fastq, 2, 2_000_000, 83.5, 30),
        (father_sample_id, flow_cell_name_demultiplexed_with_bcl2fastq, 1, 2_000_000, 81.5, 30),
        (mother_sample_id, flow_cell_name_demultiplexed_with_bcl_convert, 3, 1_500_000, 80.5, 33),
        (mother_sample_id, flow_cell_name_demultiplexed_with_bcl_convert, 2, 1_500_000, 80.5, 33),
    ]
    helpers.add_flow_cell(store=store, flow_cell_name=flow_cell_name)
    helpers.add_sample(
        store=store, customer_id="cust500", internal_id=sample_id, name=sample_id, sex=Sex.MALE
    )
    helpers.add_multiple_sample_lane_sequencing_metrics_entries(
        metrics_data=sample_sequencing_metrics_details, store=store
    )
    return store


@pytest.fixture(scope="function")
def novaseqx_latest_analysis_version() -> str:
    """Return the latest analysis version for NovaseqX analysis data directory."""
    return "2"


@pytest.fixture(scope="function")
def novaseqx_flow_cell_directory(tmp_path: Path, novaseq_x_flow_cell_full_name: str) -> Path:
    """Return the path to a NovaseqX flow cell directory."""
    return Path(tmp_path, novaseq_x_flow_cell_full_name)


@pytest.fixture(scope="function")
def demultiplexed_runs_flow_cell_directory(tmp_path: Path) -> Path:
    """Return the path to a demultiplexed flow cell run directory."""
    demultiplexed_runs = Path(
        tmp_path, DemultiplexingDirsAndFiles.DEMULTIPLEXED_RUNS_DIRECTORY_NAME
    )
    demultiplexed_runs.mkdir()
    return demultiplexed_runs


def add_novaseqx_analysis_data(novaseqx_flow_cell_directory: Path, analysis_version: str):
    """Add NovaseqX analysis data to a flow cell directory."""
    analysis_path: Path = Path(
        novaseqx_flow_cell_directory, DemultiplexingDirsAndFiles.ANALYSIS, analysis_version
    )
    analysis_path.mkdir(parents=True)
    analysis_path.joinpath(DemultiplexingDirsAndFiles.COPY_COMPLETE).touch()
    data = analysis_path.joinpath(DemultiplexingDirsAndFiles.DATA)
    data.mkdir()
    data.joinpath(DemultiplexingDirsAndFiles.ANALYSIS_COMPLETED).touch()
    return analysis_path


@pytest.fixture(scope="function")
def novaseqx_flow_cell_dir_with_analysis_data(
    novaseqx_flow_cell_directory: Path, novaseqx_latest_analysis_version: str
) -> Path:
    """Return the path to a NovaseqX flow cell directory with multiple analysis data directories."""
    add_novaseqx_analysis_data(novaseqx_flow_cell_directory, "0")
    add_novaseqx_analysis_data(novaseqx_flow_cell_directory, "1")
    add_novaseqx_analysis_data(novaseqx_flow_cell_directory, novaseqx_latest_analysis_version)
    return novaseqx_flow_cell_directory


@pytest.fixture(scope="function")
def post_processed_novaseqx_flow_cell(novaseqx_flow_cell_dir_with_analysis_data: Path) -> Path:
    """Return the path to a NovaseqX flow cell that is post processed."""
    Path(
        novaseqx_flow_cell_dir_with_analysis_data,
        DemultiplexingDirsAndFiles.QUEUED_FOR_POST_PROCESSING,
    ).touch()
    return novaseqx_flow_cell_dir_with_analysis_data


@pytest.fixture(scope="function")
def novaseqx_flow_cell_analysis_incomplete(
    novaseqx_flow_cell_directory: Path, novaseqx_latest_analysis_version: str
) -> Path:
    """
    Return the path to a flow cell for which the analysis is not complete.
    It misses the ANALYSIS_COMPLETED file.
    """
    Path(
        novaseqx_flow_cell_directory,
        DemultiplexingDirsAndFiles.ANALYSIS,
        novaseqx_latest_analysis_version,
    ).mkdir(parents=True)
    Path(
        novaseqx_flow_cell_directory,
        DemultiplexingDirsAndFiles.ANALYSIS,
        novaseqx_latest_analysis_version,
        DemultiplexingDirsAndFiles.COPY_COMPLETE,
    ).touch()
    return novaseqx_flow_cell_directory


@pytest.fixture(scope="function")
def demultiplex_not_complete_novaseqx_flow_cell(tmp_file: Path) -> Path:
    """Return the path to a NovaseqX flow cell for which demultiplexing is not complete."""
    return tmp_file


@pytest.fixture
def flow_cell_encryption_api(
    cg_context: CGConfig, flow_cell_full_name: str
) -> FlowCellEncryptionAPI:
    flow_cell_encryption_api = FlowCellEncryptionAPI(
        binary_path=cg_context.encryption.binary_path,
        encryption_dir=Path(cg_context.backup.pdc_archiving_directory.current),
        dry_run=True,
        flow_cell=FlowCellDirectoryData(
            flow_cell_path=Path(cg_context.illumina_flow_cells_directory, flow_cell_full_name)
        ),
        pigz_binary_path=cg_context.pigz.binary_path,
        slurm_api=SlurmAPI(),
        sbatch_parameter=cg_context.backup.slurm_flow_cell_encryption.dict(),
        tar_api=TarAPI(binary_path=cg_context.tar.binary_path, dry_run=True),
    )
    flow_cell_encryption_api.slurm_api.set_dry_run(dry_run=True)
    return flow_cell_encryption_api


def create_process_response(
    return_code: int = 0, args: str = "", std_out: str = "", std_err: str = ""
) -> CompletedProcess:
    """Returns a CompletedProcess object with default parameters."""
    return CompletedProcess(
        args=args,
        returncode=return_code,
        stderr=std_err.encode("utf-8"),
        stdout=std_out.encode("utf-8"),
    )


# Downsample
@pytest.fixture
def store_with_case_and_sample_with_reads(
    store: Store,
    helpers: StoreHelpers,
    downsample_case_internal_id: str,
    downsample_sample_internal_id_1: str,
    downsample_sample_internal_id_2: str,
) -> Store:
    """Return a store with a case and a sample with reads."""
    case: Case = helpers.add_case(
        store=store, internal_id=downsample_case_internal_id, name=downsample_case_internal_id
    )
    order: Order = helpers.add_order(
        store=store,
        customer_id=case.customer_id,
        ticket_id=case.latest_ticket,
        order_date=case.ordered_at,
        workflow=case.data_analysis,
    )
    case.orders.append(order)
    for sample_internal_id in [downsample_sample_internal_id_1, downsample_sample_internal_id_2]:
        helpers.add_sample(
            store=store,
            customer_id=case.customer_id,
            internal_id=sample_internal_id,
            reads=100_000_000,
        )
        sample: Sample = store.get_sample_by_internal_id(internal_id=sample_internal_id)
        helpers.add_relationship(store=store, case=case, sample=sample)

    return store


@pytest.fixture
def downsample_case_internal_id() -> str:
    """Return a case internal id."""
    return "supersonicturtle"


@pytest.fixture
def downsample_sample_internal_id_1() -> str:
    """Return a sample internal id."""
    return "ACC12345675213"


@pytest.fixture
def downsample_sample_internal_id_2() -> str:
    """Return a sample internal id."""
    return "ACC12345684213"


@pytest.fixture
def number_of_reads_in_millions() -> int:
    """Return a number of reads in millions."""
    return 50


@pytest.fixture
def downsample_hk_api(
    real_housekeeper_api: HousekeeperAPI,
    fastq_file: Path,
    downsample_sample_internal_id_1: str,
    downsample_sample_internal_id_2: str,
    timestamp_yesterday: str,
    helpers: StoreHelpers,
    tmp_path_factory,
) -> HousekeeperAPI:
    """Return a Housekeeper API with a real database."""
    for sample_internal_id in [downsample_sample_internal_id_1, downsample_sample_internal_id_2]:
        tmp_fastq_file = tmp_path_factory.mktemp(f"{sample_internal_id}.fastq.gz")
        downsample_bundle: dict = {
            "name": sample_internal_id,
            "created": timestamp_yesterday,
            "expires": timestamp_yesterday,
            "files": [
                {
                    "path": tmp_fastq_file.as_posix(),
                    "archive": False,
                    "tags": [SequencingFileTag.FASTQ, sample_internal_id],
                }
            ],
        }
        helpers.ensure_hk_bundle(store=real_housekeeper_api, bundle_data=downsample_bundle)
    return real_housekeeper_api


@pytest.fixture(scope="function")
def downsample_context(
    cg_context: CGConfig,
    store_with_case_and_sample_with_reads: Store,
    downsample_hk_api: HousekeeperAPI,
) -> CGConfig:
    """Return cg context with added Store and Housekeeper API."""
    cg_context.status_db_ = store_with_case_and_sample_with_reads
    cg_context.housekeeper_api_ = downsample_hk_api
    return cg_context


@pytest.fixture
def downsample_case_name():
    return "subsonichedgehog"


@pytest.fixture
def downsample_data(
    downsample_context: CGConfig,
    downsample_sample_internal_id_1: str,
    downsample_case_internal_id: str,
    downsample_case_name: str,
    number_of_reads_in_millions: int,
) -> DownsampleData:
    return DownsampleData(
        status_db=downsample_context.status_db_,
        hk_api=downsample_context.housekeeper_api_,
        sample_id=downsample_sample_internal_id_1,
        case_id=downsample_case_internal_id,
        case_name=downsample_case_name,
        number_of_reads=number_of_reads_in_millions,
        out_dir=Path(downsample_context.downsample_dir),
    )


@pytest.fixture(scope="function")
def downsample_api(
    downsample_context: CGConfig,
) -> DownsampleAPI:
    """Return a DownsampleAPI."""
    return DownsampleAPI(
        config=downsample_context,
    )


@pytest.fixture(scope="function")
def raredisease_context(
    cg_context: CGConfig,
    helpers: StoreHelpers,
    nf_analysis_housekeeper: HousekeeperAPI,
    trailblazer_api: MockTB,
    sample_id: str,
    no_sample_case_id: str,
    total_sequenced_reads_pass: int,
    apptag_rna: str,
    raredisease_case_id: str,
    case_id_not_enough_reads: str,
    sample_id_not_enough_reads: str,
    total_sequenced_reads_not_pass: int,
) -> CGConfig:
    """Raredisease context to use in CLI."""
    cg_context.housekeeper_api_ = nf_analysis_housekeeper
    cg_context.trailblazer_api_ = trailblazer_api
    cg_context.meta_apis["analysis_api"] = RarediseaseAnalysisAPI(config=cg_context)
    status_db: Store = cg_context.status_db

    # Create ERROR case with NO SAMPLES
    helpers.add_case(status_db, internal_id=no_sample_case_id, name=no_sample_case_id)

    # Create a textbook case with enough reads
    case_enough_reads: Case = helpers.add_case(
        store=status_db,
        internal_id=raredisease_case_id,
        name=raredisease_case_id,
        data_analysis=Workflow.RAREDISEASE,
    )

    sample_raredisease_case_enough_reads: Sample = helpers.add_sample(
        status_db,
        application_tag=apptag_rna,
        internal_id=sample_id,
        reads=total_sequenced_reads_pass,
        last_sequenced_at=datetime.now(),
    )

    helpers.add_relationship(
        status_db,
        case=case_enough_reads,
        sample=sample_raredisease_case_enough_reads,
    )

    # Create a case without enough reads
    case_not_enough_reads: Case = helpers.add_case(
        store=status_db,
        internal_id=case_id_not_enough_reads,
        name=case_id_not_enough_reads,
        data_analysis=Workflow.RAREDISEASE,
    )

    sample_not_enough_reads: Sample = helpers.add_sample(
        status_db,
        application_tag=apptag_rna,
        internal_id=sample_id_not_enough_reads,
        reads=total_sequenced_reads_not_pass,
        last_sequenced_at=datetime.now(),
    )

    helpers.add_relationship(status_db, case=case_not_enough_reads, sample=sample_not_enough_reads)

    return cg_context


@pytest.fixture
def fastq_file_meta_raw(flow_cell_name: str) -> dict:
    return {
        "path": Path("a", f"file{FileExtensions.FASTQ}{FileExtensions.GZIP}"),
        "lane": str(1),
        "read_direction": str(2),
        "flow_cell_id": flow_cell_name,
        "undetermined": None,
    }<|MERGE_RESOLUTION|>--- conflicted
+++ resolved
@@ -2744,9 +2744,6 @@
 
 # Taxprofiler fixtures
 
-
-<<<<<<< HEAD
-=======
 @pytest.fixture(scope="function")
 def taxprofiler_config(taxprofiler_dir: Path, taxprofiler_case_id: str) -> None:
     """Create CSV sample sheet file for testing."""
@@ -2756,22 +2753,18 @@
     ).touch(exist_ok=True)
 
 
->>>>>>> 25d265b5
 @pytest.fixture(scope="session")
 def taxprofiler_case_id() -> str:
     """Returns a taxprofiler case id."""
     return "taxprofiler_case"
 
 
-<<<<<<< HEAD
-=======
 @pytest.fixture(scope="session")
 def taxprofiler_workflow() -> str:
     """Returns taxprofiler workflow."""
     return "taxprofiler"
 
 
->>>>>>> 25d265b5
 @pytest.fixture(scope="function")
 def taxprofiler_dir(tmpdir_factory, apps_dir: Path) -> Path:
     """Return the path to the Taxprofiler directory."""
@@ -2788,17 +2781,6 @@
 
 
 @pytest.fixture(scope="function")
-<<<<<<< HEAD
-=======
-def taxprofiler_params_file_path(taxprofiler_dir, taxprofiler_case_id) -> Path:
-    """Path to parameters file."""
-    return Path(
-        taxprofiler_dir, taxprofiler_case_id, f"{taxprofiler_case_id}_params_file"
-    ).with_suffix(FileExtensions.YAML)
-
-
-@pytest.fixture(scope="session")
->>>>>>> 25d265b5
 def taxprofiler_sample_sheet_content(
     sample_name: str,
     sequencing_platform: str,
@@ -2819,7 +2801,6 @@
 
 
 @pytest.fixture(scope="function")
-<<<<<<< HEAD
 def taxprofiler_params_file_path(taxprofiler_dir, taxprofiler_case_id) -> Path:
     """Path to parameters file."""
     return Path(
@@ -2833,7 +2814,9 @@
     return Path(
         taxprofiler_dir, taxprofiler_case_id, f"{taxprofiler_case_id}_nextflow_config"
     ).with_suffix(FileExtensions.JSON)
-=======
+
+
+@pytest.fixture(scope="function")
 def taxprofiler_hermes_deliverables(
     taxprofiler_deliverable_data: dict, taxprofiler_case_id: str
 ) -> dict:
@@ -2850,9 +2833,7 @@
 def taxprofiler_malformed_hermes_deliverables(taxprofiler_hermes_deliverables: dict) -> dict:
     malformed_deliverable: dict = taxprofiler_hermes_deliverables.copy()
     malformed_deliverable.pop("workflow")
-
     return malformed_deliverable
->>>>>>> 25d265b5
 
 
 @pytest.fixture(scope="function")
@@ -2907,15 +2888,10 @@
 def taxprofiler_context(
     cg_context: CGConfig,
     helpers: StoreHelpers,
-<<<<<<< HEAD
-    nf_analysis_housekeeper: HousekeeperAPI,
-    trailblazer_api: MockTB,
-=======
     trailblazer_api: MockTB,
     hermes_api: HermesApi,
     nf_analysis_housekeeper: HousekeeperAPI,
     cg_dir: Path,
->>>>>>> 25d265b5
     taxprofiler_case_id: str,
     sample_id: str,
     father_sample_id: str,
@@ -3062,14 +3038,15 @@
 
 
 @pytest.fixture(scope="function")
-<<<<<<< HEAD
 def mock_config(taxprofiler_dir: Path, taxprofiler_case_id: str) -> None:
     """Create CSV sample sheet file for testing."""
     Path.mkdir(Path(taxprofiler_dir, taxprofiler_case_id), parents=True, exist_ok=True)
     Path(taxprofiler_dir, taxprofiler_case_id, f"{taxprofiler_case_id}_samplesheet").with_suffix(
         FileExtensions.CSV
     ).touch(exist_ok=True)
-=======
+
+    
+@pytest.fixture(scope="function")
 def taxprofiler_deliverable_data(
     taxprofiler_dir: Path, taxprofiler_case_id: str, sample_id: str
 ) -> dict:
@@ -3113,7 +3090,6 @@
     }
     helpers.ensure_hk_bundle(store=housekeeper_api, bundle_data=bundle_data)
     return housekeeper_api
->>>>>>> 25d265b5
 
 
 @pytest.fixture(scope="session")
