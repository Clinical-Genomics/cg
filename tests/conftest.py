"""Conftest file for pytest fixtures that needs to be shared for multiple tests."""

import gzip
import http
import logging
import os
import shutil
from copy import deepcopy
from datetime import datetime
from pathlib import Path
from subprocess import CompletedProcess
from typing import Any, Generator

import pytest
from housekeeper.store.models import File, Version
from requests import Response

from cg.apps.crunchy import CrunchyAPI
from cg.apps.demultiplex.demultiplex_api import DemultiplexingAPI
from cg.apps.demultiplex.sample_sheet.api import SampleSheetAPI
from cg.apps.downsample.downsample import DownsampleAPI
from cg.apps.gens import GensAPI
from cg.apps.gt import GenotypeAPI
from cg.apps.hermes.hermes_api import HermesApi
from cg.apps.housekeeper.hk import HousekeeperAPI
from cg.apps.lims import LimsAPI
from cg.apps.slurm.slurm_api import SlurmAPI
from cg.constants import FileExtensions, SequencingFileTag, Workflow
from cg.constants.constants import CaseActions, FileFormat, Strandedness
from cg.constants.demultiplexing import DemultiplexingDirsAndFiles
from cg.constants.housekeeper_tags import HK_DELIVERY_REPORT_TAG
from cg.constants.priority import SlurmQos
from cg.constants.sequencing import SequencingPlatform
from cg.constants.subject import Sex
from cg.io.controller import WriteFile
from cg.io.json import read_json, write_json
from cg.io.yaml import read_yaml, write_yaml
from cg.meta.encryption.encryption import FlowCellEncryptionAPI
from cg.meta.rsync import RsyncAPI
from cg.meta.tar.tar import TarAPI
from cg.meta.transfer.external_data import ExternalDataAPI
from cg.meta.workflow.raredisease import RarediseaseAnalysisAPI
from cg.meta.workflow.rnafusion import RnafusionAnalysisAPI
from cg.meta.workflow.taxprofiler import TaxprofilerAnalysisAPI
from cg.meta.workflow.tomte import TomteAnalysisAPI
from cg.models import CompressionData
from cg.models.cg_config import CGConfig, PDCArchivingDirectory
from cg.models.downsample.downsample_data import DownsampleData
from cg.models.flow_cell.flow_cell import FlowCellDirectoryData
from cg.models.rnafusion.rnafusion import RnafusionParameters
from cg.models.taxprofiler.taxprofiler import TaxprofilerParameters
from cg.store.database import create_all_tables, drop_all_tables, initialize_database
from cg.store.models import Bed, BedVersion, Case, Customer, Order, Organism, Sample
from cg.store.store import Store
from cg.utils import Process
from tests.mocks.crunchy import MockCrunchyAPI
from tests.mocks.hk_mock import MockHousekeeperAPI
from tests.mocks.limsmock import MockLimsAPI
from tests.mocks.madeline import MockMadelineAPI
from tests.mocks.osticket import MockOsTicket
from tests.mocks.process_mock import ProcessMock
from tests.mocks.scout import MockScoutAPI
from tests.mocks.tb_mock import MockTB
from tests.small_helpers import SmallHelpers
from tests.store_helpers import StoreHelpers

LOG = logging.getLogger(__name__)
multiqc_json_file = "multiqc_data.json"
software_version_file = "software_versions.yml"
deliverables_yaml = "_deliverables.yaml"
pytest_plugins = [
    "tests.fixture_plugins.timestamp_fixtures",
    "tests.fixture_plugins.demultiplex_fixtures.flow_cell_fixtures",
    "tests.fixture_plugins.demultiplex_fixtures.name_fixtures",
    "tests.fixture_plugins.demultiplex_fixtures.path_fixtures",
    "tests.fixture_plugins.demultiplex_fixtures.run_parameters_fixtures",
    "tests.fixture_plugins.demultiplex_fixtures.sample_fixtures",
    "tests.fixture_plugins.demultiplex_fixtures.sample_sheet_fixtures",
]

# Case fixtures


@pytest.fixture(scope="session")
def any_string() -> str:
    return "any_string"


@pytest.fixture(scope="session")
def slurm_account() -> str:
    """Return a SLURM account."""
    return "super_account"


@pytest.fixture(scope="session")
def user_name() -> str:
    """Return a username."""
    return "Paul Anderson"


@pytest.fixture(scope="session")
def user_mail() -> str:
    """Return a user email."""
    return "paul@magnolia.com"


@pytest.fixture(scope="session")
def email_address() -> str:
    """Return an email address."""
    return "user.name@scilifelab.se"


@pytest.fixture(scope="session")
def case_id() -> str:
    """Return a case id."""
    return "yellowhog"


@pytest.fixture(scope="session")
def case_id_does_not_exist() -> str:
    """Return a case id that should not exist."""
    return "case_does_not_exist"


@pytest.fixture(scope="session")
def another_case_id() -> str:
    """Return another case id."""
    return "another_case_id"


@pytest.fixture(scope="session")
def sample_id() -> str:
    """Return a sample id."""
    return "ADM1"


@pytest.fixture(scope="session")
def father_sample_id() -> str:
    """Return the sample id of the father."""
    return "ADM2"


@pytest.fixture(scope="session")
def mother_sample_id() -> str:
    """Return the mothers sample id."""
    return "ADM3"


@pytest.fixture(scope="session")
def invalid_sample_id() -> str:
    """Return an invalid sample id."""
    return "invalid-sample-id"


@pytest.fixture(scope="session")
def sample_ids(sample_id: str, father_sample_id: str, mother_sample_id: str) -> list[str]:
    """Return a list with three samples of a family."""
    return [sample_id, father_sample_id, mother_sample_id]


@pytest.fixture(scope="session")
def sample_name() -> str:
    """Returns a sample name."""
    return "a_sample_name"


@pytest.fixture(scope="session")
def another_sample_name() -> str:
    """Returns a sample name."""
    return "another_sample_name"


@pytest.fixture(scope="session")
def cust_sample_id() -> str:
    """Returns a customer sample id."""
    return "child"


@pytest.fixture(scope="session")
def family_name() -> str:
    """Return a case name."""
    return "case"


@pytest.fixture(scope="session")
def customer_id() -> str:
    """Return a customer id."""
    return "cust000"


@pytest.fixture(scope="session")
def sbatch_job_number() -> int:
    return 123456


@pytest.fixture(scope="session")
def sbatch_process(sbatch_job_number: int) -> ProcessMock:
    """Return a mocked process object."""
    slurm_process = ProcessMock(binary="sbatch")
    slurm_process.set_stdout(text=str(sbatch_job_number))
    return slurm_process


@pytest.fixture
def analysis_family_single_case(
    case_id: str, family_name: str, sample_id: str, ticket_id: str
) -> dict:
    """Build an example case."""
    return {
        "name": family_name,
        "internal_id": case_id,
        "data_analysis": Workflow.MIP_DNA,
        "application_type": "wgs",
        "panels": ["IEM", "EP"],
        "tickets": ticket_id,
        "samples": [
            {
                "name": "proband",
                "sex": Sex.MALE,
                "internal_id": sample_id,
                "status": "affected",
                "original_ticket": ticket_id,
                "reads": 5000000000,
                "capture_kit": "GMSmyeloid",
            }
        ],
    }


@pytest.fixture
def analysis_family(case_id: str, family_name: str, sample_id: str, ticket_id: str) -> dict:
    """Return a dictionary with information from a analysis case."""
    return {
        "name": family_name,
        "internal_id": case_id,
        "data_analysis": Workflow.MIP_DNA,
        "application_type": "wgs",
        "tickets": ticket_id,
        "panels": ["IEM", "EP"],
        "samples": [
            {
                "name": "child",
                "sex": Sex.MALE,
                "internal_id": sample_id,
                "father": "ADM2",
                "mother": "ADM3",
                "status": "affected",
                "original_ticket": ticket_id,
                "reads": 5000000,
                "capture_kit": "GMSmyeloid",
            },
            {
                "name": "father",
                "sex": Sex.MALE,
                "internal_id": "ADM2",
                "status": "unaffected",
                "original_ticket": ticket_id,
                "reads": 6000000,
                "capture_kit": "GMSmyeloid",
            },
            {
                "name": "mother",
                "sex": Sex.FEMALE,
                "internal_id": "ADM3",
                "status": "unaffected",
                "original_ticket": ticket_id,
                "reads": 7000000,
                "capture_kit": "GMSmyeloid",
            },
        ],
    }


# Config fixtures


@pytest.fixture
def base_config_dict() -> dict:
    """Returns the basic configs necessary for running CG."""
    return {
        "database": "sqlite:///",
        "madeline_exe": "path/to/madeline",
        "tower_binary_path": "path/to/tower",
        "delivery_path": "path/to/delivery",
        "illumina_flow_cells_directory": "path/to/flow_cells",
        "illumina_demultiplexed_runs_directory": "path/to/demultiplexed_flow_cells_dir",
        "nanopore_data_directory": "path/to/nanopore_data_directory",
        "downsample_dir": "path/to/downsample_dir",
        "downsample_script": "downsample.sh",
        "housekeeper": {
            "database": "sqlite:///",
            "root": "path/to/root",
        },
        "email_base_settings": {
            "sll_port": 465,
            "smtp_server": "smtp.gmail.com",
            "sender_email": "test@gmail.com",
            "sender_password": "",
        },
        "loqusdb": {
            "binary_path": "binary",
            "config_path": "config",
        },
        "loqusdb-wes": {
            "binary_path": "binary_wes",
            "config_path": "config_wes",
        },
        "loqusdb-somatic": {
            "binary_path": "binary_somatic",
            "config_path": "config_somatic",
        },
        "loqusdb-tumor": {
            "binary_path": "binary_tumor",
            "config_path": "config_tumor",
        },
    }


@pytest.fixture
def cg_config_object(base_config_dict: dict) -> CGConfig:
    """Return a CG config."""
    return CGConfig(**base_config_dict)


@pytest.fixture
def chanjo_config() -> dict[str, dict[str, str]]:
    """Return Chanjo config."""
    return {"chanjo": {"config_path": "chanjo_config", "binary_path": "chanjo"}}


@pytest.fixture
def crunchy_config() -> dict[str, dict[str, Any]]:
    """Return Crunchy config."""
    return {
        "crunchy": {
            "conda_binary": "a conda binary",
            "cram_reference": "/path/to/fasta",
            "slurm": {
                "account": "mock_account",
                "conda_env": "mock_env",
                "hours": 1,
                "mail_user": "mock_mail",
                "memory": 1,
                "number_tasks": 1,
            },
        }
    }


@pytest.fixture
def demultiplexing_context_for_demux(
    demultiplexing_api_for_demux: DemultiplexingAPI,
    cg_context: CGConfig,
    store_with_demultiplexed_samples: Store,
) -> CGConfig:
    """Return cg context with a demultiplex context."""
    cg_context.demultiplex_api_ = demultiplexing_api_for_demux
    cg_context.housekeeper_api_ = demultiplexing_api_for_demux.hk_api
    cg_context.status_db_ = store_with_demultiplexed_samples
    return cg_context


@pytest.fixture(name="demultiplex_context")
def demultiplex_context(
    demultiplexing_api: DemultiplexingAPI,
    real_housekeeper_api: HousekeeperAPI,
    cg_context: CGConfig,
    store_with_demultiplexed_samples: Store,
) -> CGConfig:
    """Return cg context with a demultiplex context."""
    cg_context.demultiplex_api_ = demultiplexing_api
    cg_context.housekeeper_api_ = real_housekeeper_api
    cg_context.status_db_ = store_with_demultiplexed_samples
    return cg_context


@pytest.fixture(name="demultiplex_configs_for_demux")
def demultiplex_configs_for_demux(
    tmp_illumina_flow_cells_demux_all_directory,
    tmp_empty_demultiplexed_runs_directory: Path,
) -> dict:
    """Return demultiplex configs."""
    return {
        "illumina_flow_cells_directory": tmp_illumina_flow_cells_demux_all_directory.as_posix(),
        "illumina_demultiplexed_runs_directory": tmp_empty_demultiplexed_runs_directory.as_posix(),
        "demultiplex": {"slurm": {"account": "test", "mail_user": "testuser@github.se"}},
    }


@pytest.fixture(name="demultiplex_configs")
def demultiplex_configs(
    tmp_illumina_flow_cells_directory,
    tmp_illumina_demultiplexed_flow_cells_directory,
) -> dict:
    """Return demultiplex configs."""
    return {
        "illumina_flow_cells_directory": tmp_illumina_flow_cells_directory.as_posix(),
        "illumina_demultiplexed_runs_directory": tmp_illumina_demultiplexed_flow_cells_directory.as_posix(),
        "demultiplex": {"slurm": {"account": "test", "mail_user": "testuser@github.se"}},
    }


@pytest.fixture
def real_crunchy_api(crunchy_config) -> CrunchyAPI:
    return CrunchyAPI(crunchy_config)


@pytest.fixture
def hk_config_dict(root_path: Path):
    """Housekeeper configs."""
    return {
        "housekeeper": {
            "database": "sqlite:///:memory:",
            "root": str(root_path),
        }
    }


@pytest.fixture
def genotype_config() -> dict:
    """Genotype config fixture."""
    return {
        "genotype": {
            "database": "database",
            "config_path": "config/path",
            "binary_path": "gtdb",
        }
    }


@pytest.fixture
def gens_config() -> dict[str, dict[str, str]]:
    """Gens config fixture."""
    return {
        "gens": {
            "config_path": Path("config", "path").as_posix(),
            "binary_path": "gens",
        }
    }


@pytest.fixture(name="sample_sheet_context")
def sample_sheet_context(
    cg_context: CGConfig,
    lims_api: LimsAPI,
    populated_housekeeper_api: HousekeeperAPI,
    tmp_illumina_flow_cells_directory: Path,
) -> CGConfig:
    """Return cg context with added Lims and Housekeeper API."""
    cg_context.lims_api_ = lims_api
    cg_context.housekeeper_api_ = populated_housekeeper_api
    cg_context.sample_sheet_api_ = SampleSheetAPI(
        flow_cell_dir=tmp_illumina_flow_cells_directory.as_posix(),
        hk_api=cg_context.housekeeper_api,
        lims_api=cg_context.lims_api,
    )
    return cg_context


@pytest.fixture
def sample_sheet_context_broken_flow_cells(
    cg_context: CGConfig,
    lims_api: LimsAPI,
    populated_housekeeper_api: HousekeeperAPI,
    tmp_broken_flow_cells_directory: Path,
) -> CGConfig:
    """Return cg context with broken flow cells."""
    cg_context.illumina_demultiplexed_runs_directory = tmp_broken_flow_cells_directory.as_posix()
    cg_context.lims_api_ = lims_api
    cg_context.housekeeper_api_ = populated_housekeeper_api
    cg_context.sample_sheet_api_ = SampleSheetAPI(
        flow_cell_dir=tmp_broken_flow_cells_directory.as_posix(),
        hk_api=cg_context.housekeeper_api,
        lims_api=cg_context.lims_api,
    )
    return cg_context


# Api fixtures


@pytest.fixture(name="demultiplexing_api_for_demux")
def demultiplexing_api_for_demux(
    demultiplex_configs_for_demux: dict,
    sbatch_process: Process,
    populated_housekeeper_api: HousekeeperAPI,
) -> DemultiplexingAPI:
    """Return demultiplex API."""
    demux_api = DemultiplexingAPI(
        config=demultiplex_configs_for_demux,
        housekeeper_api=populated_housekeeper_api,
    )
    demux_api.slurm_api.process = sbatch_process
    return demux_api


@pytest.fixture
def demultiplexing_api(
    demultiplex_configs: dict, sbatch_process: Process, populated_housekeeper_api: HousekeeperAPI
) -> DemultiplexingAPI:
    """Return demultiplex API."""
    demux_api = DemultiplexingAPI(
        config=demultiplex_configs, housekeeper_api=populated_housekeeper_api
    )
    demux_api.slurm_api.process = sbatch_process
    return demux_api


@pytest.fixture
def rsync_api(cg_context: CGConfig) -> RsyncAPI:
    """RsyncAPI fixture."""
    return RsyncAPI(config=cg_context)


@pytest.fixture
def external_data_api(analysis_store, cg_context: CGConfig) -> ExternalDataAPI:
    """ExternalDataAPI fixture."""
    return ExternalDataAPI(config=cg_context)


@pytest.fixture
def genotype_api(genotype_config: dict) -> GenotypeAPI:
    """Genotype API fixture."""
    _genotype_api = GenotypeAPI(genotype_config)
    _genotype_api.set_dry_run(True)
    return _genotype_api


@pytest.fixture
def gens_api(gens_config: dict) -> GensAPI:
    """Gens API fixture."""
    _gens_api = GensAPI(gens_config)
    _gens_api.set_dry_run(True)
    return _gens_api


@pytest.fixture
def madeline_api(madeline_output: Path) -> MockMadelineAPI:
    """madeline_api fixture."""
    _api = MockMadelineAPI()
    _api.set_outpath(out_path=madeline_output.as_posix())
    return _api


@pytest.fixture(scope="session")
def ticket_id() -> str:
    """Return a ticket number for testing."""
    return "123456"


@pytest.fixture
def osticket(ticket_id: str) -> MockOsTicket:
    """Return a api that mock the os ticket api."""
    api = MockOsTicket()
    api.set_ticket_nr(ticket_id)
    return api


# Files fixtures


@pytest.fixture
def empty_fastq_file_path(data_dir: Path):
    """Return the path to an empty fastq file."""
    return Path(data_dir, "fastq.fastq.gz")


# Common file name fixtures


@pytest.fixture
def snv_vcf_file() -> str:
    """Return a single nucleotide variant file name."""
    return f"snv{FileExtensions.VCF}"


@pytest.fixture
def sv_vcf_file() -> str:
    """Return a structural variant file name."""
    return f"sv{FileExtensions.VCF}"


@pytest.fixture
def snv_research_vcf_file() -> str:
    #    """Return a single nucleotide variant research file name."""
    return f"snv_research{FileExtensions.VCF}"


@pytest.fixture
def sv_research_vcf_file() -> str:
    """Return a structural variant research file name."""
    return f"sv_research{FileExtensions.VCF}"


# Common file fixtures
@pytest.fixture(scope="session")
def fixtures_dir() -> Path:
    """Return the path to the fixtures dir."""
    return Path("tests", "fixtures")


@pytest.fixture(scope="session")
def analysis_dir(fixtures_dir: Path) -> Path:
    """Return the path to the analysis dir."""
    return Path(fixtures_dir, "analysis")


@pytest.fixture(scope="session")
def microsalt_analysis_dir(analysis_dir: Path) -> Path:
    """Return the path to the analysis dir."""
    return Path(analysis_dir, "microsalt")


@pytest.fixture(scope="session")
def apps_dir(fixtures_dir: Path) -> Path:
    """Return the path to the apps dir."""
    return Path(fixtures_dir, "apps")


@pytest.fixture(scope="session")
def cgweb_orders_dir(fixtures_dir: Path) -> Path:
    """Return the path to the cgweb_orders dir."""
    return Path(fixtures_dir, "cgweb_orders")


@pytest.fixture(scope="session")
def data_dir(fixtures_dir: Path) -> Path:
    """Return the path to the data dir."""
    return Path(fixtures_dir, "data")


@pytest.fixture
def fastq_dir(demultiplex_fixtures: Path) -> Path:
    """Return the path to the fastq files dir."""
    return Path(demultiplex_fixtures, "fastq")


@pytest.fixture
def spring_dir(demultiplex_fixtures: Path) -> Path:
    """Return the path to the fastq files dir."""
    return Path(demultiplex_fixtures, "spring")


@pytest.fixture
def project_dir(tmpdir_factory) -> Generator[Path, None, None]:
    """Path to a temporary directory where intermediate files can be stored."""
    yield Path(tmpdir_factory.mktemp("data"))


@pytest.fixture
def tmp_file(project_dir) -> Path:
    """Return a temp file path."""
    return Path(project_dir, "test")


@pytest.fixture
def non_existing_file_path(project_dir: Path) -> Path:
    """Return the path to a non-existing file."""
    return Path(project_dir, "a_file.txt")


@pytest.fixture(scope="session")
def content() -> str:
    """Return some content for a file."""
    return (
        "Lorem ipsum dolor sit amet, consectetur adipiscing elit, sed do eiusmod tempor incididunt"
        " ut labore et dolore magna aliqua. Ut enim ad minim veniam, quis nostrud exercitation ull"
        "amco laboris nisi ut aliquip ex ea commodo consequat. Duis aute irure dolor in reprehende"
        "rit in voluptate velit esse cillum dolore eu fugiat nulla pariatur. Excepteur sint occaec"
        "at cupidatat non proident, sunt in culpa qui officia deserunt mollit anim id est laborum."
    )


@pytest.fixture
def filled_file(non_existing_file_path: Path, content: str) -> Path:
    """Return the path to a existing file with some content."""
    with open(non_existing_file_path, "w") as outfile:
        outfile.write(content)
    return non_existing_file_path


@pytest.fixture(scope="session")
def orderforms(fixtures_dir: Path) -> Path:
    """Return the path to the directory with order forms."""
    return Path(fixtures_dir, "orderforms")


@pytest.fixture
def hk_file(filled_file: Path, case_id: str) -> File:
    """Return a housekeeper File object."""
    return File(id=case_id, path=filled_file.as_posix())


@pytest.fixture
def mip_dna_store_files(apps_dir: Path) -> Path:
    """Return the path to the directory with mip dna store files."""
    return Path(apps_dir, "mip", "dna", "store")


@pytest.fixture
def case_qc_sample_info_path(mip_dna_store_files: Path) -> Path:
    """Return path to case_qc_sample_info.yaml."""
    return Path(mip_dna_store_files, "case_qc_sample_info.yaml")


@pytest.fixture
def delivery_report_html(mip_dna_store_files: Path) -> Path:
    """Return the path to a qc metrics deliverables file with case data."""
    return Path(mip_dna_store_files, "empty_delivery_report.html")


@pytest.fixture
def mip_deliverables_file(mip_dna_store_files: Path) -> Path:
    """Fixture for general deliverables file in mip."""
    return Path(mip_dna_store_files, "case_id_deliverables.yaml")


@pytest.fixture
def case_qc_metrics_deliverables(apps_dir: Path) -> Path:
    """Return the path to a qc metrics deliverables file with case data."""
    return Path(apps_dir, "mip", "case_metrics_deliverables.yaml")


@pytest.fixture
def mip_analysis_dir(analysis_dir: Path) -> Path:
    """Return the path to the directory with mip analysis files."""
    return Path(analysis_dir, "mip")


@pytest.fixture
def balsamic_analysis_dir(analysis_dir: Path) -> Path:
    """Return the path to the directory with balsamic analysis files."""
    return Path(analysis_dir, "balsamic")


@pytest.fixture
def balsamic_wgs_analysis_dir(balsamic_analysis_dir: Path) -> Path:
    """Return the path to the directory with balsamic analysis files."""
    return Path(balsamic_analysis_dir, "tn_wgs")


@pytest.fixture
def mip_dna_analysis_dir(mip_analysis_dir: Path) -> Path:
    """Return the path to the directory with mip dna analysis files."""
    return Path(mip_analysis_dir, "dna")


@pytest.fixture
def nf_analysis_analysis_dir(fixtures_dir: Path) -> Path:
    """Return the path to the directory with nf-analysis files."""
    return Path(fixtures_dir, "analysis", "nf-analysis")


@pytest.fixture
def raredisease_analysis_dir(analysis_dir: Path) -> Path:
    """Return the path to the directory with raredisease analysis files."""
    return Path(analysis_dir, "raredisease")


@pytest.fixture
def rnafusion_analysis_dir(analysis_dir: Path) -> Path:
    """Return the path to the directory with rnafusion analysis files."""
    return Path(analysis_dir, "rnafusion")


@pytest.fixture
def taxprofiler_analysis_dir(analysis_dir: Path) -> Path:
    """Return the path to the directory with taxprofiler analysis files."""
    return Path(analysis_dir, "taxprofiler")


@pytest.fixture
def sample_cram(mip_dna_analysis_dir: Path) -> Path:
    """Return the path to the cram file for a sample."""
    return Path(mip_dna_analysis_dir, "adm1.cram")


@pytest.fixture(name="father_sample_cram")
def father_sample_cram(
    mip_dna_analysis_dir: Path,
    father_sample_id: str,
) -> Path:
    """Return the path to the cram file for the father sample."""
    return Path(mip_dna_analysis_dir, father_sample_id + FileExtensions.CRAM)


@pytest.fixture(name="mother_sample_cram")
def mother_sample_cram(mip_dna_analysis_dir: Path, mother_sample_id: str) -> Path:
    """Return the path to the cram file for the mother sample."""
    return Path(mip_dna_analysis_dir, mother_sample_id + FileExtensions.CRAM)


@pytest.fixture(name="sample_cram_files")
def sample_crams(
    sample_cram: Path, father_sample_cram: Path, mother_sample_cram: Path
) -> list[Path]:
    """Return a list of cram paths for three samples."""
    return [sample_cram, father_sample_cram, mother_sample_cram]


@pytest.fixture(name="vcf_file")
def vcf_file(mip_dna_store_files: Path) -> Path:
    """Return the path to a VCF file."""
    return Path(mip_dna_store_files, "yellowhog_clinical_selected.vcf")


@pytest.fixture(name="fastq_file")
def fastq_file(fastq_dir: Path) -> Path:
    """Return the path to a FASTQ file."""
    return Path(fastq_dir, "dummy_run_R1_001.fastq.gz")


@pytest.fixture(name="fastq_file_father")
def fastq_file_father(fastq_dir: Path) -> Path:
    """Return the path to a FASTQ file."""
    return Path(fastq_dir, "fastq_run_R1_001.fastq.gz")


@pytest.fixture(name="spring_file")
def spring_file(spring_dir: Path) -> Path:
    """Return the path to an existing spring file."""
    return Path(spring_dir, "dummy_run_001.spring")


@pytest.fixture(name="spring_meta_data_file")
def spring_meta_data_file(spring_dir: Path) -> Path:
    """Return the path to an existing spring file."""
    return Path(spring_dir, "dummy_spring_meta_data.json")


@pytest.fixture(name="spring_file_father")
def spring_file_father(spring_dir: Path) -> Path:
    """Return the path to a second existing spring file."""
    return Path(spring_dir, "dummy_run_002.spring")


@pytest.fixture(name="madeline_output")
def madeline_output(apps_dir: Path) -> Path:
    """Return str of path for file with Madeline output."""
    return Path(apps_dir, "madeline", "madeline.xml")


@pytest.fixture(name="file_does_not_exist")
def file_does_not_exist() -> Path:
    """Return a file path that does not exist."""
    return Path("file", "does", "not", "exist")


# Compression fixtures


@pytest.fixture(name="run_name")
def run_name() -> str:
    """Return the name of a fastq run."""
    return "fastq_run"


@pytest.fixture(name="original_fastq_data")
def original_fastq_data(fastq_dir: Path, run_name) -> CompressionData:
    """Return a compression object with a path to the original fastq files."""
    return CompressionData(Path(fastq_dir, run_name))


@pytest.fixture(name="fastq_stub")
def fastq_stub(project_dir: Path, run_name: str) -> Path:
    """Creates a path to the base format of a fastq run."""
    return Path(project_dir, run_name)


@pytest.fixture(name="compression_object")
def compression_object(fastq_stub: Path, original_fastq_data: CompressionData) -> CompressionData:
    """Creates compression data object with information about files used in fastq compression."""
    working_files: CompressionData = CompressionData(fastq_stub)
    working_file_map: dict[str, str] = {
        original_fastq_data.fastq_first.as_posix(): working_files.fastq_first.as_posix(),
        original_fastq_data.fastq_second.as_posix(): working_files.fastq_second.as_posix(),
    }
    for original_file, working_file in working_file_map.items():
        shutil.copy(original_file, working_file)
    return working_files


# Genotype file fixture


@pytest.fixture(name="bcf_file")
def bcf_file(apps_dir: Path) -> Path:
    """Return the path to a BCF file."""
    return Path(apps_dir, "gt", "yellowhog.bcf")


# Gens file fixtures


@pytest.fixture(name="gens_fracsnp_path")
def gens_fracsnp_path(mip_dna_analysis_dir: Path, sample_id: str) -> Path:
    """Path to Gens fracsnp/baf bed file."""
    return Path(mip_dna_analysis_dir, f"{sample_id}.baf.bed.gz")


@pytest.fixture(name="gens_coverage_path")
def gens_coverage_path(mip_dna_analysis_dir: Path, sample_id: str) -> Path:
    """Path to Gens coverage bed file."""
    return Path(mip_dna_analysis_dir, f"{sample_id}.cov.bed.gz")


# Housekeeper, Chanjo file fixtures


@pytest.fixture(name="bed_file")
def bed_file(analysis_dir) -> Path:
    """Return the path to a bed file."""
    return Path(analysis_dir, "sample_coverage.bed")


# Helper fixtures


@pytest.fixture(scope="session")
def helpers() -> StoreHelpers:
    """Return a class with helper functions for the stores."""
    return StoreHelpers()


@pytest.fixture(name="small_helpers")
def small_helpers() -> SmallHelpers:
    """Return a class with small helper functions."""
    return SmallHelpers()


# HK fixtures


@pytest.fixture(name="root_path")
def root_path(project_dir: Path) -> Path:
    """Return the path to a hk bundles dir."""
    _root_path = Path(project_dir, "bundles")
    _root_path.mkdir(parents=True, exist_ok=True)
    return _root_path


@pytest.fixture(name="hk_bundle_sample_path")
def hk_bundle_sample_path(sample_id: str, timestamp: datetime) -> Path:
    """Return the relative path to a Housekeeper bundle mock sample."""
    return Path(sample_id, timestamp.strftime("%Y-%m-%d"))


@pytest.fixture(name="hk_bundle_data")
def hk_bundle_data(
    case_id: str,
    bed_file: Path,
    delivery_report_html: Path,
    timestamp_yesterday: datetime,
    sample_id: str,
    father_sample_id: str,
    mother_sample_id: str,
) -> dict[str, Any]:
    """Return some bundle data for Housekeeper."""
    return {
        "name": case_id,
        "created": timestamp_yesterday,
        "expires": timestamp_yesterday,
        "files": [
            {
                "path": bed_file.as_posix(),
                "archive": False,
                "tags": ["bed", sample_id, father_sample_id, mother_sample_id, "coverage"],
            },
            {
                "path": delivery_report_html.as_posix(),
                "archive": False,
                "tags": [HK_DELIVERY_REPORT_TAG],
            },
        ],
    }


@pytest.fixture(name="hk_sample_bundle")
def hk_sample_bundle(
    fastq_file: Path,
    sample_hk_bundle_no_files: dict,
    sample_id: str,
    spring_file: Path,
) -> dict:
    """Returns a dict for building a housekeeper bundle for a sample."""
    sample_hk_bundle_no_files["files"] = [
        {
            "path": spring_file.as_posix(),
            "archive": False,
            "tags": [SequencingFileTag.SPRING, sample_id],
        },
        {
            "path": fastq_file.as_posix(),
            "archive": False,
            "tags": [SequencingFileTag.FASTQ, sample_id],
        },
    ]
    return sample_hk_bundle_no_files


@pytest.fixture(name="hk_father_sample_bundle")
def hk_father_sample_bundle(
    fastq_file_father: Path,
    helpers,
    sample_hk_bundle_no_files: dict,
    father_sample_id: str,
    spring_file_father: Path,
) -> dict:
    """Returns a dict for building a housekeeper bundle for a second sample."""
    father_sample_bundle = deepcopy(sample_hk_bundle_no_files)
    father_sample_bundle["name"] = father_sample_id
    father_sample_bundle["files"] = [
        {
            "path": spring_file_father.as_posix(),
            "archive": False,
            "tags": [SequencingFileTag.SPRING, father_sample_id],
        },
        {
            "path": fastq_file_father.as_posix(),
            "archive": False,
            "tags": [SequencingFileTag.FASTQ, father_sample_id],
        },
    ]
    return father_sample_bundle


@pytest.fixture(name="sample_hk_bundle_no_files")
def sample_hk_bundle_no_files(sample_id: str, timestamp: datetime) -> dict:
    """Create a complete bundle mock for testing compression."""
    return {
        "name": sample_id,
        "created": timestamp,
        "expires": timestamp,
        "files": [],
    }


@pytest.fixture(name="case_hk_bundle_no_files")
def case_hk_bundle_no_files(case_id: str, timestamp: datetime) -> dict:
    """Create a complete bundle mock for testing compression."""
    return {
        "name": case_id,
        "created": timestamp,
        "expires": timestamp,
        "files": [],
    }


@pytest.fixture(name="compress_hk_fastq_bundle")
def compress_hk_fastq_bundle(
    compression_object: CompressionData, sample_hk_bundle_no_files: dict
) -> dict:
    """Create a complete bundle mock for testing compression
    This bundle contains a pair of fastq files.
    ."""
    hk_bundle_data = deepcopy(sample_hk_bundle_no_files)

    first_fastq = compression_object.fastq_first
    second_fastq = compression_object.fastq_second
    for fastq_file in [first_fastq, second_fastq]:
        fastq_file.touch()
        # We need to set the time to an old date
        # Create an older date
        # Convert the date to a float
        before_timestamp = datetime.timestamp(datetime(2020, 1, 1))
        # Update the utime so file looks old
        os.utime(fastq_file, (before_timestamp, before_timestamp))
        fastq_file_info = {"path": str(fastq_file), "archive": False, "tags": ["fastq"]}

        hk_bundle_data["files"].append(fastq_file_info)
    return hk_bundle_data


@pytest.fixture(name="housekeeper_api")
def housekeeper_api(hk_config_dict: dict) -> MockHousekeeperAPI:
    """Setup Housekeeper store."""
    return MockHousekeeperAPI(hk_config_dict)


@pytest.fixture(name="real_housekeeper_api")
def real_housekeeper_api(hk_config_dict: dict) -> Generator[HousekeeperAPI, None, None]:
    """Set up a real Housekeeper store."""
    _api = HousekeeperAPI(hk_config_dict)
    _api.initialise_db()
    yield _api


@pytest.fixture(name="populated_housekeeper_api")
def populated_housekeeper_api(
    real_housekeeper_api: HousekeeperAPI,
    hk_bundle_data: dict,
    hk_father_sample_bundle: dict,
    hk_sample_bundle: dict,
    helpers,
) -> HousekeeperAPI:
    """Setup a Housekeeper store with some data."""
    hk_api = real_housekeeper_api
    helpers.ensure_hk_bundle(store=hk_api, bundle_data=hk_bundle_data)
    helpers.ensure_hk_bundle(store=hk_api, bundle_data=hk_sample_bundle)
    helpers.ensure_hk_bundle(store=hk_api, bundle_data=hk_father_sample_bundle)
    return hk_api


@pytest.fixture(name="hk_version")
def hk_version(housekeeper_api: MockHousekeeperAPI, hk_bundle_data: dict, helpers) -> Version:
    """Get a Housekeeper version object."""
    return helpers.ensure_hk_version(housekeeper_api, hk_bundle_data)


# Process Mock


@pytest.fixture(name="process")
def process() -> ProcessMock:
    """Returns a mocked process."""
    return ProcessMock()


# Hermes mock


@pytest.fixture(name="hermes_process")
def hermes_process() -> ProcessMock:
    """Return a mocked Hermes process."""
    return ProcessMock(binary="hermes")


@pytest.fixture(name="hermes_api")
def hermes_api(hermes_process: ProcessMock) -> HermesApi:
    """Return a Hermes API with a mocked process."""
    hermes_config = {"hermes": {"binary_path": "/bin/true"}}
    hermes_api = HermesApi(config=hermes_config)
    hermes_api.process = hermes_process
    return hermes_api


# Scout fixtures


@pytest.fixture(name="scout_api")
def scout_api() -> MockScoutAPI:
    """Setup Scout API."""
    return MockScoutAPI()


# Crunchy fixtures


@pytest.fixture(name="crunchy_api")
def crunchy_api():
    """Setup Crunchy API."""
    return MockCrunchyAPI()


# Store fixtures


@pytest.fixture(name="analysis_store")
def analysis_store(
    base_store: Store,
    analysis_family: dict,
    wgs_application_tag: str,
    helpers: StoreHelpers,
    timestamp_yesterday: datetime,
) -> Generator[Store, None, None]:
    """Setup a store instance for testing analysis API."""
    helpers.ensure_case_from_dict(
        base_store,
        case_info=analysis_family,
        app_tag=wgs_application_tag,
        started_at=timestamp_yesterday,
    )
    yield base_store


@pytest.fixture(name="analysis_store_trio")
def analysis_store_trio(analysis_store: Store) -> Generator[Store, None, None]:
    """Setup a store instance with a trio loaded for testing analysis API."""
    yield analysis_store


@pytest.fixture
def analysis_store_single_case(
    base_store: Store, analysis_family_single_case: Store, helpers: StoreHelpers
):
    """Set up a store instance with a single ind case for testing analysis API."""
    helpers.ensure_case_from_dict(base_store, case_info=analysis_family_single_case)
    yield base_store


@pytest.fixture
def store_with_demultiplexed_samples(
    store: Store,
    helpers: StoreHelpers,
    bcl_convert_demultiplexed_flow_cell_sample_internal_ids: list[str],
    bcl2fastq_demultiplexed_flow_cell_sample_internal_ids: list[str],
    flow_cell_name_demultiplexed_with_bcl2fastq: str,
    flow_cell_name_demultiplexed_with_bcl_convert: str,
) -> Store:
    """Return a store with samples that have been demultiplexed with BCL Convert and BCL2Fastq."""
    helpers.add_flow_cell(
        store, flow_cell_name_demultiplexed_with_bcl_convert, sequencer_type="novaseq"
    )
    helpers.add_flow_cell(
        store, flow_cell_name_demultiplexed_with_bcl2fastq, sequencer_type="hiseqx"
    )
    for i, sample_internal_id in enumerate(bcl_convert_demultiplexed_flow_cell_sample_internal_ids):
        helpers.add_sample(store, internal_id=sample_internal_id, name=f"sample_bcl_convert_{i}")
        helpers.add_sample_lane_sequencing_metrics(
            store,
            sample_internal_id=sample_internal_id,
            flow_cell_name=flow_cell_name_demultiplexed_with_bcl_convert,
        )

    for i, sample_internal_id in enumerate(bcl2fastq_demultiplexed_flow_cell_sample_internal_ids):
        helpers.add_sample(store, internal_id=sample_internal_id, name=f"sample_bcl2fastq_{i}")
        helpers.add_sample_lane_sequencing_metrics(
            store,
            sample_internal_id=sample_internal_id,
            flow_cell_name=flow_cell_name_demultiplexed_with_bcl2fastq,
        )
    return store


@pytest.fixture(name="collaboration_id")
def collaboration_id() -> str:
    """Return a default customer group."""
    return "hospital_collaboration"


@pytest.fixture(name="customer_rare_diseases")
def customer_rare_diseases(collaboration_id: str, customer_id: str) -> Customer:
    """Return a Rare Disease customer."""
    return Customer(
        name="CMMS",
        internal_id="cust003",
        loqus_upload=True,
    )


@pytest.fixture(name="customer_balsamic")
def customer_balsamic(collaboration_id: str, customer_id: str) -> Customer:
    """Return a Cancer customer."""
    return Customer(
        name="AML",
        internal_id="cust110",
        loqus_upload=True,
    )


@pytest.fixture(name="external_wes_application_tag")
def external_wes_application_tag() -> str:
    """Return the external whole exome sequencing application tag."""
    return "EXXCUSR000"


@pytest.fixture(name="wgs_application_tag")
def wgs_application_tag() -> str:
    """Return the WGS application tag."""
    return "WGSPCFC030"


@pytest.fixture
def store() -> Generator[Store, None, None]:
    """Return a CG store."""
    initialize_database("sqlite:///")
    _store = Store()
    create_all_tables()
    yield _store
    drop_all_tables()


@pytest.fixture(name="apptag_rna")
def apptag_rna() -> str:
    """Return the RNA application tag."""
    return "RNAPOAR025"


@pytest.fixture(name="bed_name")
def bed_name() -> str:
    """Return a bed model name attribute."""
    return "Bed"


@pytest.fixture(name="bed_version_file_name")
def bed_version_filename(bed_name: str) -> str:
    """Return a bed version model file name attribute."""
    return f"{bed_name}.bed"


@pytest.fixture(name="bed_version_short_name")
def bed_version_short_name() -> str:
    """Return a bed version model short name attribute."""
    return "bed_short_name_0.0"


@pytest.fixture(name="invoice_address")
def invoice_address() -> str:
    """Return an invoice address."""
    return "Test street"


@pytest.fixture(name="invoice_reference")
def invoice_reference() -> str:
    """Return an invoice reference."""
    return "ABCDEF"


@pytest.fixture(name="prices")
def prices() -> dict[str, int]:
    """Return dictionary with prices for each priority status."""
    return {"standard": 10, "priority": 20, "express": 30, "research": 5}


@pytest.fixture
def base_store(
    apptag_rna: str,
    bed_name: str,
    bed_version_short_name: str,
    collaboration_id: str,
    customer_id: str,
    invoice_address: str,
    invoice_reference: str,
    store: Store,
    prices: dict[str, int],
) -> Generator[Store, None, None]:
    """Setup and example store."""
    collaboration = store.add_collaboration(internal_id=collaboration_id, name=collaboration_id)

    store.session.add(collaboration)
    customers: list[Customer] = []
    customer_map: dict[str, str] = {
        customer_id: "Production",
        "cust001": "Customer",
        "cust002": "Karolinska",
        "cust003": "CMMS",
    }
    for new_customer_id, new_customer_name in customer_map.items():
        customers.append(
            store.add_customer(
                internal_id=new_customer_id,
                name=new_customer_name,
                scout_access=True,
                invoice_address=invoice_address,
                invoice_reference=invoice_reference,
            )
        )

    for customer in customers:
        collaboration.customers.append(customer)
    store.session.add_all(customers)
    applications = [
        store.add_application(
            tag="WGXCUSC000",
            prep_category="wgs",
            description="External WGS",
            sequencing_depth=0,
            is_external=True,
            percent_kth=80,
            percent_reads_guaranteed=75,
            target_reads=10,
        ),
        store.add_application(
            tag="EXXCUSR000",
            prep_category="wes",
            description="External WES",
            sequencing_depth=0,
            is_external=True,
            percent_kth=80,
            percent_reads_guaranteed=75,
            target_reads=10,
        ),
        store.add_application(
            tag="WGSPCFC060",
            prep_category="wgs",
            description="WGS, double",
            sequencing_depth=30,
            is_accredited=True,
            percent_kth=80,
            percent_reads_guaranteed=75,
            target_reads=10,
        ),
        store.add_application(
            tag="RMLP05R800",
            prep_category="rml",
            description="Ready-made",
            sequencing_depth=0,
            percent_kth=80,
            percent_reads_guaranteed=75,
            target_reads=10,
        ),
        store.add_application(
            tag="WGSPCFC030",
            prep_category="wgs",
            description="WGS trio",
            is_accredited=True,
            sequencing_depth=30,
            target_reads=30,
            limitations="some",
            percent_kth=80,
            percent_reads_guaranteed=75,
            min_sequencing_depth=30,
        ),
        store.add_application(
            tag="METLIFR020",
            prep_category="wgs",
            description="Whole genome metagenomics",
            sequencing_depth=0,
            target_reads=400000,
            percent_kth=80,
            percent_reads_guaranteed=75,
        ),
        store.add_application(
            tag="METNXTR020",
            prep_category="wgs",
            description="Metagenomics",
            sequencing_depth=0,
            target_reads=200000,
            percent_kth=80,
            percent_reads_guaranteed=75,
        ),
        store.add_application(
            tag="MWRNXTR003",
            prep_category="mic",
            description="Microbial whole genome ",
            sequencing_depth=0,
            percent_kth=80,
            percent_reads_guaranteed=75,
            target_reads=10,
        ),
        store.add_application(
            tag=apptag_rna,
            prep_category="tgs",
            description="RNA seq, poly-A based priming",
            percent_kth=80,
            percent_reads_guaranteed=75,
            sequencing_depth=25,
            is_accredited=True,
            target_reads=10,
            min_sequencing_depth=30,
        ),
        store.add_application(
            tag="VWGDPTR001",
            prep_category="cov",
            description="Viral whole genome  ",
            sequencing_depth=0,
            percent_kth=80,
            percent_reads_guaranteed=75,
            target_reads=10,
        ),
    ]

    store.session.add_all(applications)

    versions = [
        store.add_application_version(
            application=application, version=1, valid_from=datetime.now(), prices=prices
        )
        for application in applications
    ]
    store.session.add_all(versions)

    beds: list[Bed] = [store.add_bed(name=bed_name)]
    store.session.add_all(beds)
    bed_versions: list[BedVersion] = [
        store.add_bed_version(
            bed=bed,
            version=1,
            filename=bed_name + FileExtensions.BED,
            shortname=bed_version_short_name,
        )
        for bed in beds
    ]
    store.session.add_all(bed_versions)

    organism = store.add_organism("C. jejuni", "C. jejuni")
    store.session.add(organism)
    store.session.commit()

    yield store


@pytest.fixture
def sample_store(base_store: Store) -> Store:
    """Populate store with samples."""
    new_samples = [
        base_store.add_sample(name="ordered", sex=Sex.MALE, internal_id="test_internal_id"),
        base_store.add_sample(name="received", sex=Sex.UNKNOWN, received=datetime.now()),
        base_store.add_sample(
            name="received-prepared",
            sex=Sex.UNKNOWN,
            received=datetime.now(),
            prepared_at=datetime.now(),
        ),
        base_store.add_sample(name="external", sex=Sex.FEMALE),
        base_store.add_sample(name="external-received", sex=Sex.FEMALE, received=datetime.now()),
        base_store.add_sample(
            name="sequenced",
            sex=Sex.MALE,
            received=datetime.now(),
            prepared_at=datetime.now(),
            last_sequenced_at=datetime.now(),
            reads=(310 * 1000000),
        ),
        base_store.add_sample(
            name="sequenced-partly",
            sex=Sex.MALE,
            received=datetime.now(),
            prepared_at=datetime.now(),
            reads=(250 * 1000000),
        ),
        base_store.add_sample(
            name="to-deliver",
            sex=Sex.MALE,
            last_sequenced_at=datetime.now(),
        ),
        base_store.add_sample(
            name="delivered",
            sex=Sex.MALE,
            last_sequenced_at=datetime.now(),
            delivered_at=datetime.now(),
            no_invoice=False,
        ),
    ]
    customer: Customer = (base_store.get_customers())[0]
    external_app = base_store.get_application_by_tag("WGXCUSC000").versions[0]
    wgs_app = base_store.get_application_by_tag("WGSPCFC030").versions[0]
    for sample in new_samples:
        sample.customer = customer
        sample.application_version = external_app if "external" in sample.name else wgs_app
    base_store.session.add_all(new_samples)
    base_store.session.commit()
    return base_store


@pytest.fixture(scope="session")
def trailblazer_api() -> MockTB:
    """Return a mock Trailblazer API."""
    return MockTB()


@pytest.fixture(scope="session")
def lims_api() -> MockLimsAPI:
    """Return a mock LIMS API."""
    return MockLimsAPI()


@pytest.fixture(scope="session")
def config_root_dir() -> Path:
    """Return a path to the config root directory."""
    return Path("tests", "fixtures", "data")


@pytest.fixture(scope="session")
def housekeeper_dir(tmpdir_factory):
    """Return a temporary directory for Housekeeper testing."""
    return tmpdir_factory.mktemp("housekeeper")


@pytest.fixture(scope="session")
def mip_dir(tmpdir_factory) -> Path:
    """Return a temporary directory for MIP testing."""
    return tmpdir_factory.mktemp("mip")


@pytest.fixture(scope="session")
def fluffy_dir(tmpdir_factory) -> Path:
    """Return a temporary directory for Fluffy testing."""
    return tmpdir_factory.mktemp("fluffy")


@pytest.fixture(scope="session")
def balsamic_dir(tmpdir_factory) -> Path:
    """Return a temporary directory for Balsamic testing."""
    return tmpdir_factory.mktemp("balsamic")


@pytest.fixture(scope="session")
def cg_dir(tmpdir_factory) -> Path:
    """Return a temporary directory for cg testing."""
    return tmpdir_factory.mktemp("cg")


@pytest.fixture(scope="function")
def downsample_dir(tmp_path_factory) -> Path:
    """Return a temporary downsample directory for testing."""
    return tmp_path_factory.mktemp("downsample", numbered=True)


@pytest.fixture(name="swegen_dir")
def swegen_dir(tmpdir_factory, tmp_path) -> Path:
    """SweGen temporary directory containing mocked reference files."""
    return tmpdir_factory.mktemp("swegen")


@pytest.fixture(name="swegen_snv_reference")
def swegen_snv_reference_path(swegen_dir: Path) -> Path:
    """Return a temporary path to a SweGen SNV reference file."""
    mock_file = Path(swegen_dir, "grch37_swegen_10k_snv_-20220101-.vcf.gz")
    mock_file.touch(exist_ok=True)
    return mock_file


@pytest.fixture(name="observations_dir")
def observations_dir(tmpdir_factory, tmp_path) -> Path:
    """Loqusdb temporary directory containing observations mock files."""
    return tmpdir_factory.mktemp("loqusdb")


@pytest.fixture(name="observations_clinical_snv_file_path")
def observations_clinical_snv_file_path(observations_dir: Path) -> Path:
    """Return a temporary path to a clinical SNV file."""
    mock_file = Path(observations_dir, "loqusdb_clinical_snv_export-20220101-.vcf.gz")
    mock_file.touch(exist_ok=True)
    return mock_file


@pytest.fixture(name="observations_clinical_sv_file_path")
def observations_clinical_sv_file_path(observations_dir: Path) -> Path:
    """Return a temporary path to a clinical SV file."""
    mock_file = Path(observations_dir, "loqusdb_clinical_sv_export-20220101-.vcf.gz")
    mock_file.touch(exist_ok=True)
    return mock_file


@pytest.fixture(name="observations_somatic_snv_file_path")
def observations_somatic_snv_file_path(observations_dir: Path) -> Path:
    """Return a temporary path to a cancer somatic SNV file."""
    mock_file = Path(observations_dir, "loqusdb_cancer_somatic_snv_export-20220101-.vcf.gz")
    mock_file.touch(exist_ok=True)
    return mock_file


@pytest.fixture(name="outdated_observations_somatic_snv_file_path")
def outdated_observations_somatic_snv_file_path(observations_dir: Path) -> Path:
    """Return a temporary path to an outdated cancer somatic SNV file."""
    mock_file = Path(observations_dir, "loqusdb_cancer_somatic_snv_export-20180101-.vcf.gz")
    mock_file.touch(exist_ok=True)
    return mock_file


@pytest.fixture(name="custom_observations_clinical_snv_file_path")
def custom_observations_clinical_snv_file_path(observations_dir: Path) -> Path:
    """Return a custom path for the clinical SNV observations file."""
    return Path(observations_dir, "clinical_snv_export-19990101-.vcf.gz")


@pytest.fixture(scope="session")
def microsalt_dir(tmpdir_factory) -> Path:
    """Return a temporary directory for Microsalt testing."""
    return tmpdir_factory.mktemp("microsalt")


@pytest.fixture
def pdc_archiving_dir(tmp_flow_cell_without_run_parameters_path: Path) -> Path:
    """Return a temporary directory for PDC archiving testing."""
    return tmp_flow_cell_without_run_parameters_path


@pytest.fixture
def pdc_archiving_directory(pdc_archiving_dir: Path) -> PDCArchivingDirectory:
    """Returns different PDC archiving directories."""
    return PDCArchivingDirectory(
        current=f"/{pdc_archiving_dir.as_posix()}/", nas="/ENCRYPT/", pre_nas="/OLD_ENCRYPT/"
    )


@pytest.fixture(name="cg_uri")
def cg_uri() -> str:
    """Return a cg URI."""
    return "sqlite:///"


@pytest.fixture(name="hk_uri")
def hk_uri() -> str:
    """Return a Housekeeper URI."""
    return "sqlite:///"


@pytest.fixture(name="loqusdb_id")
def loqusdb_id() -> str:
    """Returns a Loqusdb mock ID."""
    return "01ab23cd"


@pytest.fixture(name="context_config")
def context_config(
    cg_uri: str,
    hk_uri: str,
    email_address: str,
    fluffy_dir: Path,
    housekeeper_dir: Path,
    mip_dir: Path,
    cg_dir: Path,
    balsamic_dir: Path,
    microsalt_dir: Path,
    raredisease_dir: Path,
    rnafusion_dir: Path,
    taxprofiler_dir: Path,
    illumina_flow_cells_directory: Path,
    illumina_demultiplexed_runs_directory: Path,
    downsample_dir: Path,
    pdc_archiving_directory: PDCArchivingDirectory,
    nf_analysis_platform_config_path: Path,
    nf_analysis_pipeline_params_path: Path,
    nf_analysis_pipeline_resource_optimisation_path: Path,
) -> dict:
    """Return a context config."""
    return {
        "database": cg_uri,
        "delivery_path": str(cg_dir),
        "illumina_flow_cells_directory": str(illumina_flow_cells_directory),
        "illumina_demultiplexed_runs_directory": str(illumina_demultiplexed_runs_directory),
        "nanopore_data_directory": "path/to/nanopore_data_directory",
        "downsample_dir": str(downsample_dir),
        "downsample_script": "downsample.sh",
        "email_base_settings": {
            "sll_port": 465,
            "smtp_server": "smtp.gmail.com",
            "sender_email": "test@gmail.com",
            "sender_password": "",
        },
        "madeline_exe": "echo",
        "tower_binary_path": Path("path", "to", "bin", "tw").as_posix(),
        "pon_path": str(cg_dir),
        "backup": {
            "pdc_archiving_directory": pdc_archiving_directory.dict(),
            "slurm_flow_cell_encryption": {
                "account": "development",
                "hours": 1,
                "mail_user": email_address,
                "memory": 1,
                "number_tasks": 1,
            },
        },
        "balsamic": {
            "balsamic_cache": "hello",
            "bed_path": str(cg_dir),
            "binary_path": "echo",
            "cadd_path": str(cg_dir),
            "genome_interval_path": str(cg_dir),
            "gnomad_af5_path": str(cg_dir),
            "gens_coverage_female_path": str(cg_dir),
            "gens_coverage_male_path": str(cg_dir),
            "conda_binary": "a_conda_binary",
            "conda_env": "S_balsamic",
            "loqusdb_path": str(cg_dir),
            "pon_path": str(cg_dir),
            "root": str(balsamic_dir),
            "slurm": {
                "mail_user": "test.email@scilifelab.se",
                "account": "development",
                "qos": SlurmQos.LOW,
            },
            "swegen_path": str(cg_dir),
        },
        "chanjo": {"binary_path": "echo", "config_path": "chanjo-stage.yaml"},
        "crunchy": {
            "conda_binary": "a_conda_binary",
            "cram_reference": "grch37_homo_sapiens_-d5-.fasta",
            "slurm": {
                "account": "development",
                "conda_env": "S_crunchy",
                "hours": 1,
                "mail_user": email_address,
                "memory": 1,
                "number_tasks": 1,
            },
        },
        "data-delivery": {
            "account": "development",
            "base_path": "/another/path",
            "covid_destination_path": "server.name.se:/another/%s/foldername/",
            "covid_report_path": "/folder_structure/%s/yet_another_folder/filename_%s_data_*.csv",
            "destination_path": "server.name.se:/some",
            "mail_user": email_address,
        },
        "data_input": {"input_dir_path": str(cg_dir)},
        "demultiplex": {
            "run_dir": "tests/fixtures/apps/demultiplexing/flow_cells/nova_seq_6000",
            "out_dir": "tests/fixtures/apps/demultiplexing/demultiplexed-runs",
            "slurm": {
                "account": "development",
                "mail_user": email_address,
            },
        },
        "encryption": {
            "binary_path": "bin/gpg",
            "encryption_dir": pdc_archiving_directory.current,
        },
        "external": {
            "caesar": "server.name.se:/path/%s/on/caesar",
            "hasta": "/path/on/hasta/%s",
        },
        "fluffy": {
            "binary_path": "echo",
            "config_path": "fluffy/Config.json",
            "root_dir": str(fluffy_dir),
            "sftp": {
                "user": "sftpuser",
                "password": "sftpassword",
                "host": "sftphost",
                "remote_path": "sftpremotepath",
                "port": 22,
            },
        },
        "genotype": {
            "binary_path": "echo",
            "config_path": "genotype-stage.yaml",
        },
        "gisaid": {
            "binary_path": "/path/to/gisaid_uploader.py",
            "log_dir": "/path/to/log",
            "logwatch_email": "some@email.com",
            "upload_cid": "cid",
            "upload_password": "pass",
            "submitter": "s.submitter",
        },
        "hermes": {"binary_path": "hermes"},
        "housekeeper": {"database": hk_uri, "root": str(housekeeper_dir)},
        "lims": {
            "host": "https://lims.scilifelab.se",
            "password": "password",
            "username": "user",
        },
        "loqusdb": {"binary_path": "loqusdb", "config_path": "loqusdb-stage.yaml"},
        "loqusdb-wes": {"binary_path": "loqusdb", "config_path": "loqusdb-wes-stage.yaml"},
        "loqusdb-somatic": {"binary_path": "loqusdb", "config_path": "loqusdb-somatic-stage.yaml"},
        "loqusdb-tumor": {"binary_path": "loqusdb", "config_path": "loqusdb-tumor-stage.yaml"},
        "microsalt": {
            "binary_path": "echo",
            "conda_binary": "a_conda_binary",
            "conda_env": "S_microSALT",
            "queries_path": Path(microsalt_dir, "queries").as_posix(),
            "root": str(microsalt_dir),
        },
        "mip-rd-dna": {
            "conda_binary": "a_conda_binary",
            "conda_env": "S_mip9.0",
            "mip_config": "mip9.0-dna-stage.yaml",
            "workflow": "analyse rd_dna",
            "root": str(mip_dir),
            "script": "mip",
        },
        "mip-rd-rna": {
            "conda_binary": "a_conda_binary",
            "conda_env": "S_mip9.0",
            "mip_config": "mip9.0-rna-stage.yaml",
            "workflow": "analyse rd_rna",
            "root": str(mip_dir),
            "script": "mip",
        },
        "mutacc-auto": {
            "binary_path": "echo",
            "config_path": "mutacc-auto-stage.yaml",
            "padding": 300,
        },
        "mutant": {
            "binary_path": "echo",
            "conda_binary": "a_conda_binary",
            "conda_env": "S_mutant",
            "root": str(mip_dir),
        },
        "raredisease": {
            "binary_path": Path("path", "to", "bin", "nextflow").as_posix(),
            "compute_env": "nf_tower_compute_env",
            "conda_binary": Path("path", "to", "bin", "conda").as_posix(),
            "conda_env": "S_raredisease",
            "config_platform": str(nf_analysis_platform_config_path),
            "config_params": str(nf_analysis_pipeline_params_path),
            "config_resources": str(nf_analysis_pipeline_resource_optimisation_path),
            "launch_directory": Path("path", "to", "launchdir").as_posix(),
            "workflow_path": Path("workflow", "path").as_posix(),
            "profile": "myprofile",
            "references": Path("path", "to", "references").as_posix(),
            "revision": "2.2.0",
            "root": str(raredisease_dir),
            "slurm": {
                "account": "development",
                "mail_user": "test.email@scilifelab.se",
            },
            "tower_workflow": "raredisease",
        },
        "rnafusion": {
            "binary_path": Path("path", "to", "bin", "nextflow").as_posix(),
            "compute_env": "nf_tower_compute_env",
            "conda_binary": Path("path", "to", "bin", "conda").as_posix(),
            "conda_env": "S_RNAFUSION",
            "launch_directory": Path("path", "to", "launchdir").as_posix(),
            "workflow_path": Path("workflow", "path").as_posix(),
            "profile": "myprofile",
            "references": Path("path", "to", "references").as_posix(),
            "revision": "2.2.0",
            "root": str(rnafusion_dir),
            "slurm": {
                "account": "development",
                "mail_user": "test.rnafusion.email@scilifelab.se",
            },
            "tower_workflow": "rnafusion",
        },
        "pigz": {"binary_path": "/bin/pigz"},
        "pdc": {"binary_path": "/bin/dsmc"},
        "taxprofiler": {
            "binary_path": Path("path", "to", "bin", "nextflow").as_posix(),
            "compute_env": "nf_tower_compute_env",
            "root": str(taxprofiler_dir),
            "conda_binary": Path("path", "to", "bin", "conda").as_posix(),
            "conda_env": "S_taxprofiler",
            "launch_directory": Path("path", "to", "launchdir").as_posix(),
            "workflow_path": Path("workflow", "path").as_posix(),
            "databases": Path("path", "to", "databases").as_posix(),
            "profile": "myprofile",
            "hostremoval_reference": Path("path", "to", "hostremoval_reference").as_posix(),
            "revision": "2.2.0",
            "slurm": {
                "account": "development",
                "mail_user": "taxprofiler.email@scilifelab.se",
            },
            "tower_workflow": "taxprofiler",
        },
        "scout": {
            "binary_path": "bin/scout",
            "config_path": "scout-stage.yaml",
        },
        "statina": {
            "api_url": "api_url",
            "auth_path": "auth_path",
            "host": "http://localhost:28002",
            "key": "key",
            "upload_path": "upload_path",
            "user": "user",
        },
        "tar": {"binary_path": "/bin/tar"},
        "trailblazer": {
            "host": "https://trailblazer.scilifelab.se/",
            "service_account": "SERVICE",
            "service_account_auth_file": "trailblazer-auth.json",
        },
        "arnold": {"api_url": "https://arnold.scilifelab.se/"},
        "janus": {"host": "https://janus.sys.scilifelab.se/"},
    }


@pytest.fixture(name="cg_context")
def cg_context(
    context_config: dict, base_store: Store, housekeeper_api: MockHousekeeperAPI
) -> CGConfig:
    """Return a cg config."""
    cg_config = CGConfig(**context_config)
    cg_config.status_db_ = base_store
    cg_config.housekeeper_api_ = housekeeper_api
    return cg_config


@pytest.fixture(scope="session")
def case_id_with_single_sample():
    """Return a case id that should only be associated with one sample."""
    return "exhaustedcrocodile"


@pytest.fixture(scope="session")
def case_id_with_multiple_samples():
    """Return a case id that should be associated with multiple samples."""
    return "righteouspanda"


@pytest.fixture(scope="session")
def case_id_without_samples():
    """Return a case id that should not be associated with any samples."""
    return "confusedtrout"


@pytest.fixture(scope="session")
def case_id_not_enough_reads():
    """Return a case id associated to a sample without enough reads."""
    return "tiredwalrus"


@pytest.fixture(scope="session")
def sample_id_in_single_case():
    """Return a sample id that should be associated with a single case."""
    return "ASM1"


@pytest.fixture(scope="session")
def sample_id_in_multiple_cases():
    """Return a sample id that should be associated with multiple cases."""
    return "ASM2"


@pytest.fixture(scope="session")
def sample_id_not_enough_reads():
    """Return a sample id without enough reads."""
    return "ASM3"


@pytest.fixture(name="store_with_multiple_cases_and_samples")
def store_with_multiple_cases_and_samples(
    case_id_without_samples: str,
    case_id_with_single_sample: str,
    case_id_with_multiple_samples: str,
    sample_id_in_single_case: str,
    sample_id_in_multiple_cases: str,
    case_id: str,
    ticket_id: str,
    helpers: StoreHelpers,
    store: Store,
):
    """Return a store containing multiple cases and samples."""

    helpers.add_case(
        store=store, internal_id=case_id_without_samples, ticket=ticket_id, action="running"
    )
    helpers.add_case_with_samples(
        base_store=store, case_id=case_id_with_multiple_samples, nr_samples=5
    )

    case_samples: list[tuple[str, str]] = [
        (case_id_with_multiple_samples, sample_id_in_multiple_cases),
        (case_id, sample_id_in_multiple_cases),
        (case_id_with_single_sample, sample_id_in_single_case),
    ]

    for case_sample in case_samples:
        case_id, sample_id = case_sample
        helpers.add_case_with_sample(base_store=store, case_id=case_id, sample_id=sample_id)

    yield store


@pytest.fixture(name="store_with_panels")
def store_with_panels(store: Store, helpers: StoreHelpers):
    helpers.ensure_panel(store=store, panel_abbreviation="panel1", customer_id="cust000")
    helpers.ensure_panel(store=store, panel_abbreviation="panel2", customer_id="cust000")
    helpers.ensure_panel(store=store, panel_abbreviation="panel3", customer_id="cust000")
    yield store


@pytest.fixture
def store_with_organisms(store: Store, helpers: StoreHelpers) -> Generator[Store, None, None]:
    """Return a store with multiple organisms."""

    organism_details = [
        ("organism_1", "Organism 1"),
        ("organism_2", "Organism 2"),
        ("organism_3", "Organism 3"),
    ]

    organisms: list[Organism] = []
    for internal_id, name in organism_details:
        organism: Organism = helpers.add_organism(store, internal_id=internal_id, name=name)
        organisms.append(organism)

    store.session.add_all(organisms)
    store.session.commit()
    yield store


@pytest.fixture(name="ok_response")
def ok_response() -> Response:
    """Return a response with the OK status code."""
    response: Response = Response()
    response.status_code = http.HTTPStatus.OK
    return response


@pytest.fixture(name="unauthorized_response")
def unauthorized_response() -> Response:
    """Return a response with the UNAUTHORIZED status code."""
    response: Response = Response()
    response.status_code = http.HTTPStatus.UNAUTHORIZED
    return response


@pytest.fixture(name="non_existent_email")
def non_existent_email():
    """Return email not associated with any entity."""
    return "non_existent_email@example.com"


@pytest.fixture(name="non_existent_id")
def non_existent_id():
    """Return id not associated with any entity."""
    return "non_existent_entity_id"


@pytest.fixture
def store_with_users(store: Store, helpers: StoreHelpers) -> Generator[Store, None, None]:
    """Return a store with multiple users."""

    customer: Customer = helpers.ensure_customer(store=store)

    user_details = [
        ("user1@example.com", "User One", False),
        ("user2@example.com", "User Two", True),
        ("user3@example.com", "User Three", False),
    ]

    for email, name, is_admin in user_details:
        user = store.add_user(customer=customer, email=email, name=name, is_admin=is_admin)
        store.session.add(user)

    store.session.commit()

    yield store


@pytest.fixture
def store_with_cases_and_customers(
    store: Store, helpers: StoreHelpers
) -> Generator[Store, None, None]:
    """Return a store with cases and customers."""

    customer_details: list[tuple[str, str, bool]] = [
        ("cust000", "Customer 1", True),
        ("cust001", "Customer 2", False),
        ("cust002", "Customer 3", True),
    ]
    customers = []

    for customer_id, customer_name, scout_access in customer_details:
        customer: Customer = helpers.ensure_customer(
            store=store,
            customer_id=customer_id,
            customer_name=customer_name,
            scout_access=scout_access,
        )
        customers.append(customer)

    case_details: list[tuple[str, str, Workflow, CaseActions, Customer]] = [
        ("case 1", "flyingwhale", Workflow.BALSAMIC, CaseActions.RUNNING, customers[0]),
        ("case 2", "swimmingtiger", Workflow.FLUFFY, CaseActions.ANALYZE, customers[0]),
        ("case 3", "sadbaboon", Workflow.MUTANT, CaseActions.HOLD, customers[1]),
        ("case 4", "funkysloth", Workflow.MIP_DNA, CaseActions.ANALYZE, customers[1]),
        ("case 5", "deadparrot", Workflow.MICROSALT, CaseActions.RUNNING, customers[2]),
        ("case 6", "anxiousbeetle", Workflow.DEMULTIPLEX, CaseActions.RUNNING, customers[2]),
    ]

    for case_name, case_id, pipeline, action, customer in case_details:
        helpers.ensure_case(
            store=store,
            case_name=case_name,
            case_id=case_id,
            data_analysis=pipeline.value,
            action=action.value,
            customer=customer,
        )
    store.session.commit()
    yield store


# NF analysis fixtures


@pytest.fixture(scope="session")
def no_sample_case_id() -> str:
    """Returns a case id of a case with no samples."""
    return "no_sample_case"


@pytest.fixture(scope="session")
def workflow_version() -> str:
    """Return a workflow version."""
    return "2.2.0"


@pytest.fixture(scope="session")
def fastq_forward_read_path(housekeeper_dir: Path) -> Path:
    """Path to existing fastq forward read file."""
    fastq_file_path = Path(housekeeper_dir, "XXXXXXXXX_000000_S000_L001_R1_001").with_suffix(
        f"{FileExtensions.FASTQ}{FileExtensions.GZIP}"
    )
    with gzip.open(fastq_file_path, "wb") as wh:
        wh.write(b"@A00689:73:XXXXXXXXX:1:1101:4806:1047 1:N:0:TCCTGGAACA+ACAACCAGTA")
    return fastq_file_path


@pytest.fixture(scope="session")
def fastq_reverse_read_path(housekeeper_dir: Path) -> Path:
    """Path to existing fastq reverse read file."""
    fastq_file_path = Path(
        housekeeper_dir, "XXXXXXXXX_000000_S000_L001_R2_001.fastq.gz"
    ).with_suffix(f"{FileExtensions.FASTQ}{FileExtensions.GZIP}")
    with gzip.open(fastq_file_path, "wb") as wh:
        wh.write(b"@A00689:73:XXXXXXXXX:1:1101:4806:1047 2:N:0:TCCTGGAACA+ACAACCAGTA")
    return fastq_file_path


@pytest.fixture(scope="session")
def mock_fastq_files(fastq_forward_read_path: Path, fastq_reverse_read_path: Path) -> list[Path]:
    """Return list of all mock fastq files to commit to mock housekeeper."""
    return [fastq_forward_read_path, fastq_reverse_read_path]


@pytest.fixture(scope="session")
def sequencing_platform() -> str:
    """Return a default sequencing platform."""
    return SequencingPlatform.ILLUMINA


# Raredisease fixtures
@pytest.fixture(scope="function")
def raredisease_dir(tmpdir_factory: Path) -> str:
    """Return the path to the raredisease apps dir."""
    raredisease_dir = tmpdir_factory.mktemp("raredisease")
    return Path(raredisease_dir).absolute().as_posix()


@pytest.fixture(scope="session")
def raredisease_case_id() -> str:
    """Returns a raredisease case id."""
    return "raredisease_case_enough_reads"


@pytest.fixture(scope="session")
def raredisease_sample_sheet_content(
    raredisease_case_id: str,
    fastq_forward_read_path: Path,
    fastq_reverse_read_path: Path,
    strandedness: str,
) -> str:
    """Return the expected sample sheet content  for raredisease."""
    return ",".join(
        [
            raredisease_case_id,
            fastq_forward_read_path.as_posix(),
            fastq_reverse_read_path.as_posix(),
            strandedness,
        ]
    )


<<<<<<< HEAD
@pytest.fixture(scope="session")
def raredisease_case_id() -> str:
    """Returns a raredisease case id."""
    return "raredisease_case_enough_reads"
=======
@pytest.fixture(scope="function")
def hermes_deliverables(deliverable_data: dict, raredisease_case_id: str) -> dict:
    hermes_output: dict = {"pipeline": "raredisease", "bundle_id": raredisease_case_id, "files": []}
    for file_info in deliverable_data["files"]:
        tags: list[str] = []
        if "html" in file_info["format"]:
            tags.append("multiqc-html")
        hermes_output["files"].append({"path": file_info["path"], "tags": tags, "mandatory": True})
    return hermes_output


@pytest.fixture(scope="function")
def malformed_hermes_deliverables(hermes_deliverables: dict) -> dict:
    malformed_deliverable: dict = hermes_deliverables.copy()
    malformed_deliverable.pop("pipeline")

    return malformed_deliverable


@pytest.fixture(scope="function")
def rnafusion_multiqc_json_metrics(raredisease_analysis_dir) -> dict:
    """Returns the content of a mock Multiqc JSON file."""
    return read_json(file_path=Path(raredisease_analysis_dir, multiqc_json_file))


@pytest.fixture(scope="function")
def raredisease_sample_sheet_path(raredisease_dir, raredisease_case_id) -> Path:
    """Path to sample sheet."""
    return Path(
        raredisease_dir, raredisease_case_id, f"{raredisease_case_id}_samplesheet"
    ).with_suffix(FileExtensions.CSV)


@pytest.fixture(scope="function")
def raredisease_params_file_path(raredisease_dir, raredisease_case_id) -> Path:
    """Path to parameters file."""
    return Path(
        raredisease_dir, raredisease_case_id, f"{raredisease_case_id}_params_file"
    ).with_suffix(FileExtensions.YAML)


@pytest.fixture(scope="function")
def raredisease_nexflow_config_file_path(raredisease_dir, raredisease_case_id) -> Path:
    """Path to config file."""
    return Path(
        raredisease_dir, raredisease_case_id, f"{raredisease_case_id}_nextflow_config"
    ).with_suffix(FileExtensions.JSON)


@pytest.fixture(scope="function")
def raredisease_deliverables_file_path(raredisease_dir, raredisease_case_id) -> Path:
    """Path to deliverables file."""
    return Path(
        raredisease_dir, raredisease_case_id, f"{raredisease_case_id}_deliverables"
    ).with_suffix(FileExtensions.YAML)


@pytest.fixture(scope="function")
def raredisease_context(
    cg_context: CGConfig,
    helpers: StoreHelpers,
    nf_analysis_housekeeper: HousekeeperAPI,
    trailblazer_api: MockTB,
    raredisease_case_id: str,
    sample_id: str,
    no_sample_case_id: str,
    total_sequenced_reads_pass: int,
    apptag_rna: str,
    case_id_not_enough_reads: str,
    sample_id_not_enough_reads: str,
    total_sequenced_reads_not_pass: int,
) -> CGConfig:
    """context to use in cli"""
    cg_context.housekeeper_api_ = nf_analysis_housekeeper
    cg_context.trailblazer_api_ = trailblazer_api
    cg_context.meta_apis["analysis_api"] = RarediseaseAnalysisAPI(config=cg_context)
    status_db: Store = cg_context.status_db

    # Create ERROR case with NO SAMPLES
    helpers.add_case(status_db, internal_id=no_sample_case_id, name=no_sample_case_id)

    # Create textbook case with enough reads
    case_enough_reads: Case = helpers.add_case(
        store=status_db,
        internal_id=raredisease_case_id,
        name=raredisease_case_id,
        data_analysis=Workflow.RAREDISEASE,
    )

    sample_raredisease_case_enough_reads: Sample = helpers.add_sample(
        status_db,
        internal_id=sample_id,
        last_sequenced_at=datetime.now(),
        reads=total_sequenced_reads_pass,
        application_tag=apptag_rna,
    )

    helpers.add_relationship(
        status_db,
        case=case_enough_reads,
        sample=sample_raredisease_case_enough_reads,
    )

    # Create case without enough reads
    case_not_enough_reads: Case = helpers.add_case(
        store=status_db,
        internal_id=case_id_not_enough_reads,
        name=case_id_not_enough_reads,
        data_analysis=Workflow.RAREDISEASE,
    )

    sample_not_enough_reads: Sample = helpers.add_sample(
        status_db,
        internal_id=sample_id_not_enough_reads,
        last_sequenced_at=datetime.now(),
        reads=total_sequenced_reads_not_pass,
        application_tag=apptag_rna,
    )

    helpers.add_relationship(status_db, case=case_not_enough_reads, sample=sample_not_enough_reads)

    return cg_context


@pytest.fixture(scope="function")
def deliverable_data(raredisease_dir: Path, raredisease_case_id: str, sample_id: str) -> dict:
    return {
        "files": [
            {
                "path": f"{raredisease_dir}/{raredisease_case_id}/multiqc/multiqc_report.html",
                "path_index": "",
                "step": "report",
                "tag": ["multiqc-html", "rna"],
                "id": raredisease_case_id,
                "format": "html",
                "mandatory": True,
            },
        ]
    }


@pytest.fixture(scope="function")
def mock_deliverable(
    raredisease_dir: Path, deliverable_data: dict, raredisease_case_id: str
) -> None:
    """Create deliverable file with dummy data and files to deliver."""
    Path.mkdir(
        Path(raredisease_dir, raredisease_case_id),
        parents=True,
        exist_ok=True,
    )
    Path.mkdir(
        Path(raredisease_dir, raredisease_case_id, "multiqc"),
        parents=True,
        exist_ok=True,
    )
    for report_entry in deliverable_data["files"]:
        Path(report_entry["path"]).touch(exist_ok=True)
    WriteFile.write_file_from_content(
        content=deliverable_data,
        file_format=FileFormat.JSON,
        file_path=Path(
            raredisease_dir, raredisease_case_id, raredisease_case_id + deliverables_yaml
        ),
    )


@pytest.fixture(scope="function")
def mock_config(raredisease_dir: Path, raredisease_case_id: str) -> None:
    """Create samplesheet.csv file for testing"""
    Path.mkdir(Path(raredisease_dir, raredisease_case_id), parents=True, exist_ok=True)
    Path(raredisease_dir, raredisease_case_id, f"{raredisease_case_id}_samplesheet").with_suffix(
        FileExtensions.CSV
    ).touch(exist_ok=True)
>>>>>>> d20609a5


@pytest.fixture(scope="function")
def raredisease_metrics_deliverables(raredisease_analysis_dir: Path) -> list[dict]:
    """Returns the content of a mock metrics deliverables file."""
    return read_yaml(
        file_path=Path(raredisease_analysis_dir, "raredisease_metrics_deliverables.yaml")
    )


@pytest.fixture(scope="function")
def raredisease_metrics_deliverables_path(raredisease_dir: Path, raredisease_case_id: str) -> Path:
    """Path to deliverables file."""
    return Path(
        raredisease_dir, raredisease_case_id, f"{raredisease_case_id}_metrics_deliverables"
    ).with_suffix(FileExtensions.YAML)


@pytest.fixture(scope="function")
def raredisease_mock_analysis_finish(
    raredisease_dir: Path,
    raredisease_case_id: str,
    raredisease_multiqc_json_metrics: dict,
    tower_id: int,
) -> None:
    """Create analysis_finish file for testing."""


@pytest.fixture(scope="function")
def raredisease_multiqc_json_metrics(raredisease_analysis_dir: Path) -> list[dict]:
    """Returns the content of a mock Multiqc JSON file."""
    return read_json(file_path=Path(raredisease_analysis_dir, "multiqc_data.json"))


# Rnafusion fixtures


@pytest.fixture(scope="function")
def rnafusion_dir(tmpdir_factory, apps_dir: Path) -> str:
    """Return the path to the rnafusion apps dir."""
    rnafusion_dir = tmpdir_factory.mktemp("rnafusion")
    return Path(rnafusion_dir).absolute().as_posix()


@pytest.fixture(scope="session")
def rnafusion_case_id() -> str:
    """Returns a rnafusion case id."""
    return "rnafusion_case_enough_reads"


@pytest.fixture(scope="session")
def rnafusion_workflow() -> str:
    """Returns rnafusion workflow."""
    return "rnafusion"


@pytest.fixture(scope="session")
def rnafusion_sample_sheet_content(
    rnafusion_case_id: str,
    fastq_forward_read_path: Path,
    fastq_reverse_read_path: Path,
    strandedness: str,
) -> str:
    """Return the expected sample sheet content  for rnafusion."""
    return ",".join(
        [
            rnafusion_case_id,
            fastq_forward_read_path.as_posix(),
            fastq_reverse_read_path.as_posix(),
            strandedness,
        ]
    )


@pytest.fixture(scope="session")
def strandedness() -> str:
    """Return a default strandedness."""
    return Strandedness.REVERSE


@pytest.fixture(scope="session")
def strandedness_not_permitted() -> str:
    """Return a not permitted strandedness."""
    return "double_stranded"


@pytest.fixture(scope="function")
def rnafusion_hermes_deliverables(rnafusion_deliverable_data: dict, rnafusion_case_id: str) -> dict:
    hermes_output: dict = {"workflow": "rnafusion", "bundle_id": rnafusion_case_id, "files": []}
    for file_info in rnafusion_deliverable_data["files"]:
        tags: list[str] = []
        if "html" in file_info["format"]:
            tags.append("multiqc-html")
        hermes_output["files"].append({"path": file_info["path"], "tags": tags, "mandatory": True})
    return hermes_output


@pytest.fixture(scope="function")
def rnafusion_malformed_hermes_deliverables(rnafusion_hermes_deliverables: dict) -> dict:
    malformed_deliverable: dict = rnafusion_hermes_deliverables.copy()
    malformed_deliverable.pop("workflow")

    return malformed_deliverable


@pytest.fixture(scope="function")
def rnafusion_multiqc_json_metrics(rnafusion_analysis_dir) -> dict:
    """Returns the content of a mock Multiqc JSON file."""
    return read_json(file_path=Path(rnafusion_analysis_dir, multiqc_json_file))


@pytest.fixture(scope="function")
def rnafusion_sample_sheet_path(rnafusion_dir, rnafusion_case_id) -> Path:
    """Path to sample sheet."""
    return Path(rnafusion_dir, rnafusion_case_id, f"{rnafusion_case_id}_samplesheet").with_suffix(
        FileExtensions.CSV
    )


@pytest.fixture(scope="function")
def rnafusion_params_file_path(rnafusion_dir, rnafusion_case_id) -> Path:
    """Path to parameters file."""
    return Path(rnafusion_dir, rnafusion_case_id, f"{rnafusion_case_id}_params_file").with_suffix(
        FileExtensions.YAML
    )


@pytest.fixture(scope="function")
def rnafusion_nexflow_config_file_path(rnafusion_dir, rnafusion_case_id) -> Path:
    """Path to config file."""
    return Path(
        rnafusion_dir, rnafusion_case_id, f"{rnafusion_case_id}_nextflow_config"
    ).with_suffix(FileExtensions.JSON)


@pytest.fixture(scope="function")
def rnafusion_metrics_deliverables(rnafusion_analysis_dir: Path) -> list[dict]:
    """Returns the content of a mock metrics deliverables file."""
    return read_yaml(
        file_path=Path(
            rnafusion_analysis_dir, "rnafusion_case_enough_reads_metrics_deliverables.yaml"
        )
    )


@pytest.fixture(scope="function")
def rnafusion_deliverables_file_path(rnafusion_dir, rnafusion_case_id) -> Path:
    """Path to deliverables file."""
    return Path(rnafusion_dir, rnafusion_case_id, f"{rnafusion_case_id}_deliverables").with_suffix(
        FileExtensions.YAML
    )


@pytest.fixture(scope="function")
def nf_analysis_platform_config_path(nf_analysis_analysis_dir) -> Path:
    """Path to platform config file."""
    return Path(nf_analysis_analysis_dir, "platform").with_suffix(FileExtensions.CONFIG)


@pytest.fixture(scope="function")
def nf_analysis_pipeline_params_path(nf_analysis_analysis_dir) -> Path:
    """Path to pipeline params file."""
    return Path(nf_analysis_analysis_dir, "pipeline_params").with_suffix(FileExtensions.CONFIG)


@pytest.fixture(scope="function")
def nf_analysis_pipeline_resource_optimisation_path(nf_analysis_analysis_dir) -> Path:
    """Path to pipeline resource optimisation file."""
    return Path(nf_analysis_analysis_dir, "pipeline_resource_optimisation").with_suffix(
        FileExtensions.CONFIG
    )


@pytest.fixture(scope="session")
def tower_id() -> int:
    """Returns a NF-Tower ID."""
    return 123456


@pytest.fixture(scope="session")
def existing_directory(tmpdir_factory) -> Path:
    """Path to existing temporary directory."""
    return tmpdir_factory.mktemp("any_directory")


@pytest.fixture(scope="function")
def rnafusion_parameters_default(
    rnafusion_dir: Path,
    rnafusion_case_id: str,
    rnafusion_sample_sheet_path: Path,
    existing_directory: Path,
) -> RnafusionParameters:
    """Return Rnafusion parameters."""
    return RnafusionParameters(
        cluster_options="--qos=normal",
        genomes_base=existing_directory,
        input=rnafusion_sample_sheet_path,
        outdir=Path(rnafusion_dir, rnafusion_case_id),
        priority="development",
    )


@pytest.fixture(scope="session")
def total_sequenced_reads_pass() -> int:
    return 200_000_000


@pytest.fixture(scope="session")
def total_sequenced_reads_not_pass() -> int:
    return 1


@pytest.fixture(scope="function")
def rnafusion_context(
    cg_context: CGConfig,
    helpers: StoreHelpers,
    nf_analysis_housekeeper: HousekeeperAPI,
    trailblazer_api: MockTB,
    hermes_api: HermesApi,
    cg_dir: Path,
    rnafusion_case_id: str,
    sample_id: str,
    no_sample_case_id: str,
    total_sequenced_reads_pass: int,
    apptag_rna: str,
    case_id_not_enough_reads: str,
    sample_id_not_enough_reads: str,
    total_sequenced_reads_not_pass: int,
) -> CGConfig:
    """context to use in cli"""
    cg_context.housekeeper_api_ = nf_analysis_housekeeper
    cg_context.trailblazer_api_ = trailblazer_api
    cg_context.meta_apis["analysis_api"] = RnafusionAnalysisAPI(config=cg_context)
    status_db: Store = cg_context.status_db

    # Create ERROR case with NO SAMPLES
    helpers.add_case(status_db, internal_id=no_sample_case_id, name=no_sample_case_id)

    # Create textbook case with enough reads
    case_enough_reads: Case = helpers.add_case(
        store=status_db,
        internal_id=rnafusion_case_id,
        name=rnafusion_case_id,
        data_analysis=Workflow.RNAFUSION,
    )

    sample_rnafusion_case_enough_reads: Sample = helpers.add_sample(
        status_db,
        application_tag=apptag_rna,
        internal_id=sample_id,
        reads=total_sequenced_reads_pass,
        last_sequenced_at=datetime.now(),
    )

    helpers.add_relationship(
        status_db,
        case=case_enough_reads,
        sample=sample_rnafusion_case_enough_reads,
    )

    # Create case without enough reads
    case_not_enough_reads: Case = helpers.add_case(
        store=status_db,
        internal_id=case_id_not_enough_reads,
        name=case_id_not_enough_reads,
        data_analysis=Workflow.RNAFUSION,
    )

    sample_not_enough_reads: Sample = helpers.add_sample(
        status_db,
        application_tag=apptag_rna,
        internal_id=sample_id_not_enough_reads,
        reads=total_sequenced_reads_not_pass,
        last_sequenced_at=datetime.now(),
    )

    helpers.add_relationship(status_db, case=case_not_enough_reads, sample=sample_not_enough_reads)

    return cg_context


@pytest.fixture(scope="function")
def rnafusion_deliverable_data(rnafusion_dir: Path, rnafusion_case_id: str, sample_id: str) -> dict:
    return {
        "files": [
            {
                "path": f"{rnafusion_dir}/{rnafusion_case_id}/multiqc/multiqc_report.html",
                "path_index": "",
                "step": "report",
                "tag": ["multiqc-html", "rna"],
                "id": rnafusion_case_id,
                "format": "html",
                "mandatory": True,
            },
        ]
    }


@pytest.fixture(scope="function")
def rnafusion_mock_deliverable_dir(
    rnafusion_dir: Path, rnafusion_deliverable_data: dict, rnafusion_case_id: str
) -> Path:
    """Create deliverable file with dummy data and files to deliver."""
    Path.mkdir(
        Path(rnafusion_dir, rnafusion_case_id),
        parents=True,
        exist_ok=True,
    )
    Path.mkdir(
        Path(rnafusion_dir, rnafusion_case_id, "multiqc"),
        parents=True,
        exist_ok=True,
    )
    for report_entry in rnafusion_deliverable_data["files"]:
        Path(report_entry["path"]).touch(exist_ok=True)
    WriteFile.write_file_from_content(
        content=rnafusion_deliverable_data,
        file_format=FileFormat.JSON,
        file_path=Path(rnafusion_dir, rnafusion_case_id, rnafusion_case_id + deliverables_yaml),
    )

    return rnafusion_dir


@pytest.fixture(scope="function")
def rnafusion_mock_analysis_finish(
    rnafusion_dir: Path, rnafusion_case_id: str, rnafusion_multiqc_json_metrics: dict, tower_id: int
) -> None:
    """Create analysis_finish file for testing."""
    Path.mkdir(Path(rnafusion_dir, rnafusion_case_id, "pipeline_info"), parents=True, exist_ok=True)
    Path(rnafusion_dir, rnafusion_case_id, "pipeline_info", software_version_file).touch(
        exist_ok=True
    )
    Path(rnafusion_dir, rnafusion_case_id, f"{rnafusion_case_id}_samplesheet.csv").touch(
        exist_ok=True
    )
    Path.mkdir(
        Path(rnafusion_dir, rnafusion_case_id, "multiqc", "multiqc_data"),
        parents=True,
        exist_ok=True,
    )
    write_json(
        content=rnafusion_multiqc_json_metrics,
        file_path=Path(
            rnafusion_dir,
            rnafusion_case_id,
            "multiqc",
            "multiqc_data",
            "multiqc_data",
        ).with_suffix(FileExtensions.JSON),
    )
    write_yaml(
        content={rnafusion_case_id: [tower_id]},
        file_path=Path(
            rnafusion_dir,
            rnafusion_case_id,
            "tower_ids",
        ).with_suffix(FileExtensions.YAML),
    )


@pytest.fixture(scope="function")
def mock_config(rnafusion_dir: Path, rnafusion_case_id: str) -> None:
    """Create samplesheet.csv file for testing"""
    Path.mkdir(Path(rnafusion_dir, rnafusion_case_id), parents=True, exist_ok=True)
    Path(rnafusion_dir, rnafusion_case_id, f"{rnafusion_case_id}_samplesheet.csv").with_suffix(
        FileExtensions.CSV
    ).touch(exist_ok=True)


# Tomte fixtures


@pytest.fixture(scope="function")
def tomte_context(
    cg_context: CGConfig,
    helpers: StoreHelpers,
    nf_analysis_housekeeper: HousekeeperAPI,
    trailblazer_api: MockTB,
    hermes_api: HermesApi,
    cg_dir: Path,
) -> CGConfig:
    """Context to use in CLI."""
    cg_context.housekeeper_api_ = nf_analysis_housekeeper
    cg_context.trailblazer_api_ = trailblazer_api
    cg_context.meta_apis["analysis_api"] = TomteAnalysisAPI(config=cg_context)
    return cg_context


# Taxprofiler fixtures


@pytest.fixture(scope="function")
def taxprofiler_config(taxprofiler_dir: Path, taxprofiler_case_id: str) -> None:
    """Create CSV sample sheet file for testing."""
    Path.mkdir(Path(taxprofiler_dir, taxprofiler_case_id), parents=True, exist_ok=True)
    Path(taxprofiler_dir, taxprofiler_case_id, f"{taxprofiler_case_id}_samplesheet").with_suffix(
        FileExtensions.CSV
    ).touch(exist_ok=True)


@pytest.fixture(scope="session")
def taxprofiler_case_id() -> str:
    """Returns a taxprofiler case id."""
    return "taxprofiler_case"


@pytest.fixture(scope="session")
def taxprofiler_workflow() -> str:
    """Returns taxprofiler workflow."""
    return "taxprofiler"


@pytest.fixture(scope="function")
def taxprofiler_dir(tmpdir_factory, apps_dir: Path) -> Path:
    """Return the path to the Taxprofiler directory."""
    taxprofiler_dir = tmpdir_factory.mktemp("taxprofiler")
    return Path(taxprofiler_dir).absolute().as_posix()


@pytest.fixture(scope="function")
def taxprofiler_sample_sheet_path(taxprofiler_dir, taxprofiler_case_id) -> Path:
    """Path to sample sheet."""
    return Path(
        taxprofiler_dir, taxprofiler_case_id, f"{taxprofiler_case_id}_samplesheet"
    ).with_suffix(FileExtensions.CSV)


@pytest.fixture(scope="function")
def taxprofiler_sample_sheet_content(
    sample_name: str,
    sequencing_platform: str,
    fastq_forward_read_path: Path,
    fastq_reverse_read_path: Path,
) -> str:
    """Return the expected sample sheet content  for taxprofiler."""
    return ",".join(
        [
            sample_name,
            sample_name,
            sequencing_platform,
            fastq_forward_read_path.as_posix(),
            fastq_reverse_read_path.as_posix(),
            "",
        ]
    )


@pytest.fixture(scope="function")
def taxprofiler_params_file_path(taxprofiler_dir, taxprofiler_case_id) -> Path:
    """Path to parameters file."""
    return Path(
        taxprofiler_dir, taxprofiler_case_id, f"{taxprofiler_case_id}_params_file"
    ).with_suffix(FileExtensions.YAML)


@pytest.fixture(scope="function")
def taxprofiler_nexflow_config_file_path(taxprofiler_dir, taxprofiler_case_id) -> Path:
    """Path to config file."""
    return Path(
        taxprofiler_dir, taxprofiler_case_id, f"{taxprofiler_case_id}_nextflow_config"
    ).with_suffix(FileExtensions.JSON)


@pytest.fixture(scope="function")
def taxprofiler_hermes_deliverables(
    taxprofiler_deliverable_data: dict, taxprofiler_case_id: str
) -> dict:
    hermes_output: dict = {"workflow": "taxprofiler", "bundle_id": taxprofiler_case_id, "files": []}
    for file_info in taxprofiler_deliverable_data["files"]:
        tags: list[str] = []
        if "html" in file_info["format"]:
            tags.append("multiqc-html")
        hermes_output["files"].append({"path": file_info["path"], "tags": tags, "mandatory": True})
    return hermes_output


@pytest.fixture(scope="function")
def taxprofiler_malformed_hermes_deliverables(taxprofiler_hermes_deliverables: dict) -> dict:
    malformed_deliverable: dict = taxprofiler_hermes_deliverables.copy()
    malformed_deliverable.pop("workflow")
    return malformed_deliverable


@pytest.fixture(scope="function")
def taxprofiler_parameters_default(
    taxprofiler_dir: Path,
    taxprofiler_case_id: str,
    taxprofiler_sample_sheet_path: Path,
    existing_directory: Path,
) -> TaxprofilerParameters:
    """Return Taxprofiler parameters."""
    return TaxprofilerParameters(
        cluster_options="--qos=normal",
        input=taxprofiler_sample_sheet_path,
        outdir=Path(taxprofiler_dir, taxprofiler_case_id),
        databases=existing_directory,
        hostremoval_reference=existing_directory,
        priority="development",
    )


@pytest.fixture(scope="function")
def taxprofiler_multiqc_json_metrics(taxprofiler_analysis_dir: Path) -> list[dict]:
    """Returns the content of a mock Multiqc JSON file."""
    return read_json(file_path=Path(taxprofiler_analysis_dir, multiqc_json_file))


@pytest.fixture(scope="function")
def taxprofiler_metrics_deliverables(taxprofiler_analysis_dir: Path) -> dict:
    """Returns the content of a mock metrics deliverables file."""
    return read_yaml(
        file_path=Path(taxprofiler_analysis_dir, "taxprofiler_case_metrics_deliverables.yaml")
    )


@pytest.fixture(scope="function")
def taxprofiler_metrics_deliverables_path(taxprofiler_dir: Path, taxprofiler_case_id: str) -> Path:
    """Path to deliverables file."""
    return Path(
        taxprofiler_dir, taxprofiler_case_id, f"{taxprofiler_case_id}_metrics_deliverables"
    ).with_suffix(FileExtensions.YAML)


@pytest.fixture(scope="function")
def taxprofiler_deliverables_file_path(taxprofiler_dir: Path, taxprofiler_case_id: str) -> Path:
    """Path to deliverables file."""
    return Path(
        taxprofiler_dir, taxprofiler_case_id, f"{taxprofiler_case_id}_deliverables"
    ).with_suffix(FileExtensions.YAML)


@pytest.fixture(scope="function")
def taxprofiler_context(
    cg_context: CGConfig,
    helpers: StoreHelpers,
    trailblazer_api: MockTB,
    hermes_api: HermesApi,
    nf_analysis_housekeeper: HousekeeperAPI,
    cg_dir: Path,
    taxprofiler_case_id: str,
    sample_id: str,
    father_sample_id: str,
    sample_name: str,
    another_sample_name: str,
    no_sample_case_id: str,
    total_sequenced_reads_pass: int,
) -> CGConfig:
    """Context to use in cli."""
    cg_context.housekeeper_api_ = nf_analysis_housekeeper
    cg_context.trailblazer_api_ = trailblazer_api
    cg_context.meta_apis["analysis_api"] = TaxprofilerAnalysisAPI(config=cg_context)
    status_db: Store = cg_context.status_db

    # Create ERROR case with NO SAMPLES
    helpers.add_case(status_db, internal_id=no_sample_case_id, name=no_sample_case_id)

    taxprofiler_case: Case = helpers.add_case(
        store=status_db,
        internal_id=taxprofiler_case_id,
        name=taxprofiler_case_id,
        data_analysis=Workflow.TAXPROFILER,
    )

    taxprofiler_sample: Sample = helpers.add_sample(
        status_db,
        application_tag="multiqc",
        internal_id=sample_id,
        reads=total_sequenced_reads_pass,
        name=sample_name,
        last_sequenced_at=datetime.now(),
    )

    taxprofiler_another_sample: Sample = helpers.add_sample(
        status_db,
        application_tag="multiqc",
        internal_id=father_sample_id,
        last_sequenced_at=datetime.now(),
        name=another_sample_name,
        reads=total_sequenced_reads_pass,
    )

    helpers.add_relationship(
        status_db,
        case=taxprofiler_case,
        sample=taxprofiler_sample,
    )

    helpers.add_relationship(
        status_db,
        case=taxprofiler_case,
        sample=taxprofiler_another_sample,
    )

    return cg_context


@pytest.fixture(scope="function")
def taxprofiler_deliverable_data(
    taxprofiler_dir: Path, taxprofiler_case_id: str, sample_id: str
) -> dict:
    return {
        "files": [
            {
                "path": f"{taxprofiler_dir}/{taxprofiler_case_id}/multiqc/multiqc_report.html",
                "path_index": "",
                "step": "report",
                "tag": ["multiqc-html", "rna"],
                "id": taxprofiler_case_id,
                "format": "html",
                "mandatory": True,
            },
        ]
    }


@pytest.fixture(scope="function")
def taxprofiler_mock_deliverable_dir(
    taxprofiler_dir: Path, taxprofiler_deliverable_data: dict, taxprofiler_case_id: str
) -> Path:
    """Create taxprofiler deliverable file with dummy data and files to deliver."""
    Path.mkdir(
        Path(taxprofiler_dir, taxprofiler_case_id),
        parents=True,
        exist_ok=True,
    )
    Path.mkdir(
        Path(taxprofiler_dir, taxprofiler_case_id, "multiqc"),
        parents=True,
        exist_ok=True,
    )
    for report_entry in taxprofiler_deliverable_data["files"]:
        Path(report_entry["path"]).touch(exist_ok=True)
    WriteFile.write_file_from_content(
        content=taxprofiler_deliverable_data,
        file_format=FileFormat.JSON,
        file_path=Path(
            taxprofiler_dir, taxprofiler_case_id, taxprofiler_case_id + deliverables_yaml
        ),
    )
    return taxprofiler_dir


@pytest.fixture(scope="function")
def taxprofiler_mock_analysis_finish(
    taxprofiler_dir: Path,
    taxprofiler_case_id: str,
    taxprofiler_multiqc_json_metrics: dict,
    tower_id: int,
) -> None:
    """Create analysis_finish file for testing."""
    Path.mkdir(
        Path(taxprofiler_dir, taxprofiler_case_id, "pipeline_info"), parents=True, exist_ok=True
    )
    Path(taxprofiler_dir, taxprofiler_case_id, "pipeline_info", software_version_file).touch(
        exist_ok=True
    )
    Path(taxprofiler_dir, taxprofiler_case_id, f"{rnafusion_case_id}_samplesheet.csv").touch(
        exist_ok=True
    )
    Path.mkdir(
        Path(taxprofiler_dir, taxprofiler_case_id, "multiqc", "multiqc_data"),
        parents=True,
        exist_ok=True,
    )
    write_json(
        content=taxprofiler_multiqc_json_metrics,
        file_path=Path(
            taxprofiler_dir,
            taxprofiler_case_id,
            "multiqc",
            "multiqc_data",
            "multiqc_data",
        ).with_suffix(FileExtensions.JSON),
    )
    write_yaml(
        content={taxprofiler_case_id: [tower_id]},
        file_path=Path(
            taxprofiler_dir,
            taxprofiler_case_id,
            "tower_ids",
        ).with_suffix(FileExtensions.YAML),
    )


@pytest.fixture(scope="function")
def mock_config(taxprofiler_dir: Path, taxprofiler_case_id: str) -> None:
    """Create CSV sample sheet file for testing."""
    Path.mkdir(Path(taxprofiler_dir, taxprofiler_case_id), parents=True, exist_ok=True)
    Path(taxprofiler_dir, taxprofiler_case_id, f"{taxprofiler_case_id}_samplesheet").with_suffix(
        FileExtensions.CSV
    ).touch(exist_ok=True)


@pytest.fixture(scope="function")
def taxprofiler_deliverable_data(
    taxprofiler_dir: Path, taxprofiler_case_id: str, sample_id: str
) -> dict:
    return {
        "files": [
            {
                "path": f"{taxprofiler_dir}/{taxprofiler_case_id}/multiqc/multiqc_report.html",
                "path_index": "",
                "step": "report",
                "tag": ["multiqc-html"],
                "id": taxprofiler_case_id,
                "format": "html",
                "mandatory": True,
            },
        ]
    }


@pytest.fixture(scope="function")
def nf_analysis_housekeeper(
    housekeeper_api: HousekeeperAPI,
    helpers: StoreHelpers,
    mock_fastq_files: list[Path],
    sample_id: str,
    timestamp_now: datetime,
) -> HousekeeperAPI:
    """Create populated Housekeeper sample bundle mock."""

    bundle_data: dict[str, Any] = {
        "name": sample_id,
        "created": timestamp_now,
        "version": "1.0",
        "files": [
            {
                "path": fastq_file_path.as_posix(),
                "tags": [SequencingFileTag.FASTQ],
                "archive": False,
            }
            for fastq_file_path in mock_fastq_files
        ],
    }
    helpers.ensure_hk_bundle(store=housekeeper_api, bundle_data=bundle_data)
    return housekeeper_api


@pytest.fixture(scope="session")
def expected_total_reads() -> int:
    return 1_000_000


@pytest.fixture
def flow_cell_name() -> str:
    """Return flow cell name."""
    return "HVKJCDRXX"


@pytest.fixture
def flow_cell_full_name(flow_cell_name: str) -> str:
    """Return flow cell full name."""
    return f"201203_D00483_0200_A{flow_cell_name}"


@pytest.fixture(name="expected_average_q30_for_sample")
def expected_average_q30_for_sample() -> float:
    """Return expected average Q30 for a sample."""
    return (85.5 + 80.5) / 2


@pytest.fixture(name="expected_average_q30_for_flow_cell")
def expected_average_q30_for_flow_cell() -> float:
    return (((85.5 + 80.5) / 2) + ((83.5 + 81.5) / 2)) / 2


@pytest.fixture(name="expected_total_reads_flow_cell_bcl2fastq")
def expected_total_reads_flow_cell_2() -> int:
    """Return an expected read count"""
    return 8_000_000


@pytest.fixture
def store_with_sequencing_metrics(
    store: Store,
    sample_id: str,
    father_sample_id: str,
    mother_sample_id: str,
    expected_total_reads: int,
    flow_cell_name: str,
    flow_cell_name_demultiplexed_with_bcl_convert: str,
    flow_cell_name_demultiplexed_with_bcl2fastq: str,
    helpers: StoreHelpers,
) -> Store:
    """Return a store with multiple samples with sample lane sequencing metrics."""
    sample_sequencing_metrics_details: list[str | int | float] = [
        (sample_id, flow_cell_name, 1, expected_total_reads / 2, 90.5, 32),
        (sample_id, flow_cell_name, 2, expected_total_reads / 2, 90.4, 31),
        (mother_sample_id, flow_cell_name_demultiplexed_with_bcl2fastq, 2, 2_000_000, 85.5, 30),
        (mother_sample_id, flow_cell_name_demultiplexed_with_bcl2fastq, 1, 2_000_000, 80.5, 30),
        (father_sample_id, flow_cell_name_demultiplexed_with_bcl2fastq, 2, 2_000_000, 83.5, 30),
        (father_sample_id, flow_cell_name_demultiplexed_with_bcl2fastq, 1, 2_000_000, 81.5, 30),
        (mother_sample_id, flow_cell_name_demultiplexed_with_bcl_convert, 3, 1_500_000, 80.5, 33),
        (mother_sample_id, flow_cell_name_demultiplexed_with_bcl_convert, 2, 1_500_000, 80.5, 33),
    ]
    helpers.add_flow_cell(store=store, flow_cell_name=flow_cell_name)
    helpers.add_sample(
        store=store, customer_id="cust500", internal_id=sample_id, name=sample_id, sex=Sex.MALE
    )
    helpers.add_multiple_sample_lane_sequencing_metrics_entries(
        metrics_data=sample_sequencing_metrics_details, store=store
    )
    return store


@pytest.fixture(scope="function")
def novaseqx_latest_analysis_version() -> str:
    """Return the latest analysis version for NovaseqX analysis data directory."""
    return "2"


@pytest.fixture(scope="function")
def novaseqx_flow_cell_directory(tmp_path: Path, novaseq_x_flow_cell_full_name: str) -> Path:
    """Return the path to a NovaseqX flow cell directory."""
    return Path(tmp_path, novaseq_x_flow_cell_full_name)


@pytest.fixture(scope="function")
def demultiplexed_runs_flow_cell_directory(tmp_path: Path) -> Path:
    """Return the path to a demultiplexed flow cell run directory."""
    demultiplexed_runs = Path(
        tmp_path, DemultiplexingDirsAndFiles.DEMULTIPLEXED_RUNS_DIRECTORY_NAME
    )
    demultiplexed_runs.mkdir()
    return demultiplexed_runs


def add_novaseqx_analysis_data(novaseqx_flow_cell_directory: Path, analysis_version: str):
    """Add NovaseqX analysis data to a flow cell directory."""
    analysis_path: Path = Path(
        novaseqx_flow_cell_directory, DemultiplexingDirsAndFiles.ANALYSIS, analysis_version
    )
    analysis_path.mkdir(parents=True)
    analysis_path.joinpath(DemultiplexingDirsAndFiles.COPY_COMPLETE).touch()
    data = analysis_path.joinpath(DemultiplexingDirsAndFiles.DATA)
    data.mkdir()
    data.joinpath(DemultiplexingDirsAndFiles.ANALYSIS_COMPLETED).touch()
    return analysis_path


@pytest.fixture(scope="function")
def novaseqx_flow_cell_dir_with_analysis_data(
    novaseqx_flow_cell_directory: Path, novaseqx_latest_analysis_version: str
) -> Path:
    """Return the path to a NovaseqX flow cell directory with multiple analysis data directories."""
    add_novaseqx_analysis_data(novaseqx_flow_cell_directory, "0")
    add_novaseqx_analysis_data(novaseqx_flow_cell_directory, "1")
    add_novaseqx_analysis_data(novaseqx_flow_cell_directory, novaseqx_latest_analysis_version)
    return novaseqx_flow_cell_directory


@pytest.fixture(scope="function")
def post_processed_novaseqx_flow_cell(novaseqx_flow_cell_dir_with_analysis_data: Path) -> Path:
    """Return the path to a NovaseqX flow cell that is post processed."""
    Path(
        novaseqx_flow_cell_dir_with_analysis_data,
        DemultiplexingDirsAndFiles.QUEUED_FOR_POST_PROCESSING,
    ).touch()
    return novaseqx_flow_cell_dir_with_analysis_data


@pytest.fixture(scope="function")
def novaseqx_flow_cell_analysis_incomplete(
    novaseqx_flow_cell_directory: Path, novaseqx_latest_analysis_version: str
) -> Path:
    """
    Return the path to a flow cell for which the analysis is not complete.
    It misses the ANALYSIS_COMPLETED file.
    """
    Path(
        novaseqx_flow_cell_directory,
        DemultiplexingDirsAndFiles.ANALYSIS,
        novaseqx_latest_analysis_version,
    ).mkdir(parents=True)
    Path(
        novaseqx_flow_cell_directory,
        DemultiplexingDirsAndFiles.ANALYSIS,
        novaseqx_latest_analysis_version,
        DemultiplexingDirsAndFiles.COPY_COMPLETE,
    ).touch()
    return novaseqx_flow_cell_directory


@pytest.fixture(scope="function")
def demultiplex_not_complete_novaseqx_flow_cell(tmp_file: Path) -> Path:
    """Return the path to a NovaseqX flow cell for which demultiplexing is not complete."""
    return tmp_file


@pytest.fixture
def flow_cell_encryption_api(
    cg_context: CGConfig, flow_cell_full_name: str
) -> FlowCellEncryptionAPI:
    flow_cell_encryption_api = FlowCellEncryptionAPI(
        binary_path=cg_context.encryption.binary_path,
        encryption_dir=Path(cg_context.backup.pdc_archiving_directory.current),
        dry_run=True,
        flow_cell=FlowCellDirectoryData(
            flow_cell_path=Path(cg_context.illumina_flow_cells_directory, flow_cell_full_name)
        ),
        pigz_binary_path=cg_context.pigz.binary_path,
        slurm_api=SlurmAPI(),
        sbatch_parameter=cg_context.backup.slurm_flow_cell_encryption.dict(),
        tar_api=TarAPI(binary_path=cg_context.tar.binary_path, dry_run=True),
    )
    flow_cell_encryption_api.slurm_api.set_dry_run(dry_run=True)
    return flow_cell_encryption_api


def create_process_response(
    return_code: int = 0, args: str = "", std_out: str = "", std_err: str = ""
) -> CompletedProcess:
    """Returns a CompletedProcess object with default parameters."""
    return CompletedProcess(
        args=args,
        returncode=return_code,
        stderr=std_err.encode("utf-8"),
        stdout=std_out.encode("utf-8"),
    )


# Downsample
@pytest.fixture
def store_with_case_and_sample_with_reads(
    store: Store,
    helpers: StoreHelpers,
    downsample_case_internal_id: str,
    downsample_sample_internal_id_1: str,
    downsample_sample_internal_id_2: str,
) -> Store:
    """Return a store with a case and a sample with reads."""
    case: Case = helpers.add_case(
        store=store, internal_id=downsample_case_internal_id, name=downsample_case_internal_id
    )
    order: Order = helpers.add_order(
        store=store,
        customer_id=case.customer_id,
        ticket_id=case.latest_ticket,
        order_date=case.ordered_at,
        workflow=case.data_analysis,
    )
    case.orders.append(order)
    for sample_internal_id in [downsample_sample_internal_id_1, downsample_sample_internal_id_2]:
        helpers.add_sample(
            store=store,
            customer_id=case.customer_id,
            internal_id=sample_internal_id,
            reads=100_000_000,
        )
        sample: Sample = store.get_sample_by_internal_id(internal_id=sample_internal_id)
        helpers.add_relationship(store=store, case=case, sample=sample)

    return store


@pytest.fixture
def downsample_case_internal_id() -> str:
    """Return a case internal id."""
    return "supersonicturtle"


@pytest.fixture
def downsample_sample_internal_id_1() -> str:
    """Return a sample internal id."""
    return "ACC12345675213"


@pytest.fixture
def downsample_sample_internal_id_2() -> str:
    """Return a sample internal id."""
    return "ACC12345684213"


@pytest.fixture
def number_of_reads_in_millions() -> int:
    """Return a number of reads in millions."""
    return 50


@pytest.fixture
def downsample_hk_api(
    real_housekeeper_api: HousekeeperAPI,
    fastq_file: Path,
    downsample_sample_internal_id_1: str,
    downsample_sample_internal_id_2: str,
    timestamp_yesterday: str,
    helpers: StoreHelpers,
    tmp_path_factory,
) -> HousekeeperAPI:
    """Return a Housekeeper API with a real database."""
    for sample_internal_id in [downsample_sample_internal_id_1, downsample_sample_internal_id_2]:
        tmp_fastq_file = tmp_path_factory.mktemp(f"{sample_internal_id}.fastq.gz")
        downsample_bundle: dict = {
            "name": sample_internal_id,
            "created": timestamp_yesterday,
            "expires": timestamp_yesterday,
            "files": [
                {
                    "path": tmp_fastq_file.as_posix(),
                    "archive": False,
                    "tags": [SequencingFileTag.FASTQ, sample_internal_id],
                }
            ],
        }
        helpers.ensure_hk_bundle(store=real_housekeeper_api, bundle_data=downsample_bundle)
    return real_housekeeper_api


@pytest.fixture(scope="function")
def downsample_context(
    cg_context: CGConfig,
    store_with_case_and_sample_with_reads: Store,
    downsample_hk_api: HousekeeperAPI,
) -> CGConfig:
    """Return cg context with added Store and Housekeeper API."""
    cg_context.status_db_ = store_with_case_and_sample_with_reads
    cg_context.housekeeper_api_ = downsample_hk_api
    return cg_context


@pytest.fixture
def downsample_case_name():
    return "subsonichedgehog"


@pytest.fixture
def downsample_data(
    downsample_context: CGConfig,
    downsample_sample_internal_id_1: str,
    downsample_case_internal_id: str,
    downsample_case_name: str,
    number_of_reads_in_millions: int,
) -> DownsampleData:
    return DownsampleData(
        status_db=downsample_context.status_db_,
        hk_api=downsample_context.housekeeper_api_,
        sample_id=downsample_sample_internal_id_1,
        case_id=downsample_case_internal_id,
        case_name=downsample_case_name,
        number_of_reads=number_of_reads_in_millions,
        out_dir=Path(downsample_context.downsample_dir),
    )


@pytest.fixture(scope="function")
def downsample_api(
    downsample_context: CGConfig,
) -> DownsampleAPI:
    """Return a DownsampleAPI."""
    return DownsampleAPI(
        config=downsample_context,
    )


@pytest.fixture(scope="function")
def raredisease_context(
    cg_context: CGConfig,
    helpers: StoreHelpers,
    nf_analysis_housekeeper: HousekeeperAPI,
    trailblazer_api: MockTB,
    sample_id: str,
    no_sample_case_id: str,
    total_sequenced_reads_pass: int,
    apptag_rna: str,
    raredisease_case_id: str,
    case_id_not_enough_reads: str,
    sample_id_not_enough_reads: str,
    total_sequenced_reads_not_pass: int,
) -> CGConfig:
    """Raredisease context to use in CLI."""
    cg_context.housekeeper_api_ = nf_analysis_housekeeper
    cg_context.trailblazer_api_ = trailblazer_api
    cg_context.meta_apis["analysis_api"] = RarediseaseAnalysisAPI(config=cg_context)
    status_db: Store = cg_context.status_db

    # Create ERROR case with NO SAMPLES
    helpers.add_case(status_db, internal_id=no_sample_case_id, name=no_sample_case_id)

    # Create a textbook case with enough reads
    case_enough_reads: Case = helpers.add_case(
        store=status_db,
        internal_id=raredisease_case_id,
        name=raredisease_case_id,
        data_analysis=Workflow.RAREDISEASE,
    )

    sample_raredisease_case_enough_reads: Sample = helpers.add_sample(
        status_db,
        application_tag=apptag_rna,
        internal_id=sample_id,
        reads=total_sequenced_reads_pass,
        last_sequenced_at=datetime.now(),
    )

    helpers.add_relationship(
        status_db,
        case=case_enough_reads,
        sample=sample_raredisease_case_enough_reads,
    )

    # Create a case without enough reads
    case_not_enough_reads: Case = helpers.add_case(
        store=status_db,
        internal_id=case_id_not_enough_reads,
        name=case_id_not_enough_reads,
        data_analysis=Workflow.RAREDISEASE,
    )

    sample_not_enough_reads: Sample = helpers.add_sample(
        status_db,
        application_tag=apptag_rna,
        internal_id=sample_id_not_enough_reads,
        reads=total_sequenced_reads_not_pass,
        last_sequenced_at=datetime.now(),
    )

    helpers.add_relationship(status_db, case=case_not_enough_reads, sample=sample_not_enough_reads)

    return cg_context


@pytest.fixture
def fastq_file_meta_raw(flow_cell_name: str) -> dict:
    return {
        "path": Path("a", f"file{FileExtensions.FASTQ}{FileExtensions.GZIP}"),
        "lane": str(1),
        "read_direction": str(2),
        "flow_cell_id": flow_cell_name,
        "undetermined": None,
    }<|MERGE_RESOLUTION|>--- conflicted
+++ resolved
@@ -2230,12 +2230,6 @@
     )
 
 
-<<<<<<< HEAD
-@pytest.fixture(scope="session")
-def raredisease_case_id() -> str:
-    """Returns a raredisease case id."""
-    return "raredisease_case_enough_reads"
-=======
 @pytest.fixture(scope="function")
 def hermes_deliverables(deliverable_data: dict, raredisease_case_id: str) -> dict:
     hermes_output: dict = {"pipeline": "raredisease", "bundle_id": raredisease_case_id, "files": []}
@@ -2410,7 +2404,6 @@
     Path(raredisease_dir, raredisease_case_id, f"{raredisease_case_id}_samplesheet").with_suffix(
         FileExtensions.CSV
     ).touch(exist_ok=True)
->>>>>>> d20609a5
 
 
 @pytest.fixture(scope="function")
