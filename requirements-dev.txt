coveralls
mock
pytest-cov
pytest-mock
<<<<<<< HEAD
pytest>=5.2     # due to pytest-flask, pytest-cov
ruff
=======
pytest
>>>>>>> 652f5c59
<|MERGE_RESOLUTION|>--- conflicted
+++ resolved
@@ -2,9 +2,5 @@
 mock
 pytest-cov
 pytest-mock
-<<<<<<< HEAD
-pytest>=5.2     # due to pytest-flask, pytest-cov
-ruff
-=======
 pytest
->>>>>>> 652f5c59
+ruff