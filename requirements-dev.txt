# pytest
pytest>=5.2     # due to pytest-flask, pytest-cov
mock
pytest-mock
snapshottest

<<<<<<< HEAD
# coverage
coverage<5
pytest-cov
coveralls
python-coveralls>=2.9.3     # due to conflict on coverage package

# linting
git-lint
pylint
six~=1.12               # due to astroid
pycodestyle
yamllint
docutils
html-linter

# black
black
pre-commit
=======
docutils
>>>>>>> 2a4a8f61
<|MERGE_RESOLUTION|>--- conflicted
+++ resolved
@@ -4,25 +4,4 @@
 pytest-mock
 snapshottest
 
-<<<<<<< HEAD
-# coverage
-coverage<5
-pytest-cov
-coveralls
-python-coveralls>=2.9.3     # due to conflict on coverage package
-
-# linting
-git-lint
-pylint
-six~=1.12               # due to astroid
-pycodestyle
-yamllint
-docutils
-html-linter
-
-# black
-black
-pre-commit
-=======
-docutils
->>>>>>> 2a4a8f61
+docutils