--- conflicted
+++ resolved
@@ -1,9 +1,5 @@
 [bumpversion]
-<<<<<<< HEAD
-current_version = 68.0.17
-=======
 current_version = 68.1.2
->>>>>>> 7e6a18a2
 commit = True
 tag = True
 tag_name = v{new_version}
