--- conflicted
+++ resolved
@@ -1,9 +1,5 @@
 [bumpversion]
-<<<<<<< HEAD
-current_version = 59.14.8
-=======
 current_version = 59.18.0
->>>>>>> 46cc01b2
 commit = True
 tag = True
 tag_name = v{new_version}
