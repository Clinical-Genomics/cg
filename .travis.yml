language: python
# 3.7 on hasta and 3.6 on clinical-db
python:
  - "3.7"
  - "3.6"

# command to install dependencies
# pip locked to version in prod170926
install:
  - pip install pip==9.0.1
  - pip install cython
  - pip install -U -r requirements.txt pytest-mock snapshottest .
# command to run tests
script:
  - pytest

cache: pip

jobs:
  include:
    - name: "production dependencies"
      if: type = pull_request
      script:
        - pip check
    - name: "development dependencies"
      if: type = pull_request
      script:
        - pip install -U -r requirements-dev.txt .
        - pip check
    - name: "coverage"
      if: NOT type = pull_request
      script:
        - pip install --upgrade pip
        - pip install -U -r requirements-dev.txt .
        - coverage run --branch --omit="*.html" --source "$(basename "$PWD")" setup.py test
        - coveralls
    - name: "code formatting"
      if: type = pull_request
      script:
        - pip install --upgrade pip
        - pip install black
<<<<<<< HEAD
        - git --no-pager diff --name-only --diff-filter=AM $TRAVIS_COMMIT_RANGE | grep -F ".py" | xargs black --check
=======
        - git --no-pager diff --name-only --diff-filter=AM $TRAVIS_COMMIT_RANGE | grep ".py" | xargs black --check
    - name: "pylint score"
      if: type = pull_request
      script:
        - pip install --upgrade pip && pip install -U -r requirements-dev.txt .
        - grep -r -E "pylint. {0,1}disable\=" .; if [ $? -eq 0 ]; then echo "Can not run pylint scoring with any pylint warnings disabled, please remove them and try again" && false; else true; fi
        - (git --no-pager diff --name-only --diff-filter=M $TRAVIS_COMMIT_RANGE | grep -F ".py" || echo "$(basename "$PWD")") > $TRAVIS_HOME/before_files.txt
        - (git --no-pager diff --name-only --diff-filter=AM $TRAVIS_COMMIT_RANGE | grep -F ".py" || echo "$(basename "$PWD")") > $TRAVIS_HOME/after_files.txt
        - pylint --rcfile=.configs/pylintrc --jobs=0 --exit-zero $(< $TRAVIS_HOME/after_files.txt) > $TRAVIS_HOME/pylint_after_output.txt
        - git checkout $TRAVIS_BRANCH
        - pylint --rcfile=.configs/pylintrc --jobs=0 --exit-zero $(< $TRAVIS_HOME/before_files.txt) > $TRAVIS_HOME/pylint_before_output.txt
        - grep -F "/10, -" $TRAVIS_HOME/pylint_before_output.txt || grep -F "/10, +0.00" $TRAVIS_HOME/pylint_before_output.txt || (echo "pylint score decreased, please try again after fixing some lint issues." && cat $TRAVIS_HOME/pylint_after_output.txt && false)
>>>>>>> 15f0763c
    - name: "linting"
      if: type = pull_request
      script:
        - pip install --upgrade pip
        - pip install -U -r requirements-dev.txt
        - git reset --soft ${TRAVIS_COMMIT_RANGE%...*} && git lint

notifications:
  email: never<|MERGE_RESOLUTION|>--- conflicted
+++ resolved
@@ -30,19 +30,14 @@
     - name: "coverage"
       if: NOT type = pull_request
       script:
-        - pip install --upgrade pip
-        - pip install -U -r requirements-dev.txt .
+        - pip install --upgrade pip && pip install -U -r requirements-dev.txt .
         - coverage run --branch --omit="*.html" --source "$(basename "$PWD")" setup.py test
         - coveralls
     - name: "code formatting"
       if: type = pull_request
       script:
-        - pip install --upgrade pip
-        - pip install black
-<<<<<<< HEAD
+        - pip install --upgrade pip && pip install black
         - git --no-pager diff --name-only --diff-filter=AM $TRAVIS_COMMIT_RANGE | grep -F ".py" | xargs black --check
-=======
-        - git --no-pager diff --name-only --diff-filter=AM $TRAVIS_COMMIT_RANGE | grep ".py" | xargs black --check
     - name: "pylint score"
       if: type = pull_request
       script:
@@ -54,12 +49,10 @@
         - git checkout $TRAVIS_BRANCH
         - pylint --rcfile=.configs/pylintrc --jobs=0 --exit-zero $(< $TRAVIS_HOME/before_files.txt) > $TRAVIS_HOME/pylint_before_output.txt
         - grep -F "/10, -" $TRAVIS_HOME/pylint_before_output.txt || grep -F "/10, +0.00" $TRAVIS_HOME/pylint_before_output.txt || (echo "pylint score decreased, please try again after fixing some lint issues." && cat $TRAVIS_HOME/pylint_after_output.txt && false)
->>>>>>> 15f0763c
     - name: "linting"
       if: type = pull_request
       script:
-        - pip install --upgrade pip
-        - pip install -U -r requirements-dev.txt
+        - pip install --upgrade pip && pip install -U -r requirements-dev.txt
         - git reset --soft ${TRAVIS_COMMIT_RANGE%...*} && git lint
 
 notifications:
