# Byte-compiled / optimized / DLL files
__pycache__/
*.py[cod]
*$py.class

# C extensions
*.so

# Distribution / packaging
.Python
env/
build/
develop-eggs/
dist/
downloads/
eggs/
.eggs/
lib/
lib64/
parts/
sdist/
var/
*.egg-info/
.installed.cfg
*.egg

# PyInstaller
#  Usually these files are written by a python script from a template
#  before PyInstaller builds the exe, so as to inject date/other infos into it.
*.manifest
*.spec

# Installer logs
pip-log.txt
pip-delete-this-directory.txt

# Unit test / coverage reports
htmlcov/
.tox/
.coverage
.coverage.*
.cache
nosetests.xml
coverage.xml
*,cover
.hypothesis/

# Translations
*.mo
*.pot

# Django stuff:
*.log
local_settings.py

# Flask stuff:
instance/
.webassets-cache

# Scrapy stuff:
.scrapy

# Sphinx documentation
docs/_build/

# PyBuilder
target/

# IPython Notebook
.ipynb_checkpoints

# pyenv
.python-version

# celery beat schedule file
celerybeat-schedule

# dotenv
.env

# virtualenv
venv/
ENV/

# Spyder project settings
.spyderproject

# Rope project settings
.ropeproject

DEVELOP/
<<<<<<< HEAD
.DS_Store
=======

# Apple-OS specific files
.DS_Store
>>>>>>> ffb6db6a
<|MERGE_RESOLUTION|>--- conflicted
+++ resolved
@@ -1,98 +1,94 @@
-# Byte-compiled / optimized / DLL files
-__pycache__/
-*.py[cod]
-*$py.class
-
-# C extensions
-*.so
-
-# Distribution / packaging
-.Python
-env/
-build/
-develop-eggs/
-dist/
-downloads/
-eggs/
-.eggs/
-lib/
-lib64/
-parts/
-sdist/
-var/
-*.egg-info/
-.installed.cfg
-*.egg
-
-# PyInstaller
-#  Usually these files are written by a python script from a template
-#  before PyInstaller builds the exe, so as to inject date/other infos into it.
-*.manifest
-*.spec
-
-# Installer logs
-pip-log.txt
-pip-delete-this-directory.txt
-
-# Unit test / coverage reports
-htmlcov/
-.tox/
-.coverage
-.coverage.*
-.cache
-nosetests.xml
-coverage.xml
-*,cover
-.hypothesis/
-
-# Translations
-*.mo
-*.pot
-
-# Django stuff:
-*.log
-local_settings.py
-
-# Flask stuff:
-instance/
-.webassets-cache
-
-# Scrapy stuff:
-.scrapy
-
-# Sphinx documentation
-docs/_build/
-
-# PyBuilder
-target/
-
-# IPython Notebook
-.ipynb_checkpoints
-
-# pyenv
-.python-version
-
-# celery beat schedule file
-celerybeat-schedule
-
-# dotenv
-.env
-
-# virtualenv
-venv/
-ENV/
-
-# Spyder project settings
-.spyderproject
-
-# Rope project settings
-.ropeproject
-
-DEVELOP/
-<<<<<<< HEAD
-.DS_Store
-=======
-
-# Apple-OS specific files
-.DS_Store
->>>>>>> ffb6db6a
+# Byte-compiled / optimized / DLL files
+__pycache__/
+*.py[cod]
+*$py.class
+
+# C extensions
+*.so
+
+# Distribution / packaging
+.Python
+env/
+build/
+develop-eggs/
+dist/
+downloads/
+eggs/
+.eggs/
+lib/
+lib64/
+parts/
+sdist/
+var/
+*.egg-info/
+.installed.cfg
+*.egg
+
+# PyInstaller
+#  Usually these files are written by a python script from a template
+#  before PyInstaller builds the exe, so as to inject date/other infos into it.
+*.manifest
+*.spec
+
+# Installer logs
+pip-log.txt
+pip-delete-this-directory.txt
+
+# Unit test / coverage reports
+htmlcov/
+.tox/
+.coverage
+.coverage.*
+.cache
+nosetests.xml
+coverage.xml
+*,cover
+.hypothesis/
+
+# Translations
+*.mo
+*.pot
+
+# Django stuff:
+*.log
+local_settings.py
+
+# Flask stuff:
+instance/
+.webassets-cache
+
+# Scrapy stuff:
+.scrapy
+
+# Sphinx documentation
+docs/_build/
+
+# PyBuilder
+target/
+
+# IPython Notebook
+.ipynb_checkpoints
+
+# pyenv
+.python-version
+
+# celery beat schedule file
+celerybeat-schedule
+
+# dotenv
+.env
+
+# virtualenv
+venv/
+ENV/
+
+# Spyder project settings
+.spyderproject
+
+# Rope project settings
+.ropeproject
+
+DEVELOP/
+
+# Apple-OS specific files
+.DS_Store