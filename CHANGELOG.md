# Change Log
All notable changes to this project will be documented in this file.
This project adheres to [Semantic Versioning](http://semver.org/).

About changelog [here](https://keepachangelog.com/en/1.0.0/)

Please add a new candidate release at the top after changing the latest one. Feel free to copy paste from the "squash and commit" box that gets generated when creating PRs

Try to use the following format:

## [x.x.x]

### Added

### Fixed

### Changed

## 16.12.1

### Fixed
- Save in Family and Analysis Admin views

## 16.12.0

### Added

- Added support for RML-orderforms as json-file

## [16.11.1]

### Fixed

- Lock dependency for xlrd so that we can parse modern excel files

## 16.11.0

### Added
- cg set family [CASEID] now has the option --data-delivery 

## [16.10.4]

### Fixed
- Bug when building tag definition for balsamic-analysis delivery

## [16.10.3]

### Fixed
- Use `--json` when exporting causative variants from scout

## [16.10.2]

### Fixed
- Use correct pipeline name when cleaning mip analysis dirs

## [16.10.1]

### Added

- Adds new mip-dna tags to hk

## [16.10.0]

### Added

- Adds new delivery type to balsamic-analysis

## [16.9.0]

### Added

- column percent_reads_guaranteed to application table

## [16.8.1]

### Fixed

<<<<<<< HEAD
## [NG.NG.NG]

### Added

- Stop on bad values for analysis (pipeline) when adding family through CLI
=======
- Bug in the interactions with Scout when cleaning Scout cases
- Bug in the interaction with scout in command export_causatives

## [16.8.0]

### Added

- Adds adding samplesheet to HK flowcell bundle to cg transfer flowcell

## [16.7.1]

### Fixed

- Mutacc looks for 'id' instead of '_id' in case export
- Convert 'other' to '0' for sex in case export

## 16.7.0

### Added
- Show sample priorities in created ticket

## [16.6.0]

### Changed

- Split generating config into its own command
- Delete old load config when running `cg upload scout --re-upload`
>>>>>>> d20f31ac

## [16.5.0]

### Added

- Functionality to deploy scout with cg

## [16.4.3]

### Fixed

- Bug that madeline output files where not uploaded to scout
- Bug when exporting panels with `cg workflow mip-dna panel`

## [16.4.2]

### Fixed

- Bug that display_name was used instead of sample_name

## [16.4.1]

### Fixed

- Change compression query to be both satisfactory syntax for flake and to be working on our version of sql server

## [16.4.0]

### Added
- Use Pydantic models to validate Scout input/output

### Changed
- Decouples scout from CG

## [16.3.4]

### Fixed

- Fixed documentation on Trailblazers purpose

## [16.3.3]

### Fixed

- Fixed setting of priority in statusDB and LIMS for samples

## [16.3.2]

### Fixed

- Fixed setting of apptag in LIMS for samples

## [16.3.1]

### Fixed

- Fixed a bug in naming of "default_gene_panels" in Scout load config


## [16.3.0]

### Changed
- Changed logic for which cases are to be compressed. Now compression will be run on all cases older then 60 days provided their fastq files have not been decompressed less than 21 days prior


## [16.2.0]

### Changed

- Use CLI to upload to Scout

## [16.1.1]

### Fixed
- Accreditation logotype only shown on new delivery reports for accredited analyses


## [16.1.0]

### Changed
- Changed the way cg cleans cases. Now it only uses StatusDB and family status

### Added
- Added one-time script to iterate over mip directories, and set cleaned_at timestamp on very old cases that were already cleaned


## [16.0.6]

### Fixed
- 'cg upload auto --pipeline' to accept 'mip-dna' as pipeline 

## [16.0.5]

### Fixed
- Trailblazer integration fixed

## [16.0.4]

### Fixed
- Case database entities (Family) can only have specific values for data_analysis
- Analysis database entities can only have specific values for pipeline
- Enum used for pipeline as arguments 

## [16.0.3]

### Fixed
- Microbial config-case now correctly imports reference from customer provided reference

## [16.0.2]

### Added
- Added case intentmayfly to list of cases to except from SPRING compression

## [16.0.1]

### Added
- Updated PR template to include implementation plan

## [16.0.0]

### Added
- Deliver analysis based on case-id or ticket

### Changed
- Deliver commands merged into new command `cg deliver analysis` 

## [15.0.4]
### Fixed
- fixed failing `cg microsalt store completed` cronjob

## [15.0.3]
### Fixed
- Fixed path where microsalt deliverables files are located

## [15.0.2]
### Fixed
- Wrap more cg workflow mip-dna store code in try-except in order to not cause future production blocks

## [15.0.1]
### Fixed
- Fix bug in compress clean command

## [15.0.0]

### Added
- New command: cg store ticket <ticket_id>
- New command: cg store flowcell <flowcell_id>
- New command: cg store case <case_id>
- New command: cg store sample <sample_id> 

### Removed
- Old command: cg store fastq <case_id>

## [14.0.1]

### Fixed
- Removed unused options form cg workflow balsamic base command


## [14.0.0]

### Added
- New command: cg decompress ticket <ticket_id>
- New command: cg decompress flowcell <flowcell_id>
- New command: cg decompress case <case_id>
- New command: cg decompress sample <sample_id> 

### Removed
- Old command: cg compress decompress spring <case_id>

## [13.18.0]


### Changed
- Changed condition for which cases should be stored in CG. This fixes a bug where cg would try to store cases which already have been stored due to mismatch in timestamp stored in Trailblazer and Housekeeper

## [13.17.2]

### Changed
- Only fastq files older than three weeks will be compressed


## [13.17.1]

### Added
- Added new value to lims constants
- Moved lims constants to a constants directory


## [13.17.0]


### Changed
- Workflow mip-dna store no longer needs analysisrunstatus to be completed to attempt storing bundle


## [13.16.2]

### Fixed

- Fixed bug where parse_mip_config() only returned values for primary analysis, breaking Upload Delivery Report


## [13.16.1]

### Fixed

 - Fix bug where cg workflow mip store still relied on Trailblazer to find case_config.yaml (Where it can no longer be found)
 - Fix bug where microsalt cli lost its store command in merge conflict


## [13.16.0]

### Added
- New REST-based TrailblazerAPI
### Changed
- Trailblazer support for Balsamic
### Fixed
- Naming convention for API harmonized


## [13.15.0]

### Added
- New query to get all cases in ticket

## [13.14.3]

### Changed

- Refactors constants file

## [13.14.2]

### Fixed
 
 - Fixed bug where CalledProcessError class could not be represented as string, and broke workflows.
 - Rephrased query used for compression. The query output is unchanged
 - Fixed typo in query name
 

## [13.14.1]
### Removed
- Remove data_analysis from sample since it is deprecated

## [13.14.0]
### Changed
- Move data_analysis from sample level to case level to enable samples to be analysed differently in different cases

## [13.12.0]
### Added
- Store all available completed microbial analyses in HK

## [13.11.0]

### Changed
- Balsamic always skips mutect when application is WES
- SPRING compression is set to run on oldest families first

### Fixed
- Format print statements

## [13.10.2]

### Fixed
- Storing chromograph, upd and rhocall files in housekeeper

## [13.10.1]

### Fixed
- Repaired automation query for storing Balsamic cases in Housekeeper 

## [13.10]

### Added
- Functionality to deploy `genotype` with CG on hasta

### Fixed
- Stored completed not parsing through all completed entries

## [13.9]

### Added
- Deployment command
- Functionality to deploy `shipping` with CG


## [13.8.0]
### Added
- Functionality to change multiple families in one go, e.g. cg set families --sample-identifier ticket_number 123456 --priority research

## [13.7.0]
### Fixed
- Set flowcell status to `ondisk` when retrieving archived flowcell from PDC has finished.

## [13.6.0]

### Added
- Store microsalt analyses in Housekeeper with a provided deliverables file

## [13.5.0]

### Added
- Possibility to give case-id as argument when setting values on multiple samples by the CLI


## [13.4.1]


### Fixed
- Updated changelog with correct release version


## [13.4.0]

### Removed
- Microbial order table
- Microbial order model
- Microbial sample table
- Microbial sample model
- Microbial Flowcell-sample table
- Microbial Flowcell-sample model

### Changed
Show customer name instead of id in invoices view.
Made customer name searchable in invoices view.

### Fixed
Made unidirectional links to Customer (instead of bi) to speed up customer view
Made unidirectional links to ApplicationVersion (instead of bi) to speed up view

## [13.3.1]

### Changed
- Exclude analysis older than hasta in production (2017-09-27) from delivery report generation

## [13.3.0]

### Added
- Added new cases to skip during compression 

## [13.2.0]

### Changed
- Only talk to genotype via subprocess and CLI 


## [13.1.0]

### Changed
- Added cases for all microbial samples
- Add a case when a new microbial order is received 

## [13.0.0]

### Changed
- Moved all microbial samples into samples table and the depending logic

## [12.7.1]

### Fixed
 - Removed store-housekeeper one-time script that was used to store balsamic results in Housekeeper

## [12.7.0]

### Changed
- Moved queries in TrailblazerAPI to Trailblazer

## [12.6.0]

### Added
- Added support for MIP9
- Adds support for MIP 9.0 files and tags in HK:
  - telomerecat
  - cyrius star-caller
  - smncopynumber caller on case level
  - tiddit_coverage bigwig track
- Adds smncopynumbercaller file to scout load config
### Changed
- Removed TB mip start source code from cg

### Fixed
- Return when using mip-dry-run option so that the dry-run is not added to TB

## [12.5.0]

### Changed

- Now ignores errors while cleaning old Balsamic data with cg clean


## [12.4.0]

### Added
- Providing a name of panel bed file in MIP cli now overrides getting capture kit through LimsAPI during case config
### Changed
- Providing panel bed path or capture kit shortname in BALSAMIC cli now overrides getting capture kit through LimsAPI during case config
### Fixed
- Fix Balsamic automation functions to exit with 1 if any of the errors are raised while looping through cases

## [12.3.6]

### Fixed
- Fixes bug where scout_api was sent into the compression_api in cli/store. The compression_api does not have scout_as an argument.


## [12.3.5]

### Added
- Added @Mropat as codeowner

## [12.3.4]

### Fixed
- Fixes bug where  upload_started_at and uploaded_at timestamps were not being updated in StatusDB upon successful Scout upload. 
This bug was happening because several instances of Store were instantiated in the same context

## [12.3.3]

### Fixed
- Fixes but where linking MIP trio samples only linked the first sample instead of the whole family (Introduced in recent PR)
- Fixes bug where linking by SampleID was not linking the entire family (Old)
- Fixes bug where linking by SampleID would not be able to generate correct linking path (Old)

## [x.x.x]
### Added

### Fixed

### Changed


## [13.0.0]
### Changed
- Microbial Samples are now treated as ordinary samples in a case

## [12.3.2]

### Fixed

- Upload delivery report should now only happen for mip analyses
- Re-use the same API within all upload context
- Handle unspecified exceptions in order to keep the cron running when unexpected exception occurs for one case
- When linking file without data analysis set, warn about it and link file correctly

## [12.3.1]

### Fixed
 
- Fixed bug where AnalysisAPI in cg upload auto was not updated to recent class changes

## [12.3.0]

### Changed

- Class ConfigHandler moved from Trailblazer codebase into CG codebase
- FastqHandler methods moved from Trailblazer to AnalysisAPI
- Merged MipAPI and AnalysisAPI for mip_rna and mip_dna into one meta-api class
- Adjusted tests to support the new architecture
- Removed (unused/deprecated)run method which was used to execute MIP through Trailblazer

### Fixed

- MIP workflow once again performs check to skip evaluation
- MIP workflow once again updates StatusDB about the case status

## [12.2.0]

### Changed

- Merged methods cases_to_mip_analyze and cases_to_balsamic_analyze, now called cases_to_analyze for any pipeline.
- Made method cases_to_deliver pipeline aware
- Made method cases_to_store pipeline aware
- Made method cases_to_clean pipeline aware
- Added option to apply read count threshold for cases_to_analyze based on panel in ClinicalDB
- Updated MIP and BALSAMIC workflows to utilize the new methods
- Added tests for new methods in balsamic workflow
- Removed class FastqAPI. FastqAPI was only used by BALSAMIC, and contained one method. The method is now moved to FastqHandler class.

## [12.1.6]
### Fixed
- Create crunchy pending path outside batch script

## [12.1.5]
### Fixed
- support current orderform RML-1604:9 again

## [12.1.4]
### Changed
- Use long description from setup.py on PyPI

## [12.1.3]
### Fixed
- Use another parameter in build and publish

## [12.1.2]
### Fixed
- Syntax in github action build and publish workflow

## [12.1.2]
### Added
- Build and publish on pypi with github actions

## [12]
### Added
- Create a meta-API (BalsamicAnalysisAPI) to handle communication between balsamic and other cg applications. The API will handle the following:
   - Calling BalsamicAPI to execute balsamic commands
   - Query Lims and StatusDB to decide what arguments to pass to Balsamic
   - Read (new version of) deliverables report generated by Balsamic and store bundle in Housekeeper + StatusDB
- More info in https://github.com/Clinical-Genomics/cg/pull/687

### Changed
- Reduce number of options that can/should be passed to run the workflow. Most of the logic for determining the options will be handled by BalsamicAnalysisAPI.
- Every command now requires sample family name as argument.
- No longer support using sample_id to link files for sake of consistency.

## [11]
### Changed
- Removes all interactions with the beacon software

## [10.1.2]
### Fixed
- Fixed so that empty gzipped files are considered empty considering metadata

## [10.1.1]
### Added
- Adds a CHANGELOG.md<|MERGE_RESOLUTION|>--- conflicted
+++ resolved
@@ -16,6 +16,12 @@
 
 ### Changed
 
+## [NG.NG.NG]
+
+### Added
+
+- Stop on bad values for analysis (pipeline) when adding family through CLI
+
 ## 16.12.1
 
 ### Fixed
@@ -75,13 +81,6 @@
 
 ### Fixed
 
-<<<<<<< HEAD
-## [NG.NG.NG]
-
-### Added
-
-- Stop on bad values for analysis (pipeline) when adding family through CLI
-=======
 - Bug in the interactions with Scout when cleaning Scout cases
 - Bug in the interaction with scout in command export_causatives
 
@@ -109,7 +108,6 @@
 
 - Split generating config into its own command
 - Delete old load config when running `cg upload scout --re-upload`
->>>>>>> d20f31ac
 
 ## [16.5.0]
 
