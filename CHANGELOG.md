# Change Log
All notable changes to this project will be documented in this file.
This project adheres to [Semantic Versioning](http://semver.org/).

About changelog [here](https://keepachangelog.com/en/1.0.0/)

Please add a new candidate release at the top after changing the latest one. Feel free to copy paste from the "squash and commit" box that gets generated when creating PRs

Try to use the following format:

## [x.x.x]
### Added
### Changed
### Fixed

<<<<<<< HEAD
## [21.3.2]
### Fixed
- Remove default option for mip-dna priority
=======
## [21.4.0]
### Added
- A column in customer-group admin view in to show customers in the group
>>>>>>> 49aa2948

## [21.3.1]
### Fixed
- PDC backup destination server for 2500 flowcells

## [21.3.0]
### Changed
- Remove dependency `cgstats` from requirements.txt and move used functionality into CG

## [21.2.0]
### Added
- Functionality for the cgstats api in CG

## [21.1.0]
### Added
Select analyses to be uploaded to vogue based on analysis completed date (before or after a date, of between two dates)
Add uploaded to vogue date to analysis table
Only select potential analyses to upload that have not been uploaded

## [21.0.0]

### Changed
- Add support for balsamic 7.x.x
- Rework Balsamic server configurations

### Fixed
- Upload to scout now possible for all analysis types through cg upload scout


## [20.26.2]
### Added
- Added more DNA and RNA positive control cases to VALIDATION_CASES

## [20.26.1]
### Fixed
- Workflow linking also links undetermined files when

## [20.26.0]
### Changed
- Cases to analyze query checks if any samples in case are newer than latest analysis to start topups
- Microsalt config-case wont include samples that dont pass sequencing qc

## [20.25.0]
### Changed
- Changes that customer contact persons are referred to as emails instead of users. This removes the need to add each contact as a user in the system and it becomes easier to manage the user list

## [20.24.0]
### Added
- Show customers in user admin view

## [20.23.0]
### Added
- gisaid uppload support via cli
- gisaid API

### Added
- Add command `cg get analysis` to view analysis information

## [20.21.1]
### Fixed
- Fix subprocess wildcard issue in deliver rsync

## [20.21.0]
### Added
- Added cg deliver rsync <ticket_id>

## [20.20.1]
### Fixed
- bug in cg clean scout-finished-cases

## [20.20.0]

## Added
- CLI command to deploy Loqusdb via shipping

## [20.19.5]

### Fixed
- fixed bug where CgError was raised with wrong arguments in AnalysisAPI

## [20.19.4]

### Fixed
- fixed bug that cgstats configs was saved as cg_stats in CGConfig

## [20.19.3]

### Fixed
- Update sequenced at timestamp of sample whenever sample has been sequenced and flowcell transferred

## [20.19.2]

### Fixed
- Bug when instantiating analysis api in upload

## [20.19.1]
### Fixed
- Bug when fetching the api in mip workflow cli base

## [20.19.0]

### Changed
- use pydantic to control CLI context 

## [20.18.0]
### Added
- Trailblazer support for mutant/sars-cov-2

## [20.17.5]
### Fixed
- Bugfix allowing orders of single samples from existing families

## [20.17.4]
### Added
- Added new covid prep method to lims constants

## [20.17.3]
### Fixed
- Adds support to use original sample lims id in downsampled cases (affects balsamic)

## [20.17.2]
### Fixed
- Fix duplicate Housekeeper session in scout upload


## [20.17.1]
### Changed
- Status of mutant cases is set to running before running analysis, and revoked if start fails. 
  This prevents users and cron jobs from starting the case which already started, given they check in statusDB first.

## [20.17.0]
### Added

- Deliver sarscov2 cli

## [20.16.0]
### Added

- Demultiplexing functionality to CG

## [20.15.1]
### Fixed
- cg to rename mutant fastq files directly

## [20.15.0]
### Added
- CLI methods for starting mutant

## [20.14.2]
### Added
- Add RNA validation cases to blacklist, which defines cases to not compress fastq files for

## [20.14.1]
### Fixed
- So that existing samples don't get added to lims again

## [20.14.0]
### Added
- Possibility to associate more than one customer to each user 

## [20.13.0]
### Changed
- Update orderform 2184 to latest version 4

## [20.12.1]
### Fixed
- Fix skip MIP-DNA (for MAF) for tumours with wgs applications for fastq delivery

## [20.12.0]
### Added
- Add support for fastq delivery

## [20.11.0]
### Added
- functionality to upload synopsis, cohort and phenotype information to scout

## [20.10.1]
### Fixed
- Mip start-available command

## [20.10.0]
### Added
- Panel command to mip-rna analysis workflow
- Add genome build 38 as default for mip-rna when exporting gene panels from Scout
- Add genome build 37 as default for mip-dna when exporting gene panels from Scout
- Add genome build 37 as default when exporting gene panels from Scout

### Changed
- Refactor start and start-available for mip

## [20.9.12]
### Changed
- Use pydantic models for handling lims samples


## [20.9.11]
### Fixed
- Fix bug that that prevented wgs fastq samples from being genotyped

## [20.9.10]
### Fixed
- Move synopsis and cohorts from sample to case in the database since that is how they are used 

## [20.9.9]
### Fixed
- Fixed bug in upload delivery report automation

## [20.9.8]
### Fixed
- Fixed context in upload vogue

## [20.9.7]
### Fixed
- Added missing pipeline option in database for SARS-CoV-2 on case in database

## [20.9.6]
### Fixed
- Use `coverage_qc_report` instead of `delivery_report` when uploading balsamic cases to scout

## [20.9.5]
### Fixed
- Balsamic crontab start-available auto-disables balsamic dry run

## [20.9.4]
### Fixed
- Fix bug that pending path was not created 

## [20.9.3]
### Fixed
- Bug in automation of delivery report upload

## [20.9.2]
### Fixed
- Bug when updating crunchy metadata files

## [20.9.1]
### Fixed
- Bug preventing MicroSALT to start automatically

## [20.9.0]
### Added
- SlurmAPI to handle all communication with slurm from cg

## [20.8.1]
### Changed
- Deletes unused files .gitlint, housekeeper, status, status_db

## [20.8.0]
### Added
- Support for creating delivery reports for analyses that are not the latest ones

## [20.7.0]
### Added
- DIAB and NBS-M to master list 

### Fixed
- Alphabetical order of master list

## [20.6.0]
### Changed
- Use cgmodels for crunchy metadata files

## [20.5.4]
### Added
- Change ending of lintjob from .py to .yml (accidentaly changed in previous pr)

## [20.5.3]
### Added
- Support for SARS-CoV-2 Orderform 2184:3

## [20.5.2]
### Changed
- Remove pipfile and pipfile.lock since they are not used

## [20.5.1]
### Changed
- Removes linting gh actions job

## [20.5.0]
### Added
- Add support for Microbial Orderform 1603:10
- Add support for Metagenome Orderform 1605:09

## [20.4.0]
### Added
- Support for SARS-CoV-2 Orderform 2184:1

## [20.3.3]

### Changed
- Set concentration and concentration sample to str in json orderform sample since this is expected in frontend

## [20.3.2]
### Fixed
- Fixed cases_to_store for microbial workflow. 
- Fixed process call for all workflows to not create a new process object

## [20.3.1]
### Fixed
- HousekeeperAPI to reuse db connection from context instead of creating new one for each call

## [20.3.0]
### Changed
- Refactored AnalysisAPI anf FastHandler classes into one class

## [20.2.1]
### Fixed
- Fixed json orderform special cases

## [20.2.0]
### Changed
- Use pydantic models to validate orderforms

## [20.1.4]
### Added
- delivery_report handling from BALSAMIC case import to Scout config export

## [20.1.3]
### Changed
- Genes are optional when exporting scout variants

## [20.1.2]
### Changed
- Refactored and removed code from cg.store.utils in backwards compatible way

## [20.1.1]
### Changed
- Updates issue template

## [20.1.0]
### Fixed
- Fix automatic decompression to also work for mixed cases

## [20.0.1]
### Changed
- Removed old unused scripts and scripts directory
- Moved crunchy query from store into CompressAPI


## [20.0.0]

### Changed
- cg workflow mip-rna link command to take case as positional arg

## [19.5.4]

### Changed
- Refactor ticket handling from orders API

## [19.5.3]
### Fixed
- Fix dry run flag when resolving decompression state

## [19.5.2]
### Fixed
- fix container name when publishing branch builds on dockerhub

## [19.5.1]

### Fixed
- changelog

## [19.5.0]

### Added
- alembic functionality
### Changed
- destination server PDC retrieval novaseq flowcells thalamus -> hasta
### Fixed
- flowcell status after PDC retrieval ondisk -> retrieved

## [19.4.0]

### Added
- Support for storing cohorts, phenotype_terms and synopsis from order json

## [19.3.2]
### Added
- Dockerhub build app container for release and pull requests
### Changed
- Changed CI actions that run on pull request on push to only run on pull request

## [19.3.1]
### Added
- Dockerfile declaration for running the cg app. Dockerfile should not be used for the cli toolkit

## [19.3.0]
### Added
- New options for balsamic report deliver to propagate delivery report data to Balsamic


## [19.2.0]
### Added
- Cases that decompression is started for will have the action set to "analyze"

## [19.1.1]

### Fixed
- Allow price update files for application-version import to have empty prices 


## [19.1.1]
### Added
- Cases that decompression is started for will have the action set to "analyze"

## [19.1.0]
### Added
- Cli command to deliver old balsamic analyses which were stored with old hk tags

## [19.0.0]

### Added
- Adds command to start decompression for spring compressed files if needed
### Changed
- Refactors MIP cli slightly to always expect a case id
- workflow start now called start-available
- Checking if flowcells are on disk moved to its own cli command

## [18.12.0]

### Added
- Add prep-category 'cov' for applications

## [18.11.4]

### Fixed
- Install package in gihub-jobs via pip==21.0.1

## [18.11.3]

### Fixed
- Upgraded insecure cryptography dependency 

## [18.11.2]

### Fixed
- Chromograph image tags back on track

## [18.12.1]

### Fixed
- Fix message in order ticket that says what type of project it is

## [18.11.1]

### Fixed
 - Fix so that variants gets uploaded to scout for balsamic samples
 - Fix so that upload breaks if balsamic case is WGS

## [18.11.0]
- New Fluffy workflow for preparing, starting and storing of analyses

## [18.10.2]

### Fixed
- FLUFFY now have a validation schema and can be submitted in the Order Portal again
- Samples of pools are now marked not to be invoiced, only the pool is invoiced

## [18.10.1]

### Added
- Allow existing trio-samples to be re-run as single samples 

## [18.10.0]

### Added
- Support for delivery type in the Order Portal


## [18.9.1]

### Added
- cg upload vogue bioinfo-all uploads both BALSAMIC as well.

## [18.9.0]

### Added

- Add functionality to upload balsamic analyses to scout

## [18.8.0]

### Added
- cg workflow microsalt upload-analysis-vogue [case_id] to upload the latest analysis from specific case
- cg workflow microsalt upload-latest-analyses-vogue to upload all latest analyses what haven't been uploaded

## [18.7.2]

### Changed

- Skip deliver fastq files when delivering balsamic analysis

## [18.7.1]

### Fixed

- clean_fastq command now also skips validation cases when cleaning fastq files

## [18.7.0]

### Added
- Added customer name in order tickets

## [18.6.1]

### Fixed

- Fix bug with name clash for created case when submitting RML-orders via Orderportal


## [18.6.0]


### Added

- Add command 'delete case' to remove case from the database
- Add command 'delete cases' to remove multiple cases from the database

## [18.5.1]

### Fixed

- Fix bug with microsalt deliverables path where it only returns the path only if it exists. This caused errors in some cases when submitting to Trailblazer

## [18.5.0]

### Added
- Added MHT to gene panel master-list

## [18.4.0]

### Added

- Added submission of microsalt cases for tracking in Trailblazer

## [18.3.0]

### Changed

- cg workflow mip-dna --panel-bed and --dry-run options can be set when executing full workflow
- Changed logic for how case links are retrieved in order to support linking of very old cases
- Analysis not submitted to Trailblazer if executing MIP workflow in dry-run

## [18.2]

### Changed

- Remove option to specify delivery path when delivering data

### Fixed

- Improved usage of `cg deliver analysis` command

## [18.1.5]

### Fixed

- cg workflow mip-rna link command

## [18.1.4]

### Fixed

- Better help text for microsalt cli commands


## [18.1.3]

### Fixed

- deliver filtered cnvkit file for balsamic

## [18.1.2]

### Fixed

- cg workflow mip-rna config-case command

## [18.1.1]

### Fixed

- Updates balsamic deliver tags to align with the ones specified in hermes

## [18.1.0]

### Added
- Customer in the ticket created for an order from the Orderportal

## [18.0.0]

### Added
- New commands for running cron jobs

### Changed
- Changed cli commands for starting and storing microsalt workflows

### Fixed
- Full Microsalt can now be executed through cg interface

## [17.2.1]

### Fixed

- HermesApi added to context when running cg clean

## [17.2.0]

### Changed

- Using HermesApi to save Balsamic deliverables in Housekeeper

## [17.1.0]

### Added

- Added support for Balsamic-orderforms as json-file

### Changed

## [17.0.0]

### Added
- Lims ID is sent to Balsamic during case config

## [16.17.1]

### Fixed
- Fixed exporting reduced mt_bam to scout config

## 16.17.0

### Changed
- Update Scout config output for images from chromograph

## 16.16.1

### Fixed

- This PR fixes the problem handling wells in json orders without ":" as separator, e.g. A1 instead of A:1

## [16.16.0]

### Changed

- Use hermes for generating balsamic deliverables

## 16.15.1

### Fixed
- The problem handling mip-json without specified data_analysis

## [16.16.0]

### Added

- Validation models for excel files in `cg/store/api/import_func.py`

### Fixed

- Removes dependency on deprecated excel-parser `xlrd`


## 16.15.0

### Added
- cg deploy hermes

## 16.14.0

### Added
- cg deploy fluffy


## 16.13.0

### Added

- Stop on bad values for analysis (pipeline) when adding family through CLI

## 16.12.1

### Fixed
- Save in Family and Analysis Admin views

## 16.12.0

### Added

- Added support for RML-orderforms as json-file

## [16.11.1]

### Fixed

- Lock dependency for xlrd so that we can parse modern excel files


## 16.11.0

### Added
- cg set family [CASEID] now has the option --data-delivery

## [16.10.4]

### Fixed
- Bug when building tag definition for balsamic-analysis delivery

## [16.10.3]

### Fixed
- Use `--json` when exporting causative variants from scout

## [16.10.2]

### Fixed
- Use correct pipeline name when cleaning mip analysis dirs

## [16.10.1]

### Added

- Adds new mip-dna tags to hk

## [16.10.0]

### Added

- Adds new delivery type to balsamic-analysis

## [16.9.0]

### Added

- column percent_reads_guaranteed to application table

## [16.8.1]

### Fixed

- Bug in the interactions with Scout when cleaning Scout cases
- Bug in the interaction with scout in command export_causatives

## [16.8.0]

### Added

- Adds adding samplesheet to HK flowcell bundle to cg transfer flowcell

## [16.7.1]

### Fixed

- Mutacc looks for 'id' instead of '_id' in case export
- Convert 'other' to '0' for sex in case export

## 16.7.0

### Added
- Show sample priorities in created ticket

## [16.6.0]

### Changed

- Split generating config into its own command
- Delete old load config when running `cg upload scout --re-upload`

## [16.5.0]

### Added

- Functionality to deploy scout with cg

## [16.4.3]

### Fixed

- Bug that madeline output files where not uploaded to scout
- Bug when exporting panels with `cg workflow mip-dna panel`

## [16.4.2]

### Fixed

- Bug that display_name was used instead of sample_name

## [16.4.1]

### Fixed

- Change compression query to be both satisfactory syntax for flake and to be working on our version of sql server

## [16.4.0]

### Added
- Use Pydantic models to validate Scout input/output

### Changed
- Decouples scout from CG

## [16.3.4]

### Fixed

- Fixed documentation on Trailblazers purpose

## [16.3.3]

### Fixed

- Fixed setting of priority in statusDB and LIMS for samples

## [16.3.2]

### Fixed

- Fixed setting of apptag in LIMS for samples

## [16.3.1]

### Fixed

- Fixed a bug in naming of "default_gene_panels" in Scout load config


## [16.3.0]

### Changed
- Changed logic for which cases are to be compressed. Now compression will be run on all cases older then 60 days provided their fastq files have not been decompressed less than 21 days prior


## [16.2.0]

### Changed

- Use CLI to upload to Scout

## [16.1.1]

### Fixed
- Accreditation logotype only shown on new delivery reports for accredited analyses


## [16.1.0]

### Changed
- Changed the way cg cleans cases. Now it only uses StatusDB and family status

### Added
- Added one-time script to iterate over mip directories, and set cleaned_at timestamp on very old cases that were already cleaned


## [16.0.6]

### Fixed
- 'cg upload auto --pipeline' to accept 'mip-dna' as pipeline

## [16.0.5]

### Fixed
- Trailblazer integration fixed

## [16.0.4]

### Fixed
- Case database entities (Family) can only have specific values for data_analysis
- Analysis database entities can only have specific values for pipeline
- Enum used for pipeline as arguments

## [16.0.3]

### Fixed
- Microbial config-case now correctly imports reference from customer provided reference

## [16.0.2]

### Added
- Added case intentmayfly to list of cases to except from SPRING compression

## [16.0.1]

### Added
- Updated PR template to include implementation plan

## [16.0.0]

### Added
- Deliver analysis based on case-id or ticket

### Changed
- Deliver commands merged into new command `cg deliver analysis`

## [15.0.4]
### Fixed
- fixed failing `cg microsalt store completed` cronjob

## [15.0.3]
### Fixed
- Fixed path where microsalt deliverables files are located

## [15.0.2]
### Fixed
- Wrap more cg workflow mip-dna store code in try-except in order to not cause future production blocks

## [15.0.1]
### Fixed
- Fix bug in compress clean command

## [15.0.0]

### Added
- New command: cg store ticket <ticket_id>
- New command: cg store flowcell <flowcell_id>
- New command: cg store case <case_id>
- New command: cg store sample <sample_id>

### Removed
- Old command: cg store fastq <case_id>

## [14.0.1]

### Fixed
- Removed unused options form cg workflow balsamic base command


## [14.0.0]

### Added
- New command: cg decompress ticket <ticket_id>
- New command: cg decompress flowcell <flowcell_id>
- New command: cg decompress case <case_id>
- New command: cg decompress sample <sample_id>

### Removed
- Old command: cg compress decompress spring <case_id>

## [13.18.0]


### Changed
- Changed condition for which cases should be stored in CG. This fixes a bug where cg would try to store cases which already have been stored due to mismatch in timestamp stored in Trailblazer and Housekeeper

## [13.17.2]

### Changed
- Only fastq files older than three weeks will be compressed


## [13.17.1]

### Added
- Added new value to lims constants
- Moved lims constants to a constants directory


## [13.17.0]


### Changed
- Workflow mip-dna store no longer needs analysisrunstatus to be completed to attempt storing bundle


## [13.16.2]

### Fixed

- Fixed bug where parse_mip_config() only returned values for primary analysis, breaking Upload Delivery Report


## [13.16.1]

### Fixed

 - Fix bug where cg workflow mip store still relied on Trailblazer to find case_config.yaml (Where it can no longer be found)
 - Fix bug where microsalt cli lost its store command in merge conflict


## [13.16.0]

### Added
- New REST-based TrailblazerAPI
### Changed
- Trailblazer support for Balsamic
### Fixed
- Naming convention for API harmonized


## [13.15.0]

### Added
- New query to get all cases in ticket

## [13.14.3]

### Changed

- Refactors constants file

## [13.14.2]

### Fixed

 - Fixed bug where CalledProcessError class could not be represented as string, and broke workflows.
 - Rephrased query used for compression. The query output is unchanged
 - Fixed typo in query name


## [13.14.1]
### Removed
- Remove data_analysis from sample since it is deprecated

## [13.14.0]
### Changed
- Move data_analysis from sample level to case level to enable samples to be analysed differently in different cases

## [13.12.0]
### Added
- Store all available completed microbial analyses in HK

## [13.11.0]

### Changed
- Balsamic always skips mutect when application is WES
- SPRING compression is set to run on oldest families first

### Fixed
- Format print statements

## [13.10.2]

### Fixed
- Storing chromograph, upd and rhocall files in housekeeper

## [13.10.1]

### Fixed
- Repaired automation query for storing Balsamic cases in Housekeeper

## [13.10]

### Added
- Functionality to deploy `genotype` with CG on hasta

### Fixed
- Stored completed not parsing through all completed entries

## [13.9]

### Added
- Deployment command
- Functionality to deploy `shipping` with CG


## [13.8.0]
### Added
- Functionality to change multiple families in one go, e.g. cg set families --sample-identifier ticket_number 123456 --priority research

## [13.7.0]
### Fixed
- Set flowcell status to `ondisk` when retrieving archived flowcell from PDC has finished.

## [13.6.0]

### Added
- Store microsalt analyses in Housekeeper with a provided deliverables file

## [13.5.0]

### Added
- Possibility to give case-id as argument when setting values on multiple samples by the CLI


## [13.4.1]


### Fixed
- Updated changelog with correct release version


## [13.4.0]

### Removed
- Microbial order table
- Microbial order model
- Microbial sample table
- Microbial sample model
- Microbial Flowcell-sample table
- Microbial Flowcell-sample model

### Changed
Show customer name instead of id in invoices view.
Made customer name searchable in invoices view.

### Fixed
Made unidirectional links to Customer (instead of bi) to speed up customer view
Made unidirectional links to ApplicationVersion (instead of bi) to speed up view

## [13.3.1]

### Changed
- Exclude analysis older than hasta in production (2017-09-27) from delivery report generation

## [13.3.0]

### Added
- Added new cases to skip during compression

## [13.2.0]

### Changed
- Only talk to genotype via subprocess and CLI


## [13.1.0]

### Changed
- Added cases for all microbial samples
- Add a case when a new microbial order is received

## [13.0.0]

### Changed
- Moved all microbial samples into samples table and the depending logic

## [12.7.1]

### Fixed
 - Removed store-housekeeper one-time script that was used to store balsamic results in Housekeeper

## [12.7.0]

### Changed
- Moved queries in TrailblazerAPI to Trailblazer

## [12.6.0]

### Added
- Added support for MIP9
- Adds support for MIP 9.0 files and tags in HK:
  - telomerecat
  - cyrius star-caller
  - smncopynumber caller on case level
  - tiddit_coverage bigwig track
- Adds smncopynumbercaller file to scout load config
### Changed
- Removed TB mip start source code from cg

### Fixed
- Return when using mip-dry-run option so that the dry-run is not added to TB

## [12.5.0]

### Changed

- Now ignores errors while cleaning old Balsamic data with cg clean


## [12.4.0]

### Added
- Providing a name of panel bed file in MIP cli now overrides getting capture kit through LimsAPI during case config
### Changed
- Providing panel bed path or capture kit shortname in BALSAMIC cli now overrides getting capture kit through LimsAPI during case config
### Fixed
- Fix Balsamic automation functions to exit with 1 if any of the errors are raised while looping through cases

## [12.3.6]

### Fixed
- Fixes bug where scout_api was sent into the compression_api in cli/store. The compression_api does not have scout_as an argument.


## [12.3.5]

### Added
- Added @Mropat as codeowner

## [12.3.4]

### Fixed
- Fixes bug where  upload_started_at and uploaded_at timestamps were not being updated in StatusDB upon successful Scout upload.
This bug was happening because several instances of Store were instantiated in the same context

## [12.3.3]

### Fixed
- Fixes but where linking MIP trio samples only linked the first sample instead of the whole family (Introduced in recent PR)
- Fixes bug where linking by SampleID was not linking the entire family (Old)
- Fixes bug where linking by SampleID would not be able to generate correct linking path (Old)

## [x.x.x]
### Added

### Fixed

### Changed


## [13.0.0]
### Changed
- Microbial Samples are now treated as ordinary samples in a case

## [12.3.2]

### Fixed

- Upload delivery report should now only happen for mip analyses
- Re-use the same API within all upload context
- Handle unspecified exceptions in order to keep the cron running when unexpected exception occurs for one case
- When linking file without data analysis set, warn about it and link file correctly

## [12.3.1]

### Fixed

- Fixed bug where AnalysisAPI in cg upload auto was not updated to recent class changes

## [12.3.0]

### Changed

- Class ConfigHandler moved from Trailblazer codebase into CG codebase
- FastqHandler methods moved from Trailblazer to AnalysisAPI
- Merged MipAPI and AnalysisAPI for mip_rna and mip_dna into one meta-api class
- Adjusted tests to support the new architecture
- Removed (unused/deprecated)run method which was used to execute MIP through Trailblazer

### Fixed

- MIP workflow once again performs check to skip evaluation
- MIP workflow once again updates StatusDB about the case status

## [12.2.0]

### Changed

- Merged methods cases_to_mip_analyze and cases_to_balsamic_analyze, now called cases_to_analyze for any pipeline.
- Made method cases_to_deliver pipeline aware
- Made method cases_to_store pipeline aware
- Made method cases_to_clean pipeline aware
- Added option to apply read count threshold for cases_to_analyze based on panel in ClinicalDB
- Updated MIP and BALSAMIC workflows to utilize the new methods
- Added tests for new methods in balsamic workflow
- Removed class FastqAPI. FastqAPI was only used by BALSAMIC, and contained one method. The method is now moved to FastqHandler class.

## [12.1.6]
### Fixed
- Create crunchy pending path outside batch script

## [12.1.5]
### Fixed
- support current orderform RML-1604:9 again

## [12.1.4]
### Changed
- Use long description from setup.py on PyPI

## [12.1.3]
### Fixed
- Use another parameter in build and publish

## [12.1.2]
### Fixed
- Syntax in github action build and publish workflow

## [12.1.2]
### Added
- Build and publish on pypi with github actions

## [12]
### Added
- Create a meta-API (BalsamicAnalysisAPI) to handle communication between balsamic and other cg applications. The API will handle the following:
   - Calling BalsamicAPI to execute balsamic commands
   - Query Lims and StatusDB to decide what arguments to pass to Balsamic
   - Read (new version of) deliverables report generated by Balsamic and store bundle in Housekeeper + StatusDB
- More info in https://github.com/Clinical-Genomics/cg/pull/687

### Changed
- Reduce number of options that can/should be passed to run the workflow. Most of the logic for determining the options will be handled by BalsamicAnalysisAPI.
- Every command now requires sample family name as argument.
- No longer support using sample_id to link files for sake of consistency.

## [11]
### Changed
- Removes all interactions with the beacon software

## [10.1.2]
### Fixed
- Fixed so that empty gzipped files are considered empty considering metadata

## [10.1.1]
### Added
- Adds a CHANGELOG.md<|MERGE_RESOLUTION|>--- conflicted
+++ resolved
@@ -13,15 +13,13 @@
 ### Changed
 ### Fixed
 
-<<<<<<< HEAD
-## [21.3.2]
+## [21.4.1]
 ### Fixed
 - Remove default option for mip-dna priority
-=======
+
 ## [21.4.0]
 ### Added
 - A column in customer-group admin view in to show customers in the group
->>>>>>> 49aa2948
 
 ## [21.3.1]
 ### Fixed
