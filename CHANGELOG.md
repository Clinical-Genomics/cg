# Change Log
All notable changes to this project will be documented in this file.
This project adheres to [Semantic Versioning](http://semver.org/).

About changelog [here](https://keepachangelog.com/en/1.0.0/)

Please add a new candidate release at the top after changing the latest one. Feel free to copy paste from the "squash and commit" box that gets generated when creating PRs

Try to use the following format:

## [x.x.x]
### Added
### Changed
### Fixed

<<<<<<< HEAD
## [20.2.0]

### Changed

- Use pydantic models to validate orderforms
=======

## [20.1.2]
### Changed
- Refactored and removed code from cg.store.utils in backwards compatible way
>>>>>>> f3e8e735

## [20.1.1]

### Changed
- Updates issue template

## [20.1.0]
### Fixed
- Fix automatic decompression to also work for mixed cases

## [20.0.1]
### Changed
- Removed old unused scripts and scripts directory
- Moved crunchy query from store into CompressAPI


## [20.0.0]

### Changed
- cg workflow mip-rna link command to take case as positional arg

## [19.5.4]

### Changed
- Refactor ticket handling from orders API

## [19.5.3]
### Fixed
- Fix dry run flag when resolving decompression state

## [19.5.2]
### Fixed
- fix container name when publishing branch builds on dockerhub

## [19.5.1]

### Fixed
- changelog

## [19.5.0]

### Added
- alembic functionality
### Changed
- destination server PDC retrieval novaseq flowcells thalamus -> hasta
### Fixed
- flowcell status after PDC retrieval ondisk -> retrieved

## [19.4.0]

### Added
- Support for storing cohorts, phenotype_terms and synopsis from order json

## [19.3.2]
### Added
- Dockerhub build app container for release and pull requests
### Changed
- Changed CI actions that run on pull request on push to only run on pull request

## [19.3.1]
### Added
- Dockerfile declaration for running the cg app. Dockerfile should not be used for the cli toolkit

## [19.3.0]
### Added
- New options for balsamic report deliver to propagate delivery report data to Balsamic


## [19.2.0]
### Added
- Cases that decompression is started for will have the action set to "analyze"


## [19.1.1]
### Fixed
- Allow price update files for application-version import to have empty prices 


## [19.1.1]
### Added
- Cases that decompression is started for will have the action set to "analyze"

## [19.1.0]
### Added
- Cli command to deliver old balsamic analyses which were stored with old hk tags

## [19.0.0]

### Added
- Adds command to start decompression for spring compressed files if needed
### Changed
- Refactors MIP cli slightly to always expect a case id
- workflow start now called start-available
- Checking if flowcells are on disk moved to its own cli command

## [18.12.0]

### Added
- Add prep-category 'cov' for applications

## [18.11.4]

### Fixed
- Install package in gihub-jobs via pip==21.0.1

## [18.11.3]

### Fixed
- Upgraded insecure cryptography dependency 

## [18.11.2]

### Fixed
- Chromograph image tags back on track

## [18.12.1]

### Fixed
- Fix message in order ticket that says what type of project it is

## [18.11.1]

### Fixed
 - Fix so that variants gets uploaded to scout for balsamic samples
 - Fix so that upload breaks if balsamic case is WGS

## [18.11.0]
- New Fluffy workflow for preparing, starting and storing of analyses

## [18.10.2]

### Fixed
- FLUFFY now have a validation schema and can be submitted in the Order Portal again
- Samples of pools are now marked not to be invoiced, only the pool is invoiced

## [18.10.1]

### Added
- Allow existing trio-samples to be re-run as single samples 

## [18.10.0]

### Added
- Support for delivery type in the Order Portal


## [18.9.1]

### Added
- cg upload vogue bioinfo-all uploads both BALSAMIC as well.

## [18.9.0]

### Added

- Add functionality to upload balsamic analyses to scout

## [18.8.0]

### Added
- cg workflow microsalt upload-analysis-vogue [case_id] to upload the latest analysis from specific case
- cg workflow microsalt upload-latest-analyses-vogue to upload all latest analyses what haven't been uploaded

## [18.7.2]

### Changed

- Skip deliver fastq files when delivering balsamic analysis

## [18.7.1]

### Fixed

- clean_fastq command now also skips validation cases when cleaning fastq files

## [18.7.0]

### Added
- Added customer name in order tickets

## [18.6.1]

### Fixed

- Fix bug with name clash for created case when submitting RML-orders via Orderportal


## [18.6.0]


### Added

- Add command 'delete case' to remove case from the database
- Add command 'delete cases' to remove multiple cases from the database

## [18.5.1]

### Fixed

- Fix bug with microsalt deliverables path where it only returns the path only if it exists. This caused errors in some cases when submitting to Trailblazer

## [18.5.0]

### Added
- Added MHT to gene panel master-list

## [18.4.0]

### Added

- Added submission of microsalt cases for tracking in Trailblazer

## [18.3.0]

### Changed

- cg workflow mip-dna --panel-bed and --dry-run options can be set when executing full workflow
- Changed logic for how case links are retrieved in order to support linking of very old cases
- Analysis not submitted to Trailblazer if executing MIP workflow in dry-run

## [18.2]

### Changed

- Remove option to specify delivery path when delivering data

### Fixed

- Improved usage of `cg deliver analysis` command

## [18.1.5]

### Fixed

- cg workflow mip-rna link command

## [18.1.4]

### Fixed

- Better help text for microsalt cli commands


## [18.1.3]

### Fixed

- deliver filtered cnvkit file for balsamic

## [18.1.2]

### Fixed

- cg workflow mip-rna config-case command

## [18.1.1]

### Fixed

- Updates balsamic deliver tags to align with the ones specified in hermes

## [18.1.0]

### Added
- Customer in the ticket created for an order from the Orderportal

## [18.0.0]

### Added
- New commands for running cron jobs

### Changed
- Changed cli commands for starting and storing microsalt workflows

### Fixed
- Full Microsalt can now be executed through cg interface

## [17.2.1]

### Fixed

- HermesApi added to context when running cg clean

## [17.2.0]

### Changed

- Using HermesApi to save Balsamic deliverables in Housekeeper

## [17.1.0]

### Added

- Added support for Balsamic-orderforms as json-file

### Changed

## [17.0.0]

### Added
- Lims ID is sent to Balsamic during case config

## [16.17.1]

### Fixed
- Fixed exporting reduced mt_bam to scout config

## 16.17.0

### Changed
- Update Scout config output for images from chromograph

## 16.16.1

### Fixed

- This PR fixes the problem handling wells in json orders without ":" as separator, e.g. A1 instead of A:1

## [16.16.0]

### Changed

- Use hermes for generating balsamic deliverables

## 16.15.1

### Fixed
- The problem handling mip-json without specified data_analysis

## [16.16.0]

### Added

- Validation models for excel files in `cg/store/api/import_func.py`

### Fixed

- Removes dependency on deprecated excel-parser `xlrd`


## 16.15.0

### Added
- cg deploy hermes

## 16.14.0

### Added
- cg deploy fluffy


## 16.13.0

### Added

- Stop on bad values for analysis (pipeline) when adding family through CLI

## 16.12.1

### Fixed
- Save in Family and Analysis Admin views

## 16.12.0

### Added

- Added support for RML-orderforms as json-file

## [16.11.1]

### Fixed

- Lock dependency for xlrd so that we can parse modern excel files


## 16.11.0

### Added
- cg set family [CASEID] now has the option --data-delivery

## [16.10.4]

### Fixed
- Bug when building tag definition for balsamic-analysis delivery

## [16.10.3]

### Fixed
- Use `--json` when exporting causative variants from scout

## [16.10.2]

### Fixed
- Use correct pipeline name when cleaning mip analysis dirs

## [16.10.1]

### Added

- Adds new mip-dna tags to hk

## [16.10.0]

### Added

- Adds new delivery type to balsamic-analysis

## [16.9.0]

### Added

- column percent_reads_guaranteed to application table

## [16.8.1]

### Fixed

- Bug in the interactions with Scout when cleaning Scout cases
- Bug in the interaction with scout in command export_causatives

## [16.8.0]

### Added

- Adds adding samplesheet to HK flowcell bundle to cg transfer flowcell

## [16.7.1]

### Fixed

- Mutacc looks for 'id' instead of '_id' in case export
- Convert 'other' to '0' for sex in case export

## 16.7.0

### Added
- Show sample priorities in created ticket

## [16.6.0]

### Changed

- Split generating config into its own command
- Delete old load config when running `cg upload scout --re-upload`

## [16.5.0]

### Added

- Functionality to deploy scout with cg

## [16.4.3]

### Fixed

- Bug that madeline output files where not uploaded to scout
- Bug when exporting panels with `cg workflow mip-dna panel`

## [16.4.2]

### Fixed

- Bug that display_name was used instead of sample_name

## [16.4.1]

### Fixed

- Change compression query to be both satisfactory syntax for flake and to be working on our version of sql server

## [16.4.0]

### Added
- Use Pydantic models to validate Scout input/output

### Changed
- Decouples scout from CG

## [16.3.4]

### Fixed

- Fixed documentation on Trailblazers purpose

## [16.3.3]

### Fixed

- Fixed setting of priority in statusDB and LIMS for samples

## [16.3.2]

### Fixed

- Fixed setting of apptag in LIMS for samples

## [16.3.1]

### Fixed

- Fixed a bug in naming of "default_gene_panels" in Scout load config


## [16.3.0]

### Changed
- Changed logic for which cases are to be compressed. Now compression will be run on all cases older then 60 days provided their fastq files have not been decompressed less than 21 days prior


## [16.2.0]

### Changed

- Use CLI to upload to Scout

## [16.1.1]

### Fixed
- Accreditation logotype only shown on new delivery reports for accredited analyses


## [16.1.0]

### Changed
- Changed the way cg cleans cases. Now it only uses StatusDB and family status

### Added
- Added one-time script to iterate over mip directories, and set cleaned_at timestamp on very old cases that were already cleaned


## [16.0.6]

### Fixed
- 'cg upload auto --pipeline' to accept 'mip-dna' as pipeline

## [16.0.5]

### Fixed
- Trailblazer integration fixed

## [16.0.4]

### Fixed
- Case database entities (Family) can only have specific values for data_analysis
- Analysis database entities can only have specific values for pipeline
- Enum used for pipeline as arguments

## [16.0.3]

### Fixed
- Microbial config-case now correctly imports reference from customer provided reference

## [16.0.2]

### Added
- Added case intentmayfly to list of cases to except from SPRING compression

## [16.0.1]

### Added
- Updated PR template to include implementation plan

## [16.0.0]

### Added
- Deliver analysis based on case-id or ticket

### Changed
- Deliver commands merged into new command `cg deliver analysis`

## [15.0.4]
### Fixed
- fixed failing `cg microsalt store completed` cronjob

## [15.0.3]
### Fixed
- Fixed path where microsalt deliverables files are located

## [15.0.2]
### Fixed
- Wrap more cg workflow mip-dna store code in try-except in order to not cause future production blocks

## [15.0.1]
### Fixed
- Fix bug in compress clean command

## [15.0.0]

### Added
- New command: cg store ticket <ticket_id>
- New command: cg store flowcell <flowcell_id>
- New command: cg store case <case_id>
- New command: cg store sample <sample_id>

### Removed
- Old command: cg store fastq <case_id>

## [14.0.1]

### Fixed
- Removed unused options form cg workflow balsamic base command


## [14.0.0]

### Added
- New command: cg decompress ticket <ticket_id>
- New command: cg decompress flowcell <flowcell_id>
- New command: cg decompress case <case_id>
- New command: cg decompress sample <sample_id>

### Removed
- Old command: cg compress decompress spring <case_id>

## [13.18.0]


### Changed
- Changed condition for which cases should be stored in CG. This fixes a bug where cg would try to store cases which already have been stored due to mismatch in timestamp stored in Trailblazer and Housekeeper

## [13.17.2]

### Changed
- Only fastq files older than three weeks will be compressed


## [13.17.1]

### Added
- Added new value to lims constants
- Moved lims constants to a constants directory


## [13.17.0]


### Changed
- Workflow mip-dna store no longer needs analysisrunstatus to be completed to attempt storing bundle


## [13.16.2]

### Fixed

- Fixed bug where parse_mip_config() only returned values for primary analysis, breaking Upload Delivery Report


## [13.16.1]

### Fixed

 - Fix bug where cg workflow mip store still relied on Trailblazer to find case_config.yaml (Where it can no longer be found)
 - Fix bug where microsalt cli lost its store command in merge conflict


## [13.16.0]

### Added
- New REST-based TrailblazerAPI
### Changed
- Trailblazer support for Balsamic
### Fixed
- Naming convention for API harmonized


## [13.15.0]

### Added
- New query to get all cases in ticket

## [13.14.3]

### Changed

- Refactors constants file

## [13.14.2]

### Fixed

 - Fixed bug where CalledProcessError class could not be represented as string, and broke workflows.
 - Rephrased query used for compression. The query output is unchanged
 - Fixed typo in query name


## [13.14.1]
### Removed
- Remove data_analysis from sample since it is deprecated

## [13.14.0]
### Changed
- Move data_analysis from sample level to case level to enable samples to be analysed differently in different cases

## [13.12.0]
### Added
- Store all available completed microbial analyses in HK

## [13.11.0]

### Changed
- Balsamic always skips mutect when application is WES
- SPRING compression is set to run on oldest families first

### Fixed
- Format print statements

## [13.10.2]

### Fixed
- Storing chromograph, upd and rhocall files in housekeeper

## [13.10.1]

### Fixed
- Repaired automation query for storing Balsamic cases in Housekeeper

## [13.10]

### Added
- Functionality to deploy `genotype` with CG on hasta

### Fixed
- Stored completed not parsing through all completed entries

## [13.9]

### Added
- Deployment command
- Functionality to deploy `shipping` with CG


## [13.8.0]
### Added
- Functionality to change multiple families in one go, e.g. cg set families --sample-identifier ticket_number 123456 --priority research

## [13.7.0]
### Fixed
- Set flowcell status to `ondisk` when retrieving archived flowcell from PDC has finished.

## [13.6.0]

### Added
- Store microsalt analyses in Housekeeper with a provided deliverables file

## [13.5.0]

### Added
- Possibility to give case-id as argument when setting values on multiple samples by the CLI


## [13.4.1]


### Fixed
- Updated changelog with correct release version


## [13.4.0]

### Removed
- Microbial order table
- Microbial order model
- Microbial sample table
- Microbial sample model
- Microbial Flowcell-sample table
- Microbial Flowcell-sample model

### Changed
Show customer name instead of id in invoices view.
Made customer name searchable in invoices view.

### Fixed
Made unidirectional links to Customer (instead of bi) to speed up customer view
Made unidirectional links to ApplicationVersion (instead of bi) to speed up view

## [13.3.1]

### Changed
- Exclude analysis older than hasta in production (2017-09-27) from delivery report generation

## [13.3.0]

### Added
- Added new cases to skip during compression

## [13.2.0]

### Changed
- Only talk to genotype via subprocess and CLI


## [13.1.0]

### Changed
- Added cases for all microbial samples
- Add a case when a new microbial order is received

## [13.0.0]

### Changed
- Moved all microbial samples into samples table and the depending logic

## [12.7.1]

### Fixed
 - Removed store-housekeeper one-time script that was used to store balsamic results in Housekeeper

## [12.7.0]

### Changed
- Moved queries in TrailblazerAPI to Trailblazer

## [12.6.0]

### Added
- Added support for MIP9
- Adds support for MIP 9.0 files and tags in HK:
  - telomerecat
  - cyrius star-caller
  - smncopynumber caller on case level
  - tiddit_coverage bigwig track
- Adds smncopynumbercaller file to scout load config
### Changed
- Removed TB mip start source code from cg

### Fixed
- Return when using mip-dry-run option so that the dry-run is not added to TB

## [12.5.0]

### Changed

- Now ignores errors while cleaning old Balsamic data with cg clean


## [12.4.0]

### Added
- Providing a name of panel bed file in MIP cli now overrides getting capture kit through LimsAPI during case config
### Changed
- Providing panel bed path or capture kit shortname in BALSAMIC cli now overrides getting capture kit through LimsAPI during case config
### Fixed
- Fix Balsamic automation functions to exit with 1 if any of the errors are raised while looping through cases

## [12.3.6]

### Fixed
- Fixes bug where scout_api was sent into the compression_api in cli/store. The compression_api does not have scout_as an argument.


## [12.3.5]

### Added
- Added @Mropat as codeowner

## [12.3.4]

### Fixed
- Fixes bug where  upload_started_at and uploaded_at timestamps were not being updated in StatusDB upon successful Scout upload.
This bug was happening because several instances of Store were instantiated in the same context

## [12.3.3]

### Fixed
- Fixes but where linking MIP trio samples only linked the first sample instead of the whole family (Introduced in recent PR)
- Fixes bug where linking by SampleID was not linking the entire family (Old)
- Fixes bug where linking by SampleID would not be able to generate correct linking path (Old)

## [x.x.x]
### Added

### Fixed

### Changed


## [13.0.0]
### Changed
- Microbial Samples are now treated as ordinary samples in a case

## [12.3.2]

### Fixed

- Upload delivery report should now only happen for mip analyses
- Re-use the same API within all upload context
- Handle unspecified exceptions in order to keep the cron running when unexpected exception occurs for one case
- When linking file without data analysis set, warn about it and link file correctly

## [12.3.1]

### Fixed

- Fixed bug where AnalysisAPI in cg upload auto was not updated to recent class changes

## [12.3.0]

### Changed

- Class ConfigHandler moved from Trailblazer codebase into CG codebase
- FastqHandler methods moved from Trailblazer to AnalysisAPI
- Merged MipAPI and AnalysisAPI for mip_rna and mip_dna into one meta-api class
- Adjusted tests to support the new architecture
- Removed (unused/deprecated)run method which was used to execute MIP through Trailblazer

### Fixed

- MIP workflow once again performs check to skip evaluation
- MIP workflow once again updates StatusDB about the case status

## [12.2.0]

### Changed

- Merged methods cases_to_mip_analyze and cases_to_balsamic_analyze, now called cases_to_analyze for any pipeline.
- Made method cases_to_deliver pipeline aware
- Made method cases_to_store pipeline aware
- Made method cases_to_clean pipeline aware
- Added option to apply read count threshold for cases_to_analyze based on panel in ClinicalDB
- Updated MIP and BALSAMIC workflows to utilize the new methods
- Added tests for new methods in balsamic workflow
- Removed class FastqAPI. FastqAPI was only used by BALSAMIC, and contained one method. The method is now moved to FastqHandler class.

## [12.1.6]
### Fixed
- Create crunchy pending path outside batch script

## [12.1.5]
### Fixed
- support current orderform RML-1604:9 again

## [12.1.4]
### Changed
- Use long description from setup.py on PyPI

## [12.1.3]
### Fixed
- Use another parameter in build and publish

## [12.1.2]
### Fixed
- Syntax in github action build and publish workflow

## [12.1.2]
### Added
- Build and publish on pypi with github actions

## [12]
### Added
- Create a meta-API (BalsamicAnalysisAPI) to handle communication between balsamic and other cg applications. The API will handle the following:
   - Calling BalsamicAPI to execute balsamic commands
   - Query Lims and StatusDB to decide what arguments to pass to Balsamic
   - Read (new version of) deliverables report generated by Balsamic and store bundle in Housekeeper + StatusDB
- More info in https://github.com/Clinical-Genomics/cg/pull/687

### Changed
- Reduce number of options that can/should be passed to run the workflow. Most of the logic for determining the options will be handled by BalsamicAnalysisAPI.
- Every command now requires sample family name as argument.
- No longer support using sample_id to link files for sake of consistency.

## [11]
### Changed
- Removes all interactions with the beacon software

## [10.1.2]
### Fixed
- Fixed so that empty gzipped files are considered empty considering metadata

## [10.1.1]
### Added
- Adds a CHANGELOG.md<|MERGE_RESOLUTION|>--- conflicted
+++ resolved
@@ -13,18 +13,17 @@
 ### Changed
 ### Fixed
 
-<<<<<<< HEAD
 ## [20.2.0]
 
 ### Changed
 
 - Use pydantic models to validate orderforms
-=======
 
 ## [20.1.2]
+
 ### Changed
 - Refactored and removed code from cg.store.utils in backwards compatible way
->>>>>>> f3e8e735
+
 
 ## [20.1.1]
 
