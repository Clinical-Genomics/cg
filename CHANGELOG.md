# Change Log
All notable changes to this project will be documented in this file.
This project adheres to [Semantic Versioning](http://semver.org/).

About changelog [here](https://keepachangelog.com/en/1.0.0/)

Please add a new candidate release at the top after changing the latest one. Feel free to copy paste from the "squash and commit" box that gets generated when creating PRs

Try to use the following format:

## [x.x.x]
### Added
### Changed
### Fixed

<<<<<<< HEAD
## [x.x.x]
### Added

- Demultiplexing functionality to CG
=======
## [20.14.1]
### Fixed
- So that existing samples don't get added to lims again
>>>>>>> 6ca5a44b

## [20.14.0]
### Added
- Possibility to associate more than one customer to each user 

## [20.13.0]
### Changed
- Update orderform 2184 to latest version 4

## [20.12.1]
### Fixed
- Fix skip MIP-DNA (for MAF) for tumours with wgs applications for fastq delivery

## [20.12.0]
### Added
- Add support for fastq delivery

## [20.11.0]
### Added
- functionality to upload synopsis, cohort and phenotype information to scout

## [20.10.1]
### Fixed
- Mip start-available command

## [20.10.0]
### Added
- Panel command to mip-rna analysis workflow
- Add genome build 38 as default for mip-rna when exporting gene panels from Scout
- Add genome build 37 as default for mip-dna when exporting gene panels from Scout
- Add genome build 37 as default when exporting gene panels from Scout

### Changed
- Refactor start and start-available for mip

## [20.9.12]
### Changed
- Use pydantic models for handling lims samples


## [20.9.11]
### Fixed
- Fix bug that that prevented wgs fastq samples from being genotyped

## [20.9.10]
### Fixed
- Move synopsis and cohorts from sample to case in the database since that is how they are used 

## [20.9.9]
### Fixed
- Fixed bug in upload delivery report automation

## [20.9.8]
### Fixed
- Fixed context in upload vogue

## [20.9.7]
### Fixed
- Added missing pipeline option in database for SARS-CoV-2 on case in database

## [20.9.6]
### Fixed
- Use `coverage_qc_report` instead of `delivery_report` when uploading balsamic cases to scout

## [20.9.5]
### Fixed
- Balsamic crontab start-available auto-disables balsamic dry run

## [20.9.4]
### Fixed
- Fix bug that pending path was not created 

## [20.9.3]
### Fixed
- Bug in automation of delivery report upload

## [20.9.2]
### Fixed
- Bug when updating crunchy metadata files

## [20.9.1]
### Fixed
- Bug preventing MicroSALT to start automatically

## [20.9.0]
### Added
- SlurmAPI to handle all communication with slurm from cg

## [20.8.1]
### Changed
- Deletes unused files .gitlint, housekeeper, status, status_db

## [20.8.0]
### Added
- Support for creating delivery reports for analyses that are not the latest ones

## [20.7.0]
### Added
- DIAB and NBS-M to master list 

### Fixed
- Alphabetical order of master list

## [20.6.0]
### Changed
- Use cgmodels for crunchy metadata files

## [20.5.4]
### Added
- Change ending of lintjob from .py to .yml (accidentaly changed in previous pr)

## [20.5.3]
### Added
- Support for SARS-CoV-2 Orderform 2184:3

## [20.5.2]
### Changed
- Remove pipfile and pipfile.lock since they are not used

## [20.5.1]
### Changed
- Removes linting gh actions job

## [20.5.0]
### Added
- Add support for Microbial Orderform 1603:10
- Add support for Metagenome Orderform 1605:09

## [20.4.0]
### Added
- Support for SARS-CoV-2 Orderform 2184:1

## [20.3.3]

### Changed
- Set concentration and concentration sample to str in json orderform sample since this is expected in frontend

## [20.3.2]
### Fixed
- Fixed cases_to_store for microbial workflow. 
- Fixed process call for all workflows to not create a new process object

## [20.3.1]
### Fixed
- HousekeeperAPI to reuse db connection from context instead of creating new one for each call

## [20.3.0]
### Changed
- Refactored AnalysisAPI anf FastHandler classes into one class

## [20.2.1]
### Fixed
- Fixed json orderform special cases

## [20.2.0]
### Changed
- Use pydantic models to validate orderforms

## [20.1.4]
### Added
- delivery_report handling from BALSAMIC case import to Scout config export

## [20.1.3]
### Changed
- Genes are optional when exporting scout variants

## [20.1.2]
### Changed
- Refactored and removed code from cg.store.utils in backwards compatible way

## [20.1.1]
### Changed
- Updates issue template

## [20.1.0]
### Fixed
- Fix automatic decompression to also work for mixed cases

## [20.0.1]
### Changed
- Removed old unused scripts and scripts directory
- Moved crunchy query from store into CompressAPI


## [20.0.0]

### Changed
- cg workflow mip-rna link command to take case as positional arg

## [19.5.4]

### Changed
- Refactor ticket handling from orders API

## [19.5.3]
### Fixed
- Fix dry run flag when resolving decompression state

## [19.5.2]
### Fixed
- fix container name when publishing branch builds on dockerhub

## [19.5.1]

### Fixed
- changelog

## [19.5.0]

### Added
- alembic functionality
### Changed
- destination server PDC retrieval novaseq flowcells thalamus -> hasta
### Fixed
- flowcell status after PDC retrieval ondisk -> retrieved

## [19.4.0]

### Added
- Support for storing cohorts, phenotype_terms and synopsis from order json

## [19.3.2]
### Added
- Dockerhub build app container for release and pull requests
### Changed
- Changed CI actions that run on pull request on push to only run on pull request

## [19.3.1]
### Added
- Dockerfile declaration for running the cg app. Dockerfile should not be used for the cli toolkit

## [19.3.0]
### Added
- New options for balsamic report deliver to propagate delivery report data to Balsamic


## [19.2.0]
### Added
- Cases that decompression is started for will have the action set to "analyze"

## [19.1.1]

### Fixed
- Allow price update files for application-version import to have empty prices 


## [19.1.1]
### Added
- Cases that decompression is started for will have the action set to "analyze"

## [19.1.0]
### Added
- Cli command to deliver old balsamic analyses which were stored with old hk tags

## [19.0.0]

### Added
- Adds command to start decompression for spring compressed files if needed
### Changed
- Refactors MIP cli slightly to always expect a case id
- workflow start now called start-available
- Checking if flowcells are on disk moved to its own cli command

## [18.12.0]

### Added
- Add prep-category 'cov' for applications

## [18.11.4]

### Fixed
- Install package in gihub-jobs via pip==21.0.1

## [18.11.3]

### Fixed
- Upgraded insecure cryptography dependency 

## [18.11.2]

### Fixed
- Chromograph image tags back on track

## [18.12.1]

### Fixed
- Fix message in order ticket that says what type of project it is

## [18.11.1]

### Fixed
 - Fix so that variants gets uploaded to scout for balsamic samples
 - Fix so that upload breaks if balsamic case is WGS

## [18.11.0]
- New Fluffy workflow for preparing, starting and storing of analyses

## [18.10.2]

### Fixed
- FLUFFY now have a validation schema and can be submitted in the Order Portal again
- Samples of pools are now marked not to be invoiced, only the pool is invoiced

## [18.10.1]

### Added
- Allow existing trio-samples to be re-run as single samples 

## [18.10.0]

### Added
- Support for delivery type in the Order Portal


## [18.9.1]

### Added
- cg upload vogue bioinfo-all uploads both BALSAMIC as well.

## [18.9.0]

### Added

- Add functionality to upload balsamic analyses to scout

## [18.8.0]

### Added
- cg workflow microsalt upload-analysis-vogue [case_id] to upload the latest analysis from specific case
- cg workflow microsalt upload-latest-analyses-vogue to upload all latest analyses what haven't been uploaded

## [18.7.2]

### Changed

- Skip deliver fastq files when delivering balsamic analysis

## [18.7.1]

### Fixed

- clean_fastq command now also skips validation cases when cleaning fastq files

## [18.7.0]

### Added
- Added customer name in order tickets

## [18.6.1]

### Fixed

- Fix bug with name clash for created case when submitting RML-orders via Orderportal


## [18.6.0]


### Added

- Add command 'delete case' to remove case from the database
- Add command 'delete cases' to remove multiple cases from the database

## [18.5.1]

### Fixed

- Fix bug with microsalt deliverables path where it only returns the path only if it exists. This caused errors in some cases when submitting to Trailblazer

## [18.5.0]

### Added
- Added MHT to gene panel master-list

## [18.4.0]

### Added

- Added submission of microsalt cases for tracking in Trailblazer

## [18.3.0]

### Changed

- cg workflow mip-dna --panel-bed and --dry-run options can be set when executing full workflow
- Changed logic for how case links are retrieved in order to support linking of very old cases
- Analysis not submitted to Trailblazer if executing MIP workflow in dry-run

## [18.2]

### Changed

- Remove option to specify delivery path when delivering data

### Fixed

- Improved usage of `cg deliver analysis` command

## [18.1.5]

### Fixed

- cg workflow mip-rna link command

## [18.1.4]

### Fixed

- Better help text for microsalt cli commands


## [18.1.3]

### Fixed

- deliver filtered cnvkit file for balsamic

## [18.1.2]

### Fixed

- cg workflow mip-rna config-case command

## [18.1.1]

### Fixed

- Updates balsamic deliver tags to align with the ones specified in hermes

## [18.1.0]

### Added
- Customer in the ticket created for an order from the Orderportal

## [18.0.0]

### Added
- New commands for running cron jobs

### Changed
- Changed cli commands for starting and storing microsalt workflows

### Fixed
- Full Microsalt can now be executed through cg interface

## [17.2.1]

### Fixed

- HermesApi added to context when running cg clean

## [17.2.0]

### Changed

- Using HermesApi to save Balsamic deliverables in Housekeeper

## [17.1.0]

### Added

- Added support for Balsamic-orderforms as json-file

### Changed

## [17.0.0]

### Added
- Lims ID is sent to Balsamic during case config

## [16.17.1]

### Fixed
- Fixed exporting reduced mt_bam to scout config

## 16.17.0

### Changed
- Update Scout config output for images from chromograph

## 16.16.1

### Fixed

- This PR fixes the problem handling wells in json orders without ":" as separator, e.g. A1 instead of A:1

## [16.16.0]

### Changed

- Use hermes for generating balsamic deliverables

## 16.15.1

### Fixed
- The problem handling mip-json without specified data_analysis

## [16.16.0]

### Added

- Validation models for excel files in `cg/store/api/import_func.py`

### Fixed

- Removes dependency on deprecated excel-parser `xlrd`


## 16.15.0

### Added
- cg deploy hermes

## 16.14.0

### Added
- cg deploy fluffy


## 16.13.0

### Added

- Stop on bad values for analysis (pipeline) when adding family through CLI

## 16.12.1

### Fixed
- Save in Family and Analysis Admin views

## 16.12.0

### Added

- Added support for RML-orderforms as json-file

## [16.11.1]

### Fixed

- Lock dependency for xlrd so that we can parse modern excel files


## 16.11.0

### Added
- cg set family [CASEID] now has the option --data-delivery

## [16.10.4]

### Fixed
- Bug when building tag definition for balsamic-analysis delivery

## [16.10.3]

### Fixed
- Use `--json` when exporting causative variants from scout

## [16.10.2]

### Fixed
- Use correct pipeline name when cleaning mip analysis dirs

## [16.10.1]

### Added

- Adds new mip-dna tags to hk

## [16.10.0]

### Added

- Adds new delivery type to balsamic-analysis

## [16.9.0]

### Added

- column percent_reads_guaranteed to application table

## [16.8.1]

### Fixed

- Bug in the interactions with Scout when cleaning Scout cases
- Bug in the interaction with scout in command export_causatives

## [16.8.0]

### Added

- Adds adding samplesheet to HK flowcell bundle to cg transfer flowcell

## [16.7.1]

### Fixed

- Mutacc looks for 'id' instead of '_id' in case export
- Convert 'other' to '0' for sex in case export

## 16.7.0

### Added
- Show sample priorities in created ticket

## [16.6.0]

### Changed

- Split generating config into its own command
- Delete old load config when running `cg upload scout --re-upload`

## [16.5.0]

### Added

- Functionality to deploy scout with cg

## [16.4.3]

### Fixed

- Bug that madeline output files where not uploaded to scout
- Bug when exporting panels with `cg workflow mip-dna panel`

## [16.4.2]

### Fixed

- Bug that display_name was used instead of sample_name

## [16.4.1]

### Fixed

- Change compression query to be both satisfactory syntax for flake and to be working on our version of sql server

## [16.4.0]

### Added
- Use Pydantic models to validate Scout input/output

### Changed
- Decouples scout from CG

## [16.3.4]

### Fixed

- Fixed documentation on Trailblazers purpose

## [16.3.3]

### Fixed

- Fixed setting of priority in statusDB and LIMS for samples

## [16.3.2]

### Fixed

- Fixed setting of apptag in LIMS for samples

## [16.3.1]

### Fixed

- Fixed a bug in naming of "default_gene_panels" in Scout load config


## [16.3.0]

### Changed
- Changed logic for which cases are to be compressed. Now compression will be run on all cases older then 60 days provided their fastq files have not been decompressed less than 21 days prior


## [16.2.0]

### Changed

- Use CLI to upload to Scout

## [16.1.1]

### Fixed
- Accreditation logotype only shown on new delivery reports for accredited analyses


## [16.1.0]

### Changed
- Changed the way cg cleans cases. Now it only uses StatusDB and family status

### Added
- Added one-time script to iterate over mip directories, and set cleaned_at timestamp on very old cases that were already cleaned


## [16.0.6]

### Fixed
- 'cg upload auto --pipeline' to accept 'mip-dna' as pipeline

## [16.0.5]

### Fixed
- Trailblazer integration fixed

## [16.0.4]

### Fixed
- Case database entities (Family) can only have specific values for data_analysis
- Analysis database entities can only have specific values for pipeline
- Enum used for pipeline as arguments

## [16.0.3]

### Fixed
- Microbial config-case now correctly imports reference from customer provided reference

## [16.0.2]

### Added
- Added case intentmayfly to list of cases to except from SPRING compression

## [16.0.1]

### Added
- Updated PR template to include implementation plan

## [16.0.0]

### Added
- Deliver analysis based on case-id or ticket

### Changed
- Deliver commands merged into new command `cg deliver analysis`

## [15.0.4]
### Fixed
- fixed failing `cg microsalt store completed` cronjob

## [15.0.3]
### Fixed
- Fixed path where microsalt deliverables files are located

## [15.0.2]
### Fixed
- Wrap more cg workflow mip-dna store code in try-except in order to not cause future production blocks

## [15.0.1]
### Fixed
- Fix bug in compress clean command

## [15.0.0]

### Added
- New command: cg store ticket <ticket_id>
- New command: cg store flowcell <flowcell_id>
- New command: cg store case <case_id>
- New command: cg store sample <sample_id>

### Removed
- Old command: cg store fastq <case_id>

## [14.0.1]

### Fixed
- Removed unused options form cg workflow balsamic base command


## [14.0.0]

### Added
- New command: cg decompress ticket <ticket_id>
- New command: cg decompress flowcell <flowcell_id>
- New command: cg decompress case <case_id>
- New command: cg decompress sample <sample_id>

### Removed
- Old command: cg compress decompress spring <case_id>

## [13.18.0]


### Changed
- Changed condition for which cases should be stored in CG. This fixes a bug where cg would try to store cases which already have been stored due to mismatch in timestamp stored in Trailblazer and Housekeeper

## [13.17.2]

### Changed
- Only fastq files older than three weeks will be compressed


## [13.17.1]

### Added
- Added new value to lims constants
- Moved lims constants to a constants directory


## [13.17.0]


### Changed
- Workflow mip-dna store no longer needs analysisrunstatus to be completed to attempt storing bundle


## [13.16.2]

### Fixed

- Fixed bug where parse_mip_config() only returned values for primary analysis, breaking Upload Delivery Report


## [13.16.1]

### Fixed

 - Fix bug where cg workflow mip store still relied on Trailblazer to find case_config.yaml (Where it can no longer be found)
 - Fix bug where microsalt cli lost its store command in merge conflict


## [13.16.0]

### Added
- New REST-based TrailblazerAPI
### Changed
- Trailblazer support for Balsamic
### Fixed
- Naming convention for API harmonized


## [13.15.0]

### Added
- New query to get all cases in ticket

## [13.14.3]

### Changed

- Refactors constants file

## [13.14.2]

### Fixed

 - Fixed bug where CalledProcessError class could not be represented as string, and broke workflows.
 - Rephrased query used for compression. The query output is unchanged
 - Fixed typo in query name


## [13.14.1]
### Removed
- Remove data_analysis from sample since it is deprecated

## [13.14.0]
### Changed
- Move data_analysis from sample level to case level to enable samples to be analysed differently in different cases

## [13.12.0]
### Added
- Store all available completed microbial analyses in HK

## [13.11.0]

### Changed
- Balsamic always skips mutect when application is WES
- SPRING compression is set to run on oldest families first

### Fixed
- Format print statements

## [13.10.2]

### Fixed
- Storing chromograph, upd and rhocall files in housekeeper

## [13.10.1]

### Fixed
- Repaired automation query for storing Balsamic cases in Housekeeper

## [13.10]

### Added
- Functionality to deploy `genotype` with CG on hasta

### Fixed
- Stored completed not parsing through all completed entries

## [13.9]

### Added
- Deployment command
- Functionality to deploy `shipping` with CG


## [13.8.0]
### Added
- Functionality to change multiple families in one go, e.g. cg set families --sample-identifier ticket_number 123456 --priority research

## [13.7.0]
### Fixed
- Set flowcell status to `ondisk` when retrieving archived flowcell from PDC has finished.

## [13.6.0]

### Added
- Store microsalt analyses in Housekeeper with a provided deliverables file

## [13.5.0]

### Added
- Possibility to give case-id as argument when setting values on multiple samples by the CLI


## [13.4.1]


### Fixed
- Updated changelog with correct release version


## [13.4.0]

### Removed
- Microbial order table
- Microbial order model
- Microbial sample table
- Microbial sample model
- Microbial Flowcell-sample table
- Microbial Flowcell-sample model

### Changed
Show customer name instead of id in invoices view.
Made customer name searchable in invoices view.

### Fixed
Made unidirectional links to Customer (instead of bi) to speed up customer view
Made unidirectional links to ApplicationVersion (instead of bi) to speed up view

## [13.3.1]

### Changed
- Exclude analysis older than hasta in production (2017-09-27) from delivery report generation

## [13.3.0]

### Added
- Added new cases to skip during compression

## [13.2.0]

### Changed
- Only talk to genotype via subprocess and CLI


## [13.1.0]

### Changed
- Added cases for all microbial samples
- Add a case when a new microbial order is received

## [13.0.0]

### Changed
- Moved all microbial samples into samples table and the depending logic

## [12.7.1]

### Fixed
 - Removed store-housekeeper one-time script that was used to store balsamic results in Housekeeper

## [12.7.0]

### Changed
- Moved queries in TrailblazerAPI to Trailblazer

## [12.6.0]

### Added
- Added support for MIP9
- Adds support for MIP 9.0 files and tags in HK:
  - telomerecat
  - cyrius star-caller
  - smncopynumber caller on case level
  - tiddit_coverage bigwig track
- Adds smncopynumbercaller file to scout load config
### Changed
- Removed TB mip start source code from cg

### Fixed
- Return when using mip-dry-run option so that the dry-run is not added to TB

## [12.5.0]

### Changed

- Now ignores errors while cleaning old Balsamic data with cg clean


## [12.4.0]

### Added
- Providing a name of panel bed file in MIP cli now overrides getting capture kit through LimsAPI during case config
### Changed
- Providing panel bed path or capture kit shortname in BALSAMIC cli now overrides getting capture kit through LimsAPI during case config
### Fixed
- Fix Balsamic automation functions to exit with 1 if any of the errors are raised while looping through cases

## [12.3.6]

### Fixed
- Fixes bug where scout_api was sent into the compression_api in cli/store. The compression_api does not have scout_as an argument.


## [12.3.5]

### Added
- Added @Mropat as codeowner

## [12.3.4]

### Fixed
- Fixes bug where  upload_started_at and uploaded_at timestamps were not being updated in StatusDB upon successful Scout upload.
This bug was happening because several instances of Store were instantiated in the same context

## [12.3.3]

### Fixed
- Fixes but where linking MIP trio samples only linked the first sample instead of the whole family (Introduced in recent PR)
- Fixes bug where linking by SampleID was not linking the entire family (Old)
- Fixes bug where linking by SampleID would not be able to generate correct linking path (Old)

## [x.x.x]
### Added

### Fixed

### Changed


## [13.0.0]
### Changed
- Microbial Samples are now treated as ordinary samples in a case

## [12.3.2]

### Fixed

- Upload delivery report should now only happen for mip analyses
- Re-use the same API within all upload context
- Handle unspecified exceptions in order to keep the cron running when unexpected exception occurs for one case
- When linking file without data analysis set, warn about it and link file correctly

## [12.3.1]

### Fixed

- Fixed bug where AnalysisAPI in cg upload auto was not updated to recent class changes

## [12.3.0]

### Changed

- Class ConfigHandler moved from Trailblazer codebase into CG codebase
- FastqHandler methods moved from Trailblazer to AnalysisAPI
- Merged MipAPI and AnalysisAPI for mip_rna and mip_dna into one meta-api class
- Adjusted tests to support the new architecture
- Removed (unused/deprecated)run method which was used to execute MIP through Trailblazer

### Fixed

- MIP workflow once again performs check to skip evaluation
- MIP workflow once again updates StatusDB about the case status

## [12.2.0]

### Changed

- Merged methods cases_to_mip_analyze and cases_to_balsamic_analyze, now called cases_to_analyze for any pipeline.
- Made method cases_to_deliver pipeline aware
- Made method cases_to_store pipeline aware
- Made method cases_to_clean pipeline aware
- Added option to apply read count threshold for cases_to_analyze based on panel in ClinicalDB
- Updated MIP and BALSAMIC workflows to utilize the new methods
- Added tests for new methods in balsamic workflow
- Removed class FastqAPI. FastqAPI was only used by BALSAMIC, and contained one method. The method is now moved to FastqHandler class.

## [12.1.6]
### Fixed
- Create crunchy pending path outside batch script

## [12.1.5]
### Fixed
- support current orderform RML-1604:9 again

## [12.1.4]
### Changed
- Use long description from setup.py on PyPI

## [12.1.3]
### Fixed
- Use another parameter in build and publish

## [12.1.2]
### Fixed
- Syntax in github action build and publish workflow

## [12.1.2]
### Added
- Build and publish on pypi with github actions

## [12]
### Added
- Create a meta-API (BalsamicAnalysisAPI) to handle communication between balsamic and other cg applications. The API will handle the following:
   - Calling BalsamicAPI to execute balsamic commands
   - Query Lims and StatusDB to decide what arguments to pass to Balsamic
   - Read (new version of) deliverables report generated by Balsamic and store bundle in Housekeeper + StatusDB
- More info in https://github.com/Clinical-Genomics/cg/pull/687

### Changed
- Reduce number of options that can/should be passed to run the workflow. Most of the logic for determining the options will be handled by BalsamicAnalysisAPI.
- Every command now requires sample family name as argument.
- No longer support using sample_id to link files for sake of consistency.

## [11]
### Changed
- Removes all interactions with the beacon software

## [10.1.2]
### Fixed
- Fixed so that empty gzipped files are considered empty considering metadata

## [10.1.1]
### Added
- Adds a CHANGELOG.md<|MERGE_RESOLUTION|>--- conflicted
+++ resolved
@@ -13,16 +13,14 @@
 ### Changed
 ### Fixed
 
-<<<<<<< HEAD
 ## [x.x.x]
 ### Added
 
 - Demultiplexing functionality to CG
-=======
+
 ## [20.14.1]
 ### Fixed
 - So that existing samples don't get added to lims again
->>>>>>> 6ca5a44b
 
 ## [20.14.0]
 ### Added
