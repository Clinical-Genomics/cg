--- conflicted
+++ resolved
@@ -14,18 +14,16 @@
 ### Changed
 ### Fixed
 
-<<<<<<< HEAD
-## [18.8.1]
+## [18.9.1]
 
 ### Added
 - cg upload vogue bioinfo-all uploads both BALSAMIC as well.
-=======
+
 ## [18.9.0]
 
 ### Added
 
 - Add functionality to upload balsamic analyses to scout
->>>>>>> af86013b
 
 ## [18.8.0]
 
