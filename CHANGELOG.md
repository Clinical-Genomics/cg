--- conflicted
+++ resolved
@@ -7,18 +7,18 @@
 Please add a new candidate release at the top after changing the latest one. Feel free to copy paste from the "squash and commit" box that gets generated when creating PRs
 
 Try to use the following format:
+
 ## [x.x.x]
 
 ### Added
 ### Changed
 ### Fixed
 
-<<<<<<< HEAD
 ## [NG.NG.NG]
 
 ### Added
-- Add prep-category 'cov' on applications
-=======
+- Add prep-category 'cov' for applications
+
 ## [18.11.2]
 
 ### Fixed
@@ -35,7 +35,6 @@
 ### Added
 - New Fluffy workflow for preparing, starting and storing of analyses
 
->>>>>>> 5b6c82f7
 
 ## [18.10.2]
 
