# Change Log
All notable changes to this project will be documented in this file.
This project adheres to [Semantic Versioning](http://semver.org/).

About changelog [here](https://keepachangelog.com/en/1.0.0/)

Please add a new candidate release at the top after changing the latest one. Feel free to copy paste from the "squash and commit" box that gets generated when creating PRs

Try to use the following format:


__________ DO NOT TOUCH ___________


## [x.x.x]
### Added
### Changed
### Fixed

__________ DO NOT TOUCH ___________

<<<<<<< HEAD
## [22.6.0]
### Added
- email functionality

### Changed
- gisaid upload command: gisaid cli log file will be saved in housekeeper with tag gisaid-log
- gisaid upload command: the log file will be appended to if the upload is run again for the same case.
- gisaid upload command: Accession numbers will be parsed from the log file 
- gisaid upload command: The completion file which already exisit in housekeeper will be updated with accession numbers
- gisaid upload command: If files are missing or not all samples within the case were uploaded to gisiad, an email will be sent to logwatch.
=======

## [22.6.1]
### Changed
- Add deepvariant for input file in upload to loqusDB

## [22.6.0]
### Added
- Added rsync processes into trailblazer
- Added cleanup of rsync directories

## [22.5.2]
### Fixed
- mip check if analysis is complete

>>>>>>> 47c274b1

## [22.5.1]
### Fixed
- Avatar name lookup problem 

## [22.5.0]
### Added
- Avatars for cases

## [22.4.1]
### Fixed
- Statina upload api call to raise error when server response is not ok

## [22.4.0]
### Fixed
- cg will no longer run rsync on the gpu nodes

## [22.3.1]
### Fixed
- Fixed statina load bug where missing headers prevented data from being read

## [22.3.0]
### Added
- Add a command to upload both to Statina and ftp 
- Adds a command to run the first command for all available cases

## [22.2.2]
### Changed
- Header in indexreport to versal letters

## [22.2.1]
### Added
- Add more files to the mip-rna delivery

## [22.2.0]
### Added
- Add cg clean fluffy_past_run_dirs command

## [22.1.3]
### Fixed
- Remove dependency to archived pypi colorclass

## [22.1.2]
### Changed
- Use slurm qos class and constants instead of hard coding priority options

## [22.1.1]
### Fixed
- Check for case name uniqueness before storing order to avoid half stored orders

## [22.1.0]
### Changed
- Rsync now run on slurm instead of the login node

## [22.0.1]
### Added
- Added two more cases to BALSAMIC's validation
### Changed
- Divided VALIDATION_CASES into their own workflow lists to find them easier 

## [22.0.0]
### Added
- Adds store and store-available commands that use Hermes
- Add pydantic models for mip config and mip sample info
- Add constants for getting housekeeper MIP analysis tags
  
### Changed
- Remove old MIP-DNA store command using cg internally
- Remove old unused fixtures

## [21.12.0]
### Added
- cli for upload of data to Statina

## [21.11.2]
### Fixed
- NIPT upload to sftp server

## [21.11.1]
### Changed
- Clarified the code for automatic decompression

## [21.11.0]
### Added
- Deliver, concatenate (if needed) and rsync in one command

## [21.10.0]
### Added
- Support for showing demultiplexing in CiGRID

## [21.9.3]
### Fixed
- bugfix

## [21.9.2]
### Fixed
- gisaid -fixing bug accidentally inserted in the previous pr.

## [21.9.1]
### Fixed
- gisaid get region and lab from sample udfs
- gisaid adjusting for new fasta consensus file in housekeeper
- gisaid removing failing tests

### Changed
### Fixed

## [21.12.0]
### Added
- Support for Orderform 1508:24 for Clinical Samples

## [21.9.0]
### Added
- Add Fluffy analysis results -> ftp upload functionality for cust002

## [21.8.3]
### Changed
- Set memory allocation to 95G when demultiplexing on slurm 

## [21.8.2]
### Changed
- Add batch-ref flag to command string for fluffy analyses

## [21.8.1]
### Changed
- Changed so that barcode report is written to the correct path

## [21.8.0]
### Added
- Command `cg demultplex report` to generate barcode report for demuxed flowcells
### Changed
- Automatically generate barcode report when post processing demultiplexed flowcell

## [21.7.2]
### Added
- Copy sample sheet to demuxed flowcell dir
- Create `copycomplete.txt` after demux post-processing is done

## [21.7.1]
### Fixed
- Fixed bug when checking if flowcell projects has been renamed

## [21.7.0]
### Added
- Added support for SARS-CoV-2 Orderform 2184.5 with fields for GISAID upload

## [21.6.9]
### Changed
- Check if versions are larger than known version when determining reverse complement in demultiplexing

## [21.6.8]
### Changed
- Validate that flowcell name is correct when demultiplexing

## [21.6.7]
### Fixed
- Fixed linking sample files from case bundle

## [21.6.6]
### Changed
- Check that logfile exists before doing demux post-processing

## [21.6.5]
### Changed
- Check if Unaligned dir exists before doing demux post-processing
### Fixed
- Fix bugs in create sample sheet all command

## [21.6.4]
### Fixed
- Fix so that delivery will not break if fastq bundle is missing when delivering results with ticket id

## [21.6.3]
### Fixed
- Fix bug in sqlalchemy models

## [21.6.2]
### Fixed
- If a boolean value is passed to `cg set sample -kv <key> <value>` a boolean is passed to the db

## [21.6.1]
### Fixed
- Fix bug in mip and balsamic crontab

## [21.6.0]
### Added
- Functionality to do demultiplexing post processing from CG

## [21.5.7]
### Fixed
- Set status to analyze when resolving decompression

## [21.5.6]
### Fixed
- Use only the first item from region and lab code values in mutant workflow.

## [21.5.5]
### Fixed
- Fix tag to deliver correct mutant result files to KS inbox

## [21.5.4]
### Fixed
- Block orders unintentionally reusing case names 

## [21.5.3]
### Fixed
- Set correct fluffy analysis finish path

## [21.5.2]
### Fixed
- Fixed content of fluffy samplesheet according to customer specification

## [21.5.1]
### Fixed
- By default fetch related flowcell information using `cg get sample <sample_id>`

## [21.5.0]
### Added
- User field for allowing order portal login
### Changed 
- Delivery/Invoicing/Primary Contacts are now relations from Customer to User in admin

## [21.4.4]
### Fixed
- Propagate all samples to microsalt, even those without reads

## [21.4.3]
### Fixed
- Display invoice contact on invoice

## [21.4.2]
### Fixed
- Remove default option for mip-dna priority

## [21.4.1]
### Changed
- Change how samples are fetched for cgstats select command
### Fixed
- Bug when fetching info with `cg demultiplex select`-command

## [21.4.0]
### Added
- A column in customer-group admin view in to show customers in the group

## [21.3.1]
### Fixed
- PDC backup destination server for 2500 flowcells

## [21.3.0]
### Changed
- Remove dependency `cgstats` from requirements.txt and move used functionality into CG

## [21.2.0]
### Added
- Functionality for the cgstats api in CG

## [21.1.0]
### Added
Select analyses to be uploaded to vogue based on analysis completed date (before or after a date, of between two dates)
Add uploaded to vogue date to analysis table
Only select potential analyses to upload that have not been uploaded

## [21.0.0]
### Changed
- Add support for balsamic 7.x.x
- Rework Balsamic server configurations

### Fixed
- Upload to scout now possible for all analysis types through cg upload scout

## [20.26.2]
### Added
- Added more DNA and RNA positive control cases to VALIDATION_CASES

## [20.26.1]
### Fixed
- Workflow linking also links undetermined files when

## [20.26.0]
### Changed
- Cases to analyze query checks if any samples in case are newer than latest analysis to start topups
- Microsalt config-case wont include samples that dont pass sequencing qc

## [20.25.0]
### Changed
- Changes that customer contact persons are referred to as emails instead of users. This removes the need to add each contact as a user in the system and it becomes easier to manage the user list

## [20.24.0]
### Added
- Show customers in user admin view

## [20.23.0]
### Added
- gisaid uppload support via cli
- gisaid API

## [20.22.0]
### Added
- Add command `cg get analysis` to view analysis information

## [20.21.1]
### Fixed
- Fix subprocess wildcard issue in deliver rsync

## [20.21.0]
### Added
- Added cg deliver rsync <ticket_id>

## [20.20.1]
### Fixed
- bug in cg clean scout-finished-cases

## [20.20.0]

## Added
- CLI command to deploy Loqusdb via shipping

## [20.19.5]

### Fixed
- fixed bug where CgError was raised with wrong arguments in AnalysisAPI

## [20.19.4]

### Fixed
- fixed bug that cgstats configs was saved as cg_stats in CGConfig

## [20.19.3]

### Fixed
- Update sequenced at timestamp of sample whenever sample has been sequenced and flowcell transferred

## [20.19.2]

### Fixed
- Bug when instantiating analysis api in upload

## [20.19.1]
### Fixed
- Bug when fetching the api in mip workflow cli base

## [20.19.0]

### Changed
- use pydantic to control CLI context 

## [20.18.0]
### Added
- Trailblazer support for mutant/sars-cov-2

## [20.17.5]
### Fixed
- Bugfix allowing orders of single samples from existing families

## [20.17.4]
### Added
- Added new covid prep method to lims constants

## [20.17.3]
### Fixed
- Adds support to use original sample lims id in downsampled cases (affects balsamic)

## [20.17.2]
### Fixed
- Fix duplicate Housekeeper session in scout upload


## [20.17.1]
### Changed
- Status of mutant cases is set to running before running analysis, and revoked if start fails. 
  This prevents users and cron jobs from starting the case which already started, given they check in statusDB first.

## [20.17.0]
### Added

- Deliver sarscov2 cli

## [20.16.0]
### Added

- Demultiplexing functionality to CG

## [20.15.1]
### Fixed
- cg to rename mutant fastq files directly

## [20.15.0]
### Added
- CLI methods for starting mutant

## [20.14.2]
### Added
- Add RNA validation cases to blacklist, which defines cases to not compress fastq files for

## [20.14.1]
### Fixed
- So that existing samples don't get added to lims again

## [20.14.0]
### Added
- Possibility to associate more than one customer to each user 

## [20.13.0]
### Changed
- Update orderform 2184 to latest version 4

## [20.12.1]
### Fixed
- Fix skip MIP-DNA (for MAF) for tumours with wgs applications for fastq delivery

## [20.12.0]
### Added
- Add support for fastq delivery

## [20.11.0]
### Added
- functionality to upload synopsis, cohort and phenotype information to scout

## [20.10.1]
### Fixed
- Mip start-available command

## [20.10.0]
### Added
- Panel command to mip-rna analysis workflow
- Add genome build 38 as default for mip-rna when exporting gene panels from Scout
- Add genome build 37 as default for mip-dna when exporting gene panels from Scout
- Add genome build 37 as default when exporting gene panels from Scout

### Changed
- Refactor start and start-available for mip

## [20.9.12]
### Changed
- Use pydantic models for handling lims samples


## [20.9.11]
### Fixed
- Fix bug that that prevented wgs fastq samples from being genotyped

## [20.9.10]
### Fixed
- Move synopsis and cohorts from sample to case in the database since that is how they are used 

## [20.9.9]
### Fixed
- Fixed bug in upload delivery report automation

## [20.9.8]
### Fixed
- Fixed context in upload vogue

## [20.9.7]
### Fixed
- Added missing pipeline option in database for SARS-CoV-2 on case in database

## [20.9.6]
### Fixed
- Use `coverage_qc_report` instead of `delivery_report` when uploading balsamic cases to scout

## [20.9.5]
### Fixed
- Balsamic crontab start-available auto-disables balsamic dry run

## [20.9.4]
### Fixed
- Fix bug that pending path was not created 

## [20.9.3]
### Fixed
- Bug in automation of delivery report upload

## [20.9.2]
### Fixed
- Bug when updating crunchy metadata files

## [20.9.1]
### Fixed
- Bug preventing MicroSALT to start automatically

## [20.9.0]
### Added
- SlurmAPI to handle all communication with slurm from cg

## [20.8.1]
### Changed
- Deletes unused files .gitlint, housekeeper, status, status_db

## [20.8.0]
### Added
- Support for creating delivery reports for analyses that are not the latest ones

## [20.7.0]
### Added
- DIAB and NBS-M to master list 

### Fixed
- Alphabetical order of master list

## [20.6.0]
### Changed
- Use cgmodels for crunchy metadata files

## [20.5.4]
### Added
- Change ending of lintjob from .py to .yml (accidentaly changed in previous pr)

## [20.5.3]
### Added
- Support for SARS-CoV-2 Orderform 2184:3

## [20.5.2]
### Changed
- Remove pipfile and pipfile.lock since they are not used

## [20.5.1]
### Changed
- Removes linting gh actions job

## [20.5.0]
### Added
- Add support for Microbial Orderform 1603:10
- Add support for Metagenome Orderform 1605:09

## [20.4.0]
### Added
- Support for SARS-CoV-2 Orderform 2184:1

## [20.3.3]

### Changed
- Set concentration and concentration sample to str in json orderform sample since this is expected in frontend

## [20.3.2]
### Fixed
- Fixed cases_to_store for microbial workflow. 
- Fixed process call for all workflows to not create a new process object

## [20.3.1]
### Fixed
- HousekeeperAPI to reuse db connection from context instead of creating new one for each call

## [20.3.0]
### Changed
- Refactored AnalysisAPI anf FastHandler classes into one class

## [20.2.1]
### Fixed
- Fixed json orderform special cases

## [20.2.0]
### Changed
- Use pydantic models to validate orderforms

## [20.1.4]
### Added
- delivery_report handling from BALSAMIC case import to Scout config export

## [20.1.3]
### Changed
- Genes are optional when exporting scout variants

## [20.1.2]
### Changed
- Refactored and removed code from cg.store.utils in backwards compatible way

## [20.1.1]
### Changed
- Updates issue template

## [20.1.0]
### Fixed
- Fix automatic decompression to also work for mixed cases

## [20.0.1]
### Changed
- Removed old unused scripts and scripts directory
- Moved crunchy query from store into CompressAPI


## [20.0.0]

### Changed
- cg workflow mip-rna link command to take case as positional arg

## [19.5.4]

### Changed
- Refactor ticket handling from orders API

## [19.5.3]
### Fixed
- Fix dry run flag when resolving decompression state

## [19.5.2]
### Fixed
- fix container name when publishing branch builds on dockerhub

## [19.5.1]

### Fixed
- changelog

## [19.5.0]

### Added
- alembic functionality
### Changed
- destination server PDC retrieval novaseq flowcells thalamus -> hasta
### Fixed
- flowcell status after PDC retrieval ondisk -> retrieved

## [19.4.0]

### Added
- Support for storing cohorts, phenotype_terms and synopsis from order json

## [19.3.2]
### Added
- Dockerhub build app container for release and pull requests
### Changed
- Changed CI actions that run on pull request on push to only run on pull request

## [19.3.1]
### Added
- Dockerfile declaration for running the cg app. Dockerfile should not be used for the cli toolkit

## [19.3.0]
### Added
- New options for balsamic report deliver to propagate delivery report data to Balsamic


## [19.2.0]
### Added
- Cases that decompression is started for will have the action set to "analyze"

## [19.1.1]

### Fixed
- Allow price update files for application-version import to have empty prices 


## [19.1.1]
### Added
- Cases that decompression is started for will have the action set to "analyze"

## [19.1.0]
### Added
- Cli command to deliver old balsamic analyses which were stored with old hk tags

## [19.0.0]

### Added
- Adds command to start decompression for spring compressed files if needed
### Changed
- Refactors MIP cli slightly to always expect a case id
- workflow start now called start-available
- Checking if flowcells are on disk moved to its own cli command

## [18.12.0]

### Added
- Add prep-category 'cov' for applications

## [18.11.4]

### Fixed
- Install package in gihub-jobs via pip==21.0.1

## [18.11.3]

### Fixed
- Upgraded insecure cryptography dependency 

## [18.11.2]

### Fixed
- Chromograph image tags back on track

## [18.12.1]

### Fixed
- Fix message in order ticket that says what type of project it is

## [18.11.1]

### Fixed
 - Fix so that variants gets uploaded to scout for balsamic samples
 - Fix so that upload breaks if balsamic case is WGS

## [18.11.0]
- New Fluffy workflow for preparing, starting and storing of analyses

## [18.10.2]

### Fixed
- FLUFFY now have a validation schema and can be submitted in the Order Portal again
- Samples of pools are now marked not to be invoiced, only the pool is invoiced

## [18.10.1]

### Added
- Allow existing trio-samples to be re-run as single samples 

## [18.10.0]

### Added
- Support for delivery type in the Order Portal


## [18.9.1]

### Added
- cg upload vogue bioinfo-all uploads both BALSAMIC as well.

## [18.9.0]

### Added

- Add functionality to upload balsamic analyses to scout

## [18.8.0]

### Added
- cg workflow microsalt upload-analysis-vogue [case_id] to upload the latest analysis from specific case
- cg workflow microsalt upload-latest-analyses-vogue to upload all latest analyses what haven't been uploaded

## [18.7.2]

### Changed

- Skip deliver fastq files when delivering balsamic analysis

## [18.7.1]

### Fixed

- clean_fastq command now also skips validation cases when cleaning fastq files

## [18.7.0]

### Added
- Added customer name in order tickets

## [18.6.1]

### Fixed

- Fix bug with name clash for created case when submitting RML-orders via Orderportal


## [18.6.0]


### Added

- Add command 'delete case' to remove case from the database
- Add command 'delete cases' to remove multiple cases from the database

## [18.5.1]

### Fixed

- Fix bug with microsalt deliverables path where it only returns the path only if it exists. This caused errors in some cases when submitting to Trailblazer

## [18.5.0]

### Added
- Added MHT to gene panel master-list

## [18.4.0]

### Added

- Added submission of microsalt cases for tracking in Trailblazer

## [18.3.0]

### Changed

- cg workflow mip-dna --panel-bed and --dry-run options can be set when executing full workflow
- Changed logic for how case links are retrieved in order to support linking of very old cases
- Analysis not submitted to Trailblazer if executing MIP workflow in dry-run

## [18.2]

### Changed

- Remove option to specify delivery path when delivering data

### Fixed

- Improved usage of `cg deliver analysis` command

## [18.1.5]

### Fixed

- cg workflow mip-rna link command

## [18.1.4]

### Fixed

- Better help text for microsalt cli commands


## [18.1.3]

### Fixed

- deliver filtered cnvkit file for balsamic

## [18.1.2]

### Fixed

- cg workflow mip-rna config-case command

## [18.1.1]

### Fixed

- Updates balsamic deliver tags to align with the ones specified in hermes

## [18.1.0]

### Added
- Customer in the ticket created for an order from the Orderportal

## [18.0.0]

### Added
- New commands for running cron jobs

### Changed
- Changed cli commands for starting and storing microsalt workflows

### Fixed
- Full Microsalt can now be executed through cg interface

## [17.2.1]

### Fixed

- HermesApi added to context when running cg clean

## [17.2.0]

### Changed

- Using HermesApi to save Balsamic deliverables in Housekeeper

## [17.1.0]

### Added

- Added support for Balsamic-orderforms as json-file

### Changed

## [17.0.0]

### Added
- Lims ID is sent to Balsamic during case config

## [16.17.1]

### Fixed
- Fixed exporting reduced mt_bam to scout config

## 16.17.0

### Changed
- Update Scout config output for images from chromograph

## 16.16.1

### Fixed

- This PR fixes the problem handling wells in json orders without ":" as separator, e.g. A1 instead of A:1

## [16.16.0]

### Changed

- Use hermes for generating balsamic deliverables

## 16.15.1

### Fixed
- The problem handling mip-json without specified data_analysis

## [16.16.0]

### Added

- Validation models for excel files in `cg/store/api/import_func.py`

### Fixed

- Removes dependency on deprecated excel-parser `xlrd`


## 16.15.0

### Added
- cg deploy hermes

## 16.14.0

### Added
- cg deploy fluffy


## 16.13.0

### Added

- Stop on bad values for analysis (pipeline) when adding family through CLI

## 16.12.1

### Fixed
- Save in Family and Analysis Admin views

## 16.12.0

### Added

- Added support for RML-orderforms as json-file

## [16.11.1]

### Fixed

- Lock dependency for xlrd so that we can parse modern excel files


## 16.11.0

### Added
- cg set family [CASEID] now has the option --data-delivery

## [16.10.4]

### Fixed
- Bug when building tag definition for balsamic-analysis delivery

## [16.10.3]

### Fixed
- Use `--json` when exporting causative variants from scout

## [16.10.2]

### Fixed
- Use correct pipeline name when cleaning mip analysis dirs

## [16.10.1]

### Added

- Adds new mip-dna tags to hk

## [16.10.0]

### Added

- Adds new delivery type to balsamic-analysis

## [16.9.0]

### Added

- column percent_reads_guaranteed to application table

## [16.8.1]

### Fixed

- Bug in the interactions with Scout when cleaning Scout cases
- Bug in the interaction with scout in command export_causatives

## [16.8.0]

### Added

- Adds adding samplesheet to HK flowcell bundle to cg transfer flowcell

## [16.7.1]

### Fixed

- Mutacc looks for 'id' instead of '_id' in case export
- Convert 'other' to '0' for sex in case export

## 16.7.0

### Added
- Show sample priorities in created ticket

## [16.6.0]

### Changed

- Split generating config into its own command
- Delete old load config when running `cg upload scout --re-upload`

## [16.5.0]

### Added

- Functionality to deploy scout with cg

## [16.4.3]

### Fixed

- Bug that madeline output files where not uploaded to scout
- Bug when exporting panels with `cg workflow mip-dna panel`

## [16.4.2]

### Fixed

- Bug that display_name was used instead of sample_name

## [16.4.1]

### Fixed

- Change compression query to be both satisfactory syntax for flake and to be working on our version of sql server

## [16.4.0]

### Added
- Use Pydantic models to validate Scout input/output

### Changed
- Decouples scout from CG

## [16.3.4]

### Fixed

- Fixed documentation on Trailblazers purpose

## [16.3.3]

### Fixed

- Fixed setting of priority in statusDB and LIMS for samples

## [16.3.2]

### Fixed

- Fixed setting of apptag in LIMS for samples

## [16.3.1]

### Fixed

- Fixed a bug in naming of "default_gene_panels" in Scout load config


## [16.3.0]

### Changed
- Changed logic for which cases are to be compressed. Now compression will be run on all cases older then 60 days provided their fastq files have not been decompressed less than 21 days prior


## [16.2.0]

### Changed

- Use CLI to upload to Scout

## [16.1.1]

### Fixed
- Accreditation logotype only shown on new delivery reports for accredited analyses


## [16.1.0]

### Changed
- Changed the way cg cleans cases. Now it only uses StatusDB and family status

### Added
- Added one-time script to iterate over mip directories, and set cleaned_at timestamp on very old cases that were already cleaned


## [16.0.6]

### Fixed
- 'cg upload auto --pipeline' to accept 'mip-dna' as pipeline

## [16.0.5]

### Fixed
- Trailblazer integration fixed

## [16.0.4]

### Fixed
- Case database entities (Family) can only have specific values for data_analysis
- Analysis database entities can only have specific values for pipeline
- Enum used for pipeline as arguments

## [16.0.3]

### Fixed
- Microbial config-case now correctly imports reference from customer provided reference

## [16.0.2]

### Added
- Added case intentmayfly to list of cases to except from SPRING compression

## [16.0.1]

### Added
- Updated PR template to include implementation plan

## [16.0.0]

### Added
- Deliver analysis based on case-id or ticket

### Changed
- Deliver commands merged into new command `cg deliver analysis`

## [15.0.4]
### Fixed
- fixed failing `cg microsalt store completed` cronjob

## [15.0.3]
### Fixed
- Fixed path where microsalt deliverables files are located

## [15.0.2]
### Fixed
- Wrap more cg workflow mip-dna store code in try-except in order to not cause future production blocks

## [15.0.1]
### Fixed
- Fix bug in compress clean command

## [15.0.0]

### Added
- New command: cg store ticket <ticket_id>
- New command: cg store flowcell <flowcell_id>
- New command: cg store case <case_id>
- New command: cg store sample <sample_id>

### Removed
- Old command: cg store fastq <case_id>

## [14.0.1]

### Fixed
- Removed unused options form cg workflow balsamic base command


## [14.0.0]

### Added
- New command: cg decompress ticket <ticket_id>
- New command: cg decompress flowcell <flowcell_id>
- New command: cg decompress case <case_id>
- New command: cg decompress sample <sample_id>

### Removed
- Old command: cg compress decompress spring <case_id>

## [13.18.0]


### Changed
- Changed condition for which cases should be stored in CG. This fixes a bug where cg would try to store cases which already have been stored due to mismatch in timestamp stored in Trailblazer and Housekeeper

## [13.17.2]

### Changed
- Only fastq files older than three weeks will be compressed


## [13.17.1]

### Added
- Added new value to lims constants
- Moved lims constants to a constants directory


## [13.17.0]


### Changed
- Workflow mip-dna store no longer needs analysisrunstatus to be completed to attempt storing bundle


## [13.16.2]

### Fixed

- Fixed bug where parse_mip_config() only returned values for primary analysis, breaking Upload Delivery Report


## [13.16.1]

### Fixed

 - Fix bug where cg workflow mip store still relied on Trailblazer to find case_config.yaml (Where it can no longer be found)
 - Fix bug where microsalt cli lost its store command in merge conflict


## [13.16.0]

### Added
- New REST-based TrailblazerAPI
### Changed
- Trailblazer support for Balsamic
### Fixed
- Naming convention for API harmonized


## [13.15.0]

### Added
- New query to get all cases in ticket

## [13.14.3]

### Changed

- Refactors constants file

## [13.14.2]

### Fixed

 - Fixed bug where CalledProcessError class could not be represented as string, and broke workflows.
 - Rephrased query used for compression. The query output is unchanged
 - Fixed typo in query name


## [13.14.1]
### Removed
- Remove data_analysis from sample since it is deprecated

## [13.14.0]
### Changed
- Move data_analysis from sample level to case level to enable samples to be analysed differently in different cases

## [13.12.0]
### Added
- Store all available completed microbial analyses in HK

## [13.11.0]

### Changed
- Balsamic always skips mutect when application is WES
- SPRING compression is set to run on oldest families first

### Fixed
- Format print statements

## [13.10.2]

### Fixed
- Storing chromograph, upd and rhocall files in housekeeper

## [13.10.1]

### Fixed
- Repaired automation query for storing Balsamic cases in Housekeeper

## [13.10]

### Added
- Functionality to deploy `genotype` with CG on hasta

### Fixed
- Stored completed not parsing through all completed entries

## [13.9]

### Added
- Deployment command
- Functionality to deploy `shipping` with CG


## [13.8.0]
### Added
- Functionality to change multiple families in one go, e.g. cg set families --sample-identifier ticket_number 123456 --priority research

## [13.7.0]
### Fixed
- Set flowcell status to `ondisk` when retrieving archived flowcell from PDC has finished.

## [13.6.0]

### Added
- Store microsalt analyses in Housekeeper with a provided deliverables file

## [13.5.0]

### Added
- Possibility to give case-id as argument when setting values on multiple samples by the CLI


## [13.4.1]


### Fixed
- Updated changelog with correct release version


## [13.4.0]

### Removed
- Microbial order table
- Microbial order model
- Microbial sample table
- Microbial sample model
- Microbial Flowcell-sample table
- Microbial Flowcell-sample model

### Changed
Show customer name instead of id in invoices view.
Made customer name searchable in invoices view.

### Fixed
Made unidirectional links to Customer (instead of bi) to speed up customer view
Made unidirectional links to ApplicationVersion (instead of bi) to speed up view

## [13.3.1]

### Changed
- Exclude analysis older than hasta in production (2017-09-27) from delivery report generation

## [13.3.0]

### Added
- Added new cases to skip during compression

## [13.2.0]

### Changed
- Only talk to genotype via subprocess and CLI


## [13.1.0]

### Changed
- Added cases for all microbial samples
- Add a case when a new microbial order is received

## [13.0.0]

### Changed
- Moved all microbial samples into samples table and the depending logic

## [12.7.1]

### Fixed
 - Removed store-housekeeper one-time script that was used to store balsamic results in Housekeeper

## [12.7.0]

### Changed
- Moved queries in TrailblazerAPI to Trailblazer

## [12.6.0]

### Added
- Added support for MIP9
- Adds support for MIP 9.0 files and tags in HK:
  - telomerecat
  - cyrius star-caller
  - smncopynumber caller on case level
  - tiddit_coverage bigwig track
- Adds smncopynumbercaller file to scout load config
### Changed
- Removed TB mip start source code from cg

### Fixed
- Return when using mip-dry-run option so that the dry-run is not added to TB

## [12.5.0]

### Changed

- Now ignores errors while cleaning old Balsamic data with cg clean


## [12.4.0]

### Added
- Providing a name of panel bed file in MIP cli now overrides getting capture kit through LimsAPI during case config
### Changed
- Providing panel bed path or capture kit shortname in BALSAMIC cli now overrides getting capture kit through LimsAPI during case config
### Fixed
- Fix Balsamic automation functions to exit with 1 if any of the errors are raised while looping through cases

## [12.3.6]

### Fixed
- Fixes bug where scout_api was sent into the compression_api in cli/store. The compression_api does not have scout_as an argument.


## [12.3.5]

### Added
- Added @Mropat as codeowner

## [12.3.4]

### Fixed
- Fixes bug where  upload_started_at and uploaded_at timestamps were not being updated in StatusDB upon successful Scout upload.
This bug was happening because several instances of Store were instantiated in the same context

## [12.3.3]

### Fixed
- Fixes but where linking MIP trio samples only linked the first sample instead of the whole family (Introduced in recent PR)
- Fixes bug where linking by SampleID was not linking the entire family (Old)
- Fixes bug where linking by SampleID would not be able to generate correct linking path (Old)

## [x.x.x]
### Added

### Fixed

### Changed


## [13.0.0]
### Changed
- Microbial Samples are now treated as ordinary samples in a case

## [12.3.2]

### Fixed

- Upload delivery report should now only happen for mip analyses
- Re-use the same API within all upload context
- Handle unspecified exceptions in order to keep the cron running when unexpected exception occurs for one case
- When linking file without data analysis set, warn about it and link file correctly

## [12.3.1]

### Fixed

- Fixed bug where AnalysisAPI in cg upload auto was not updated to recent class changes

## [12.3.0]

### Changed

- Class ConfigHandler moved from Trailblazer codebase into CG codebase
- FastqHandler methods moved from Trailblazer to AnalysisAPI
- Merged MipAPI and AnalysisAPI for mip_rna and mip_dna into one meta-api class
- Adjusted tests to support the new architecture
- Removed (unused/deprecated)run method which was used to execute MIP through Trailblazer

### Fixed

- MIP workflow once again performs check to skip evaluation
- MIP workflow once again updates StatusDB about the case status

## [12.2.0]

### Changed

- Merged methods cases_to_mip_analyze and cases_to_balsamic_analyze, now called cases_to_analyze for any pipeline.
- Made method cases_to_deliver pipeline aware
- Made method cases_to_store pipeline aware
- Made method cases_to_clean pipeline aware
- Added option to apply read count threshold for cases_to_analyze based on panel in ClinicalDB
- Updated MIP and BALSAMIC workflows to utilize the new methods
- Added tests for new methods in balsamic workflow
- Removed class FastqAPI. FastqAPI was only used by BALSAMIC, and contained one method. The method is now moved to FastqHandler class.

## [12.1.6]
### Fixed
- Create crunchy pending path outside batch script

## [12.1.5]
### Fixed
- support current orderform RML-1604:9 again

## [12.1.4]
### Changed
- Use long description from setup.py on PyPI

## [12.1.3]
### Fixed
- Use another parameter in build and publish

## [12.1.2]
### Fixed
- Syntax in github action build and publish workflow

## [12.1.2]
### Added
- Build and publish on pypi with github actions

## [12]
### Added
- Create a meta-API (BalsamicAnalysisAPI) to handle communication between balsamic and other cg applications. The API will handle the following:
   - Calling BalsamicAPI to execute balsamic commands
   - Query Lims and StatusDB to decide what arguments to pass to Balsamic
   - Read (new version of) deliverables report generated by Balsamic and store bundle in Housekeeper + StatusDB
- More info in https://github.com/Clinical-Genomics/cg/pull/687

### Changed
- Reduce number of options that can/should be passed to run the workflow. Most of the logic for determining the options will be handled by BalsamicAnalysisAPI.
- Every command now requires sample family name as argument.
- No longer support using sample_id to link files for sake of consistency.

## [11]
### Changed
- Removes all interactions with the beacon software

## [10.1.2]
### Fixed
- Fixed so that empty gzipped files are considered empty considering metadata

## [10.1.1]
### Added
- Adds a CHANGELOG.md<|MERGE_RESOLUTION|>--- conflicted
+++ resolved
@@ -19,8 +19,7 @@
 
 __________ DO NOT TOUCH ___________
 
-<<<<<<< HEAD
-## [22.6.0]
+## [22.7.0]
 ### Added
 - email functionality
 
@@ -30,7 +29,8 @@
 - gisaid upload command: Accession numbers will be parsed from the log file 
 - gisaid upload command: The completion file which already exisit in housekeeper will be updated with accession numbers
 - gisaid upload command: If files are missing or not all samples within the case were uploaded to gisiad, an email will be sent to logwatch.
-=======
+
+
 
 ## [22.6.1]
 ### Changed
@@ -45,7 +45,6 @@
 ### Fixed
 - mip check if analysis is complete
 
->>>>>>> 47c274b1
 
 ## [22.5.1]
 ### Fixed
