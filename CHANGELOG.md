--- conflicted
+++ resolved
@@ -19,14 +19,14 @@
 
 __________ DO NOT TOUCH ___________
 
+
+## [22.5.3]
+### Changed
+- Add deepvariant for input file in upload to loqusDB
+
 ## [22.5.2]
-<<<<<<< HEAD
-### Changed
-- Add deepvariant for input file in upload to loqusDB
-=======
 ### Fixed
 - mip check if analysis is complete
->>>>>>> 16d6caf6
 
 ## [22.5.1]
 ### Fixed
