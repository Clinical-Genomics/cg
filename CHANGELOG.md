--- conflicted
+++ resolved
@@ -13,6 +13,15 @@
 ### Added
 ### Changed
 
+## [19.4.0]
+
+### Added
+- alembic functionality
+### Changed
+- destination server PDC retrieval novaseq flowcells thalamus -> hasta
+### Fixed
+- flowcell status after PDC retrieval ondisk -> retrieved
+
 ## [19.3.0]
 ### Added
 - New options for balsamic report deliver to propagate delivery report data to Balsamic
@@ -58,19 +67,6 @@
 ### Fixed
 - Upgraded insecure cryptography dependency 
 
-
-<<<<<<< HEAD
-## [18.12.0]
-
-### Added
-- alembic functionality
-### Changed
-- destination server PDC retrieval novaseq flowcells thalamus -> hasta
-### Fixed
-- flowcell status after PDC retrieval ondisk -> retrieved
-
-=======
->>>>>>> 5ab9f628
 ## [18.11.2]
 
 ### Fixed
