--- conflicted
+++ resolved
@@ -13,91 +13,90 @@
 ### Changed
 ### Fixed
 
-<<<<<<< HEAD
+## [20.9.13]
+### Added
+- Add support for fastq delivery
+
+
+## [20.9.12]
+### Changed
+- Use pydantic models for handling lims samples
+
+
+## [20.9.11]
+### Fixed
+- Fix bug that that prevented wgs fastq samples from being genotyped
+
+## [20.9.10]
+### Fixed
+- Move synopsis and cohorts from sample to case in the database since that is how they are used 
+
+## [20.9.9]
+### Fixed
+- Fixed bug in upload delivery report automation
+
+## [20.9.8]
+### Fixed
+- Fixed context in upload vogue
+
+## [20.9.7]
+### Fixed
+- Added missing pipeline option in database for SARS-CoV-2 on case in database
+
+## [20.9.6]
+### Fixed
+- Use `coverage_qc_report` instead of `delivery_report` when uploading balsamic cases to scout
+
+## [20.9.5]
+### Fixed
+- Balsamic crontab start-available auto-disables balsamic dry run
+
+## [20.9.4]
+### Fixed
+- Fix bug that pending path was not created 
+
+## [20.9.3]
+### Fixed
+- Bug in automation of delivery report upload
+
+## [20.9.2]
+### Fixed
+- Bug when updating crunchy metadata files
+
+## [20.9.1]
+### Fixed
+- Bug preventing MicroSALT to start automatically
+
+## [20.9.0]
+### Added
+- SlurmAPI to handle all communication with slurm from cg
+
+## [20.8.1]
+### Changed
+- Deletes unused files .gitlint, housekeeper, status, status_db
+
+## [20.8.0]
+### Added
+- Support for creating delivery reports for analyses that are not the latest ones
+
+## [20.7.0]
+### Added
+- DIAB and NBS-M to master list 
+
+### Fixed
+- Alphabetical order of master list
+
+## [20.6.0]
+### Changed
+- Use cgmodels for crunchy metadata files
+
+## [20.5.4]
+### Added
+- Change ending of lintjob from .py to .yml (accidentaly changed in previous pr)
+
 ## [20.5.3]
 ### Added
-- Add support for fastq delivery
-=======
-## [20.9.12]
-### Changed
-- Use pydantic models for handling lims samples
-
-
-## [20.9.11]
-### Fixed
-- Fix bug that that prevented wgs fastq samples from being genotyped
-
-## [20.9.10]
-### Fixed
-- Move synopsis and cohorts from sample to case in the database since that is how they are used 
-
-## [20.9.9]
-### Fixed
-- Fixed bug in upload delivery report automation
-
-## [20.9.8]
-### Fixed
-- Fixed context in upload vogue
-
-## [20.9.7]
-### Fixed
-- Added missing pipeline option in database for SARS-CoV-2 on case in database
-
-## [20.9.6]
-### Fixed
-- Use `coverage_qc_report` instead of `delivery_report` when uploading balsamic cases to scout
-
-## [20.9.5]
-### Fixed
-- Balsamic crontab start-available auto-disables balsamic dry run
-
-## [20.9.4]
-### Fixed
-- Fix bug that pending path was not created 
-
-## [20.9.3]
-### Fixed
-- Bug in automation of delivery report upload
-
-## [20.9.2]
-### Fixed
-- Bug when updating crunchy metadata files
-
-## [20.9.1]
-### Fixed
-- Bug preventing MicroSALT to start automatically
-
-## [20.9.0]
-### Added
-- SlurmAPI to handle all communication with slurm from cg
-
-## [20.8.1]
-### Changed
-- Deletes unused files .gitlint, housekeeper, status, status_db
-
-## [20.8.0]
-### Added
-- Support for creating delivery reports for analyses that are not the latest ones
-
-## [20.7.0]
-### Added
-- DIAB and NBS-M to master list 
-
-### Fixed
-- Alphabetical order of master list
-
-## [20.6.0]
-### Changed
-- Use cgmodels for crunchy metadata files
-
-## [20.5.4]
-### Added
-- Change ending of lintjob from .py to .yml (accidentaly changed in previous pr)
-
-## [20.5.3]
-### Added
 - Support for SARS-CoV-2 Orderform 2184:3
->>>>>>> 237cb0a2
 
 ## [20.5.2]
 ### Changed
@@ -133,6 +132,7 @@
 ## [20.3.0]
 ### Changed
 - Refactored AnalysisAPI anf FastHandler classes into one class
+
 
 ## [20.2.1]
 ### Fixed
