# Change Log
All notable changes to this project will be documented in this file.
This project adheres to [Semantic Versioning](http://semver.org/).

About changelog [here](https://keepachangelog.com/en/1.0.0/)

Please add a new candidate release at the top after changing the latest one. Feel free to copy paste from the "squash and commit" box that gets generated when creating PRs

Try to use the following format:


__________ DO NOT TOUCH ___________


## [x.x.x]
### Added
### Changed
### Fixed

__________ DO NOT TOUCH ___________

<<<<<<< HEAD
## [22.0.0]
### Added
- Adds store and store-available commands that use Hermes
- Add pydantic models for mip config and mip sample info
- Add constants for getting housekeeper MIP analysis tags
  
### Changed
- Remove old MIP-DNA store command using cg internally
- Remove old unused fixtures
=======

## [21.12.0]
### Added
- cli for upload of data to statina


>>>>>>> a380eee4

## [21.11.2]
### Fixed
- NIPT upload to sftp server

## [21.11.1]
### Changed
- Clarified the code for automatic decompression

## [21.11.0]
### Added
- Deliver, concatenate (if needed) and rsync in one command

## [21.10.0]
### Added
- Support for showing demultiplexing in CiGRID

## [21.9.3]
### Fixed
- bugfix

## [21.9.2]
### Fixed
- gisaid -fixing bug accidentally inserted in the previous pr.

## [21.9.1]
### Fixed
- gisaid get region and lab from sample udfs
- gisaid adjusting for new fasta consensus file in housekeeper
- gisaid removing failing tests 

### Changed
### Fixed

## [21.12.0]
### Added
- Support for Orderform 1508:24 for Clinical Samples

## [21.9.0]
### Added
- Add Fluffy analysis results -> ftp upload functionality for cust002

## [21.8.3]
### Changed
- Set memory allocation to 95G when demultiplexing on slurm 

## [21.8.2]
### Changed
- Add batch-ref flag to command string for fluffy analyses


## [21.8.1]
### Changed
- Changed so that barcode report is written to the correct path

## [21.8.0]
### Added
- Command `cg demultplex report` to generate barcode report for demuxed flowcells
### Changed
- Automatically generate barcode report when post processing demultiplexed flowcell

## [21.7.2]
### Added
- Copy sample sheet to demuxed flowcell dir
- Create `copycomplete.txt` after demux post-processing is done

## [21.7.1]
### Fixed
- Fixed bug when checking if flowcell projects has been renamed

## [21.7.0]
### Added
- Added support for SARS-CoV-2 Orderform 2184.5 with fields for GISAID upload

## [21.6.9]
### Changed
- Check if versions are larger than known version when determining reverse complement in demultiplexing

## [21.6.8]
### Changed
- Validate that flowcell name is correct when demultiplexing

## [21.6.7]
### Fixed
- Fixed linking sample files from case bundle

## [21.6.6]
### Changed
- Check that logfile exists before doing demux post-processing

## [21.6.5]
### Changed
- Check if Unaligned dir exists before doing demux post-processing
### Fixed
- Fix bugs in create sample sheet all command

## [21.6.4]
### Fixed
- Fix so that delivery will not break if fastq bundle is missing when delivering results with ticket id

## [21.6.3]
### Fixed
- Fix bug in sqlalchemy models

## [21.6.2]
### Fixed
- If a boolean value is passed to `cg set sample -kv <key> <value>` a boolean is passed to the db

## [21.6.1]
### Fixed
- Fix bug in mip and balsamic crontab

## [21.6.0]
### Added
- Functionality to do demultiplexing post processing from CG

## [21.5.7]
### Fixed
- Set status to analyze when resolving decompression

## [21.5.6]
### Fixed
- Use only the first item from region and lab code values in mutant workflow.

## [21.5.5]
### Fixed
- Fix tag to deliver correct mutant result files to KS inbox

## [21.5.4]
### Fixed
- Block orders unintentionally reusing case names 

## [21.5.3]
### Fixed
- Set correct fluffy analysis finish path

## [21.5.2]
### Fixed
- Fixed content of fluffy samplesheet according to customer specification

## [21.5.1]
### Fixed
- By default fetch related flowcell information using `cg get sample <sample_id>`

## [21.5.0]
### Added
- User field for allowing order portal login
### Changed 
- Delivery/Invoicing/Primary Contacts are now relations from Customer to User in admin

## [21.4.4]
### Fixed
- Propagate all samples to microsalt, even those without reads

## [21.4.3]
### Fixed
- Display invoice contact on invoice

## [21.4.2]
### Fixed
- Remove default option for mip-dna priority

## [21.4.1]
### Changed
- Change how samples are fetched for cgstats select command
### Fixed
- Bug when fetching info with `cg demultiplex select`-command

## [21.4.0]
### Added
- A column in customer-group admin view in to show customers in the group

## [21.3.1]
### Fixed
- PDC backup destination server for 2500 flowcells

## [21.3.0]
### Changed
- Remove dependency `cgstats` from requirements.txt and move used functionality into CG

## [21.2.0]
### Added
- Functionality for the cgstats api in CG

## [21.1.0]
### Added
Select analyses to be uploaded to vogue based on analysis completed date (before or after a date, of between two dates)
Add uploaded to vogue date to analysis table
Only select potential analyses to upload that have not been uploaded

## [21.0.0]

### Changed
- Add support for balsamic 7.x.x
- Rework Balsamic server configurations

### Fixed
- Upload to scout now possible for all analysis types through cg upload scout


## [20.26.2]
### Added
- Added more DNA and RNA positive control cases to VALIDATION_CASES

## [20.26.1]
### Fixed
- Workflow linking also links undetermined files when

## [20.26.0]
### Changed
- Cases to analyze query checks if any samples in case are newer than latest analysis to start topups
- Microsalt config-case wont include samples that dont pass sequencing qc

## [20.25.0]
### Changed
- Changes that customer contact persons are referred to as emails instead of users. This removes the need to add each contact as a user in the system and it becomes easier to manage the user list

## [20.24.0]
### Added
- Show customers in user admin view

## [20.23.0]
### Added
- gisaid uppload support via cli
- gisaid API

### Added
- Add command `cg get analysis` to view analysis information

## [20.21.1]
### Fixed
- Fix subprocess wildcard issue in deliver rsync

## [20.21.0]
### Added
- Added cg deliver rsync <ticket_id>

## [20.20.1]
### Fixed
- bug in cg clean scout-finished-cases

## [20.20.0]

## Added
- CLI command to deploy Loqusdb via shipping

## [20.19.5]

### Fixed
- fixed bug where CgError was raised with wrong arguments in AnalysisAPI

## [20.19.4]

### Fixed
- fixed bug that cgstats configs was saved as cg_stats in CGConfig

## [20.19.3]

### Fixed
- Update sequenced at timestamp of sample whenever sample has been sequenced and flowcell transferred

## [20.19.2]

### Fixed
- Bug when instantiating analysis api in upload

## [20.19.1]
### Fixed
- Bug when fetching the api in mip workflow cli base

## [20.19.0]

### Changed
- use pydantic to control CLI context 

## [20.18.0]
### Added
- Trailblazer support for mutant/sars-cov-2

## [20.17.5]
### Fixed
- Bugfix allowing orders of single samples from existing families

## [20.17.4]
### Added
- Added new covid prep method to lims constants

## [20.17.3]
### Fixed
- Adds support to use original sample lims id in downsampled cases (affects balsamic)

## [20.17.2]
### Fixed
- Fix duplicate Housekeeper session in scout upload


## [20.17.1]
### Changed
- Status of mutant cases is set to running before running analysis, and revoked if start fails. 
  This prevents users and cron jobs from starting the case which already started, given they check in statusDB first.

## [20.17.0]
### Added

- Deliver sarscov2 cli

## [20.16.0]
### Added

- Demultiplexing functionality to CG

## [20.15.1]
### Fixed
- cg to rename mutant fastq files directly

## [20.15.0]
### Added
- CLI methods for starting mutant

## [20.14.2]
### Added
- Add RNA validation cases to blacklist, which defines cases to not compress fastq files for

## [20.14.1]
### Fixed
- So that existing samples don't get added to lims again

## [20.14.0]
### Added
- Possibility to associate more than one customer to each user 

## [20.13.0]
### Changed
- Update orderform 2184 to latest version 4

## [20.12.1]
### Fixed
- Fix skip MIP-DNA (for MAF) for tumours with wgs applications for fastq delivery

## [20.12.0]
### Added
- Add support for fastq delivery

## [20.11.0]
### Added
- functionality to upload synopsis, cohort and phenotype information to scout

## [20.10.1]
### Fixed
- Mip start-available command

## [20.10.0]
### Added
- Panel command to mip-rna analysis workflow
- Add genome build 38 as default for mip-rna when exporting gene panels from Scout
- Add genome build 37 as default for mip-dna when exporting gene panels from Scout
- Add genome build 37 as default when exporting gene panels from Scout

### Changed
- Refactor start and start-available for mip

## [20.9.12]
### Changed
- Use pydantic models for handling lims samples


## [20.9.11]
### Fixed
- Fix bug that that prevented wgs fastq samples from being genotyped

## [20.9.10]
### Fixed
- Move synopsis and cohorts from sample to case in the database since that is how they are used 

## [20.9.9]
### Fixed
- Fixed bug in upload delivery report automation

## [20.9.8]
### Fixed
- Fixed context in upload vogue

## [20.9.7]
### Fixed
- Added missing pipeline option in database for SARS-CoV-2 on case in database

## [20.9.6]
### Fixed
- Use `coverage_qc_report` instead of `delivery_report` when uploading balsamic cases to scout

## [20.9.5]
### Fixed
- Balsamic crontab start-available auto-disables balsamic dry run

## [20.9.4]
### Fixed
- Fix bug that pending path was not created 

## [20.9.3]
### Fixed
- Bug in automation of delivery report upload

## [20.9.2]
### Fixed
- Bug when updating crunchy metadata files

## [20.9.1]
### Fixed
- Bug preventing MicroSALT to start automatically

## [20.9.0]
### Added
- SlurmAPI to handle all communication with slurm from cg

## [20.8.1]
### Changed
- Deletes unused files .gitlint, housekeeper, status, status_db

## [20.8.0]
### Added
- Support for creating delivery reports for analyses that are not the latest ones

## [20.7.0]
### Added
- DIAB and NBS-M to master list 

### Fixed
- Alphabetical order of master list

## [20.6.0]
### Changed
- Use cgmodels for crunchy metadata files

## [20.5.4]
### Added
- Change ending of lintjob from .py to .yml (accidentaly changed in previous pr)

## [20.5.3]
### Added
- Support for SARS-CoV-2 Orderform 2184:3

## [20.5.2]
### Changed
- Remove pipfile and pipfile.lock since they are not used

## [20.5.1]
### Changed
- Removes linting gh actions job

## [20.5.0]
### Added
- Add support for Microbial Orderform 1603:10
- Add support for Metagenome Orderform 1605:09

## [20.4.0]
### Added
- Support for SARS-CoV-2 Orderform 2184:1

## [20.3.3]

### Changed
- Set concentration and concentration sample to str in json orderform sample since this is expected in frontend

## [20.3.2]
### Fixed
- Fixed cases_to_store for microbial workflow. 
- Fixed process call for all workflows to not create a new process object

## [20.3.1]
### Fixed
- HousekeeperAPI to reuse db connection from context instead of creating new one for each call

## [20.3.0]
### Changed
- Refactored AnalysisAPI anf FastHandler classes into one class

## [20.2.1]
### Fixed
- Fixed json orderform special cases

## [20.2.0]
### Changed
- Use pydantic models to validate orderforms

## [20.1.4]
### Added
- delivery_report handling from BALSAMIC case import to Scout config export

## [20.1.3]
### Changed
- Genes are optional when exporting scout variants

## [20.1.2]
### Changed
- Refactored and removed code from cg.store.utils in backwards compatible way

## [20.1.1]
### Changed
- Updates issue template

## [20.1.0]
### Fixed
- Fix automatic decompression to also work for mixed cases

## [20.0.1]
### Changed
- Removed old unused scripts and scripts directory
- Moved crunchy query from store into CompressAPI


## [20.0.0]

### Changed
- cg workflow mip-rna link command to take case as positional arg

## [19.5.4]

### Changed
- Refactor ticket handling from orders API

## [19.5.3]
### Fixed
- Fix dry run flag when resolving decompression state

## [19.5.2]
### Fixed
- fix container name when publishing branch builds on dockerhub

## [19.5.1]

### Fixed
- changelog

## [19.5.0]

### Added
- alembic functionality
### Changed
- destination server PDC retrieval novaseq flowcells thalamus -> hasta
### Fixed
- flowcell status after PDC retrieval ondisk -> retrieved

## [19.4.0]

### Added
- Support for storing cohorts, phenotype_terms and synopsis from order json

## [19.3.2]
### Added
- Dockerhub build app container for release and pull requests
### Changed
- Changed CI actions that run on pull request on push to only run on pull request

## [19.3.1]
### Added
- Dockerfile declaration for running the cg app. Dockerfile should not be used for the cli toolkit

## [19.3.0]
### Added
- New options for balsamic report deliver to propagate delivery report data to Balsamic


## [19.2.0]
### Added
- Cases that decompression is started for will have the action set to "analyze"

## [19.1.1]

### Fixed
- Allow price update files for application-version import to have empty prices 


## [19.1.1]
### Added
- Cases that decompression is started for will have the action set to "analyze"

## [19.1.0]
### Added
- Cli command to deliver old balsamic analyses which were stored with old hk tags

## [19.0.0]

### Added
- Adds command to start decompression for spring compressed files if needed
### Changed
- Refactors MIP cli slightly to always expect a case id
- workflow start now called start-available
- Checking if flowcells are on disk moved to its own cli command

## [18.12.0]

### Added
- Add prep-category 'cov' for applications

## [18.11.4]

### Fixed
- Install package in gihub-jobs via pip==21.0.1

## [18.11.3]

### Fixed
- Upgraded insecure cryptography dependency 

## [18.11.2]

### Fixed
- Chromograph image tags back on track

## [18.12.1]

### Fixed
- Fix message in order ticket that says what type of project it is

## [18.11.1]

### Fixed
 - Fix so that variants gets uploaded to scout for balsamic samples
 - Fix so that upload breaks if balsamic case is WGS

## [18.11.0]
- New Fluffy workflow for preparing, starting and storing of analyses

## [18.10.2]

### Fixed
- FLUFFY now have a validation schema and can be submitted in the Order Portal again
- Samples of pools are now marked not to be invoiced, only the pool is invoiced

## [18.10.1]

### Added
- Allow existing trio-samples to be re-run as single samples 

## [18.10.0]

### Added
- Support for delivery type in the Order Portal


## [18.9.1]

### Added
- cg upload vogue bioinfo-all uploads both BALSAMIC as well.

## [18.9.0]

### Added

- Add functionality to upload balsamic analyses to scout

## [18.8.0]

### Added
- cg workflow microsalt upload-analysis-vogue [case_id] to upload the latest analysis from specific case
- cg workflow microsalt upload-latest-analyses-vogue to upload all latest analyses what haven't been uploaded

## [18.7.2]

### Changed

- Skip deliver fastq files when delivering balsamic analysis

## [18.7.1]

### Fixed

- clean_fastq command now also skips validation cases when cleaning fastq files

## [18.7.0]

### Added
- Added customer name in order tickets

## [18.6.1]

### Fixed

- Fix bug with name clash for created case when submitting RML-orders via Orderportal


## [18.6.0]


### Added

- Add command 'delete case' to remove case from the database
- Add command 'delete cases' to remove multiple cases from the database

## [18.5.1]

### Fixed

- Fix bug with microsalt deliverables path where it only returns the path only if it exists. This caused errors in some cases when submitting to Trailblazer

## [18.5.0]

### Added
- Added MHT to gene panel master-list

## [18.4.0]

### Added

- Added submission of microsalt cases for tracking in Trailblazer

## [18.3.0]

### Changed

- cg workflow mip-dna --panel-bed and --dry-run options can be set when executing full workflow
- Changed logic for how case links are retrieved in order to support linking of very old cases
- Analysis not submitted to Trailblazer if executing MIP workflow in dry-run

## [18.2]

### Changed

- Remove option to specify delivery path when delivering data

### Fixed

- Improved usage of `cg deliver analysis` command

## [18.1.5]

### Fixed

- cg workflow mip-rna link command

## [18.1.4]

### Fixed

- Better help text for microsalt cli commands


## [18.1.3]

### Fixed

- deliver filtered cnvkit file for balsamic

## [18.1.2]

### Fixed

- cg workflow mip-rna config-case command

## [18.1.1]

### Fixed

- Updates balsamic deliver tags to align with the ones specified in hermes

## [18.1.0]

### Added
- Customer in the ticket created for an order from the Orderportal

## [18.0.0]

### Added
- New commands for running cron jobs

### Changed
- Changed cli commands for starting and storing microsalt workflows

### Fixed
- Full Microsalt can now be executed through cg interface

## [17.2.1]

### Fixed

- HermesApi added to context when running cg clean

## [17.2.0]

### Changed

- Using HermesApi to save Balsamic deliverables in Housekeeper

## [17.1.0]

### Added

- Added support for Balsamic-orderforms as json-file

### Changed

## [17.0.0]

### Added
- Lims ID is sent to Balsamic during case config

## [16.17.1]

### Fixed
- Fixed exporting reduced mt_bam to scout config

## 16.17.0

### Changed
- Update Scout config output for images from chromograph

## 16.16.1

### Fixed

- This PR fixes the problem handling wells in json orders without ":" as separator, e.g. A1 instead of A:1

## [16.16.0]

### Changed

- Use hermes for generating balsamic deliverables

## 16.15.1

### Fixed
- The problem handling mip-json without specified data_analysis

## [16.16.0]

### Added

- Validation models for excel files in `cg/store/api/import_func.py`

### Fixed

- Removes dependency on deprecated excel-parser `xlrd`


## 16.15.0

### Added
- cg deploy hermes

## 16.14.0

### Added
- cg deploy fluffy


## 16.13.0

### Added

- Stop on bad values for analysis (pipeline) when adding family through CLI

## 16.12.1

### Fixed
- Save in Family and Analysis Admin views

## 16.12.0

### Added

- Added support for RML-orderforms as json-file

## [16.11.1]

### Fixed

- Lock dependency for xlrd so that we can parse modern excel files


## 16.11.0

### Added
- cg set family [CASEID] now has the option --data-delivery

## [16.10.4]

### Fixed
- Bug when building tag definition for balsamic-analysis delivery

## [16.10.3]

### Fixed
- Use `--json` when exporting causative variants from scout

## [16.10.2]

### Fixed
- Use correct pipeline name when cleaning mip analysis dirs

## [16.10.1]

### Added

- Adds new mip-dna tags to hk

## [16.10.0]

### Added

- Adds new delivery type to balsamic-analysis

## [16.9.0]

### Added

- column percent_reads_guaranteed to application table

## [16.8.1]

### Fixed

- Bug in the interactions with Scout when cleaning Scout cases
- Bug in the interaction with scout in command export_causatives

## [16.8.0]

### Added

- Adds adding samplesheet to HK flowcell bundle to cg transfer flowcell

## [16.7.1]

### Fixed

- Mutacc looks for 'id' instead of '_id' in case export
- Convert 'other' to '0' for sex in case export

## 16.7.0

### Added
- Show sample priorities in created ticket

## [16.6.0]

### Changed

- Split generating config into its own command
- Delete old load config when running `cg upload scout --re-upload`

## [16.5.0]

### Added

- Functionality to deploy scout with cg

## [16.4.3]

### Fixed

- Bug that madeline output files where not uploaded to scout
- Bug when exporting panels with `cg workflow mip-dna panel`

## [16.4.2]

### Fixed

- Bug that display_name was used instead of sample_name

## [16.4.1]

### Fixed

- Change compression query to be both satisfactory syntax for flake and to be working on our version of sql server

## [16.4.0]

### Added
- Use Pydantic models to validate Scout input/output

### Changed
- Decouples scout from CG

## [16.3.4]

### Fixed

- Fixed documentation on Trailblazers purpose

## [16.3.3]

### Fixed

- Fixed setting of priority in statusDB and LIMS for samples

## [16.3.2]

### Fixed

- Fixed setting of apptag in LIMS for samples

## [16.3.1]

### Fixed

- Fixed a bug in naming of "default_gene_panels" in Scout load config


## [16.3.0]

### Changed
- Changed logic for which cases are to be compressed. Now compression will be run on all cases older then 60 days provided their fastq files have not been decompressed less than 21 days prior


## [16.2.0]

### Changed

- Use CLI to upload to Scout

## [16.1.1]

### Fixed
- Accreditation logotype only shown on new delivery reports for accredited analyses


## [16.1.0]

### Changed
- Changed the way cg cleans cases. Now it only uses StatusDB and family status

### Added
- Added one-time script to iterate over mip directories, and set cleaned_at timestamp on very old cases that were already cleaned


## [16.0.6]

### Fixed
- 'cg upload auto --pipeline' to accept 'mip-dna' as pipeline

## [16.0.5]

### Fixed
- Trailblazer integration fixed

## [16.0.4]

### Fixed
- Case database entities (Family) can only have specific values for data_analysis
- Analysis database entities can only have specific values for pipeline
- Enum used for pipeline as arguments

## [16.0.3]

### Fixed
- Microbial config-case now correctly imports reference from customer provided reference

## [16.0.2]

### Added
- Added case intentmayfly to list of cases to except from SPRING compression

## [16.0.1]

### Added
- Updated PR template to include implementation plan

## [16.0.0]

### Added
- Deliver analysis based on case-id or ticket

### Changed
- Deliver commands merged into new command `cg deliver analysis`

## [15.0.4]
### Fixed
- fixed failing `cg microsalt store completed` cronjob

## [15.0.3]
### Fixed
- Fixed path where microsalt deliverables files are located

## [15.0.2]
### Fixed
- Wrap more cg workflow mip-dna store code in try-except in order to not cause future production blocks

## [15.0.1]
### Fixed
- Fix bug in compress clean command

## [15.0.0]

### Added
- New command: cg store ticket <ticket_id>
- New command: cg store flowcell <flowcell_id>
- New command: cg store case <case_id>
- New command: cg store sample <sample_id>

### Removed
- Old command: cg store fastq <case_id>

## [14.0.1]

### Fixed
- Removed unused options form cg workflow balsamic base command


## [14.0.0]

### Added
- New command: cg decompress ticket <ticket_id>
- New command: cg decompress flowcell <flowcell_id>
- New command: cg decompress case <case_id>
- New command: cg decompress sample <sample_id>

### Removed
- Old command: cg compress decompress spring <case_id>

## [13.18.0]


### Changed
- Changed condition for which cases should be stored in CG. This fixes a bug where cg would try to store cases which already have been stored due to mismatch in timestamp stored in Trailblazer and Housekeeper

## [13.17.2]

### Changed
- Only fastq files older than three weeks will be compressed


## [13.17.1]

### Added
- Added new value to lims constants
- Moved lims constants to a constants directory


## [13.17.0]


### Changed
- Workflow mip-dna store no longer needs analysisrunstatus to be completed to attempt storing bundle


## [13.16.2]

### Fixed

- Fixed bug where parse_mip_config() only returned values for primary analysis, breaking Upload Delivery Report


## [13.16.1]

### Fixed

 - Fix bug where cg workflow mip store still relied on Trailblazer to find case_config.yaml (Where it can no longer be found)
 - Fix bug where microsalt cli lost its store command in merge conflict


## [13.16.0]

### Added
- New REST-based TrailblazerAPI
### Changed
- Trailblazer support for Balsamic
### Fixed
- Naming convention for API harmonized


## [13.15.0]

### Added
- New query to get all cases in ticket

## [13.14.3]

### Changed

- Refactors constants file

## [13.14.2]

### Fixed

 - Fixed bug where CalledProcessError class could not be represented as string, and broke workflows.
 - Rephrased query used for compression. The query output is unchanged
 - Fixed typo in query name


## [13.14.1]
### Removed
- Remove data_analysis from sample since it is deprecated

## [13.14.0]
### Changed
- Move data_analysis from sample level to case level to enable samples to be analysed differently in different cases

## [13.12.0]
### Added
- Store all available completed microbial analyses in HK

## [13.11.0]

### Changed
- Balsamic always skips mutect when application is WES
- SPRING compression is set to run on oldest families first

### Fixed
- Format print statements

## [13.10.2]

### Fixed
- Storing chromograph, upd and rhocall files in housekeeper

## [13.10.1]

### Fixed
- Repaired automation query for storing Balsamic cases in Housekeeper

## [13.10]

### Added
- Functionality to deploy `genotype` with CG on hasta

### Fixed
- Stored completed not parsing through all completed entries

## [13.9]

### Added
- Deployment command
- Functionality to deploy `shipping` with CG


## [13.8.0]
### Added
- Functionality to change multiple families in one go, e.g. cg set families --sample-identifier ticket_number 123456 --priority research

## [13.7.0]
### Fixed
- Set flowcell status to `ondisk` when retrieving archived flowcell from PDC has finished.

## [13.6.0]

### Added
- Store microsalt analyses in Housekeeper with a provided deliverables file

## [13.5.0]

### Added
- Possibility to give case-id as argument when setting values on multiple samples by the CLI


## [13.4.1]


### Fixed
- Updated changelog with correct release version


## [13.4.0]

### Removed
- Microbial order table
- Microbial order model
- Microbial sample table
- Microbial sample model
- Microbial Flowcell-sample table
- Microbial Flowcell-sample model

### Changed
Show customer name instead of id in invoices view.
Made customer name searchable in invoices view.

### Fixed
Made unidirectional links to Customer (instead of bi) to speed up customer view
Made unidirectional links to ApplicationVersion (instead of bi) to speed up view

## [13.3.1]

### Changed
- Exclude analysis older than hasta in production (2017-09-27) from delivery report generation

## [13.3.0]

### Added
- Added new cases to skip during compression

## [13.2.0]

### Changed
- Only talk to genotype via subprocess and CLI


## [13.1.0]

### Changed
- Added cases for all microbial samples
- Add a case when a new microbial order is received

## [13.0.0]

### Changed
- Moved all microbial samples into samples table and the depending logic

## [12.7.1]

### Fixed
 - Removed store-housekeeper one-time script that was used to store balsamic results in Housekeeper

## [12.7.0]

### Changed
- Moved queries in TrailblazerAPI to Trailblazer

## [12.6.0]

### Added
- Added support for MIP9
- Adds support for MIP 9.0 files and tags in HK:
  - telomerecat
  - cyrius star-caller
  - smncopynumber caller on case level
  - tiddit_coverage bigwig track
- Adds smncopynumbercaller file to scout load config
### Changed
- Removed TB mip start source code from cg

### Fixed
- Return when using mip-dry-run option so that the dry-run is not added to TB

## [12.5.0]

### Changed

- Now ignores errors while cleaning old Balsamic data with cg clean


## [12.4.0]

### Added
- Providing a name of panel bed file in MIP cli now overrides getting capture kit through LimsAPI during case config
### Changed
- Providing panel bed path or capture kit shortname in BALSAMIC cli now overrides getting capture kit through LimsAPI during case config
### Fixed
- Fix Balsamic automation functions to exit with 1 if any of the errors are raised while looping through cases

## [12.3.6]

### Fixed
- Fixes bug where scout_api was sent into the compression_api in cli/store. The compression_api does not have scout_as an argument.


## [12.3.5]

### Added
- Added @Mropat as codeowner

## [12.3.4]

### Fixed
- Fixes bug where  upload_started_at and uploaded_at timestamps were not being updated in StatusDB upon successful Scout upload.
This bug was happening because several instances of Store were instantiated in the same context

## [12.3.3]

### Fixed
- Fixes but where linking MIP trio samples only linked the first sample instead of the whole family (Introduced in recent PR)
- Fixes bug where linking by SampleID was not linking the entire family (Old)
- Fixes bug where linking by SampleID would not be able to generate correct linking path (Old)

## [x.x.x]
### Added

### Fixed

### Changed


## [13.0.0]
### Changed
- Microbial Samples are now treated as ordinary samples in a case

## [12.3.2]

### Fixed

- Upload delivery report should now only happen for mip analyses
- Re-use the same API within all upload context
- Handle unspecified exceptions in order to keep the cron running when unexpected exception occurs for one case
- When linking file without data analysis set, warn about it and link file correctly

## [12.3.1]

### Fixed

- Fixed bug where AnalysisAPI in cg upload auto was not updated to recent class changes

## [12.3.0]

### Changed

- Class ConfigHandler moved from Trailblazer codebase into CG codebase
- FastqHandler methods moved from Trailblazer to AnalysisAPI
- Merged MipAPI and AnalysisAPI for mip_rna and mip_dna into one meta-api class
- Adjusted tests to support the new architecture
- Removed (unused/deprecated)run method which was used to execute MIP through Trailblazer

### Fixed

- MIP workflow once again performs check to skip evaluation
- MIP workflow once again updates StatusDB about the case status

## [12.2.0]

### Changed

- Merged methods cases_to_mip_analyze and cases_to_balsamic_analyze, now called cases_to_analyze for any pipeline.
- Made method cases_to_deliver pipeline aware
- Made method cases_to_store pipeline aware
- Made method cases_to_clean pipeline aware
- Added option to apply read count threshold for cases_to_analyze based on panel in ClinicalDB
- Updated MIP and BALSAMIC workflows to utilize the new methods
- Added tests for new methods in balsamic workflow
- Removed class FastqAPI. FastqAPI was only used by BALSAMIC, and contained one method. The method is now moved to FastqHandler class.

## [12.1.6]
### Fixed
- Create crunchy pending path outside batch script

## [12.1.5]
### Fixed
- support current orderform RML-1604:9 again

## [12.1.4]
### Changed
- Use long description from setup.py on PyPI

## [12.1.3]
### Fixed
- Use another parameter in build and publish

## [12.1.2]
### Fixed
- Syntax in github action build and publish workflow

## [12.1.2]
### Added
- Build and publish on pypi with github actions

## [12]
### Added
- Create a meta-API (BalsamicAnalysisAPI) to handle communication between balsamic and other cg applications. The API will handle the following:
   - Calling BalsamicAPI to execute balsamic commands
   - Query Lims and StatusDB to decide what arguments to pass to Balsamic
   - Read (new version of) deliverables report generated by Balsamic and store bundle in Housekeeper + StatusDB
- More info in https://github.com/Clinical-Genomics/cg/pull/687

### Changed
- Reduce number of options that can/should be passed to run the workflow. Most of the logic for determining the options will be handled by BalsamicAnalysisAPI.
- Every command now requires sample family name as argument.
- No longer support using sample_id to link files for sake of consistency.

## [11]
### Changed
- Removes all interactions with the beacon software

## [10.1.2]
### Fixed
- Fixed so that empty gzipped files are considered empty considering metadata

## [10.1.1]
### Added
- Adds a CHANGELOG.md<|MERGE_RESOLUTION|>--- conflicted
+++ resolved
@@ -19,7 +19,7 @@
 
 __________ DO NOT TOUCH ___________
 
-<<<<<<< HEAD
+
 ## [22.0.0]
 ### Added
 - Adds store and store-available commands that use Hermes
@@ -29,14 +29,10 @@
 ### Changed
 - Remove old MIP-DNA store command using cg internally
 - Remove old unused fixtures
-=======
 
 ## [21.12.0]
 ### Added
 - cli for upload of data to statina
-
-
->>>>>>> a380eee4
 
 ## [21.11.2]
 ### Fixed
