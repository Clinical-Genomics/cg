# Change Log
All notable changes to this project will be documented in this file.
This project adheres to [Semantic Versioning](http://semver.org/).

About changelog [here](https://keepachangelog.com/en/1.0.0/)

Please add a new candidate release at the top after changing the latest one. Feel free to copy paste from the "squash and commit" box that gets generated when creating PRs

Try to use the following format:

## [x.x.x]
### Added
### Changed
### Fixed

<<<<<<< HEAD
## [21.6.0]
### Added
- Functionality to do demultiplexing post processing from CG
=======
## [21.5.7]
### Fixed
- Set status to analyze when resolving decompression
>>>>>>> c8d90fee

## [21.5.6]
### Fixed
- Use only the first item from region and lab code values in mutant workflow.

## [21.5.5]
### Fixed
- Fix tag to deliver correct mutant result files to KS inbox

## [21.5.4]
### Fixed
- Block orders unintentionally reusing case names 

## [21.5.3]
### Fixed
- Set correct fluffy analysis finish path

## [21.5.2]
### Fixed
- Fixed content of fluffy samplesheet according to customer specification

## [21.5.1]
### Fixed
- By default fetch related flowcell information using `cg get sample <sample_id>`

## [21.5.0]
### Added
- User field for allowing order portal login
### Changed 
- Delivery/Invoicing/Primary Contacts are now relations from Customer to User in admin

## [21.4.4]
### Fixed
- Propagate all samples to microsalt, even those without reads

## [21.4.3]
### Fixed
- Display invoice contact on invoice

## [21.4.2]
### Fixed
- Remove default option for mip-dna priority

## [21.4.1]
### Changed
- Change how samples are fetched for cgstats select command
### Fixed
- Bug when fetching info with `cg demultiplex select`-command

## [21.4.0]
### Added
- A column in customer-group admin view in to show customers in the group

## [21.3.1]
### Fixed
- PDC backup destination server for 2500 flowcells

## [21.3.0]
### Changed
- Remove dependency `cgstats` from requirements.txt and move used functionality into CG

## [21.2.0]
### Added
- Functionality for the cgstats api in CG

## [21.1.0]
### Added
Select analyses to be uploaded to vogue based on analysis completed date (before or after a date, of between two dates)
Add uploaded to vogue date to analysis table
Only select potential analyses to upload that have not been uploaded

## [21.0.0]

### Changed
- Add support for balsamic 7.x.x
- Rework Balsamic server configurations

### Fixed
- Upload to scout now possible for all analysis types through cg upload scout


## [20.26.2]
### Added
- Added more DNA and RNA positive control cases to VALIDATION_CASES

## [20.26.1]
### Fixed
- Workflow linking also links undetermined files when

## [20.26.0]
### Changed
- Cases to analyze query checks if any samples in case are newer than latest analysis to start topups
- Microsalt config-case wont include samples that dont pass sequencing qc

## [20.25.0]
### Changed
- Changes that customer contact persons are referred to as emails instead of users. This removes the need to add each contact as a user in the system and it becomes easier to manage the user list

## [20.24.0]
### Added
- Show customers in user admin view

## [20.23.0]
### Added
- gisaid uppload support via cli
- gisaid API

### Added
- Add command `cg get analysis` to view analysis information

## [20.21.1]
### Fixed
- Fix subprocess wildcard issue in deliver rsync

## [20.21.0]
### Added
- Added cg deliver rsync <ticket_id>

## [20.20.1]
### Fixed
- bug in cg clean scout-finished-cases

## [20.20.0]

## Added
- CLI command to deploy Loqusdb via shipping

## [20.19.5]

### Fixed
- fixed bug where CgError was raised with wrong arguments in AnalysisAPI

## [20.19.4]

### Fixed
- fixed bug that cgstats configs was saved as cg_stats in CGConfig

## [20.19.3]

### Fixed
- Update sequenced at timestamp of sample whenever sample has been sequenced and flowcell transferred

## [20.19.2]

### Fixed
- Bug when instantiating analysis api in upload

## [20.19.1]
### Fixed
- Bug when fetching the api in mip workflow cli base

## [20.19.0]

### Changed
- use pydantic to control CLI context 

## [20.18.0]
### Added
- Trailblazer support for mutant/sars-cov-2

## [20.17.5]
### Fixed
- Bugfix allowing orders of single samples from existing families

## [20.17.4]
### Added
- Added new covid prep method to lims constants

## [20.17.3]
### Fixed
- Adds support to use original sample lims id in downsampled cases (affects balsamic)

## [20.17.2]
### Fixed
- Fix duplicate Housekeeper session in scout upload


## [20.17.1]
### Changed
- Status of mutant cases is set to running before running analysis, and revoked if start fails. 
  This prevents users and cron jobs from starting the case which already started, given they check in statusDB first.

## [20.17.0]
### Added

- Deliver sarscov2 cli

## [20.16.0]
### Added

- Demultiplexing functionality to CG

## [20.15.1]
### Fixed
- cg to rename mutant fastq files directly

## [20.15.0]
### Added
- CLI methods for starting mutant

## [20.14.2]
### Added
- Add RNA validation cases to blacklist, which defines cases to not compress fastq files for

## [20.14.1]
### Fixed
- So that existing samples don't get added to lims again

## [20.14.0]
### Added
- Possibility to associate more than one customer to each user 

## [20.13.0]
### Changed
- Update orderform 2184 to latest version 4

## [20.12.1]
### Fixed
- Fix skip MIP-DNA (for MAF) for tumours with wgs applications for fastq delivery

## [20.12.0]
### Added
- Add support for fastq delivery

## [20.11.0]
### Added
- functionality to upload synopsis, cohort and phenotype information to scout

## [20.10.1]
### Fixed
- Mip start-available command

## [20.10.0]
### Added
- Panel command to mip-rna analysis workflow
- Add genome build 38 as default for mip-rna when exporting gene panels from Scout
- Add genome build 37 as default for mip-dna when exporting gene panels from Scout
- Add genome build 37 as default when exporting gene panels from Scout

### Changed
- Refactor start and start-available for mip

## [20.9.12]
### Changed
- Use pydantic models for handling lims samples


## [20.9.11]
### Fixed
- Fix bug that that prevented wgs fastq samples from being genotyped

## [20.9.10]
### Fixed
- Move synopsis and cohorts from sample to case in the database since that is how they are used 

## [20.9.9]
### Fixed
- Fixed bug in upload delivery report automation

## [20.9.8]
### Fixed
- Fixed context in upload vogue

## [20.9.7]
### Fixed
- Added missing pipeline option in database for SARS-CoV-2 on case in database

## [20.9.6]
### Fixed
- Use `coverage_qc_report` instead of `delivery_report` when uploading balsamic cases to scout

## [20.9.5]
### Fixed
- Balsamic crontab start-available auto-disables balsamic dry run

## [20.9.4]
### Fixed
- Fix bug that pending path was not created 

## [20.9.3]
### Fixed
- Bug in automation of delivery report upload

## [20.9.2]
### Fixed
- Bug when updating crunchy metadata files

## [20.9.1]
### Fixed
- Bug preventing MicroSALT to start automatically

## [20.9.0]
### Added
- SlurmAPI to handle all communication with slurm from cg

## [20.8.1]
### Changed
- Deletes unused files .gitlint, housekeeper, status, status_db

## [20.8.0]
### Added
- Support for creating delivery reports for analyses that are not the latest ones

## [20.7.0]
### Added
- DIAB and NBS-M to master list 

### Fixed
- Alphabetical order of master list

## [20.6.0]
### Changed
- Use cgmodels for crunchy metadata files

## [20.5.4]
### Added
- Change ending of lintjob from .py to .yml (accidentaly changed in previous pr)

## [20.5.3]
### Added
- Support for SARS-CoV-2 Orderform 2184:3

## [20.5.2]
### Changed
- Remove pipfile and pipfile.lock since they are not used

## [20.5.1]
### Changed
- Removes linting gh actions job

## [20.5.0]
### Added
- Add support for Microbial Orderform 1603:10
- Add support for Metagenome Orderform 1605:09

## [20.4.0]
### Added
- Support for SARS-CoV-2 Orderform 2184:1

## [20.3.3]

### Changed
- Set concentration and concentration sample to str in json orderform sample since this is expected in frontend

## [20.3.2]
### Fixed
- Fixed cases_to_store for microbial workflow. 
- Fixed process call for all workflows to not create a new process object

## [20.3.1]
### Fixed
- HousekeeperAPI to reuse db connection from context instead of creating new one for each call

## [20.3.0]
### Changed
- Refactored AnalysisAPI anf FastHandler classes into one class

## [20.2.1]
### Fixed
- Fixed json orderform special cases

## [20.2.0]
### Changed
- Use pydantic models to validate orderforms

## [20.1.4]
### Added
- delivery_report handling from BALSAMIC case import to Scout config export

## [20.1.3]
### Changed
- Genes are optional when exporting scout variants

## [20.1.2]
### Changed
- Refactored and removed code from cg.store.utils in backwards compatible way

## [20.1.1]
### Changed
- Updates issue template

## [20.1.0]
### Fixed
- Fix automatic decompression to also work for mixed cases

## [20.0.1]
### Changed
- Removed old unused scripts and scripts directory
- Moved crunchy query from store into CompressAPI


## [20.0.0]

### Changed
- cg workflow mip-rna link command to take case as positional arg

## [19.5.4]

### Changed
- Refactor ticket handling from orders API

## [19.5.3]
### Fixed
- Fix dry run flag when resolving decompression state

## [19.5.2]
### Fixed
- fix container name when publishing branch builds on dockerhub

## [19.5.1]

### Fixed
- changelog

## [19.5.0]

### Added
- alembic functionality
### Changed
- destination server PDC retrieval novaseq flowcells thalamus -> hasta
### Fixed
- flowcell status after PDC retrieval ondisk -> retrieved

## [19.4.0]

### Added
- Support for storing cohorts, phenotype_terms and synopsis from order json

## [19.3.2]
### Added
- Dockerhub build app container for release and pull requests
### Changed
- Changed CI actions that run on pull request on push to only run on pull request

## [19.3.1]
### Added
- Dockerfile declaration for running the cg app. Dockerfile should not be used for the cli toolkit

## [19.3.0]
### Added
- New options for balsamic report deliver to propagate delivery report data to Balsamic


## [19.2.0]
### Added
- Cases that decompression is started for will have the action set to "analyze"

## [19.1.1]

### Fixed
- Allow price update files for application-version import to have empty prices 


## [19.1.1]
### Added
- Cases that decompression is started for will have the action set to "analyze"

## [19.1.0]
### Added
- Cli command to deliver old balsamic analyses which were stored with old hk tags

## [19.0.0]

### Added
- Adds command to start decompression for spring compressed files if needed
### Changed
- Refactors MIP cli slightly to always expect a case id
- workflow start now called start-available
- Checking if flowcells are on disk moved to its own cli command

## [18.12.0]

### Added
- Add prep-category 'cov' for applications

## [18.11.4]

### Fixed
- Install package in gihub-jobs via pip==21.0.1

## [18.11.3]

### Fixed
- Upgraded insecure cryptography dependency 

## [18.11.2]

### Fixed
- Chromograph image tags back on track

## [18.12.1]

### Fixed
- Fix message in order ticket that says what type of project it is

## [18.11.1]

### Fixed
 - Fix so that variants gets uploaded to scout for balsamic samples
 - Fix so that upload breaks if balsamic case is WGS

## [18.11.0]
- New Fluffy workflow for preparing, starting and storing of analyses

## [18.10.2]

### Fixed
- FLUFFY now have a validation schema and can be submitted in the Order Portal again
- Samples of pools are now marked not to be invoiced, only the pool is invoiced

## [18.10.1]

### Added
- Allow existing trio-samples to be re-run as single samples 

## [18.10.0]

### Added
- Support for delivery type in the Order Portal


## [18.9.1]

### Added
- cg upload vogue bioinfo-all uploads both BALSAMIC as well.

## [18.9.0]

### Added

- Add functionality to upload balsamic analyses to scout

## [18.8.0]

### Added
- cg workflow microsalt upload-analysis-vogue [case_id] to upload the latest analysis from specific case
- cg workflow microsalt upload-latest-analyses-vogue to upload all latest analyses what haven't been uploaded

## [18.7.2]

### Changed

- Skip deliver fastq files when delivering balsamic analysis

## [18.7.1]

### Fixed

- clean_fastq command now also skips validation cases when cleaning fastq files

## [18.7.0]

### Added
- Added customer name in order tickets

## [18.6.1]

### Fixed

- Fix bug with name clash for created case when submitting RML-orders via Orderportal


## [18.6.0]


### Added

- Add command 'delete case' to remove case from the database
- Add command 'delete cases' to remove multiple cases from the database

## [18.5.1]

### Fixed

- Fix bug with microsalt deliverables path where it only returns the path only if it exists. This caused errors in some cases when submitting to Trailblazer

## [18.5.0]

### Added
- Added MHT to gene panel master-list

## [18.4.0]

### Added

- Added submission of microsalt cases for tracking in Trailblazer

## [18.3.0]

### Changed

- cg workflow mip-dna --panel-bed and --dry-run options can be set when executing full workflow
- Changed logic for how case links are retrieved in order to support linking of very old cases
- Analysis not submitted to Trailblazer if executing MIP workflow in dry-run

## [18.2]

### Changed

- Remove option to specify delivery path when delivering data

### Fixed

- Improved usage of `cg deliver analysis` command

## [18.1.5]

### Fixed

- cg workflow mip-rna link command

## [18.1.4]

### Fixed

- Better help text for microsalt cli commands


## [18.1.3]

### Fixed

- deliver filtered cnvkit file for balsamic

## [18.1.2]

### Fixed

- cg workflow mip-rna config-case command

## [18.1.1]

### Fixed

- Updates balsamic deliver tags to align with the ones specified in hermes

## [18.1.0]

### Added
- Customer in the ticket created for an order from the Orderportal

## [18.0.0]

### Added
- New commands for running cron jobs

### Changed
- Changed cli commands for starting and storing microsalt workflows

### Fixed
- Full Microsalt can now be executed through cg interface

## [17.2.1]

### Fixed

- HermesApi added to context when running cg clean

## [17.2.0]

### Changed

- Using HermesApi to save Balsamic deliverables in Housekeeper

## [17.1.0]

### Added

- Added support for Balsamic-orderforms as json-file

### Changed

## [17.0.0]

### Added
- Lims ID is sent to Balsamic during case config

## [16.17.1]

### Fixed
- Fixed exporting reduced mt_bam to scout config

## 16.17.0

### Changed
- Update Scout config output for images from chromograph

## 16.16.1

### Fixed

- This PR fixes the problem handling wells in json orders without ":" as separator, e.g. A1 instead of A:1

## [16.16.0]

### Changed

- Use hermes for generating balsamic deliverables

## 16.15.1

### Fixed
- The problem handling mip-json without specified data_analysis

## [16.16.0]

### Added

- Validation models for excel files in `cg/store/api/import_func.py`

### Fixed

- Removes dependency on deprecated excel-parser `xlrd`


## 16.15.0

### Added
- cg deploy hermes

## 16.14.0

### Added
- cg deploy fluffy


## 16.13.0

### Added

- Stop on bad values for analysis (pipeline) when adding family through CLI

## 16.12.1

### Fixed
- Save in Family and Analysis Admin views

## 16.12.0

### Added

- Added support for RML-orderforms as json-file

## [16.11.1]

### Fixed

- Lock dependency for xlrd so that we can parse modern excel files


## 16.11.0

### Added
- cg set family [CASEID] now has the option --data-delivery

## [16.10.4]

### Fixed
- Bug when building tag definition for balsamic-analysis delivery

## [16.10.3]

### Fixed
- Use `--json` when exporting causative variants from scout

## [16.10.2]

### Fixed
- Use correct pipeline name when cleaning mip analysis dirs

## [16.10.1]

### Added

- Adds new mip-dna tags to hk

## [16.10.0]

### Added

- Adds new delivery type to balsamic-analysis

## [16.9.0]

### Added

- column percent_reads_guaranteed to application table

## [16.8.1]

### Fixed

- Bug in the interactions with Scout when cleaning Scout cases
- Bug in the interaction with scout in command export_causatives

## [16.8.0]

### Added

- Adds adding samplesheet to HK flowcell bundle to cg transfer flowcell

## [16.7.1]

### Fixed

- Mutacc looks for 'id' instead of '_id' in case export
- Convert 'other' to '0' for sex in case export

## 16.7.0

### Added
- Show sample priorities in created ticket

## [16.6.0]

### Changed

- Split generating config into its own command
- Delete old load config when running `cg upload scout --re-upload`

## [16.5.0]

### Added

- Functionality to deploy scout with cg

## [16.4.3]

### Fixed

- Bug that madeline output files where not uploaded to scout
- Bug when exporting panels with `cg workflow mip-dna panel`

## [16.4.2]

### Fixed

- Bug that display_name was used instead of sample_name

## [16.4.1]

### Fixed

- Change compression query to be both satisfactory syntax for flake and to be working on our version of sql server

## [16.4.0]

### Added
- Use Pydantic models to validate Scout input/output

### Changed
- Decouples scout from CG

## [16.3.4]

### Fixed

- Fixed documentation on Trailblazers purpose

## [16.3.3]

### Fixed

- Fixed setting of priority in statusDB and LIMS for samples

## [16.3.2]

### Fixed

- Fixed setting of apptag in LIMS for samples

## [16.3.1]

### Fixed

- Fixed a bug in naming of "default_gene_panels" in Scout load config


## [16.3.0]

### Changed
- Changed logic for which cases are to be compressed. Now compression will be run on all cases older then 60 days provided their fastq files have not been decompressed less than 21 days prior


## [16.2.0]

### Changed

- Use CLI to upload to Scout

## [16.1.1]

### Fixed
- Accreditation logotype only shown on new delivery reports for accredited analyses


## [16.1.0]

### Changed
- Changed the way cg cleans cases. Now it only uses StatusDB and family status

### Added
- Added one-time script to iterate over mip directories, and set cleaned_at timestamp on very old cases that were already cleaned


## [16.0.6]

### Fixed
- 'cg upload auto --pipeline' to accept 'mip-dna' as pipeline

## [16.0.5]

### Fixed
- Trailblazer integration fixed

## [16.0.4]

### Fixed
- Case database entities (Family) can only have specific values for data_analysis
- Analysis database entities can only have specific values for pipeline
- Enum used for pipeline as arguments

## [16.0.3]

### Fixed
- Microbial config-case now correctly imports reference from customer provided reference

## [16.0.2]

### Added
- Added case intentmayfly to list of cases to except from SPRING compression

## [16.0.1]

### Added
- Updated PR template to include implementation plan

## [16.0.0]

### Added
- Deliver analysis based on case-id or ticket

### Changed
- Deliver commands merged into new command `cg deliver analysis`

## [15.0.4]
### Fixed
- fixed failing `cg microsalt store completed` cronjob

## [15.0.3]
### Fixed
- Fixed path where microsalt deliverables files are located

## [15.0.2]
### Fixed
- Wrap more cg workflow mip-dna store code in try-except in order to not cause future production blocks

## [15.0.1]
### Fixed
- Fix bug in compress clean command

## [15.0.0]

### Added
- New command: cg store ticket <ticket_id>
- New command: cg store flowcell <flowcell_id>
- New command: cg store case <case_id>
- New command: cg store sample <sample_id>

### Removed
- Old command: cg store fastq <case_id>

## [14.0.1]

### Fixed
- Removed unused options form cg workflow balsamic base command


## [14.0.0]

### Added
- New command: cg decompress ticket <ticket_id>
- New command: cg decompress flowcell <flowcell_id>
- New command: cg decompress case <case_id>
- New command: cg decompress sample <sample_id>

### Removed
- Old command: cg compress decompress spring <case_id>

## [13.18.0]


### Changed
- Changed condition for which cases should be stored in CG. This fixes a bug where cg would try to store cases which already have been stored due to mismatch in timestamp stored in Trailblazer and Housekeeper

## [13.17.2]

### Changed
- Only fastq files older than three weeks will be compressed


## [13.17.1]

### Added
- Added new value to lims constants
- Moved lims constants to a constants directory


## [13.17.0]


### Changed
- Workflow mip-dna store no longer needs analysisrunstatus to be completed to attempt storing bundle


## [13.16.2]

### Fixed

- Fixed bug where parse_mip_config() only returned values for primary analysis, breaking Upload Delivery Report


## [13.16.1]

### Fixed

 - Fix bug where cg workflow mip store still relied on Trailblazer to find case_config.yaml (Where it can no longer be found)
 - Fix bug where microsalt cli lost its store command in merge conflict


## [13.16.0]

### Added
- New REST-based TrailblazerAPI
### Changed
- Trailblazer support for Balsamic
### Fixed
- Naming convention for API harmonized


## [13.15.0]

### Added
- New query to get all cases in ticket

## [13.14.3]

### Changed

- Refactors constants file

## [13.14.2]

### Fixed

 - Fixed bug where CalledProcessError class could not be represented as string, and broke workflows.
 - Rephrased query used for compression. The query output is unchanged
 - Fixed typo in query name


## [13.14.1]
### Removed
- Remove data_analysis from sample since it is deprecated

## [13.14.0]
### Changed
- Move data_analysis from sample level to case level to enable samples to be analysed differently in different cases

## [13.12.0]
### Added
- Store all available completed microbial analyses in HK

## [13.11.0]

### Changed
- Balsamic always skips mutect when application is WES
- SPRING compression is set to run on oldest families first

### Fixed
- Format print statements

## [13.10.2]

### Fixed
- Storing chromograph, upd and rhocall files in housekeeper

## [13.10.1]

### Fixed
- Repaired automation query for storing Balsamic cases in Housekeeper

## [13.10]

### Added
- Functionality to deploy `genotype` with CG on hasta

### Fixed
- Stored completed not parsing through all completed entries

## [13.9]

### Added
- Deployment command
- Functionality to deploy `shipping` with CG


## [13.8.0]
### Added
- Functionality to change multiple families in one go, e.g. cg set families --sample-identifier ticket_number 123456 --priority research

## [13.7.0]
### Fixed
- Set flowcell status to `ondisk` when retrieving archived flowcell from PDC has finished.

## [13.6.0]

### Added
- Store microsalt analyses in Housekeeper with a provided deliverables file

## [13.5.0]

### Added
- Possibility to give case-id as argument when setting values on multiple samples by the CLI


## [13.4.1]


### Fixed
- Updated changelog with correct release version


## [13.4.0]

### Removed
- Microbial order table
- Microbial order model
- Microbial sample table
- Microbial sample model
- Microbial Flowcell-sample table
- Microbial Flowcell-sample model

### Changed
Show customer name instead of id in invoices view.
Made customer name searchable in invoices view.

### Fixed
Made unidirectional links to Customer (instead of bi) to speed up customer view
Made unidirectional links to ApplicationVersion (instead of bi) to speed up view

## [13.3.1]

### Changed
- Exclude analysis older than hasta in production (2017-09-27) from delivery report generation

## [13.3.0]

### Added
- Added new cases to skip during compression

## [13.2.0]

### Changed
- Only talk to genotype via subprocess and CLI


## [13.1.0]

### Changed
- Added cases for all microbial samples
- Add a case when a new microbial order is received

## [13.0.0]

### Changed
- Moved all microbial samples into samples table and the depending logic

## [12.7.1]

### Fixed
 - Removed store-housekeeper one-time script that was used to store balsamic results in Housekeeper

## [12.7.0]

### Changed
- Moved queries in TrailblazerAPI to Trailblazer

## [12.6.0]

### Added
- Added support for MIP9
- Adds support for MIP 9.0 files and tags in HK:
  - telomerecat
  - cyrius star-caller
  - smncopynumber caller on case level
  - tiddit_coverage bigwig track
- Adds smncopynumbercaller file to scout load config
### Changed
- Removed TB mip start source code from cg

### Fixed
- Return when using mip-dry-run option so that the dry-run is not added to TB

## [12.5.0]

### Changed

- Now ignores errors while cleaning old Balsamic data with cg clean


## [12.4.0]

### Added
- Providing a name of panel bed file in MIP cli now overrides getting capture kit through LimsAPI during case config
### Changed
- Providing panel bed path or capture kit shortname in BALSAMIC cli now overrides getting capture kit through LimsAPI during case config
### Fixed
- Fix Balsamic automation functions to exit with 1 if any of the errors are raised while looping through cases

## [12.3.6]

### Fixed
- Fixes bug where scout_api was sent into the compression_api in cli/store. The compression_api does not have scout_as an argument.


## [12.3.5]

### Added
- Added @Mropat as codeowner

## [12.3.4]

### Fixed
- Fixes bug where  upload_started_at and uploaded_at timestamps were not being updated in StatusDB upon successful Scout upload.
This bug was happening because several instances of Store were instantiated in the same context

## [12.3.3]

### Fixed
- Fixes but where linking MIP trio samples only linked the first sample instead of the whole family (Introduced in recent PR)
- Fixes bug where linking by SampleID was not linking the entire family (Old)
- Fixes bug where linking by SampleID would not be able to generate correct linking path (Old)

## [x.x.x]
### Added

### Fixed

### Changed


## [13.0.0]
### Changed
- Microbial Samples are now treated as ordinary samples in a case

## [12.3.2]

### Fixed

- Upload delivery report should now only happen for mip analyses
- Re-use the same API within all upload context
- Handle unspecified exceptions in order to keep the cron running when unexpected exception occurs for one case
- When linking file without data analysis set, warn about it and link file correctly

## [12.3.1]

### Fixed

- Fixed bug where AnalysisAPI in cg upload auto was not updated to recent class changes

## [12.3.0]

### Changed

- Class ConfigHandler moved from Trailblazer codebase into CG codebase
- FastqHandler methods moved from Trailblazer to AnalysisAPI
- Merged MipAPI and AnalysisAPI for mip_rna and mip_dna into one meta-api class
- Adjusted tests to support the new architecture
- Removed (unused/deprecated)run method which was used to execute MIP through Trailblazer

### Fixed

- MIP workflow once again performs check to skip evaluation
- MIP workflow once again updates StatusDB about the case status

## [12.2.0]

### Changed

- Merged methods cases_to_mip_analyze and cases_to_balsamic_analyze, now called cases_to_analyze for any pipeline.
- Made method cases_to_deliver pipeline aware
- Made method cases_to_store pipeline aware
- Made method cases_to_clean pipeline aware
- Added option to apply read count threshold for cases_to_analyze based on panel in ClinicalDB
- Updated MIP and BALSAMIC workflows to utilize the new methods
- Added tests for new methods in balsamic workflow
- Removed class FastqAPI. FastqAPI was only used by BALSAMIC, and contained one method. The method is now moved to FastqHandler class.

## [12.1.6]
### Fixed
- Create crunchy pending path outside batch script

## [12.1.5]
### Fixed
- support current orderform RML-1604:9 again

## [12.1.4]
### Changed
- Use long description from setup.py on PyPI

## [12.1.3]
### Fixed
- Use another parameter in build and publish

## [12.1.2]
### Fixed
- Syntax in github action build and publish workflow

## [12.1.2]
### Added
- Build and publish on pypi with github actions

## [12]
### Added
- Create a meta-API (BalsamicAnalysisAPI) to handle communication between balsamic and other cg applications. The API will handle the following:
   - Calling BalsamicAPI to execute balsamic commands
   - Query Lims and StatusDB to decide what arguments to pass to Balsamic
   - Read (new version of) deliverables report generated by Balsamic and store bundle in Housekeeper + StatusDB
- More info in https://github.com/Clinical-Genomics/cg/pull/687

### Changed
- Reduce number of options that can/should be passed to run the workflow. Most of the logic for determining the options will be handled by BalsamicAnalysisAPI.
- Every command now requires sample family name as argument.
- No longer support using sample_id to link files for sake of consistency.

## [11]
### Changed
- Removes all interactions with the beacon software

## [10.1.2]
### Fixed
- Fixed so that empty gzipped files are considered empty considering metadata

## [10.1.1]
### Added
- Adds a CHANGELOG.md<|MERGE_RESOLUTION|>--- conflicted
+++ resolved
@@ -13,15 +13,13 @@
 ### Changed
 ### Fixed
 
-<<<<<<< HEAD
 ## [21.6.0]
 ### Added
 - Functionality to do demultiplexing post processing from CG
-=======
+
 ## [21.5.7]
 ### Fixed
 - Set status to analyze when resolving decompression
->>>>>>> c8d90fee
 
 ## [21.5.6]
 ### Fixed
