--- conflicted
+++ resolved
@@ -16,17 +16,15 @@
 
 ### Changed
 
-<<<<<<< HEAD
 ## [NG.NG.NG]
 
 ### Added
 - Customer in the ticket created for an order from the Orderportal
-=======
+
 ## [16.10.3]
 
 ### Fixed
 - Use `--json` when exporting causative variants from scout
->>>>>>> 8fdaa484
 
 ## [16.10.2]
 
