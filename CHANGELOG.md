--- conflicted
+++ resolved
@@ -12,26 +12,28 @@
 
 ### Added
 
+### Changed
+
+### Fixed
+
+## [NG.NG.NG]
+
+### Added
+
+- Added support for RML-orderforms as json-file
+
+## [16.9.0]
+
+### Added
+
 - column percent_reads_guaranteed to application table
 
-### Changed
-
-### Fixed
-
-<<<<<<< HEAD
-## [NG.NG.NG]
-
-### Added
-
-- Added support for RML-orderforms as json-file
-=======
 ## [16.8.1]
 
 ### Fixed
 
 - Bug in the interactions with Scout when cleaning Scout cases
 - Bug in the interaction with scout in command export_causatives
->>>>>>> 11364015
 
 ## [16.8.0]
 
