--- conflicted
+++ resolved
@@ -19,17 +19,15 @@
 
 __________ DO NOT TOUCH ___________
 
-<<<<<<< HEAD
-
-## [22.5.3]
+
+## [22.6.1]
 ### Changed
 - Add deepvariant for input file in upload to loqusDB
-=======
+
 ## [22.6.0]
 ### Added
 - Added rsync processes into trailblazer
 - Added cleanup of rsync directories
->>>>>>> b5a190c0
 
 ## [22.5.2]
 ### Fixed
