# Change Log
All notable changes to this project will be documented in this file.
This project adheres to [Semantic Versioning](http://semver.org/).

About changelog [here](https://keepachangelog.com/en/1.0.0/)

Please add a new candidate release at the top after changing the latest one. Feel free to copy paste from the "squash and commit" box that gets generated when creating PRs

Try to use the following format:

## [x.x.x]
### Added
### Changed
### Fixed

<<<<<<< HEAD

## [x.x.x]
### Added
- Added two more cases to BALSAMIC's validation
### Changed
- dividided VALIDATION_CASES into their own workflow lists to find them easier 
=======
## [21.7.1]
### Fixed
- Fixed bug when checking if flowcell projects has been renamed
>>>>>>> 68f9981d

## [21.7.0]
### Added
- Added support for SARS-CoV-2 Orderform 2184.5 with fields for GISAID upload

## [21.6.9]
### Changed
- Check if versions are larger than known version when determining reverse complement in demultiplexing

## [21.6.8]
### Changed
- Validate that flowcell name is correct when demultiplexing

## [21.6.7]
### Fixed
- Fixed linking sample files from case bundle

## [21.6.6]
### Changed
- Check that logfile exists before doing demux post-processing

## [21.6.5]
### Changed
- Check if Unaligned dir exists before doing demux post-processing
### Fixed
- Fix bugs in create sample sheet all command

## [21.6.4]
### Fixed
- Fix so that delivery will not break if fastq bundle is missing when delivering results with ticket id

## [21.6.3]
### Fixed
- Fix bug in sqlalchemy models

## [21.6.2]
### Fixed
- If a boolean value is passed to `cg set sample -kv <key> <value>` a boolean is passed to the db

## [21.6.1]
### Fixed
- Fix bug in mip and balsamic crontab

## [21.6.0]
### Added
- Functionality to do demultiplexing post processing from CG

## [21.5.7]
### Fixed
- Set status to analyze when resolving decompression

## [21.5.6]
### Fixed
- Use only the first item from region and lab code values in mutant workflow.

## [21.5.5]
### Fixed
- Fix tag to deliver correct mutant result files to KS inbox

## [21.5.4]
### Fixed
- Block orders unintentionally reusing case names 

## [21.5.3]
### Fixed
- Set correct fluffy analysis finish path

## [21.5.2]
### Fixed
- Fixed content of fluffy samplesheet according to customer specification

## [21.5.1]
### Fixed
- By default fetch related flowcell information using `cg get sample <sample_id>`

## [21.5.0]
### Added
- User field for allowing order portal login
### Changed 
- Delivery/Invoicing/Primary Contacts are now relations from Customer to User in admin

## [21.4.4]
### Fixed
- Propagate all samples to microsalt, even those without reads

## [21.4.3]
### Fixed
- Display invoice contact on invoice

## [21.4.2]
### Fixed
- Remove default option for mip-dna priority

## [21.4.1]
### Changed
- Change how samples are fetched for cgstats select command
### Fixed
- Bug when fetching info with `cg demultiplex select`-command

## [21.4.0]
### Added
- A column in customer-group admin view in to show customers in the group

## [21.3.1]
### Fixed
- PDC backup destination server for 2500 flowcells

## [21.3.0]
### Changed
- Remove dependency `cgstats` from requirements.txt and move used functionality into CG

## [21.2.0]
### Added
- Functionality for the cgstats api in CG

## [21.1.0]
### Added
Select analyses to be uploaded to vogue based on analysis completed date (before or after a date, of between two dates)
Add uploaded to vogue date to analysis table
Only select potential analyses to upload that have not been uploaded

## [21.0.0]

### Changed
- Add support for balsamic 7.x.x
- Rework Balsamic server configurations

### Fixed
- Upload to scout now possible for all analysis types through cg upload scout


## [20.26.2]
### Added
- Added more DNA and RNA positive control cases to VALIDATION_CASES

## [20.26.1]
### Fixed
- Workflow linking also links undetermined files when

## [20.26.0]
### Changed
- Cases to analyze query checks if any samples in case are newer than latest analysis to start topups
- Microsalt config-case wont include samples that dont pass sequencing qc

## [20.25.0]
### Changed
- Changes that customer contact persons are referred to as emails instead of users. This removes the need to add each contact as a user in the system and it becomes easier to manage the user list

## [20.24.0]
### Added
- Show customers in user admin view

## [20.23.0]
### Added
- gisaid uppload support via cli
- gisaid API

### Added
- Add command `cg get analysis` to view analysis information

## [20.21.1]
### Fixed
- Fix subprocess wildcard issue in deliver rsync

## [20.21.0]
### Added
- Added cg deliver rsync <ticket_id>

## [20.20.1]
### Fixed
- bug in cg clean scout-finished-cases

## [20.20.0]

## Added
- CLI command to deploy Loqusdb via shipping

## [20.19.5]

### Fixed
- fixed bug where CgError was raised with wrong arguments in AnalysisAPI

## [20.19.4]

### Fixed
- fixed bug that cgstats configs was saved as cg_stats in CGConfig

## [20.19.3]

### Fixed
- Update sequenced at timestamp of sample whenever sample has been sequenced and flowcell transferred

## [20.19.2]

### Fixed
- Bug when instantiating analysis api in upload

## [20.19.1]
### Fixed
- Bug when fetching the api in mip workflow cli base

## [20.19.0]

### Changed
- use pydantic to control CLI context 

## [20.18.0]
### Added
- Trailblazer support for mutant/sars-cov-2

## [20.17.5]
### Fixed
- Bugfix allowing orders of single samples from existing families

## [20.17.4]
### Added
- Added new covid prep method to lims constants

## [20.17.3]
### Fixed
- Adds support to use original sample lims id in downsampled cases (affects balsamic)

## [20.17.2]
### Fixed
- Fix duplicate Housekeeper session in scout upload


## [20.17.1]
### Changed
- Status of mutant cases is set to running before running analysis, and revoked if start fails. 
  This prevents users and cron jobs from starting the case which already started, given they check in statusDB first.

## [20.17.0]
### Added

- Deliver sarscov2 cli

## [20.16.0]
### Added

- Demultiplexing functionality to CG

## [20.15.1]
### Fixed
- cg to rename mutant fastq files directly

## [20.15.0]
### Added
- CLI methods for starting mutant

## [20.14.2]
### Added
- Add RNA validation cases to blacklist, which defines cases to not compress fastq files for

## [20.14.1]
### Fixed
- So that existing samples don't get added to lims again

## [20.14.0]
### Added
- Possibility to associate more than one customer to each user 

## [20.13.0]
### Changed
- Update orderform 2184 to latest version 4

## [20.12.1]
### Fixed
- Fix skip MIP-DNA (for MAF) for tumours with wgs applications for fastq delivery

## [20.12.0]
### Added
- Add support for fastq delivery

## [20.11.0]
### Added
- functionality to upload synopsis, cohort and phenotype information to scout

## [20.10.1]
### Fixed
- Mip start-available command

## [20.10.0]
### Added
- Panel command to mip-rna analysis workflow
- Add genome build 38 as default for mip-rna when exporting gene panels from Scout
- Add genome build 37 as default for mip-dna when exporting gene panels from Scout
- Add genome build 37 as default when exporting gene panels from Scout

### Changed
- Refactor start and start-available for mip

## [20.9.12]
### Changed
- Use pydantic models for handling lims samples


## [20.9.11]
### Fixed
- Fix bug that that prevented wgs fastq samples from being genotyped

## [20.9.10]
### Fixed
- Move synopsis and cohorts from sample to case in the database since that is how they are used 

## [20.9.9]
### Fixed
- Fixed bug in upload delivery report automation

## [20.9.8]
### Fixed
- Fixed context in upload vogue

## [20.9.7]
### Fixed
- Added missing pipeline option in database for SARS-CoV-2 on case in database

## [20.9.6]
### Fixed
- Use `coverage_qc_report` instead of `delivery_report` when uploading balsamic cases to scout

## [20.9.5]
### Fixed
- Balsamic crontab start-available auto-disables balsamic dry run

## [20.9.4]
### Fixed
- Fix bug that pending path was not created 

## [20.9.3]
### Fixed
- Bug in automation of delivery report upload

## [20.9.2]
### Fixed
- Bug when updating crunchy metadata files

## [20.9.1]
### Fixed
- Bug preventing MicroSALT to start automatically

## [20.9.0]
### Added
- SlurmAPI to handle all communication with slurm from cg

## [20.8.1]
### Changed
- Deletes unused files .gitlint, housekeeper, status, status_db

## [20.8.0]
### Added
- Support for creating delivery reports for analyses that are not the latest ones

## [20.7.0]
### Added
- DIAB and NBS-M to master list 

### Fixed
- Alphabetical order of master list

## [20.6.0]
### Changed
- Use cgmodels for crunchy metadata files

## [20.5.4]
### Added
- Change ending of lintjob from .py to .yml (accidentaly changed in previous pr)

## [20.5.3]
### Added
- Support for SARS-CoV-2 Orderform 2184:3

## [20.5.2]
### Changed
- Remove pipfile and pipfile.lock since they are not used

## [20.5.1]
### Changed
- Removes linting gh actions job

## [20.5.0]
### Added
- Add support for Microbial Orderform 1603:10
- Add support for Metagenome Orderform 1605:09

## [20.4.0]
### Added
- Support for SARS-CoV-2 Orderform 2184:1

## [20.3.3]

### Changed
- Set concentration and concentration sample to str in json orderform sample since this is expected in frontend

## [20.3.2]
### Fixed
- Fixed cases_to_store for microbial workflow. 
- Fixed process call for all workflows to not create a new process object

## [20.3.1]
### Fixed
- HousekeeperAPI to reuse db connection from context instead of creating new one for each call

## [20.3.0]
### Changed
- Refactored AnalysisAPI anf FastHandler classes into one class

## [20.2.1]
### Fixed
- Fixed json orderform special cases

## [20.2.0]
### Changed
- Use pydantic models to validate orderforms

## [20.1.4]
### Added
- delivery_report handling from BALSAMIC case import to Scout config export

## [20.1.3]
### Changed
- Genes are optional when exporting scout variants

## [20.1.2]
### Changed
- Refactored and removed code from cg.store.utils in backwards compatible way

## [20.1.1]
### Changed
- Updates issue template

## [20.1.0]
### Fixed
- Fix automatic decompression to also work for mixed cases

## [20.0.1]
### Changed
- Removed old unused scripts and scripts directory
- Moved crunchy query from store into CompressAPI


## [20.0.0]

### Changed
- cg workflow mip-rna link command to take case as positional arg

## [19.5.4]

### Changed
- Refactor ticket handling from orders API

## [19.5.3]
### Fixed
- Fix dry run flag when resolving decompression state

## [19.5.2]
### Fixed
- fix container name when publishing branch builds on dockerhub

## [19.5.1]

### Fixed
- changelog

## [19.5.0]

### Added
- alembic functionality
### Changed
- destination server PDC retrieval novaseq flowcells thalamus -> hasta
### Fixed
- flowcell status after PDC retrieval ondisk -> retrieved

## [19.4.0]

### Added
- Support for storing cohorts, phenotype_terms and synopsis from order json

## [19.3.2]
### Added
- Dockerhub build app container for release and pull requests
### Changed
- Changed CI actions that run on pull request on push to only run on pull request

## [19.3.1]
### Added
- Dockerfile declaration for running the cg app. Dockerfile should not be used for the cli toolkit

## [19.3.0]
### Added
- New options for balsamic report deliver to propagate delivery report data to Balsamic


## [19.2.0]
### Added
- Cases that decompression is started for will have the action set to "analyze"

## [19.1.1]

### Fixed
- Allow price update files for application-version import to have empty prices 


## [19.1.1]
### Added
- Cases that decompression is started for will have the action set to "analyze"

## [19.1.0]
### Added
- Cli command to deliver old balsamic analyses which were stored with old hk tags

## [19.0.0]

### Added
- Adds command to start decompression for spring compressed files if needed
### Changed
- Refactors MIP cli slightly to always expect a case id
- workflow start now called start-available
- Checking if flowcells are on disk moved to its own cli command

## [18.12.0]

### Added
- Add prep-category 'cov' for applications

## [18.11.4]

### Fixed
- Install package in gihub-jobs via pip==21.0.1

## [18.11.3]

### Fixed
- Upgraded insecure cryptography dependency 

## [18.11.2]

### Fixed
- Chromograph image tags back on track

## [18.12.1]

### Fixed
- Fix message in order ticket that says what type of project it is

## [18.11.1]

### Fixed
 - Fix so that variants gets uploaded to scout for balsamic samples
 - Fix so that upload breaks if balsamic case is WGS

## [18.11.0]
- New Fluffy workflow for preparing, starting and storing of analyses

## [18.10.2]

### Fixed
- FLUFFY now have a validation schema and can be submitted in the Order Portal again
- Samples of pools are now marked not to be invoiced, only the pool is invoiced

## [18.10.1]

### Added
- Allow existing trio-samples to be re-run as single samples 

## [18.10.0]

### Added
- Support for delivery type in the Order Portal


## [18.9.1]

### Added
- cg upload vogue bioinfo-all uploads both BALSAMIC as well.

## [18.9.0]

### Added

- Add functionality to upload balsamic analyses to scout

## [18.8.0]

### Added
- cg workflow microsalt upload-analysis-vogue [case_id] to upload the latest analysis from specific case
- cg workflow microsalt upload-latest-analyses-vogue to upload all latest analyses what haven't been uploaded

## [18.7.2]

### Changed

- Skip deliver fastq files when delivering balsamic analysis

## [18.7.1]

### Fixed

- clean_fastq command now also skips validation cases when cleaning fastq files

## [18.7.0]

### Added
- Added customer name in order tickets

## [18.6.1]

### Fixed

- Fix bug with name clash for created case when submitting RML-orders via Orderportal


## [18.6.0]


### Added

- Add command 'delete case' to remove case from the database
- Add command 'delete cases' to remove multiple cases from the database

## [18.5.1]

### Fixed

- Fix bug with microsalt deliverables path where it only returns the path only if it exists. This caused errors in some cases when submitting to Trailblazer

## [18.5.0]

### Added
- Added MHT to gene panel master-list

## [18.4.0]

### Added

- Added submission of microsalt cases for tracking in Trailblazer

## [18.3.0]

### Changed

- cg workflow mip-dna --panel-bed and --dry-run options can be set when executing full workflow
- Changed logic for how case links are retrieved in order to support linking of very old cases
- Analysis not submitted to Trailblazer if executing MIP workflow in dry-run

## [18.2]

### Changed

- Remove option to specify delivery path when delivering data

### Fixed

- Improved usage of `cg deliver analysis` command

## [18.1.5]

### Fixed

- cg workflow mip-rna link command

## [18.1.4]

### Fixed

- Better help text for microsalt cli commands


## [18.1.3]

### Fixed

- deliver filtered cnvkit file for balsamic

## [18.1.2]

### Fixed

- cg workflow mip-rna config-case command

## [18.1.1]

### Fixed

- Updates balsamic deliver tags to align with the ones specified in hermes

## [18.1.0]

### Added
- Customer in the ticket created for an order from the Orderportal

## [18.0.0]

### Added
- New commands for running cron jobs

### Changed
- Changed cli commands for starting and storing microsalt workflows

### Fixed
- Full Microsalt can now be executed through cg interface

## [17.2.1]

### Fixed

- HermesApi added to context when running cg clean

## [17.2.0]

### Changed

- Using HermesApi to save Balsamic deliverables in Housekeeper

## [17.1.0]

### Added

- Added support for Balsamic-orderforms as json-file

### Changed

## [17.0.0]

### Added
- Lims ID is sent to Balsamic during case config

## [16.17.1]

### Fixed
- Fixed exporting reduced mt_bam to scout config

## 16.17.0

### Changed
- Update Scout config output for images from chromograph

## 16.16.1

### Fixed

- This PR fixes the problem handling wells in json orders without ":" as separator, e.g. A1 instead of A:1

## [16.16.0]

### Changed

- Use hermes for generating balsamic deliverables

## 16.15.1

### Fixed
- The problem handling mip-json without specified data_analysis

## [16.16.0]

### Added

- Validation models for excel files in `cg/store/api/import_func.py`

### Fixed

- Removes dependency on deprecated excel-parser `xlrd`


## 16.15.0

### Added
- cg deploy hermes

## 16.14.0

### Added
- cg deploy fluffy


## 16.13.0

### Added

- Stop on bad values for analysis (pipeline) when adding family through CLI

## 16.12.1

### Fixed
- Save in Family and Analysis Admin views

## 16.12.0

### Added

- Added support for RML-orderforms as json-file

## [16.11.1]

### Fixed

- Lock dependency for xlrd so that we can parse modern excel files


## 16.11.0

### Added
- cg set family [CASEID] now has the option --data-delivery

## [16.10.4]

### Fixed
- Bug when building tag definition for balsamic-analysis delivery

## [16.10.3]

### Fixed
- Use `--json` when exporting causative variants from scout

## [16.10.2]

### Fixed
- Use correct pipeline name when cleaning mip analysis dirs

## [16.10.1]

### Added

- Adds new mip-dna tags to hk

## [16.10.0]

### Added

- Adds new delivery type to balsamic-analysis

## [16.9.0]

### Added

- column percent_reads_guaranteed to application table

## [16.8.1]

### Fixed

- Bug in the interactions with Scout when cleaning Scout cases
- Bug in the interaction with scout in command export_causatives

## [16.8.0]

### Added

- Adds adding samplesheet to HK flowcell bundle to cg transfer flowcell

## [16.7.1]

### Fixed

- Mutacc looks for 'id' instead of '_id' in case export
- Convert 'other' to '0' for sex in case export

## 16.7.0

### Added
- Show sample priorities in created ticket

## [16.6.0]

### Changed

- Split generating config into its own command
- Delete old load config when running `cg upload scout --re-upload`

## [16.5.0]

### Added

- Functionality to deploy scout with cg

## [16.4.3]

### Fixed

- Bug that madeline output files where not uploaded to scout
- Bug when exporting panels with `cg workflow mip-dna panel`

## [16.4.2]

### Fixed

- Bug that display_name was used instead of sample_name

## [16.4.1]

### Fixed

- Change compression query to be both satisfactory syntax for flake and to be working on our version of sql server

## [16.4.0]

### Added
- Use Pydantic models to validate Scout input/output

### Changed
- Decouples scout from CG

## [16.3.4]

### Fixed

- Fixed documentation on Trailblazers purpose

## [16.3.3]

### Fixed

- Fixed setting of priority in statusDB and LIMS for samples

## [16.3.2]

### Fixed

- Fixed setting of apptag in LIMS for samples

## [16.3.1]

### Fixed

- Fixed a bug in naming of "default_gene_panels" in Scout load config


## [16.3.0]

### Changed
- Changed logic for which cases are to be compressed. Now compression will be run on all cases older then 60 days provided their fastq files have not been decompressed less than 21 days prior


## [16.2.0]

### Changed

- Use CLI to upload to Scout

## [16.1.1]

### Fixed
- Accreditation logotype only shown on new delivery reports for accredited analyses


## [16.1.0]

### Changed
- Changed the way cg cleans cases. Now it only uses StatusDB and family status

### Added
- Added one-time script to iterate over mip directories, and set cleaned_at timestamp on very old cases that were already cleaned


## [16.0.6]

### Fixed
- 'cg upload auto --pipeline' to accept 'mip-dna' as pipeline

## [16.0.5]

### Fixed
- Trailblazer integration fixed

## [16.0.4]

### Fixed
- Case database entities (Family) can only have specific values for data_analysis
- Analysis database entities can only have specific values for pipeline
- Enum used for pipeline as arguments

## [16.0.3]

### Fixed
- Microbial config-case now correctly imports reference from customer provided reference

## [16.0.2]

### Added
- Added case intentmayfly to list of cases to except from SPRING compression

## [16.0.1]

### Added
- Updated PR template to include implementation plan

## [16.0.0]

### Added
- Deliver analysis based on case-id or ticket

### Changed
- Deliver commands merged into new command `cg deliver analysis`

## [15.0.4]
### Fixed
- fixed failing `cg microsalt store completed` cronjob

## [15.0.3]
### Fixed
- Fixed path where microsalt deliverables files are located

## [15.0.2]
### Fixed
- Wrap more cg workflow mip-dna store code in try-except in order to not cause future production blocks

## [15.0.1]
### Fixed
- Fix bug in compress clean command

## [15.0.0]

### Added
- New command: cg store ticket <ticket_id>
- New command: cg store flowcell <flowcell_id>
- New command: cg store case <case_id>
- New command: cg store sample <sample_id>

### Removed
- Old command: cg store fastq <case_id>

## [14.0.1]

### Fixed
- Removed unused options form cg workflow balsamic base command


## [14.0.0]

### Added
- New command: cg decompress ticket <ticket_id>
- New command: cg decompress flowcell <flowcell_id>
- New command: cg decompress case <case_id>
- New command: cg decompress sample <sample_id>

### Removed
- Old command: cg compress decompress spring <case_id>

## [13.18.0]


### Changed
- Changed condition for which cases should be stored in CG. This fixes a bug where cg would try to store cases which already have been stored due to mismatch in timestamp stored in Trailblazer and Housekeeper

## [13.17.2]

### Changed
- Only fastq files older than three weeks will be compressed


## [13.17.1]

### Added
- Added new value to lims constants
- Moved lims constants to a constants directory


## [13.17.0]


### Changed
- Workflow mip-dna store no longer needs analysisrunstatus to be completed to attempt storing bundle


## [13.16.2]

### Fixed

- Fixed bug where parse_mip_config() only returned values for primary analysis, breaking Upload Delivery Report


## [13.16.1]

### Fixed

 - Fix bug where cg workflow mip store still relied on Trailblazer to find case_config.yaml (Where it can no longer be found)
 - Fix bug where microsalt cli lost its store command in merge conflict


## [13.16.0]

### Added
- New REST-based TrailblazerAPI
### Changed
- Trailblazer support for Balsamic
### Fixed
- Naming convention for API harmonized


## [13.15.0]

### Added
- New query to get all cases in ticket

## [13.14.3]

### Changed

- Refactors constants file

## [13.14.2]

### Fixed

 - Fixed bug where CalledProcessError class could not be represented as string, and broke workflows.
 - Rephrased query used for compression. The query output is unchanged
 - Fixed typo in query name


## [13.14.1]
### Removed
- Remove data_analysis from sample since it is deprecated

## [13.14.0]
### Changed
- Move data_analysis from sample level to case level to enable samples to be analysed differently in different cases

## [13.12.0]
### Added
- Store all available completed microbial analyses in HK

## [13.11.0]

### Changed
- Balsamic always skips mutect when application is WES
- SPRING compression is set to run on oldest families first

### Fixed
- Format print statements

## [13.10.2]

### Fixed
- Storing chromograph, upd and rhocall files in housekeeper

## [13.10.1]

### Fixed
- Repaired automation query for storing Balsamic cases in Housekeeper

## [13.10]

### Added
- Functionality to deploy `genotype` with CG on hasta

### Fixed
- Stored completed not parsing through all completed entries

## [13.9]

### Added
- Deployment command
- Functionality to deploy `shipping` with CG


## [13.8.0]
### Added
- Functionality to change multiple families in one go, e.g. cg set families --sample-identifier ticket_number 123456 --priority research

## [13.7.0]
### Fixed
- Set flowcell status to `ondisk` when retrieving archived flowcell from PDC has finished.

## [13.6.0]

### Added
- Store microsalt analyses in Housekeeper with a provided deliverables file

## [13.5.0]

### Added
- Possibility to give case-id as argument when setting values on multiple samples by the CLI


## [13.4.1]


### Fixed
- Updated changelog with correct release version


## [13.4.0]

### Removed
- Microbial order table
- Microbial order model
- Microbial sample table
- Microbial sample model
- Microbial Flowcell-sample table
- Microbial Flowcell-sample model

### Changed
Show customer name instead of id in invoices view.
Made customer name searchable in invoices view.

### Fixed
Made unidirectional links to Customer (instead of bi) to speed up customer view
Made unidirectional links to ApplicationVersion (instead of bi) to speed up view

## [13.3.1]

### Changed
- Exclude analysis older than hasta in production (2017-09-27) from delivery report generation

## [13.3.0]

### Added
- Added new cases to skip during compression

## [13.2.0]

### Changed
- Only talk to genotype via subprocess and CLI


## [13.1.0]

### Changed
- Added cases for all microbial samples
- Add a case when a new microbial order is received

## [13.0.0]

### Changed
- Moved all microbial samples into samples table and the depending logic

## [12.7.1]

### Fixed
 - Removed store-housekeeper one-time script that was used to store balsamic results in Housekeeper

## [12.7.0]

### Changed
- Moved queries in TrailblazerAPI to Trailblazer

## [12.6.0]

### Added
- Added support for MIP9
- Adds support for MIP 9.0 files and tags in HK:
  - telomerecat
  - cyrius star-caller
  - smncopynumber caller on case level
  - tiddit_coverage bigwig track
- Adds smncopynumbercaller file to scout load config
### Changed
- Removed TB mip start source code from cg

### Fixed
- Return when using mip-dry-run option so that the dry-run is not added to TB

## [12.5.0]

### Changed

- Now ignores errors while cleaning old Balsamic data with cg clean


## [12.4.0]

### Added
- Providing a name of panel bed file in MIP cli now overrides getting capture kit through LimsAPI during case config
### Changed
- Providing panel bed path or capture kit shortname in BALSAMIC cli now overrides getting capture kit through LimsAPI during case config
### Fixed
- Fix Balsamic automation functions to exit with 1 if any of the errors are raised while looping through cases

## [12.3.6]

### Fixed
- Fixes bug where scout_api was sent into the compression_api in cli/store. The compression_api does not have scout_as an argument.


## [12.3.5]

### Added
- Added @Mropat as codeowner

## [12.3.4]

### Fixed
- Fixes bug where  upload_started_at and uploaded_at timestamps were not being updated in StatusDB upon successful Scout upload.
This bug was happening because several instances of Store were instantiated in the same context

## [12.3.3]

### Fixed
- Fixes but where linking MIP trio samples only linked the first sample instead of the whole family (Introduced in recent PR)
- Fixes bug where linking by SampleID was not linking the entire family (Old)
- Fixes bug where linking by SampleID would not be able to generate correct linking path (Old)

## [x.x.x]
### Added

### Fixed

### Changed


## [13.0.0]
### Changed
- Microbial Samples are now treated as ordinary samples in a case

## [12.3.2]

### Fixed

- Upload delivery report should now only happen for mip analyses
- Re-use the same API within all upload context
- Handle unspecified exceptions in order to keep the cron running when unexpected exception occurs for one case
- When linking file without data analysis set, warn about it and link file correctly

## [12.3.1]

### Fixed

- Fixed bug where AnalysisAPI in cg upload auto was not updated to recent class changes

## [12.3.0]

### Changed

- Class ConfigHandler moved from Trailblazer codebase into CG codebase
- FastqHandler methods moved from Trailblazer to AnalysisAPI
- Merged MipAPI and AnalysisAPI for mip_rna and mip_dna into one meta-api class
- Adjusted tests to support the new architecture
- Removed (unused/deprecated)run method which was used to execute MIP through Trailblazer

### Fixed

- MIP workflow once again performs check to skip evaluation
- MIP workflow once again updates StatusDB about the case status

## [12.2.0]

### Changed

- Merged methods cases_to_mip_analyze and cases_to_balsamic_analyze, now called cases_to_analyze for any pipeline.
- Made method cases_to_deliver pipeline aware
- Made method cases_to_store pipeline aware
- Made method cases_to_clean pipeline aware
- Added option to apply read count threshold for cases_to_analyze based on panel in ClinicalDB
- Updated MIP and BALSAMIC workflows to utilize the new methods
- Added tests for new methods in balsamic workflow
- Removed class FastqAPI. FastqAPI was only used by BALSAMIC, and contained one method. The method is now moved to FastqHandler class.

## [12.1.6]
### Fixed
- Create crunchy pending path outside batch script

## [12.1.5]
### Fixed
- support current orderform RML-1604:9 again

## [12.1.4]
### Changed
- Use long description from setup.py on PyPI

## [12.1.3]
### Fixed
- Use another parameter in build and publish

## [12.1.2]
### Fixed
- Syntax in github action build and publish workflow

## [12.1.2]
### Added
- Build and publish on pypi with github actions

## [12]
### Added
- Create a meta-API (BalsamicAnalysisAPI) to handle communication between balsamic and other cg applications. The API will handle the following:
   - Calling BalsamicAPI to execute balsamic commands
   - Query Lims and StatusDB to decide what arguments to pass to Balsamic
   - Read (new version of) deliverables report generated by Balsamic and store bundle in Housekeeper + StatusDB
- More info in https://github.com/Clinical-Genomics/cg/pull/687

### Changed
- Reduce number of options that can/should be passed to run the workflow. Most of the logic for determining the options will be handled by BalsamicAnalysisAPI.
- Every command now requires sample family name as argument.
- No longer support using sample_id to link files for sake of consistency.

## [11]
### Changed
- Removes all interactions with the beacon software

## [10.1.2]
### Fixed
- Fixed so that empty gzipped files are considered empty considering metadata

## [10.1.1]
### Added
- Adds a CHANGELOG.md<|MERGE_RESOLUTION|>--- conflicted
+++ resolved
@@ -13,18 +13,16 @@
 ### Changed
 ### Fixed
 
-<<<<<<< HEAD
-
-## [x.x.x]
+## [21.7.2]
 ### Added
 - Added two more cases to BALSAMIC's validation
 ### Changed
 - dividided VALIDATION_CASES into their own workflow lists to find them easier 
-=======
+
 ## [21.7.1]
 ### Fixed
 - Fixed bug when checking if flowcell projects has been renamed
->>>>>>> 68f9981d
+
 
 ## [21.7.0]
 ### Added
