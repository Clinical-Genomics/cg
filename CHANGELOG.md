# Change Log
All notable changes to this project will be documented in this file.
This project adheres to [Semantic Versioning](http://semver.org/).

About changelog [here](https://keepachangelog.com/en/1.0.0/)

Please add a new candidate release at the top after changing the latest one. Feel free to copy paste from the "squash and commit" box that gets generated when creating PRs

Try to use the following format:


__________ DO NOT TOUCH ___________


## [x.x.x]
### Added
### Changed
### Fixed

__________ DO NOT TOUCH ___________

<<<<<<< HEAD
## [22.6.0]
### Changed
- Methods in mutant config to AM doc number
=======
## [22.14.0]
### Changed

- Removed balsamic bam and bam index files from cg deliver analysis command

## [22.13.0]

### Added

- MIP command to start after a given step

## [22.12.0]

### Added
- Add new model for qc_metrics
- Add new model for mip_analysis

### Changed
- Use new metrics deliverables format, which is already part of qc_metrics file
- Use new models when parsing mip analysis files

## [22.11.3]
### Fixed
- Show more errors from parsing orderforms 

## [22.11.2]
### Changed
- Update deployment instructions

## [22.11.1]
### Changed
- Updated bump2version action to v3
- Removed build container action (for time being) since we never use the containers

## [22.11.0]
### Fixed
- New families can be created without the --panel flag

## [22.10.3]
### Changed
- Increased flowcells ondisk cap

## [22.10.2]
### Fixed
- Fixed mean Q score added to cgstats by `cg demultiplex add <flowcell>` being off by a factor of 
100.

## [22.10.1]
### Fixed
- Integrate with bump2version-ci workflow

## [22.10.0]
### Fixed
- Changed how qos for rsync is handled


## [22.9.4]
### Fixed
- Cases removed from FOHM batch properly

## [22.9.3]
### Changed
- Remove KS validation cases from upload to GISAID/FOHM


## [22.9.2]
### Added
- Added UMI validation cases to skip spring compress

## [22.9.1]
### Fixed
- Send multiple emails properly
### Added
- Progress bar when uploading to FOHM

## [22.9.0]
### Added
- Samples that lack data during delivery is reported


## [22.8.6]
### Fixed
- Statina load use latest file

## [22.8.5]
### Fixed
- Sftp upload before sending email to FOHM

## [22.8.4]
### Fixed
- Tooltips for fohm upload functions


## [22.8.3]
### Added
- Data delivery export to LIMS 

## [22.8.2]
### Fixed
- Fail graceful if Avatar url lookup fails 

## [22.8.1]
### Changed
- Upload gisaid uses once again single fasta
- Upload gisaid uses pandas
- Upload gisaid uploads only qc pass files

## [22.8.0]
### Added
- Added support for FOHM batch upload



## [22.7.0]
### Added
- email functionality

### Changed
- gisaid upload command: gisaid cli log file will be saved in housekeeper with tag gisaid-log
- gisaid upload command: the log file will be appended to if the upload is run again for the same case.
- gisaid upload command: Accession numbers will be parsed from the log file 
- gisaid upload command: The completion file which already exists in housekeeper will be updated with accession numbers
- gisaid upload command: If files are missing or not all samples within the case were uploaded to gisiad, an email will be sent to logwatch.

## [22.6.1]
### Changed
- Add deepvariant for input file in upload to loqusDB

## [22.6.0]
### Added
- Added rsync processes into trailblazer
- Added cleanup of rsync directories

## [22.5.2]
### Fixed
- mip check if analysis is complete

>>>>>>> 711f1a96

## [22.5.1]
### Fixed
- Avatar name lookup problem 

## [22.5.0]
### Added
- Avatars for cases

## [22.4.1]
### Fixed
- Statina upload api call to raise error when server response is not ok

## [22.4.0]
### Fixed
- cg will no longer run rsync on the gpu nodes

## [22.3.1]
### Fixed
- Fixed statina load bug where missing headers prevented data from being read

## [22.3.0]
### Added
- Add a command to upload both to Statina and ftp 
- Adds a command to run the first command for all available cases

## [22.2.2]
### Changed
- Header in indexreport to versal letters

## [22.2.1]
### Added
- Add more files to the mip-rna delivery

## [22.2.0]
### Added
- Add cg clean fluffy_past_run_dirs command

## [22.1.3]
### Fixed
- Remove dependency to archived pypi colorclass

## [22.1.2]
### Changed
- Use slurm qos class and constants instead of hard coding priority options

## [22.1.1]
### Fixed
- Check for case name uniqueness before storing order to avoid half stored orders

## [22.1.0]
### Changed
- Rsync now run on slurm instead of the login node

## [22.0.1]
### Added
- Added two more cases to BALSAMIC's validation
### Changed
- Divided VALIDATION_CASES into their own workflow lists to find them easier 

## [22.0.0]
### Added
- Adds store and store-available commands that use Hermes
- Add pydantic models for mip config and mip sample info
- Add constants for getting housekeeper MIP analysis tags
  
### Changed
- Remove old MIP-DNA store command using cg internally
- Remove old unused fixtures

## [21.12.0]
### Added
- cli for upload of data to Statina

## [21.11.2]
### Fixed
- NIPT upload to sftp server

## [21.11.1]
### Changed
- Clarified the code for automatic decompression

## [21.11.0]
### Added
- Deliver, concatenate (if needed) and rsync in one command

## [21.10.0]
### Added
- Support for showing demultiplexing in CiGRID

## [21.9.3]
### Fixed
- bugfix

## [21.9.2]
### Fixed
- gisaid -fixing bug accidentally inserted in the previous pr.

## [21.9.1]
### Fixed
- gisaid get region and lab from sample udfs
- gisaid adjusting for new fasta consensus file in housekeeper
- gisaid removing failing tests

### Changed
### Fixed

## [21.12.0]
### Added
- Support for Orderform 1508:24 for Clinical Samples

## [21.9.0]
### Added
- Add Fluffy analysis results -> ftp upload functionality for cust002

## [21.8.3]
### Changed
- Set memory allocation to 95G when demultiplexing on slurm 

## [21.8.2]
### Changed
- Add batch-ref flag to command string for fluffy analyses

## [21.8.1]
### Changed
- Changed so that barcode report is written to the correct path

## [21.8.0]
### Added
- Command `cg demultplex report` to generate barcode report for demuxed flowcells
### Changed
- Automatically generate barcode report when post processing demultiplexed flowcell

## [21.7.2]
### Added
- Copy sample sheet to demuxed flowcell dir
- Create `copycomplete.txt` after demux post-processing is done

## [21.7.1]
### Fixed
- Fixed bug when checking if flowcell projects has been renamed

## [21.7.0]
### Added
- Added support for SARS-CoV-2 Orderform 2184.5 with fields for GISAID upload

## [21.6.9]
### Changed
- Check if versions are larger than known version when determining reverse complement in demultiplexing

## [21.6.8]
### Changed
- Validate that flowcell name is correct when demultiplexing

## [21.6.7]
### Fixed
- Fixed linking sample files from case bundle

## [21.6.6]
### Changed
- Check that logfile exists before doing demux post-processing

## [21.6.5]
### Changed
- Check if Unaligned dir exists before doing demux post-processing
### Fixed
- Fix bugs in create sample sheet all command

## [21.6.4]
### Fixed
- Fix so that delivery will not break if fastq bundle is missing when delivering results with ticket id

## [21.6.3]
### Fixed
- Fix bug in sqlalchemy models

## [21.6.2]
### Fixed
- If a boolean value is passed to `cg set sample -kv <key> <value>` a boolean is passed to the db

## [21.6.1]
### Fixed
- Fix bug in mip and balsamic crontab

## [21.6.0]
### Added
- Functionality to do demultiplexing post processing from CG

## [21.5.7]
### Fixed
- Set status to analyze when resolving decompression

## [21.5.6]
### Fixed
- Use only the first item from region and lab code values in mutant workflow.

## [21.5.5]
### Fixed
- Fix tag to deliver correct mutant result files to KS inbox

## [21.5.4]
### Fixed
- Block orders unintentionally reusing case names 

## [21.5.3]
### Fixed
- Set correct fluffy analysis finish path

## [21.5.2]
### Fixed
- Fixed content of fluffy samplesheet according to customer specification

## [21.5.1]
### Fixed
- By default fetch related flowcell information using `cg get sample <sample_id>`

## [21.5.0]
### Added
- User field for allowing order portal login
### Changed 
- Delivery/Invoicing/Primary Contacts are now relations from Customer to User in admin

## [21.4.4]
### Fixed
- Propagate all samples to microsalt, even those without reads

## [21.4.3]
### Fixed
- Display invoice contact on invoice

## [21.4.2]
### Fixed
- Remove default option for mip-dna priority

## [21.4.1]
### Changed
- Change how samples are fetched for cgstats select command
### Fixed
- Bug when fetching info with `cg demultiplex select`-command

## [21.4.0]
### Added
- A column in customer-group admin view in to show customers in the group

## [21.3.1]
### Fixed
- PDC backup destination server for 2500 flowcells

## [21.3.0]
### Changed
- Remove dependency `cgstats` from requirements.txt and move used functionality into CG

## [21.2.0]
### Added
- Functionality for the cgstats api in CG

## [21.1.0]
### Added
Select analyses to be uploaded to vogue based on analysis completed date (before or after a date, of between two dates)
Add uploaded to vogue date to analysis table
Only select potential analyses to upload that have not been uploaded

## [21.0.0]
### Changed
- Add support for balsamic 7.x.x
- Rework Balsamic server configurations

### Fixed
- Upload to scout now possible for all analysis types through cg upload scout

## [20.26.2]
### Added
- Added more DNA and RNA positive control cases to VALIDATION_CASES

## [20.26.1]
### Fixed
- Workflow linking also links undetermined files when

## [20.26.0]
### Changed
- Cases to analyze query checks if any samples in case are newer than latest analysis to start topups
- Microsalt config-case wont include samples that dont pass sequencing qc

## [20.25.0]
### Changed
- Changes that customer contact persons are referred to as emails instead of users. This removes the need to add each contact as a user in the system and it becomes easier to manage the user list

## [20.24.0]
### Added
- Show customers in user admin view

## [20.23.0]
### Added
- gisaid uppload support via cli
- gisaid API

## [20.22.0]
### Added
- Add command `cg get analysis` to view analysis information

## [20.21.1]
### Fixed
- Fix subprocess wildcard issue in deliver rsync

## [20.21.0]
### Added
- Added cg deliver rsync <ticket_id>

## [20.20.1]
### Fixed
- bug in cg clean scout-finished-cases

## [20.20.0]

## Added
- CLI command to deploy Loqusdb via shipping

## [20.19.5]

### Fixed
- fixed bug where CgError was raised with wrong arguments in AnalysisAPI

## [20.19.4]

### Fixed
- fixed bug that cgstats configs was saved as cg_stats in CGConfig

## [20.19.3]

### Fixed
- Update sequenced at timestamp of sample whenever sample has been sequenced and flowcell transferred

## [20.19.2]

### Fixed
- Bug when instantiating analysis api in upload

## [20.19.1]
### Fixed
- Bug when fetching the api in mip workflow cli base

## [20.19.0]

### Changed
- use pydantic to control CLI context 

## [20.18.0]
### Added
- Trailblazer support for mutant/sars-cov-2

## [20.17.5]
### Fixed
- Bugfix allowing orders of single samples from existing families

## [20.17.4]
### Added
- Added new covid prep method to lims constants

## [20.17.3]
### Fixed
- Adds support to use original sample lims id in downsampled cases (affects balsamic)

## [20.17.2]
### Fixed
- Fix duplicate Housekeeper session in scout upload


## [20.17.1]
### Changed
- Status of mutant cases is set to running before running analysis, and revoked if start fails. 
  This prevents users and cron jobs from starting the case which already started, given they check in statusDB first.

## [20.17.0]
### Added

- Deliver sarscov2 cli

## [20.16.0]
### Added

- Demultiplexing functionality to CG

## [20.15.1]
### Fixed
- cg to rename mutant fastq files directly

## [20.15.0]
### Added
- CLI methods for starting mutant

## [20.14.2]
### Added
- Add RNA validation cases to blacklist, which defines cases to not compress fastq files for

## [20.14.1]
### Fixed
- So that existing samples don't get added to lims again

## [20.14.0]
### Added
- Possibility to associate more than one customer to each user 

## [20.13.0]
### Changed
- Update orderform 2184 to latest version 4

## [20.12.1]
### Fixed
- Fix skip MIP-DNA (for MAF) for tumours with wgs applications for fastq delivery

## [20.12.0]
### Added
- Add support for fastq delivery

## [20.11.0]
### Added
- functionality to upload synopsis, cohort and phenotype information to scout

## [20.10.1]
### Fixed
- Mip start-available command

## [20.10.0]
### Added
- Panel command to mip-rna analysis workflow
- Add genome build 38 as default for mip-rna when exporting gene panels from Scout
- Add genome build 37 as default for mip-dna when exporting gene panels from Scout
- Add genome build 37 as default when exporting gene panels from Scout

### Changed
- Refactor start and start-available for mip

## [20.9.12]
### Changed
- Use pydantic models for handling lims samples


## [20.9.11]
### Fixed
- Fix bug that that prevented wgs fastq samples from being genotyped

## [20.9.10]
### Fixed
- Move synopsis and cohorts from sample to case in the database since that is how they are used 

## [20.9.9]
### Fixed
- Fixed bug in upload delivery report automation

## [20.9.8]
### Fixed
- Fixed context in upload vogue

## [20.9.7]
### Fixed
- Added missing pipeline option in database for SARS-CoV-2 on case in database

## [20.9.6]
### Fixed
- Use `coverage_qc_report` instead of `delivery_report` when uploading balsamic cases to scout

## [20.9.5]
### Fixed
- Balsamic crontab start-available auto-disables balsamic dry run

## [20.9.4]
### Fixed
- Fix bug that pending path was not created 

## [20.9.3]
### Fixed
- Bug in automation of delivery report upload

## [20.9.2]
### Fixed
- Bug when updating crunchy metadata files

## [20.9.1]
### Fixed
- Bug preventing MicroSALT to start automatically

## [20.9.0]
### Added
- SlurmAPI to handle all communication with slurm from cg

## [20.8.1]
### Changed
- Deletes unused files .gitlint, housekeeper, status, status_db

## [20.8.0]
### Added
- Support for creating delivery reports for analyses that are not the latest ones

## [20.7.0]
### Added
- DIAB and NBS-M to master list 

### Fixed
- Alphabetical order of master list

## [20.6.0]
### Changed
- Use cgmodels for crunchy metadata files

## [20.5.4]
### Added
- Change ending of lintjob from .py to .yml (accidentaly changed in previous pr)

## [20.5.3]
### Added
- Support for SARS-CoV-2 Orderform 2184:3

## [20.5.2]
### Changed
- Remove pipfile and pipfile.lock since they are not used

## [20.5.1]
### Changed
- Removes linting gh actions job

## [20.5.0]
### Added
- Add support for Microbial Orderform 1603:10
- Add support for Metagenome Orderform 1605:09

## [20.4.0]
### Added
- Support for SARS-CoV-2 Orderform 2184:1

## [20.3.3]

### Changed
- Set concentration and concentration sample to str in json orderform sample since this is expected in frontend

## [20.3.2]
### Fixed
- Fixed cases_to_store for microbial workflow. 
- Fixed process call for all workflows to not create a new process object

## [20.3.1]
### Fixed
- HousekeeperAPI to reuse db connection from context instead of creating new one for each call

## [20.3.0]
### Changed
- Refactored AnalysisAPI anf FastHandler classes into one class

## [20.2.1]
### Fixed
- Fixed json orderform special cases

## [20.2.0]
### Changed
- Use pydantic models to validate orderforms

## [20.1.4]
### Added
- delivery_report handling from BALSAMIC case import to Scout config export

## [20.1.3]
### Changed
- Genes are optional when exporting scout variants

## [20.1.2]
### Changed
- Refactored and removed code from cg.store.utils in backwards compatible way

## [20.1.1]
### Changed
- Updates issue template

## [20.1.0]
### Fixed
- Fix automatic decompression to also work for mixed cases

## [20.0.1]
### Changed
- Removed old unused scripts and scripts directory
- Moved crunchy query from store into CompressAPI


## [20.0.0]

### Changed
- cg workflow mip-rna link command to take case as positional arg

## [19.5.4]

### Changed
- Refactor ticket handling from orders API

## [19.5.3]
### Fixed
- Fix dry run flag when resolving decompression state

## [19.5.2]
### Fixed
- fix container name when publishing branch builds on dockerhub

## [19.5.1]

### Fixed
- changelog

## [19.5.0]

### Added
- alembic functionality
### Changed
- destination server PDC retrieval novaseq flowcells thalamus -> hasta
### Fixed
- flowcell status after PDC retrieval ondisk -> retrieved

## [19.4.0]

### Added
- Support for storing cohorts, phenotype_terms and synopsis from order json

## [19.3.2]
### Added
- Dockerhub build app container for release and pull requests
### Changed
- Changed CI actions that run on pull request on push to only run on pull request

## [19.3.1]
### Added
- Dockerfile declaration for running the cg app. Dockerfile should not be used for the cli toolkit

## [19.3.0]
### Added
- New options for balsamic report deliver to propagate delivery report data to Balsamic


## [19.2.0]
### Added
- Cases that decompression is started for will have the action set to "analyze"

## [19.1.1]

### Fixed
- Allow price update files for application-version import to have empty prices 


## [19.1.1]
### Added
- Cases that decompression is started for will have the action set to "analyze"

## [19.1.0]
### Added
- Cli command to deliver old balsamic analyses which were stored with old hk tags

## [19.0.0]

### Added
- Adds command to start decompression for spring compressed files if needed
### Changed
- Refactors MIP cli slightly to always expect a case id
- workflow start now called start-available
- Checking if flowcells are on disk moved to its own cli command

## [18.12.0]

### Added
- Add prep-category 'cov' for applications

## [18.11.4]

### Fixed
- Install package in gihub-jobs via pip==21.0.1

## [18.11.3]

### Fixed
- Upgraded insecure cryptography dependency 

## [18.11.2]

### Fixed
- Chromograph image tags back on track

## [18.12.1]

### Fixed
- Fix message in order ticket that says what type of project it is

## [18.11.1]

### Fixed
 - Fix so that variants gets uploaded to scout for balsamic samples
 - Fix so that upload breaks if balsamic case is WGS

## [18.11.0]
- New Fluffy workflow for preparing, starting and storing of analyses

## [18.10.2]

### Fixed
- FLUFFY now have a validation schema and can be submitted in the Order Portal again
- Samples of pools are now marked not to be invoiced, only the pool is invoiced

## [18.10.1]

### Added
- Allow existing trio-samples to be re-run as single samples 

## [18.10.0]

### Added
- Support for delivery type in the Order Portal


## [18.9.1]

### Added
- cg upload vogue bioinfo-all uploads both BALSAMIC as well.

## [18.9.0]

### Added

- Add functionality to upload balsamic analyses to scout

## [18.8.0]

### Added
- cg workflow microsalt upload-analysis-vogue [case_id] to upload the latest analysis from specific case
- cg workflow microsalt upload-latest-analyses-vogue to upload all latest analyses what haven't been uploaded

## [18.7.2]

### Changed

- Skip deliver fastq files when delivering balsamic analysis

## [18.7.1]

### Fixed

- clean_fastq command now also skips validation cases when cleaning fastq files

## [18.7.0]

### Added
- Added customer name in order tickets

## [18.6.1]

### Fixed

- Fix bug with name clash for created case when submitting RML-orders via Orderportal


## [18.6.0]


### Added

- Add command 'delete case' to remove case from the database
- Add command 'delete cases' to remove multiple cases from the database

## [18.5.1]

### Fixed

- Fix bug with microsalt deliverables path where it only returns the path only if it exists. This caused errors in some cases when submitting to Trailblazer

## [18.5.0]

### Added
- Added MHT to gene panel master-list

## [18.4.0]

### Added

- Added submission of microsalt cases for tracking in Trailblazer

## [18.3.0]

### Changed

- cg workflow mip-dna --panel-bed and --dry-run options can be set when executing full workflow
- Changed logic for how case links are retrieved in order to support linking of very old cases
- Analysis not submitted to Trailblazer if executing MIP workflow in dry-run

## [18.2]

### Changed

- Remove option to specify delivery path when delivering data

### Fixed

- Improved usage of `cg deliver analysis` command

## [18.1.5]

### Fixed

- cg workflow mip-rna link command

## [18.1.4]

### Fixed

- Better help text for microsalt cli commands


## [18.1.3]

### Fixed

- deliver filtered cnvkit file for balsamic

## [18.1.2]

### Fixed

- cg workflow mip-rna config-case command

## [18.1.1]

### Fixed

- Updates balsamic deliver tags to align with the ones specified in hermes

## [18.1.0]

### Added
- Customer in the ticket created for an order from the Orderportal

## [18.0.0]

### Added
- New commands for running cron jobs

### Changed
- Changed cli commands for starting and storing microsalt workflows

### Fixed
- Full Microsalt can now be executed through cg interface

## [17.2.1]

### Fixed

- HermesApi added to context when running cg clean

## [17.2.0]

### Changed

- Using HermesApi to save Balsamic deliverables in Housekeeper

## [17.1.0]

### Added

- Added support for Balsamic-orderforms as json-file

### Changed

## [17.0.0]

### Added
- Lims ID is sent to Balsamic during case config

## [16.17.1]

### Fixed
- Fixed exporting reduced mt_bam to scout config

## 16.17.0

### Changed
- Update Scout config output for images from chromograph

## 16.16.1

### Fixed

- This PR fixes the problem handling wells in json orders without ":" as separator, e.g. A1 instead of A:1

## [16.16.0]

### Changed

- Use hermes for generating balsamic deliverables

## 16.15.1

### Fixed
- The problem handling mip-json without specified data_analysis

## [16.16.0]

### Added

- Validation models for excel files in `cg/store/api/import_func.py`

### Fixed

- Removes dependency on deprecated excel-parser `xlrd`


## 16.15.0

### Added
- cg deploy hermes

## 16.14.0

### Added
- cg deploy fluffy


## 16.13.0

### Added

- Stop on bad values for analysis (pipeline) when adding family through CLI

## 16.12.1

### Fixed
- Save in Family and Analysis Admin views

## 16.12.0

### Added

- Added support for RML-orderforms as json-file

## [16.11.1]

### Fixed

- Lock dependency for xlrd so that we can parse modern excel files


## 16.11.0

### Added
- cg set family [CASEID] now has the option --data-delivery

## [16.10.4]

### Fixed
- Bug when building tag definition for balsamic-analysis delivery

## [16.10.3]

### Fixed
- Use `--json` when exporting causative variants from scout

## [16.10.2]

### Fixed
- Use correct pipeline name when cleaning mip analysis dirs

## [16.10.1]

### Added

- Adds new mip-dna tags to hk

## [16.10.0]

### Added

- Adds new delivery type to balsamic-analysis

## [16.9.0]

### Added

- column percent_reads_guaranteed to application table

## [16.8.1]

### Fixed

- Bug in the interactions with Scout when cleaning Scout cases
- Bug in the interaction with scout in command export_causatives

## [16.8.0]

### Added

- Adds adding samplesheet to HK flowcell bundle to cg transfer flowcell

## [16.7.1]

### Fixed

- Mutacc looks for 'id' instead of '_id' in case export
- Convert 'other' to '0' for sex in case export

## 16.7.0

### Added
- Show sample priorities in created ticket

## [16.6.0]

### Changed

- Split generating config into its own command
- Delete old load config when running `cg upload scout --re-upload`

## [16.5.0]

### Added

- Functionality to deploy scout with cg

## [16.4.3]

### Fixed

- Bug that madeline output files where not uploaded to scout
- Bug when exporting panels with `cg workflow mip-dna panel`

## [16.4.2]

### Fixed

- Bug that display_name was used instead of sample_name

## [16.4.1]

### Fixed

- Change compression query to be both satisfactory syntax for flake and to be working on our version of sql server

## [16.4.0]

### Added
- Use Pydantic models to validate Scout input/output

### Changed
- Decouples scout from CG

## [16.3.4]

### Fixed

- Fixed documentation on Trailblazers purpose

## [16.3.3]

### Fixed

- Fixed setting of priority in statusDB and LIMS for samples

## [16.3.2]

### Fixed

- Fixed setting of apptag in LIMS for samples

## [16.3.1]

### Fixed

- Fixed a bug in naming of "default_gene_panels" in Scout load config


## [16.3.0]

### Changed
- Changed logic for which cases are to be compressed. Now compression will be run on all cases older then 60 days provided their fastq files have not been decompressed less than 21 days prior


## [16.2.0]

### Changed

- Use CLI to upload to Scout

## [16.1.1]

### Fixed
- Accreditation logotype only shown on new delivery reports for accredited analyses


## [16.1.0]

### Changed
- Changed the way cg cleans cases. Now it only uses StatusDB and family status

### Added
- Added one-time script to iterate over mip directories, and set cleaned_at timestamp on very old cases that were already cleaned


## [16.0.6]

### Fixed
- 'cg upload auto --pipeline' to accept 'mip-dna' as pipeline

## [16.0.5]

### Fixed
- Trailblazer integration fixed

## [16.0.4]

### Fixed
- Case database entities (Family) can only have specific values for data_analysis
- Analysis database entities can only have specific values for pipeline
- Enum used for pipeline as arguments

## [16.0.3]

### Fixed
- Microbial config-case now correctly imports reference from customer provided reference

## [16.0.2]

### Added
- Added case intentmayfly to list of cases to except from SPRING compression

## [16.0.1]

### Added
- Updated PR template to include implementation plan

## [16.0.0]

### Added
- Deliver analysis based on case-id or ticket

### Changed
- Deliver commands merged into new command `cg deliver analysis`

## [15.0.4]
### Fixed
- fixed failing `cg microsalt store completed` cronjob

## [15.0.3]
### Fixed
- Fixed path where microsalt deliverables files are located

## [15.0.2]
### Fixed
- Wrap more cg workflow mip-dna store code in try-except in order to not cause future production blocks

## [15.0.1]
### Fixed
- Fix bug in compress clean command

## [15.0.0]

### Added
- New command: cg store ticket <ticket_id>
- New command: cg store flowcell <flowcell_id>
- New command: cg store case <case_id>
- New command: cg store sample <sample_id>

### Removed
- Old command: cg store fastq <case_id>

## [14.0.1]

### Fixed
- Removed unused options form cg workflow balsamic base command


## [14.0.0]

### Added
- New command: cg decompress ticket <ticket_id>
- New command: cg decompress flowcell <flowcell_id>
- New command: cg decompress case <case_id>
- New command: cg decompress sample <sample_id>

### Removed
- Old command: cg compress decompress spring <case_id>

## [13.18.0]


### Changed
- Changed condition for which cases should be stored in CG. This fixes a bug where cg would try to store cases which already have been stored due to mismatch in timestamp stored in Trailblazer and Housekeeper

## [13.17.2]

### Changed
- Only fastq files older than three weeks will be compressed


## [13.17.1]

### Added
- Added new value to lims constants
- Moved lims constants to a constants directory


## [13.17.0]


### Changed
- Workflow mip-dna store no longer needs analysisrunstatus to be completed to attempt storing bundle


## [13.16.2]

### Fixed

- Fixed bug where parse_mip_config() only returned values for primary analysis, breaking Upload Delivery Report


## [13.16.1]

### Fixed

 - Fix bug where cg workflow mip store still relied on Trailblazer to find case_config.yaml (Where it can no longer be found)
 - Fix bug where microsalt cli lost its store command in merge conflict


## [13.16.0]

### Added
- New REST-based TrailblazerAPI
### Changed
- Trailblazer support for Balsamic
### Fixed
- Naming convention for API harmonized


## [13.15.0]

### Added
- New query to get all cases in ticket

## [13.14.3]

### Changed

- Refactors constants file

## [13.14.2]

### Fixed

 - Fixed bug where CalledProcessError class could not be represented as string, and broke workflows.
 - Rephrased query used for compression. The query output is unchanged
 - Fixed typo in query name


## [13.14.1]
### Removed
- Remove data_analysis from sample since it is deprecated

## [13.14.0]
### Changed
- Move data_analysis from sample level to case level to enable samples to be analysed differently in different cases

## [13.12.0]
### Added
- Store all available completed microbial analyses in HK

## [13.11.0]

### Changed
- Balsamic always skips mutect when application is WES
- SPRING compression is set to run on oldest families first

### Fixed
- Format print statements

## [13.10.2]

### Fixed
- Storing chromograph, upd and rhocall files in housekeeper

## [13.10.1]

### Fixed
- Repaired automation query for storing Balsamic cases in Housekeeper

## [13.10]

### Added
- Functionality to deploy `genotype` with CG on hasta

### Fixed
- Stored completed not parsing through all completed entries

## [13.9]

### Added
- Deployment command
- Functionality to deploy `shipping` with CG


## [13.8.0]
### Added
- Functionality to change multiple families in one go, e.g. cg set families --sample-identifier ticket_number 123456 --priority research

## [13.7.0]
### Fixed
- Set flowcell status to `ondisk` when retrieving archived flowcell from PDC has finished.

## [13.6.0]

### Added
- Store microsalt analyses in Housekeeper with a provided deliverables file

## [13.5.0]

### Added
- Possibility to give case-id as argument when setting values on multiple samples by the CLI


## [13.4.1]


### Fixed
- Updated changelog with correct release version


## [13.4.0]

### Removed
- Microbial order table
- Microbial order model
- Microbial sample table
- Microbial sample model
- Microbial Flowcell-sample table
- Microbial Flowcell-sample model

### Changed
Show customer name instead of id in invoices view.
Made customer name searchable in invoices view.

### Fixed
Made unidirectional links to Customer (instead of bi) to speed up customer view
Made unidirectional links to ApplicationVersion (instead of bi) to speed up view

## [13.3.1]

### Changed
- Exclude analysis older than hasta in production (2017-09-27) from delivery report generation

## [13.3.0]

### Added
- Added new cases to skip during compression

## [13.2.0]

### Changed
- Only talk to genotype via subprocess and CLI


## [13.1.0]

### Changed
- Added cases for all microbial samples
- Add a case when a new microbial order is received

## [13.0.0]

### Changed
- Moved all microbial samples into samples table and the depending logic

## [12.7.1]

### Fixed
 - Removed store-housekeeper one-time script that was used to store balsamic results in Housekeeper

## [12.7.0]

### Changed
- Moved queries in TrailblazerAPI to Trailblazer

## [12.6.0]

### Added
- Added support for MIP9
- Adds support for MIP 9.0 files and tags in HK:
  - telomerecat
  - cyrius star-caller
  - smncopynumber caller on case level
  - tiddit_coverage bigwig track
- Adds smncopynumbercaller file to scout load config
### Changed
- Removed TB mip start source code from cg

### Fixed
- Return when using mip-dry-run option so that the dry-run is not added to TB

## [12.5.0]

### Changed

- Now ignores errors while cleaning old Balsamic data with cg clean


## [12.4.0]

### Added
- Providing a name of panel bed file in MIP cli now overrides getting capture kit through LimsAPI during case config
### Changed
- Providing panel bed path or capture kit shortname in BALSAMIC cli now overrides getting capture kit through LimsAPI during case config
### Fixed
- Fix Balsamic automation functions to exit with 1 if any of the errors are raised while looping through cases

## [12.3.6]

### Fixed
- Fixes bug where scout_api was sent into the compression_api in cli/store. The compression_api does not have scout_as an argument.


## [12.3.5]

### Added
- Added @Mropat as codeowner

## [12.3.4]

### Fixed
- Fixes bug where  upload_started_at and uploaded_at timestamps were not being updated in StatusDB upon successful Scout upload.
This bug was happening because several instances of Store were instantiated in the same context

## [12.3.3]

### Fixed
- Fixes but where linking MIP trio samples only linked the first sample instead of the whole family (Introduced in recent PR)
- Fixes bug where linking by SampleID was not linking the entire family (Old)
- Fixes bug where linking by SampleID would not be able to generate correct linking path (Old)

## [x.x.x]
### Added

### Fixed

### Changed


## [13.0.0]
### Changed
- Microbial Samples are now treated as ordinary samples in a case

## [12.3.2]

### Fixed

- Upload delivery report should now only happen for mip analyses
- Re-use the same API within all upload context
- Handle unspecified exceptions in order to keep the cron running when unexpected exception occurs for one case
- When linking file without data analysis set, warn about it and link file correctly

## [12.3.1]

### Fixed

- Fixed bug where AnalysisAPI in cg upload auto was not updated to recent class changes

## [12.3.0]

### Changed

- Class ConfigHandler moved from Trailblazer codebase into CG codebase
- FastqHandler methods moved from Trailblazer to AnalysisAPI
- Merged MipAPI and AnalysisAPI for mip_rna and mip_dna into one meta-api class
- Adjusted tests to support the new architecture
- Removed (unused/deprecated)run method which was used to execute MIP through Trailblazer

### Fixed

- MIP workflow once again performs check to skip evaluation
- MIP workflow once again updates StatusDB about the case status

## [12.2.0]

### Changed

- Merged methods cases_to_mip_analyze and cases_to_balsamic_analyze, now called cases_to_analyze for any pipeline.
- Made method cases_to_deliver pipeline aware
- Made method cases_to_store pipeline aware
- Made method cases_to_clean pipeline aware
- Added option to apply read count threshold for cases_to_analyze based on panel in ClinicalDB
- Updated MIP and BALSAMIC workflows to utilize the new methods
- Added tests for new methods in balsamic workflow
- Removed class FastqAPI. FastqAPI was only used by BALSAMIC, and contained one method. The method is now moved to FastqHandler class.

## [12.1.6]
### Fixed
- Create crunchy pending path outside batch script

## [12.1.5]
### Fixed
- support current orderform RML-1604:9 again

## [12.1.4]
### Changed
- Use long description from setup.py on PyPI

## [12.1.3]
### Fixed
- Use another parameter in build and publish

## [12.1.2]
### Fixed
- Syntax in github action build and publish workflow

## [12.1.2]
### Added
- Build and publish on pypi with github actions

## [12]
### Added
- Create a meta-API (BalsamicAnalysisAPI) to handle communication between balsamic and other cg applications. The API will handle the following:
   - Calling BalsamicAPI to execute balsamic commands
   - Query Lims and StatusDB to decide what arguments to pass to Balsamic
   - Read (new version of) deliverables report generated by Balsamic and store bundle in Housekeeper + StatusDB
- More info in https://github.com/Clinical-Genomics/cg/pull/687

### Changed
- Reduce number of options that can/should be passed to run the workflow. Most of the logic for determining the options will be handled by BalsamicAnalysisAPI.
- Every command now requires sample family name as argument.
- No longer support using sample_id to link files for sake of consistency.

## [11]
### Changed
- Removes all interactions with the beacon software

## [10.1.2]
### Fixed
- Fixed so that empty gzipped files are considered empty considering metadata

## [10.1.1]
### Added
- Adds a CHANGELOG.md<|MERGE_RESOLUTION|>--- conflicted
+++ resolved
@@ -19,11 +19,11 @@
 
 __________ DO NOT TOUCH ___________
 
-<<<<<<< HEAD
-## [22.6.0]
+## [22.14.1]
 ### Changed
 - Methods in mutant config to AM doc number
-=======
+
+
 ## [22.14.0]
 ### Changed
 
@@ -161,7 +161,6 @@
 ### Fixed
 - mip check if analysis is complete
 
->>>>>>> 711f1a96
 
 ## [22.5.1]
 ### Fixed
@@ -175,13 +174,14 @@
 ### Fixed
 - Statina upload api call to raise error when server response is not ok
 
+
 ## [22.4.0]
 ### Fixed
 - cg will no longer run rsync on the gpu nodes
 
 ## [22.3.1]
 ### Fixed
-- Fixed statina load bug where missing headers prevented data from being read
+Fixed statina load bug where missing headers prevented data from being read
 
 ## [22.3.0]
 ### Added
