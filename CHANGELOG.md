--- conflicted
+++ resolved
@@ -13,12 +13,10 @@
 ### Changed
 ### Fixed
 
-<<<<<<< HEAD
-## [20.0.1]
+## [20.1.1]
 
 ### Changed
 - Updates issue template
-=======
 
 ## [20.1.0]
 ### Fixed
@@ -29,7 +27,6 @@
 - Removed old unused scripts and scripts directory
 - Moved crunchy query from store into CompressAPI
 
->>>>>>> bf6e75db
 
 ## [20.0.0]
 
