--- conflicted
+++ resolved
@@ -13,16 +13,14 @@
 ### Changed
 ### Fixed
 
-<<<<<<< HEAD
-## [20.4.x]
+## [20.5.1]
 ### Changed
 - Removes linting gh actions job
-=======
+
 ## [20.5.0]
 ### Added
 - Add support for Microbial Orderform 1603:10
 - Add support for Metagenome Orderform 1605:09
->>>>>>> 110c03fe
 
 ## [20.4.0]
 ### Added
