--- conflicted
+++ resolved
@@ -19,15 +19,13 @@
 
 __________ DO NOT TOUCH ___________
 
-<<<<<<< HEAD
 ## [22.2.0]
 ### Added
 - Add cg clean fluffy_past_run_dirs command
-=======
+
 ## [22.1.3]
 ### Fixed
 - Remove dependency to archived pypi colorclass
->>>>>>> 3cbb439b
 
 ## [22.1.2]
 ### Changed
