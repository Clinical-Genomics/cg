--- conflicted
+++ resolved
@@ -16,18 +16,16 @@
 
 ### Changed
 
-<<<<<<< HEAD
 ## [NG.NG.NG]
 
 ### Added
 
 - Added support for RML-orderforms as json-file
-=======
+
 ## 16.11.0
 
 ### Added
 - cg set family [CASEID] now has the option --data-delivery 
->>>>>>> 544a88c3
 
 ## [16.10.4]
 
