--- conflicted
+++ resolved
@@ -17,15 +17,14 @@
 ### Changed
 ### Fixed
 
-<<<<<<< HEAD
-## [21.7.2]
+__________ DO NOT TOUCH ___________
+
+
+## [22.0.1]
 ### Added
 - Added two more cases to BALSAMIC's validation
 ### Changed
-- dividided VALIDATION_CASES into their own workflow lists to find them easier 
-=======
-__________ DO NOT TOUCH ___________
-
+- Dividided VALIDATION_CASES into their own workflow lists to find them easier 
 
 ## [22.0.0]
 ### Added
@@ -105,7 +104,6 @@
 ### Added
 - Copy sample sheet to demuxed flowcell dir
 - Create `copycomplete.txt` after demux post-processing is done
->>>>>>> da39efdd
 
 ## [21.7.1]
 ### Fixed
