--- conflicted
+++ resolved
@@ -13,15 +13,13 @@
 ### Changed
 ### Fixed
 
-<<<<<<< HEAD
 ## [20.13.0]
 ### Changed
 - Update orderform 2184 to latest version 4
-=======
+
 ## [20.12.1]
 ### Fixed
 - Fix skip MIP-DNA (for MAF) for tumours with wgs applications for fastq delivery
->>>>>>> bf3940f4
 
 ## [20.12.0]
 ### Added
