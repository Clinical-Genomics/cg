# Change Log
All notable changes to this project will be documented in this file.
This project adheres to [Semantic Versioning](http://semver.org/).

About changelog [here](https://keepachangelog.com/en/1.0.0/)

Please add a new candidate release at the top after changing the latest one. Feel free to copy paste from the "squash and commit" box that gets generated when creating PRs

Try to use the following format:

## [x.x.x]
### Added
- gisaid uppload support via cli
- gisaid API

### Changed
### Fixed

<<<<<<< HEAD
## [NG.NG.NG]
### Changed
- Changes that customer contact persons are referred to as emails instead of users. This removes the need to add each contact as a user in the system and it becomes easier to manage the user list
=======
## [20.22.0]
### Added
- Add command `cg get analysis` to view analysis information
>>>>>>> a8a3cd36

## [20.21.1]
### Fixed
- Fix subprocess wildcard issue in deliver rsync

## [20.21.0]
### Added
- Added cg deliver rsync <ticket_id>

## [20.20.1]
### Fixed
- bug in cg clean scout-finished-cases

## [20.20.0]

## Added
- CLI command to deploy Loqusdb via shipping

## [20.19.5]

### Fixed
- fixed bug where CgError was raised with wrong arguments in AnalysisAPI

## [20.19.4]

### Fixed
- fixed bug that cgstats configs was saved as cg_stats in CGConfig

## [20.19.3]

### Fixed
- Update sequenced at timestamp of sample whenever sample has been sequenced and flowcell transferred


## [20.19.2]

### Fixed
- Bug when instantiating analysis api in upload


## [20.19.1]

### Fixed
- Bug when fetching the api in mip workflow cli base

## [20.19.0]

### Changed
- use pydantic to control CLI context 

## [20.18.0]
### Added
- Trailblazer support for mutant/sars-cov-2

## [20.17.5]
### Fixed
- Bugfix allowing orders of single samples from existing families

## [20.17.4]
### Added
- Added new covid prep method to lims constants

## [20.17.3]
### Fixed
- Adds support to use original sample lims id in downsampled cases (affects balsamic)

## [20.17.2]
### Fixed
- Fix duplicate Housekeeper session in scout upload


## [20.17.1]
### Changed
- Status of mutant cases is set to running before running analysis, and revoked if start fails. 
  This prevents users and cron jobs from starting the case which already started, given they check in statusDB first.

## [20.17.0]
### Added

- Deliver sarscov2 cli

## [20.16.0]
### Added

- Demultiplexing functionality to CG

## [20.15.1]
### Fixed
- cg to rename mutant fastq files directly

## [20.15.0]
### Added
- CLI methods for starting mutant

## [20.14.2]
### Added
- Add RNA validation cases to blacklist, which defines cases to not compress fastq files for

## [20.14.1]
### Fixed
- So that existing samples don't get added to lims again

## [20.14.0]
### Added
- Possibility to associate more than one customer to each user 

## [20.13.0]
### Changed
- Update orderform 2184 to latest version 4

## [20.12.1]
### Fixed
- Fix skip MIP-DNA (for MAF) for tumours with wgs applications for fastq delivery

## [20.12.0]
### Added
- Add support for fastq delivery

## [20.11.0]
### Added
- functionality to upload synopsis, cohort and phenotype information to scout

## [20.10.1]
### Fixed
- Mip start-available command

## [20.10.0]
### Added
- Panel command to mip-rna analysis workflow
- Add genome build 38 as default for mip-rna when exporting gene panels from Scout
- Add genome build 37 as default for mip-dna when exporting gene panels from Scout
- Add genome build 37 as default when exporting gene panels from Scout

### Changed
- Refactor start and start-available for mip

## [20.9.12]
### Changed
- Use pydantic models for handling lims samples


## [20.9.11]
### Fixed
- Fix bug that that prevented wgs fastq samples from being genotyped

## [20.9.10]
### Fixed
- Move synopsis and cohorts from sample to case in the database since that is how they are used 

## [20.9.9]
### Fixed
- Fixed bug in upload delivery report automation

## [20.9.8]
### Fixed
- Fixed context in upload vogue

## [20.9.7]
### Fixed
- Added missing pipeline option in database for SARS-CoV-2 on case in database

## [20.9.6]
### Fixed
- Use `coverage_qc_report` instead of `delivery_report` when uploading balsamic cases to scout

## [20.9.5]
### Fixed
- Balsamic crontab start-available auto-disables balsamic dry run

## [20.9.4]
### Fixed
- Fix bug that pending path was not created 

## [20.9.3]
### Fixed
- Bug in automation of delivery report upload

## [20.9.2]
### Fixed
- Bug when updating crunchy metadata files

## [20.9.1]
### Fixed
- Bug preventing MicroSALT to start automatically

## [20.9.0]
### Added
- SlurmAPI to handle all communication with slurm from cg

## [20.8.1]
### Changed
- Deletes unused files .gitlint, housekeeper, status, status_db

## [20.8.0]
### Added
- Support for creating delivery reports for analyses that are not the latest ones

## [20.7.0]
### Added
- DIAB and NBS-M to master list 

### Fixed
- Alphabetical order of master list

## [20.6.0]
### Changed
- Use cgmodels for crunchy metadata files

## [20.5.4]
### Added
- Change ending of lintjob from .py to .yml (accidentaly changed in previous pr)

## [20.5.3]
### Added
- Support for SARS-CoV-2 Orderform 2184:3

## [20.5.2]
### Changed
- Remove pipfile and pipfile.lock since they are not used

## [20.5.1]
### Changed
- Removes linting gh actions job

## [20.5.0]
### Added
- Add support for Microbial Orderform 1603:10
- Add support for Metagenome Orderform 1605:09

## [20.4.0]
### Added
- Support for SARS-CoV-2 Orderform 2184:1

## [20.3.3]

### Changed
- Set concentration and concentration sample to str in json orderform sample since this is expected in frontend

## [20.3.2]
### Fixed
- Fixed cases_to_store for microbial workflow. 
- Fixed process call for all workflows to not create a new process object

## [20.3.1]
### Fixed
- HousekeeperAPI to reuse db connection from context instead of creating new one for each call

## [20.3.0]
### Changed
- Refactored AnalysisAPI anf FastHandler classes into one class

## [20.2.1]
### Fixed
- Fixed json orderform special cases

## [20.2.0]
### Changed
- Use pydantic models to validate orderforms

## [20.1.4]
### Added
- delivery_report handling from BALSAMIC case import to Scout config export

## [20.1.3]
### Changed
- Genes are optional when exporting scout variants

## [20.1.2]
### Changed
- Refactored and removed code from cg.store.utils in backwards compatible way

## [20.1.1]
### Changed
- Updates issue template

## [20.1.0]
### Fixed
- Fix automatic decompression to also work for mixed cases

## [20.0.1]
### Changed
- Removed old unused scripts and scripts directory
- Moved crunchy query from store into CompressAPI


## [20.0.0]

### Changed
- cg workflow mip-rna link command to take case as positional arg

## [19.5.4]

### Changed
- Refactor ticket handling from orders API

## [19.5.3]
### Fixed
- Fix dry run flag when resolving decompression state

## [19.5.2]
### Fixed
- fix container name when publishing branch builds on dockerhub

## [19.5.1]

### Fixed
- changelog

## [19.5.0]

### Added
- alembic functionality
### Changed
- destination server PDC retrieval novaseq flowcells thalamus -> hasta
### Fixed
- flowcell status after PDC retrieval ondisk -> retrieved

## [19.4.0]

### Added
- Support for storing cohorts, phenotype_terms and synopsis from order json

## [19.3.2]
### Added
- Dockerhub build app container for release and pull requests
### Changed
- Changed CI actions that run on pull request on push to only run on pull request

## [19.3.1]
### Added
- Dockerfile declaration for running the cg app. Dockerfile should not be used for the cli toolkit

## [19.3.0]
### Added
- New options for balsamic report deliver to propagate delivery report data to Balsamic


## [19.2.0]
### Added
- Cases that decompression is started for will have the action set to "analyze"

## [19.1.1]

### Fixed
- Allow price update files for application-version import to have empty prices 


## [19.1.1]
### Added
- Cases that decompression is started for will have the action set to "analyze"

## [19.1.0]
### Added
- Cli command to deliver old balsamic analyses which were stored with old hk tags

## [19.0.0]

### Added
- Adds command to start decompression for spring compressed files if needed
### Changed
- Refactors MIP cli slightly to always expect a case id
- workflow start now called start-available
- Checking if flowcells are on disk moved to its own cli command

## [18.12.0]

### Added
- Add prep-category 'cov' for applications

## [18.11.4]

### Fixed
- Install package in gihub-jobs via pip==21.0.1

## [18.11.3]

### Fixed
- Upgraded insecure cryptography dependency 

## [18.11.2]

### Fixed
- Chromograph image tags back on track

## [18.12.1]

### Fixed
- Fix message in order ticket that says what type of project it is

## [18.11.1]

### Fixed
 - Fix so that variants gets uploaded to scout for balsamic samples
 - Fix so that upload breaks if balsamic case is WGS

## [18.11.0]
- New Fluffy workflow for preparing, starting and storing of analyses

## [18.10.2]

### Fixed
- FLUFFY now have a validation schema and can be submitted in the Order Portal again
- Samples of pools are now marked not to be invoiced, only the pool is invoiced

## [18.10.1]

### Added
- Allow existing trio-samples to be re-run as single samples 

## [18.10.0]

### Added
- Support for delivery type in the Order Portal


## [18.9.1]

### Added
- cg upload vogue bioinfo-all uploads both BALSAMIC as well.

## [18.9.0]

### Added

- Add functionality to upload balsamic analyses to scout

## [18.8.0]

### Added
- cg workflow microsalt upload-analysis-vogue [case_id] to upload the latest analysis from specific case
- cg workflow microsalt upload-latest-analyses-vogue to upload all latest analyses what haven't been uploaded

## [18.7.2]

### Changed

- Skip deliver fastq files when delivering balsamic analysis

## [18.7.1]

### Fixed

- clean_fastq command now also skips validation cases when cleaning fastq files

## [18.7.0]

### Added
- Added customer name in order tickets

## [18.6.1]

### Fixed

- Fix bug with name clash for created case when submitting RML-orders via Orderportal


## [18.6.0]


### Added

- Add command 'delete case' to remove case from the database
- Add command 'delete cases' to remove multiple cases from the database

## [18.5.1]

### Fixed

- Fix bug with microsalt deliverables path where it only returns the path only if it exists. This caused errors in some cases when submitting to Trailblazer

## [18.5.0]

### Added
- Added MHT to gene panel master-list

## [18.4.0]

### Added

- Added submission of microsalt cases for tracking in Trailblazer

## [18.3.0]

### Changed

- cg workflow mip-dna --panel-bed and --dry-run options can be set when executing full workflow
- Changed logic for how case links are retrieved in order to support linking of very old cases
- Analysis not submitted to Trailblazer if executing MIP workflow in dry-run

## [18.2]

### Changed

- Remove option to specify delivery path when delivering data

### Fixed

- Improved usage of `cg deliver analysis` command

## [18.1.5]

### Fixed

- cg workflow mip-rna link command

## [18.1.4]

### Fixed

- Better help text for microsalt cli commands


## [18.1.3]

### Fixed

- deliver filtered cnvkit file for balsamic

## [18.1.2]

### Fixed

- cg workflow mip-rna config-case command

## [18.1.1]

### Fixed

- Updates balsamic deliver tags to align with the ones specified in hermes

## [18.1.0]

### Added
- Customer in the ticket created for an order from the Orderportal

## [18.0.0]

### Added
- New commands for running cron jobs

### Changed
- Changed cli commands for starting and storing microsalt workflows

### Fixed
- Full Microsalt can now be executed through cg interface

## [17.2.1]

### Fixed

- HermesApi added to context when running cg clean

## [17.2.0]

### Changed

- Using HermesApi to save Balsamic deliverables in Housekeeper

## [17.1.0]

### Added

- Added support for Balsamic-orderforms as json-file

### Changed

## [17.0.0]

### Added
- Lims ID is sent to Balsamic during case config

## [16.17.1]

### Fixed
- Fixed exporting reduced mt_bam to scout config

## 16.17.0

### Changed
- Update Scout config output for images from chromograph

## 16.16.1

### Fixed

- This PR fixes the problem handling wells in json orders without ":" as separator, e.g. A1 instead of A:1

## [16.16.0]

### Changed

- Use hermes for generating balsamic deliverables

## 16.15.1

### Fixed
- The problem handling mip-json without specified data_analysis

## [16.16.0]

### Added

- Validation models for excel files in `cg/store/api/import_func.py`

### Fixed

- Removes dependency on deprecated excel-parser `xlrd`


## 16.15.0

### Added
- cg deploy hermes

## 16.14.0

### Added
- cg deploy fluffy


## 16.13.0

### Added

- Stop on bad values for analysis (pipeline) when adding family through CLI

## 16.12.1

### Fixed
- Save in Family and Analysis Admin views

## 16.12.0

### Added

- Added support for RML-orderforms as json-file

## [16.11.1]

### Fixed

- Lock dependency for xlrd so that we can parse modern excel files


## 16.11.0

### Added
- cg set family [CASEID] now has the option --data-delivery

## [16.10.4]

### Fixed
- Bug when building tag definition for balsamic-analysis delivery

## [16.10.3]

### Fixed
- Use `--json` when exporting causative variants from scout

## [16.10.2]

### Fixed
- Use correct pipeline name when cleaning mip analysis dirs

## [16.10.1]

### Added

- Adds new mip-dna tags to hk

## [16.10.0]

### Added

- Adds new delivery type to balsamic-analysis

## [16.9.0]

### Added

- column percent_reads_guaranteed to application table

## [16.8.1]

### Fixed

- Bug in the interactions with Scout when cleaning Scout cases
- Bug in the interaction with scout in command export_causatives

## [16.8.0]

### Added

- Adds adding samplesheet to HK flowcell bundle to cg transfer flowcell

## [16.7.1]

### Fixed

- Mutacc looks for 'id' instead of '_id' in case export
- Convert 'other' to '0' for sex in case export

## 16.7.0

### Added
- Show sample priorities in created ticket

## [16.6.0]

### Changed

- Split generating config into its own command
- Delete old load config when running `cg upload scout --re-upload`

## [16.5.0]

### Added

- Functionality to deploy scout with cg

## [16.4.3]

### Fixed

- Bug that madeline output files where not uploaded to scout
- Bug when exporting panels with `cg workflow mip-dna panel`

## [16.4.2]

### Fixed

- Bug that display_name was used instead of sample_name

## [16.4.1]

### Fixed

- Change compression query to be both satisfactory syntax for flake and to be working on our version of sql server

## [16.4.0]

### Added
- Use Pydantic models to validate Scout input/output

### Changed
- Decouples scout from CG

## [16.3.4]

### Fixed

- Fixed documentation on Trailblazers purpose

## [16.3.3]

### Fixed

- Fixed setting of priority in statusDB and LIMS for samples

## [16.3.2]

### Fixed

- Fixed setting of apptag in LIMS for samples

## [16.3.1]

### Fixed

- Fixed a bug in naming of "default_gene_panels" in Scout load config


## [16.3.0]

### Changed
- Changed logic for which cases are to be compressed. Now compression will be run on all cases older then 60 days provided their fastq files have not been decompressed less than 21 days prior


## [16.2.0]

### Changed

- Use CLI to upload to Scout

## [16.1.1]

### Fixed
- Accreditation logotype only shown on new delivery reports for accredited analyses


## [16.1.0]

### Changed
- Changed the way cg cleans cases. Now it only uses StatusDB and family status

### Added
- Added one-time script to iterate over mip directories, and set cleaned_at timestamp on very old cases that were already cleaned


## [16.0.6]

### Fixed
- 'cg upload auto --pipeline' to accept 'mip-dna' as pipeline

## [16.0.5]

### Fixed
- Trailblazer integration fixed

## [16.0.4]

### Fixed
- Case database entities (Family) can only have specific values for data_analysis
- Analysis database entities can only have specific values for pipeline
- Enum used for pipeline as arguments

## [16.0.3]

### Fixed
- Microbial config-case now correctly imports reference from customer provided reference

## [16.0.2]

### Added
- Added case intentmayfly to list of cases to except from SPRING compression

## [16.0.1]

### Added
- Updated PR template to include implementation plan

## [16.0.0]

### Added
- Deliver analysis based on case-id or ticket

### Changed
- Deliver commands merged into new command `cg deliver analysis`

## [15.0.4]
### Fixed
- fixed failing `cg microsalt store completed` cronjob

## [15.0.3]
### Fixed
- Fixed path where microsalt deliverables files are located

## [15.0.2]
### Fixed
- Wrap more cg workflow mip-dna store code in try-except in order to not cause future production blocks

## [15.0.1]
### Fixed
- Fix bug in compress clean command

## [15.0.0]

### Added
- New command: cg store ticket <ticket_id>
- New command: cg store flowcell <flowcell_id>
- New command: cg store case <case_id>
- New command: cg store sample <sample_id>

### Removed
- Old command: cg store fastq <case_id>

## [14.0.1]

### Fixed
- Removed unused options form cg workflow balsamic base command


## [14.0.0]

### Added
- New command: cg decompress ticket <ticket_id>
- New command: cg decompress flowcell <flowcell_id>
- New command: cg decompress case <case_id>
- New command: cg decompress sample <sample_id>

### Removed
- Old command: cg compress decompress spring <case_id>

## [13.18.0]


### Changed
- Changed condition for which cases should be stored in CG. This fixes a bug where cg would try to store cases which already have been stored due to mismatch in timestamp stored in Trailblazer and Housekeeper

## [13.17.2]

### Changed
- Only fastq files older than three weeks will be compressed


## [13.17.1]

### Added
- Added new value to lims constants
- Moved lims constants to a constants directory


## [13.17.0]


### Changed
- Workflow mip-dna store no longer needs analysisrunstatus to be completed to attempt storing bundle


## [13.16.2]

### Fixed

- Fixed bug where parse_mip_config() only returned values for primary analysis, breaking Upload Delivery Report


## [13.16.1]

### Fixed

 - Fix bug where cg workflow mip store still relied on Trailblazer to find case_config.yaml (Where it can no longer be found)
 - Fix bug where microsalt cli lost its store command in merge conflict


## [13.16.0]

### Added
- New REST-based TrailblazerAPI
### Changed
- Trailblazer support for Balsamic
### Fixed
- Naming convention for API harmonized


## [13.15.0]

### Added
- New query to get all cases in ticket

## [13.14.3]

### Changed

- Refactors constants file

## [13.14.2]

### Fixed

 - Fixed bug where CalledProcessError class could not be represented as string, and broke workflows.
 - Rephrased query used for compression. The query output is unchanged
 - Fixed typo in query name


## [13.14.1]
### Removed
- Remove data_analysis from sample since it is deprecated

## [13.14.0]
### Changed
- Move data_analysis from sample level to case level to enable samples to be analysed differently in different cases

## [13.12.0]
### Added
- Store all available completed microbial analyses in HK

## [13.11.0]

### Changed
- Balsamic always skips mutect when application is WES
- SPRING compression is set to run on oldest families first

### Fixed
- Format print statements

## [13.10.2]

### Fixed
- Storing chromograph, upd and rhocall files in housekeeper

## [13.10.1]

### Fixed
- Repaired automation query for storing Balsamic cases in Housekeeper

## [13.10]

### Added
- Functionality to deploy `genotype` with CG on hasta

### Fixed
- Stored completed not parsing through all completed entries

## [13.9]

### Added
- Deployment command
- Functionality to deploy `shipping` with CG


## [13.8.0]
### Added
- Functionality to change multiple families in one go, e.g. cg set families --sample-identifier ticket_number 123456 --priority research

## [13.7.0]
### Fixed
- Set flowcell status to `ondisk` when retrieving archived flowcell from PDC has finished.

## [13.6.0]

### Added
- Store microsalt analyses in Housekeeper with a provided deliverables file

## [13.5.0]

### Added
- Possibility to give case-id as argument when setting values on multiple samples by the CLI


## [13.4.1]


### Fixed
- Updated changelog with correct release version


## [13.4.0]

### Removed
- Microbial order table
- Microbial order model
- Microbial sample table
- Microbial sample model
- Microbial Flowcell-sample table
- Microbial Flowcell-sample model

### Changed
Show customer name instead of id in invoices view.
Made customer name searchable in invoices view.

### Fixed
Made unidirectional links to Customer (instead of bi) to speed up customer view
Made unidirectional links to ApplicationVersion (instead of bi) to speed up view

## [13.3.1]

### Changed
- Exclude analysis older than hasta in production (2017-09-27) from delivery report generation

## [13.3.0]

### Added
- Added new cases to skip during compression

## [13.2.0]

### Changed
- Only talk to genotype via subprocess and CLI


## [13.1.0]

### Changed
- Added cases for all microbial samples
- Add a case when a new microbial order is received

## [13.0.0]

### Changed
- Moved all microbial samples into samples table and the depending logic

## [12.7.1]

### Fixed
 - Removed store-housekeeper one-time script that was used to store balsamic results in Housekeeper

## [12.7.0]

### Changed
- Moved queries in TrailblazerAPI to Trailblazer

## [12.6.0]

### Added
- Added support for MIP9
- Adds support for MIP 9.0 files and tags in HK:
  - telomerecat
  - cyrius star-caller
  - smncopynumber caller on case level
  - tiddit_coverage bigwig track
- Adds smncopynumbercaller file to scout load config
### Changed
- Removed TB mip start source code from cg

### Fixed
- Return when using mip-dry-run option so that the dry-run is not added to TB

## [12.5.0]

### Changed

- Now ignores errors while cleaning old Balsamic data with cg clean


## [12.4.0]

### Added
- Providing a name of panel bed file in MIP cli now overrides getting capture kit through LimsAPI during case config
### Changed
- Providing panel bed path or capture kit shortname in BALSAMIC cli now overrides getting capture kit through LimsAPI during case config
### Fixed
- Fix Balsamic automation functions to exit with 1 if any of the errors are raised while looping through cases

## [12.3.6]

### Fixed
- Fixes bug where scout_api was sent into the compression_api in cli/store. The compression_api does not have scout_as an argument.


## [12.3.5]

### Added
- Added @Mropat as codeowner

## [12.3.4]

### Fixed
- Fixes bug where  upload_started_at and uploaded_at timestamps were not being updated in StatusDB upon successful Scout upload.
This bug was happening because several instances of Store were instantiated in the same context

## [12.3.3]

### Fixed
- Fixes but where linking MIP trio samples only linked the first sample instead of the whole family (Introduced in recent PR)
- Fixes bug where linking by SampleID was not linking the entire family (Old)
- Fixes bug where linking by SampleID would not be able to generate correct linking path (Old)

## [x.x.x]
### Added

### Fixed

### Changed


## [13.0.0]
### Changed
- Microbial Samples are now treated as ordinary samples in a case

## [12.3.2]

### Fixed

- Upload delivery report should now only happen for mip analyses
- Re-use the same API within all upload context
- Handle unspecified exceptions in order to keep the cron running when unexpected exception occurs for one case
- When linking file without data analysis set, warn about it and link file correctly

## [12.3.1]

### Fixed

- Fixed bug where AnalysisAPI in cg upload auto was not updated to recent class changes

## [12.3.0]

### Changed

- Class ConfigHandler moved from Trailblazer codebase into CG codebase
- FastqHandler methods moved from Trailblazer to AnalysisAPI
- Merged MipAPI and AnalysisAPI for mip_rna and mip_dna into one meta-api class
- Adjusted tests to support the new architecture
- Removed (unused/deprecated)run method which was used to execute MIP through Trailblazer

### Fixed

- MIP workflow once again performs check to skip evaluation
- MIP workflow once again updates StatusDB about the case status

## [12.2.0]

### Changed

- Merged methods cases_to_mip_analyze and cases_to_balsamic_analyze, now called cases_to_analyze for any pipeline.
- Made method cases_to_deliver pipeline aware
- Made method cases_to_store pipeline aware
- Made method cases_to_clean pipeline aware
- Added option to apply read count threshold for cases_to_analyze based on panel in ClinicalDB
- Updated MIP and BALSAMIC workflows to utilize the new methods
- Added tests for new methods in balsamic workflow
- Removed class FastqAPI. FastqAPI was only used by BALSAMIC, and contained one method. The method is now moved to FastqHandler class.

## [12.1.6]
### Fixed
- Create crunchy pending path outside batch script

## [12.1.5]
### Fixed
- support current orderform RML-1604:9 again

## [12.1.4]
### Changed
- Use long description from setup.py on PyPI

## [12.1.3]
### Fixed
- Use another parameter in build and publish

## [12.1.2]
### Fixed
- Syntax in github action build and publish workflow

## [12.1.2]
### Added
- Build and publish on pypi with github actions

## [12]
### Added
- Create a meta-API (BalsamicAnalysisAPI) to handle communication between balsamic and other cg applications. The API will handle the following:
   - Calling BalsamicAPI to execute balsamic commands
   - Query Lims and StatusDB to decide what arguments to pass to Balsamic
   - Read (new version of) deliverables report generated by Balsamic and store bundle in Housekeeper + StatusDB
- More info in https://github.com/Clinical-Genomics/cg/pull/687

### Changed
- Reduce number of options that can/should be passed to run the workflow. Most of the logic for determining the options will be handled by BalsamicAnalysisAPI.
- Every command now requires sample family name as argument.
- No longer support using sample_id to link files for sake of consistency.

## [11]
### Changed
- Removes all interactions with the beacon software

## [10.1.2]
### Fixed
- Fixed so that empty gzipped files are considered empty considering metadata

## [10.1.1]
### Added
- Adds a CHANGELOG.md<|MERGE_RESOLUTION|>--- conflicted
+++ resolved
@@ -10,21 +10,21 @@
 
 ## [x.x.x]
 ### Added
+### Changed
+### Fixed
+
+## [NG.NG.NG]
+### Changed
+- Changes that customer contact persons are referred to as emails instead of users. This removes the need to add each contact as a user in the system and it becomes easier to manage the user list
+
+## [20.23.0]
+### Added
 - gisaid uppload support via cli
 - gisaid API
 
-### Changed
-### Fixed
-
-<<<<<<< HEAD
-## [NG.NG.NG]
-### Changed
-- Changes that customer contact persons are referred to as emails instead of users. This removes the need to add each contact as a user in the system and it becomes easier to manage the user list
-=======
 ## [20.22.0]
 ### Added
 - Add command `cg get analysis` to view analysis information
->>>>>>> a8a3cd36
 
 ## [20.21.1]
 ### Fixed
