# Change Log
All notable changes to this project will be documented in this file.
This project adheres to [Semantic Versioning](http://semver.org/).

About changelog [here](https://keepachangelog.com/en/1.0.0/)

Please add a new candidate release at the top after changing the latest one. Feel free to copy paste from the "squash and commit" box that gets generated when creating PRs

Try to use the following format:
## [x.x.x]

### Added
### Changed
### Fixed

<<<<<<< HEAD

## [19.0.0]

### Added
### Changed
- reserved
=======
## [18.11.2]

### Fixed
- Chromograph image tags back on track

## [18.11.1]

### Fixed
 - Fix so that variants gets uploaded to scout for balsamic samples
 - Fix so that upload breaks if balsamic case is WGS

## [18.11.0]

### Added
- New Fluffy workflow for preparing, starting and storing of analyses


## [18.10.2]

### Fixed
- FLUFFY now have a validation schema and can be submitted in the Order Portal again
- Samples of pools are now marked not to be invoiced, only the pool is invoiced

## [18.10.1]

### Added
- Allow existing trio-samples to be re-run as single samples 

## [18.10.0]

### Added
- Support for delivery type in the Order Portal

## [18.9.1]

### Added
- cg upload vogue bioinfo-all uploads both BALSAMIC as well.

## [18.9.0]

### Added

- Add functionality to upload balsamic analyses to scout

## [18.8.0]

### Added
- cg workflow microsalt upload-analysis-vogue [case_id] to upload the latest analysis from specific case
- cg workflow microsalt upload-latest-analyses-vogue to upload all latest analyses what haven't been uploaded

## [18.7.2]

### Changed

- Skip deliver fastq files when delivering balsamic analysis
>>>>>>> 5b6c82f7

## [18.7.1]

### Fixed

- clean_fastq command now also skips validation cases when cleaning fastq files

## [18.7.0]

### Added
- Added customer name in order tickets

## [18.6.1]

### Fixed

- Fix bug with name clash for created case when submitting RML-orders via Orderportal


## [18.6.0]


### Added

- Add command 'delete case' to remove case from the database
- Add command 'delete cases' to remove multiple cases from the database

## [18.5.1]

### Fixed

- Fix bug with microsalt deliverables path where it only returns the path only if it exists. This caused errors in some cases when submitting to Trailblazer

## [18.5.0]

### Added
- Added MHT to gene panel master-list

## [18.4.0]

### Added

- Added submission of microsalt cases for tracking in Trailblazer

## [18.3.0]

### Changed

- cg workflow mip-dna --panel-bed and --dry-run options can be set when executing full workflow
- Changed logic for how case links are retrieved in order to support linking of very old cases
- Analysis not submitted to Trailblazer if executing MIP workflow in dry-run

## [18.2]

### Changed

- Remove option to specify delivery path when delivering data

### Fixed

- Improved usage of `cg deliver analysis` command

## [18.1.5]

### Fixed

- cg workflow mip-rna link command

## [18.1.4]

### Fixed

- Better help text for microsalt cli commands


## [18.1.3]

### Fixed

- deliver filtered cnvkit file for balsamic

## [18.1.2]

### Fixed

- cg workflow mip-rna config-case command

## [18.1.1]

### Fixed

- Updates balsamic deliver tags to align with the ones specified in hermes

## [18.1.0]

### Added
- Customer in the ticket created for an order from the Orderportal

## [18.0.0]

### Added
- New commands for running cron jobs

### Changed
- Changed cli commands for starting and storing microsalt workflows

### Fixed
- Full Microsalt can now be executed through cg interface

## [17.2.1]

### Fixed

- HermesApi added to context when running cg clean

## [17.2.0]

### Changed

- Using HermesApi to save Balsamic deliverables in Housekeeper

## [17.1.0]

### Added

- Added support for Balsamic-orderforms as json-file

### Changed

## [17.0.0]

### Added
- Lims ID is sent to Balsamic during case config

## [16.17.1]

### Fixed
- Fixed exporting reduced mt_bam to scout config

## 16.17.0

### Changed
- Update Scout config output for images from chromograph

## 16.16.1

### Fixed

- This PR fixes the problem handling wells in json orders without ":" as separator, e.g. A1 instead of A:1

## [16.16.0]

### Changed

- Use hermes for generating balsamic deliverables

## 16.15.1

### Fixed
- The problem handling mip-json without specified data_analysis

## [16.16.0]

### Added

- Validation models for excel files in `cg/store/api/import_func.py`

### Fixed

- Removes dependency on deprecated excel-parser `xlrd`


## 16.15.0

### Added
- cg deploy hermes

## 16.14.0

### Added
- cg deploy fluffy


## 16.13.0

### Added

- Stop on bad values for analysis (pipeline) when adding family through CLI

## 16.12.1

### Fixed
- Save in Family and Analysis Admin views

## 16.12.0

### Added

- Added support for RML-orderforms as json-file

## [16.11.1]

### Fixed

- Lock dependency for xlrd so that we can parse modern excel files


## 16.11.0

### Added
- cg set family [CASEID] now has the option --data-delivery

## [16.10.4]

### Fixed
- Bug when building tag definition for balsamic-analysis delivery

## [16.10.3]

### Fixed
- Use `--json` when exporting causative variants from scout

## [16.10.2]

### Fixed
- Use correct pipeline name when cleaning mip analysis dirs

## [16.10.1]

### Added

- Adds new mip-dna tags to hk

## [16.10.0]

### Added

- Adds new delivery type to balsamic-analysis

## [16.9.0]

### Added

- column percent_reads_guaranteed to application table

## [16.8.1]

### Fixed

- Bug in the interactions with Scout when cleaning Scout cases
- Bug in the interaction with scout in command export_causatives

## [16.8.0]

### Added

- Adds adding samplesheet to HK flowcell bundle to cg transfer flowcell

## [16.7.1]

### Fixed

- Mutacc looks for 'id' instead of '_id' in case export
- Convert 'other' to '0' for sex in case export

## 16.7.0

### Added
- Show sample priorities in created ticket

## [16.6.0]

### Changed

- Split generating config into its own command
- Delete old load config when running `cg upload scout --re-upload`

## [16.5.0]

### Added

- Functionality to deploy scout with cg

## [16.4.3]

### Fixed

- Bug that madeline output files where not uploaded to scout
- Bug when exporting panels with `cg workflow mip-dna panel`

## [16.4.2]

### Fixed

- Bug that display_name was used instead of sample_name

## [16.4.1]

### Fixed

- Change compression query to be both satisfactory syntax for flake and to be working on our version of sql server

## [16.4.0]

### Added
- Use Pydantic models to validate Scout input/output

### Changed
- Decouples scout from CG

## [16.3.4]

### Fixed

- Fixed documentation on Trailblazers purpose

## [16.3.3]

### Fixed

- Fixed setting of priority in statusDB and LIMS for samples

## [16.3.2]

### Fixed

- Fixed setting of apptag in LIMS for samples

## [16.3.1]

### Fixed

- Fixed a bug in naming of "default_gene_panels" in Scout load config


## [16.3.0]

### Changed
- Changed logic for which cases are to be compressed. Now compression will be run on all cases older then 60 days provided their fastq files have not been decompressed less than 21 days prior


## [16.2.0]

### Changed

- Use CLI to upload to Scout

## [16.1.1]

### Fixed
- Accreditation logotype only shown on new delivery reports for accredited analyses


## [16.1.0]

### Changed
- Changed the way cg cleans cases. Now it only uses StatusDB and family status

### Added
- Added one-time script to iterate over mip directories, and set cleaned_at timestamp on very old cases that were already cleaned


## [16.0.6]

### Fixed
- 'cg upload auto --pipeline' to accept 'mip-dna' as pipeline

## [16.0.5]

### Fixed
- Trailblazer integration fixed

## [16.0.4]

### Fixed
- Case database entities (Family) can only have specific values for data_analysis
- Analysis database entities can only have specific values for pipeline
- Enum used for pipeline as arguments

## [16.0.3]

### Fixed
- Microbial config-case now correctly imports reference from customer provided reference

## [16.0.2]

### Added
- Added case intentmayfly to list of cases to except from SPRING compression

## [16.0.1]

### Added
- Updated PR template to include implementation plan

## [16.0.0]

### Added
- Deliver analysis based on case-id or ticket

### Changed
- Deliver commands merged into new command `cg deliver analysis`

## [15.0.4]
### Fixed
- fixed failing `cg microsalt store completed` cronjob

## [15.0.3]
### Fixed
- Fixed path where microsalt deliverables files are located

## [15.0.2]
### Fixed
- Wrap more cg workflow mip-dna store code in try-except in order to not cause future production blocks

## [15.0.1]
### Fixed
- Fix bug in compress clean command

## [15.0.0]

### Added
- New command: cg store ticket <ticket_id>
- New command: cg store flowcell <flowcell_id>
- New command: cg store case <case_id>
- New command: cg store sample <sample_id>

### Removed
- Old command: cg store fastq <case_id>

## [14.0.1]

### Fixed
- Removed unused options form cg workflow balsamic base command


## [14.0.0]

### Added
- New command: cg decompress ticket <ticket_id>
- New command: cg decompress flowcell <flowcell_id>
- New command: cg decompress case <case_id>
- New command: cg decompress sample <sample_id>

### Removed
- Old command: cg compress decompress spring <case_id>

## [13.18.0]


### Changed
- Changed condition for which cases should be stored in CG. This fixes a bug where cg would try to store cases which already have been stored due to mismatch in timestamp stored in Trailblazer and Housekeeper

## [13.17.2]

### Changed
- Only fastq files older than three weeks will be compressed


## [13.17.1]

### Added
- Added new value to lims constants
- Moved lims constants to a constants directory


## [13.17.0]


### Changed
- Workflow mip-dna store no longer needs analysisrunstatus to be completed to attempt storing bundle


## [13.16.2]

### Fixed

- Fixed bug where parse_mip_config() only returned values for primary analysis, breaking Upload Delivery Report


## [13.16.1]

### Fixed

 - Fix bug where cg workflow mip store still relied on Trailblazer to find case_config.yaml (Where it can no longer be found)
 - Fix bug where microsalt cli lost its store command in merge conflict


## [13.16.0]

### Added
- New REST-based TrailblazerAPI
### Changed
- Trailblazer support for Balsamic
### Fixed
- Naming convention for API harmonized


## [13.15.0]

### Added
- New query to get all cases in ticket

## [13.14.3]

### Changed

- Refactors constants file

## [13.14.2]

### Fixed

 - Fixed bug where CalledProcessError class could not be represented as string, and broke workflows.
 - Rephrased query used for compression. The query output is unchanged
 - Fixed typo in query name


## [13.14.1]
### Removed
- Remove data_analysis from sample since it is deprecated

## [13.14.0]
### Changed
- Move data_analysis from sample level to case level to enable samples to be analysed differently in different cases

## [13.12.0]
### Added
- Store all available completed microbial analyses in HK

## [13.11.0]

### Changed
- Balsamic always skips mutect when application is WES
- SPRING compression is set to run on oldest families first

### Fixed
- Format print statements

## [13.10.2]

### Fixed
- Storing chromograph, upd and rhocall files in housekeeper

## [13.10.1]

### Fixed
- Repaired automation query for storing Balsamic cases in Housekeeper

## [13.10]

### Added
- Functionality to deploy `genotype` with CG on hasta

### Fixed
- Stored completed not parsing through all completed entries

## [13.9]

### Added
- Deployment command
- Functionality to deploy `shipping` with CG


## [13.8.0]
### Added
- Functionality to change multiple families in one go, e.g. cg set families --sample-identifier ticket_number 123456 --priority research

## [13.7.0]
### Fixed
- Set flowcell status to `ondisk` when retrieving archived flowcell from PDC has finished.

## [13.6.0]

### Added
- Store microsalt analyses in Housekeeper with a provided deliverables file

## [13.5.0]

### Added
- Possibility to give case-id as argument when setting values on multiple samples by the CLI


## [13.4.1]


### Fixed
- Updated changelog with correct release version


## [13.4.0]

### Removed
- Microbial order table
- Microbial order model
- Microbial sample table
- Microbial sample model
- Microbial Flowcell-sample table
- Microbial Flowcell-sample model

### Changed
Show customer name instead of id in invoices view.
Made customer name searchable in invoices view.

### Fixed
Made unidirectional links to Customer (instead of bi) to speed up customer view
Made unidirectional links to ApplicationVersion (instead of bi) to speed up view

## [13.3.1]

### Changed
- Exclude analysis older than hasta in production (2017-09-27) from delivery report generation

## [13.3.0]

### Added
- Added new cases to skip during compression

## [13.2.0]

### Changed
- Only talk to genotype via subprocess and CLI


## [13.1.0]

### Changed
- Added cases for all microbial samples
- Add a case when a new microbial order is received

## [13.0.0]

### Changed
- Moved all microbial samples into samples table and the depending logic

## [12.7.1]

### Fixed
 - Removed store-housekeeper one-time script that was used to store balsamic results in Housekeeper

## [12.7.0]

### Changed
- Moved queries in TrailblazerAPI to Trailblazer

## [12.6.0]

### Added
- Added support for MIP9
- Adds support for MIP 9.0 files and tags in HK:
  - telomerecat
  - cyrius star-caller
  - smncopynumber caller on case level
  - tiddit_coverage bigwig track
- Adds smncopynumbercaller file to scout load config
### Changed
- Removed TB mip start source code from cg

### Fixed
- Return when using mip-dry-run option so that the dry-run is not added to TB

## [12.5.0]

### Changed

- Now ignores errors while cleaning old Balsamic data with cg clean


## [12.4.0]

### Added
- Providing a name of panel bed file in MIP cli now overrides getting capture kit through LimsAPI during case config
### Changed
- Providing panel bed path or capture kit shortname in BALSAMIC cli now overrides getting capture kit through LimsAPI during case config
### Fixed
- Fix Balsamic automation functions to exit with 1 if any of the errors are raised while looping through cases

## [12.3.6]

### Fixed
- Fixes bug where scout_api was sent into the compression_api in cli/store. The compression_api does not have scout_as an argument.


## [12.3.5]

### Added
- Added @Mropat as codeowner

## [12.3.4]

### Fixed
- Fixes bug where  upload_started_at and uploaded_at timestamps were not being updated in StatusDB upon successful Scout upload.
This bug was happening because several instances of Store were instantiated in the same context

## [12.3.3]

### Fixed
- Fixes but where linking MIP trio samples only linked the first sample instead of the whole family (Introduced in recent PR)
- Fixes bug where linking by SampleID was not linking the entire family (Old)
- Fixes bug where linking by SampleID would not be able to generate correct linking path (Old)

## [x.x.x]
### Added

### Fixed

### Changed


## [13.0.0]
### Changed
- Microbial Samples are now treated as ordinary samples in a case

## [12.3.2]

### Fixed

- Upload delivery report should now only happen for mip analyses
- Re-use the same API within all upload context
- Handle unspecified exceptions in order to keep the cron running when unexpected exception occurs for one case
- When linking file without data analysis set, warn about it and link file correctly

## [12.3.1]

### Fixed

- Fixed bug where AnalysisAPI in cg upload auto was not updated to recent class changes

## [12.3.0]

### Changed

- Class ConfigHandler moved from Trailblazer codebase into CG codebase
- FastqHandler methods moved from Trailblazer to AnalysisAPI
- Merged MipAPI and AnalysisAPI for mip_rna and mip_dna into one meta-api class
- Adjusted tests to support the new architecture
- Removed (unused/deprecated)run method which was used to execute MIP through Trailblazer

### Fixed

- MIP workflow once again performs check to skip evaluation
- MIP workflow once again updates StatusDB about the case status

## [12.2.0]

### Changed

- Merged methods cases_to_mip_analyze and cases_to_balsamic_analyze, now called cases_to_analyze for any pipeline.
- Made method cases_to_deliver pipeline aware
- Made method cases_to_store pipeline aware
- Made method cases_to_clean pipeline aware
- Added option to apply read count threshold for cases_to_analyze based on panel in ClinicalDB
- Updated MIP and BALSAMIC workflows to utilize the new methods
- Added tests for new methods in balsamic workflow
- Removed class FastqAPI. FastqAPI was only used by BALSAMIC, and contained one method. The method is now moved to FastqHandler class.

## [12.1.6]
### Fixed
- Create crunchy pending path outside batch script

## [12.1.5]
### Fixed
- support current orderform RML-1604:9 again

## [12.1.4]
### Changed
- Use long description from setup.py on PyPI

## [12.1.3]
### Fixed
- Use another parameter in build and publish

## [12.1.2]
### Fixed
- Syntax in github action build and publish workflow

## [12.1.2]
### Added
- Build and publish on pypi with github actions

## [12]
### Added
- Create a meta-API (BalsamicAnalysisAPI) to handle communication between balsamic and other cg applications. The API will handle the following:
   - Calling BalsamicAPI to execute balsamic commands
   - Query Lims and StatusDB to decide what arguments to pass to Balsamic
   - Read (new version of) deliverables report generated by Balsamic and store bundle in Housekeeper + StatusDB
- More info in https://github.com/Clinical-Genomics/cg/pull/687

### Changed
- Reduce number of options that can/should be passed to run the workflow. Most of the logic for determining the options will be handled by BalsamicAnalysisAPI.
- Every command now requires sample family name as argument.
- No longer support using sample_id to link files for sake of consistency.

## [11]
### Changed
- Removes all interactions with the beacon software

## [10.1.2]
### Fixed
- Fixed so that empty gzipped files are considered empty considering metadata

## [10.1.1]
### Added
- Adds a CHANGELOG.md<|MERGE_RESOLUTION|>--- conflicted
+++ resolved
@@ -7,20 +7,19 @@
 Please add a new candidate release at the top after changing the latest one. Feel free to copy paste from the "squash and commit" box that gets generated when creating PRs
 
 Try to use the following format:
+
 ## [x.x.x]
 
 ### Added
 ### Changed
 ### Fixed
 
-<<<<<<< HEAD
-
 ## [19.0.0]
 
 ### Added
 ### Changed
-- reserved
-=======
+- reserved for mip decompress
+
 ## [18.11.2]
 
 ### Fixed
@@ -76,7 +75,6 @@
 ### Changed
 
 - Skip deliver fastq files when delivering balsamic analysis
->>>>>>> 5b6c82f7
 
 ## [18.7.1]
 
@@ -86,8 +84,7 @@
 
 ## [18.7.0]
 
-### Added
-- Added customer name in order tickets
+### Added customer name in order tickets
 
 ## [18.6.1]
 
@@ -95,9 +92,7 @@
 
 - Fix bug with name clash for created case when submitting RML-orders via Orderportal
 
-
-## [18.6.0]
-
+## 18.6.0
 
 ### Added
 
@@ -163,7 +158,7 @@
 ### Fixed
 
 - cg workflow mip-rna config-case command
-
+ 
 ## [18.1.1]
 
 ### Fixed
@@ -178,7 +173,7 @@
 ## [18.0.0]
 
 ### Added
-- New commands for running cron jobs
+- New commands for running cron jobs 
 
 ### Changed
 - Changed cli commands for starting and storing microsalt workflows
