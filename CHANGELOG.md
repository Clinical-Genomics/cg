# Change Log
All notable changes to this project will be documented in this file.
This project adheres to [Semantic Versioning](http://semver.org/).

About changelog [here](https://keepachangelog.com/en/1.0.0/)

Please add a new candidate release at the top after changing the latest one. Feel free to copy paste from the "squash and commit" box that gets generated when creating PRs

Try to use the following format:

## [x.x.x]
### Added
### Changed
### Fixed

<<<<<<< HEAD
## [NG.NG.NG]
### Added
- Add support for Microbial Orderform 1603:10
- Add support for Metagenome Orderform 1605:09
=======
## [20.4.0]
### Added
- Support for SARS-CoV-2 Orderform 2184:1

## [20.3.3]

### Changed
- Set concentration and concentration sample to str in json orderform sample since this is expected in frontend

## [20.3.2]
### Fixed
- Fixed cases_to_store for microbial workflow. 
- Fixed process call for all workflows to not create a new process object

## [20.3.1]
### Fixed
- HousekeeperAPI to reuse db connection from context instead of creating new one for each call

## [20.3.0]
### Changed
- Refactored AnalysisAPI anf FastHandler classes into one class

>>>>>>> f64b4761

## [20.2.1]
### Fixed
- Fixed json orderform special cases

## [20.2.0]
### Changed
- Use pydantic models to validate orderforms

## [20.1.4]
### Added
- delivery_report handling from BALSAMIC case import to Scout config export

## [20.1.3]
### Changed
- Genes are optional when exporting scout variants

## [20.1.2]
### Changed
- Refactored and removed code from cg.store.utils in backwards compatible way

## [20.1.1]
### Changed
- Updates issue template

## [20.1.0]
### Fixed
- Fix automatic decompression to also work for mixed cases

## [20.0.1]
### Changed
- Removed old unused scripts and scripts directory
- Moved crunchy query from store into CompressAPI


## [20.0.0]

### Changed
- cg workflow mip-rna link command to take case as positional arg

## [19.5.4]

### Changed
- Refactor ticket handling from orders API

## [19.5.3]
### Fixed
- Fix dry run flag when resolving decompression state

## [19.5.2]
### Fixed
- fix container name when publishing branch builds on dockerhub

## [19.5.1]

### Fixed
- changelog

## [19.5.0]

### Added
- alembic functionality
### Changed
- destination server PDC retrieval novaseq flowcells thalamus -> hasta
### Fixed
- flowcell status after PDC retrieval ondisk -> retrieved

## [19.4.0]

### Added
- Support for storing cohorts, phenotype_terms and synopsis from order json

## [19.3.2]
### Added
- Dockerhub build app container for release and pull requests
### Changed
- Changed CI actions that run on pull request on push to only run on pull request

## [19.3.1]
### Added
- Dockerfile declaration for running the cg app. Dockerfile should not be used for the cli toolkit

## [19.3.0]
### Added
- New options for balsamic report deliver to propagate delivery report data to Balsamic


## [19.2.0]
### Added
- Cases that decompression is started for will have the action set to "analyze"

## [19.1.1]

### Fixed
- Allow price update files for application-version import to have empty prices 


## [19.1.1]
### Added
- Cases that decompression is started for will have the action set to "analyze"

## [19.1.0]
### Added
- Cli command to deliver old balsamic analyses which were stored with old hk tags

## [19.0.0]

### Added
- Adds command to start decompression for spring compressed files if needed
### Changed
- Refactors MIP cli slightly to always expect a case id
- workflow start now called start-available
- Checking if flowcells are on disk moved to its own cli command

## [18.12.0]

### Added
- Add prep-category 'cov' for applications

## [18.11.4]

### Fixed
- Install package in gihub-jobs via pip==21.0.1

## [18.11.3]

### Fixed
- Upgraded insecure cryptography dependency 

## [18.11.2]

### Fixed
- Chromograph image tags back on track

## [18.12.1]

### Fixed
- Fix message in order ticket that says what type of project it is

## [18.11.1]

### Fixed
 - Fix so that variants gets uploaded to scout for balsamic samples
 - Fix so that upload breaks if balsamic case is WGS

## [18.11.0]
- New Fluffy workflow for preparing, starting and storing of analyses

## [18.10.2]

### Fixed
- FLUFFY now have a validation schema and can be submitted in the Order Portal again
- Samples of pools are now marked not to be invoiced, only the pool is invoiced

## [18.10.1]

### Added
- Allow existing trio-samples to be re-run as single samples 

## [18.10.0]

### Added
- Support for delivery type in the Order Portal


## [18.9.1]

### Added
- cg upload vogue bioinfo-all uploads both BALSAMIC as well.

## [18.9.0]

### Added

- Add functionality to upload balsamic analyses to scout

## [18.8.0]

### Added
- cg workflow microsalt upload-analysis-vogue [case_id] to upload the latest analysis from specific case
- cg workflow microsalt upload-latest-analyses-vogue to upload all latest analyses what haven't been uploaded

## [18.7.2]

### Changed

- Skip deliver fastq files when delivering balsamic analysis

## [18.7.1]

### Fixed

- clean_fastq command now also skips validation cases when cleaning fastq files

## [18.7.0]

### Added
- Added customer name in order tickets

## [18.6.1]

### Fixed

- Fix bug with name clash for created case when submitting RML-orders via Orderportal


## [18.6.0]


### Added

- Add command 'delete case' to remove case from the database
- Add command 'delete cases' to remove multiple cases from the database

## [18.5.1]

### Fixed

- Fix bug with microsalt deliverables path where it only returns the path only if it exists. This caused errors in some cases when submitting to Trailblazer

## [18.5.0]

### Added
- Added MHT to gene panel master-list

## [18.4.0]

### Added

- Added submission of microsalt cases for tracking in Trailblazer

## [18.3.0]

### Changed

- cg workflow mip-dna --panel-bed and --dry-run options can be set when executing full workflow
- Changed logic for how case links are retrieved in order to support linking of very old cases
- Analysis not submitted to Trailblazer if executing MIP workflow in dry-run

## [18.2]

### Changed

- Remove option to specify delivery path when delivering data

### Fixed

- Improved usage of `cg deliver analysis` command

## [18.1.5]

### Fixed

- cg workflow mip-rna link command

## [18.1.4]

### Fixed

- Better help text for microsalt cli commands


## [18.1.3]

### Fixed

- deliver filtered cnvkit file for balsamic

## [18.1.2]

### Fixed

- cg workflow mip-rna config-case command

## [18.1.1]

### Fixed

- Updates balsamic deliver tags to align with the ones specified in hermes

## [18.1.0]

### Added
- Customer in the ticket created for an order from the Orderportal

## [18.0.0]

### Added
- New commands for running cron jobs

### Changed
- Changed cli commands for starting and storing microsalt workflows

### Fixed
- Full Microsalt can now be executed through cg interface

## [17.2.1]

### Fixed

- HermesApi added to context when running cg clean

## [17.2.0]

### Changed

- Using HermesApi to save Balsamic deliverables in Housekeeper

## [17.1.0]

### Added

- Added support for Balsamic-orderforms as json-file

### Changed

## [17.0.0]

### Added
- Lims ID is sent to Balsamic during case config

## [16.17.1]

### Fixed
- Fixed exporting reduced mt_bam to scout config

## 16.17.0

### Changed
- Update Scout config output for images from chromograph

## 16.16.1

### Fixed

- This PR fixes the problem handling wells in json orders without ":" as separator, e.g. A1 instead of A:1

## [16.16.0]

### Changed

- Use hermes for generating balsamic deliverables

## 16.15.1

### Fixed
- The problem handling mip-json without specified data_analysis

## [16.16.0]

### Added

- Validation models for excel files in `cg/store/api/import_func.py`

### Fixed

- Removes dependency on deprecated excel-parser `xlrd`


## 16.15.0

### Added
- cg deploy hermes

## 16.14.0

### Added
- cg deploy fluffy


## 16.13.0

### Added

- Stop on bad values for analysis (pipeline) when adding family through CLI

## 16.12.1

### Fixed
- Save in Family and Analysis Admin views

## 16.12.0

### Added

- Added support for RML-orderforms as json-file

## [16.11.1]

### Fixed

- Lock dependency for xlrd so that we can parse modern excel files


## 16.11.0

### Added
- cg set family [CASEID] now has the option --data-delivery

## [16.10.4]

### Fixed
- Bug when building tag definition for balsamic-analysis delivery

## [16.10.3]

### Fixed
- Use `--json` when exporting causative variants from scout

## [16.10.2]

### Fixed
- Use correct pipeline name when cleaning mip analysis dirs

## [16.10.1]

### Added

- Adds new mip-dna tags to hk

## [16.10.0]

### Added

- Adds new delivery type to balsamic-analysis

## [16.9.0]

### Added

- column percent_reads_guaranteed to application table

## [16.8.1]

### Fixed

- Bug in the interactions with Scout when cleaning Scout cases
- Bug in the interaction with scout in command export_causatives

## [16.8.0]

### Added

- Adds adding samplesheet to HK flowcell bundle to cg transfer flowcell

## [16.7.1]

### Fixed

- Mutacc looks for 'id' instead of '_id' in case export
- Convert 'other' to '0' for sex in case export

## 16.7.0

### Added
- Show sample priorities in created ticket

## [16.6.0]

### Changed

- Split generating config into its own command
- Delete old load config when running `cg upload scout --re-upload`

## [16.5.0]

### Added

- Functionality to deploy scout with cg

## [16.4.3]

### Fixed

- Bug that madeline output files where not uploaded to scout
- Bug when exporting panels with `cg workflow mip-dna panel`

## [16.4.2]

### Fixed

- Bug that display_name was used instead of sample_name

## [16.4.1]

### Fixed

- Change compression query to be both satisfactory syntax for flake and to be working on our version of sql server

## [16.4.0]

### Added
- Use Pydantic models to validate Scout input/output

### Changed
- Decouples scout from CG

## [16.3.4]

### Fixed

- Fixed documentation on Trailblazers purpose

## [16.3.3]

### Fixed

- Fixed setting of priority in statusDB and LIMS for samples

## [16.3.2]

### Fixed

- Fixed setting of apptag in LIMS for samples

## [16.3.1]

### Fixed

- Fixed a bug in naming of "default_gene_panels" in Scout load config


## [16.3.0]

### Changed
- Changed logic for which cases are to be compressed. Now compression will be run on all cases older then 60 days provided their fastq files have not been decompressed less than 21 days prior


## [16.2.0]

### Changed

- Use CLI to upload to Scout

## [16.1.1]

### Fixed
- Accreditation logotype only shown on new delivery reports for accredited analyses


## [16.1.0]

### Changed
- Changed the way cg cleans cases. Now it only uses StatusDB and family status

### Added
- Added one-time script to iterate over mip directories, and set cleaned_at timestamp on very old cases that were already cleaned


## [16.0.6]

### Fixed
- 'cg upload auto --pipeline' to accept 'mip-dna' as pipeline

## [16.0.5]

### Fixed
- Trailblazer integration fixed

## [16.0.4]

### Fixed
- Case database entities (Family) can only have specific values for data_analysis
- Analysis database entities can only have specific values for pipeline
- Enum used for pipeline as arguments

## [16.0.3]

### Fixed
- Microbial config-case now correctly imports reference from customer provided reference

## [16.0.2]

### Added
- Added case intentmayfly to list of cases to except from SPRING compression

## [16.0.1]

### Added
- Updated PR template to include implementation plan

## [16.0.0]

### Added
- Deliver analysis based on case-id or ticket

### Changed
- Deliver commands merged into new command `cg deliver analysis`

## [15.0.4]
### Fixed
- fixed failing `cg microsalt store completed` cronjob

## [15.0.3]
### Fixed
- Fixed path where microsalt deliverables files are located

## [15.0.2]
### Fixed
- Wrap more cg workflow mip-dna store code in try-except in order to not cause future production blocks

## [15.0.1]
### Fixed
- Fix bug in compress clean command

## [15.0.0]

### Added
- New command: cg store ticket <ticket_id>
- New command: cg store flowcell <flowcell_id>
- New command: cg store case <case_id>
- New command: cg store sample <sample_id>

### Removed
- Old command: cg store fastq <case_id>

## [14.0.1]

### Fixed
- Removed unused options form cg workflow balsamic base command


## [14.0.0]

### Added
- New command: cg decompress ticket <ticket_id>
- New command: cg decompress flowcell <flowcell_id>
- New command: cg decompress case <case_id>
- New command: cg decompress sample <sample_id>

### Removed
- Old command: cg compress decompress spring <case_id>

## [13.18.0]


### Changed
- Changed condition for which cases should be stored in CG. This fixes a bug where cg would try to store cases which already have been stored due to mismatch in timestamp stored in Trailblazer and Housekeeper

## [13.17.2]

### Changed
- Only fastq files older than three weeks will be compressed


## [13.17.1]

### Added
- Added new value to lims constants
- Moved lims constants to a constants directory


## [13.17.0]


### Changed
- Workflow mip-dna store no longer needs analysisrunstatus to be completed to attempt storing bundle


## [13.16.2]

### Fixed

- Fixed bug where parse_mip_config() only returned values for primary analysis, breaking Upload Delivery Report


## [13.16.1]

### Fixed

 - Fix bug where cg workflow mip store still relied on Trailblazer to find case_config.yaml (Where it can no longer be found)
 - Fix bug where microsalt cli lost its store command in merge conflict


## [13.16.0]

### Added
- New REST-based TrailblazerAPI
### Changed
- Trailblazer support for Balsamic
### Fixed
- Naming convention for API harmonized


## [13.15.0]

### Added
- New query to get all cases in ticket

## [13.14.3]

### Changed

- Refactors constants file

## [13.14.2]

### Fixed

 - Fixed bug where CalledProcessError class could not be represented as string, and broke workflows.
 - Rephrased query used for compression. The query output is unchanged
 - Fixed typo in query name


## [13.14.1]
### Removed
- Remove data_analysis from sample since it is deprecated

## [13.14.0]
### Changed
- Move data_analysis from sample level to case level to enable samples to be analysed differently in different cases

## [13.12.0]
### Added
- Store all available completed microbial analyses in HK

## [13.11.0]

### Changed
- Balsamic always skips mutect when application is WES
- SPRING compression is set to run on oldest families first

### Fixed
- Format print statements

## [13.10.2]

### Fixed
- Storing chromograph, upd and rhocall files in housekeeper

## [13.10.1]

### Fixed
- Repaired automation query for storing Balsamic cases in Housekeeper

## [13.10]

### Added
- Functionality to deploy `genotype` with CG on hasta

### Fixed
- Stored completed not parsing through all completed entries

## [13.9]

### Added
- Deployment command
- Functionality to deploy `shipping` with CG


## [13.8.0]
### Added
- Functionality to change multiple families in one go, e.g. cg set families --sample-identifier ticket_number 123456 --priority research

## [13.7.0]
### Fixed
- Set flowcell status to `ondisk` when retrieving archived flowcell from PDC has finished.

## [13.6.0]

### Added
- Store microsalt analyses in Housekeeper with a provided deliverables file

## [13.5.0]

### Added
- Possibility to give case-id as argument when setting values on multiple samples by the CLI


## [13.4.1]


### Fixed
- Updated changelog with correct release version


## [13.4.0]

### Removed
- Microbial order table
- Microbial order model
- Microbial sample table
- Microbial sample model
- Microbial Flowcell-sample table
- Microbial Flowcell-sample model

### Changed
Show customer name instead of id in invoices view.
Made customer name searchable in invoices view.

### Fixed
Made unidirectional links to Customer (instead of bi) to speed up customer view
Made unidirectional links to ApplicationVersion (instead of bi) to speed up view

## [13.3.1]

### Changed
- Exclude analysis older than hasta in production (2017-09-27) from delivery report generation

## [13.3.0]

### Added
- Added new cases to skip during compression

## [13.2.0]

### Changed
- Only talk to genotype via subprocess and CLI


## [13.1.0]

### Changed
- Added cases for all microbial samples
- Add a case when a new microbial order is received

## [13.0.0]

### Changed
- Moved all microbial samples into samples table and the depending logic

## [12.7.1]

### Fixed
 - Removed store-housekeeper one-time script that was used to store balsamic results in Housekeeper

## [12.7.0]

### Changed
- Moved queries in TrailblazerAPI to Trailblazer

## [12.6.0]

### Added
- Added support for MIP9
- Adds support for MIP 9.0 files and tags in HK:
  - telomerecat
  - cyrius star-caller
  - smncopynumber caller on case level
  - tiddit_coverage bigwig track
- Adds smncopynumbercaller file to scout load config
### Changed
- Removed TB mip start source code from cg

### Fixed
- Return when using mip-dry-run option so that the dry-run is not added to TB

## [12.5.0]

### Changed

- Now ignores errors while cleaning old Balsamic data with cg clean


## [12.4.0]

### Added
- Providing a name of panel bed file in MIP cli now overrides getting capture kit through LimsAPI during case config
### Changed
- Providing panel bed path or capture kit shortname in BALSAMIC cli now overrides getting capture kit through LimsAPI during case config
### Fixed
- Fix Balsamic automation functions to exit with 1 if any of the errors are raised while looping through cases

## [12.3.6]

### Fixed
- Fixes bug where scout_api was sent into the compression_api in cli/store. The compression_api does not have scout_as an argument.


## [12.3.5]

### Added
- Added @Mropat as codeowner

## [12.3.4]

### Fixed
- Fixes bug where  upload_started_at and uploaded_at timestamps were not being updated in StatusDB upon successful Scout upload.
This bug was happening because several instances of Store were instantiated in the same context

## [12.3.3]

### Fixed
- Fixes but where linking MIP trio samples only linked the first sample instead of the whole family (Introduced in recent PR)
- Fixes bug where linking by SampleID was not linking the entire family (Old)
- Fixes bug where linking by SampleID would not be able to generate correct linking path (Old)

## [x.x.x]
### Added

### Fixed

### Changed


## [13.0.0]
### Changed
- Microbial Samples are now treated as ordinary samples in a case

## [12.3.2]

### Fixed

- Upload delivery report should now only happen for mip analyses
- Re-use the same API within all upload context
- Handle unspecified exceptions in order to keep the cron running when unexpected exception occurs for one case
- When linking file without data analysis set, warn about it and link file correctly

## [12.3.1]

### Fixed

- Fixed bug where AnalysisAPI in cg upload auto was not updated to recent class changes

## [12.3.0]

### Changed

- Class ConfigHandler moved from Trailblazer codebase into CG codebase
- FastqHandler methods moved from Trailblazer to AnalysisAPI
- Merged MipAPI and AnalysisAPI for mip_rna and mip_dna into one meta-api class
- Adjusted tests to support the new architecture
- Removed (unused/deprecated)run method which was used to execute MIP through Trailblazer

### Fixed

- MIP workflow once again performs check to skip evaluation
- MIP workflow once again updates StatusDB about the case status

## [12.2.0]

### Changed

- Merged methods cases_to_mip_analyze and cases_to_balsamic_analyze, now called cases_to_analyze for any pipeline.
- Made method cases_to_deliver pipeline aware
- Made method cases_to_store pipeline aware
- Made method cases_to_clean pipeline aware
- Added option to apply read count threshold for cases_to_analyze based on panel in ClinicalDB
- Updated MIP and BALSAMIC workflows to utilize the new methods
- Added tests for new methods in balsamic workflow
- Removed class FastqAPI. FastqAPI was only used by BALSAMIC, and contained one method. The method is now moved to FastqHandler class.

## [12.1.6]
### Fixed
- Create crunchy pending path outside batch script

## [12.1.5]
### Fixed
- support current orderform RML-1604:9 again

## [12.1.4]
### Changed
- Use long description from setup.py on PyPI

## [12.1.3]
### Fixed
- Use another parameter in build and publish

## [12.1.2]
### Fixed
- Syntax in github action build and publish workflow

## [12.1.2]
### Added
- Build and publish on pypi with github actions

## [12]
### Added
- Create a meta-API (BalsamicAnalysisAPI) to handle communication between balsamic and other cg applications. The API will handle the following:
   - Calling BalsamicAPI to execute balsamic commands
   - Query Lims and StatusDB to decide what arguments to pass to Balsamic
   - Read (new version of) deliverables report generated by Balsamic and store bundle in Housekeeper + StatusDB
- More info in https://github.com/Clinical-Genomics/cg/pull/687

### Changed
- Reduce number of options that can/should be passed to run the workflow. Most of the logic for determining the options will be handled by BalsamicAnalysisAPI.
- Every command now requires sample family name as argument.
- No longer support using sample_id to link files for sake of consistency.

## [11]
### Changed
- Removes all interactions with the beacon software

## [10.1.2]
### Fixed
- Fixed so that empty gzipped files are considered empty considering metadata

## [10.1.1]
### Added
- Adds a CHANGELOG.md<|MERGE_RESOLUTION|>--- conflicted
+++ resolved
@@ -13,12 +13,11 @@
 ### Changed
 ### Fixed
 
-<<<<<<< HEAD
 ## [NG.NG.NG]
 ### Added
 - Add support for Microbial Orderform 1603:10
 - Add support for Metagenome Orderform 1605:09
-=======
+
 ## [20.4.0]
 ### Added
 - Support for SARS-CoV-2 Orderform 2184:1
@@ -41,7 +40,6 @@
 ### Changed
 - Refactored AnalysisAPI anf FastHandler classes into one class
 
->>>>>>> f64b4761
 
 ## [20.2.1]
 ### Fixed
