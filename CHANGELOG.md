# Change Log
All notable changes to this project will be documented in this file.
This project adheres to [Semantic Versioning](http://semver.org/).

About changelog [here](https://keepachangelog.com/en/1.0.0/)

Please add a new candidate release at the top after changing the latest one. Feel free to copy paste from the "squash and commit" box that gets generated when creating PRs

Try to use the following format:

## [x.x.x]
### Added
### Changed
### Fixed

<<<<<<< HEAD
## [NG.NG.NG]
### Fixed
- Move synopsis and cohorts from sample to case in the database since that is how they are used 
=======
## [20.1.1]

### Changed
- Updates issue template

## [20.1.0]
### Fixed
- Fix automatic decompression to also work for mixed cases

## [20.0.1]
### Changed
- Removed old unused scripts and scripts directory
- Moved crunchy query from store into CompressAPI


## [20.0.0]

### Changed
- cg workflow mip-rna link command to take case as positional arg
>>>>>>> 1804f9c6

## [19.5.4]

### Changed
- Refactor ticket handling from orders API

## [19.5.3]
### Fixed
- Fix dry run flag when resolving decompression state

## [19.5.2]
### Fixed
- fix container name when publishing branch builds on dockerhub

## [19.5.1]

### Fixed
- changelog

## [19.5.0]

### Added
- alembic functionality
### Changed
- destination server PDC retrieval novaseq flowcells thalamus -> hasta
### Fixed
- flowcell status after PDC retrieval ondisk -> retrieved

## [19.4.0]

### Added
- Support for storing cohorts, phenotype_terms and synopsis from order json

## [19.3.2]
### Added
- Dockerhub build app container for release and pull requests
### Changed
- Changed CI actions that run on pull request on push to only run on pull request

## [19.3.1]
### Added
- Dockerfile declaration for running the cg app. Dockerfile should not be used for the cli toolkit

## [19.3.0]
### Added
- New options for balsamic report deliver to propagate delivery report data to Balsamic


## [19.2.0]
### Added
- Cases that decompression is started for will have the action set to "analyze"

## [19.1.1]

### Fixed
- Allow price update files for application-version import to have empty prices 


## [19.1.1]
### Added
- Cases that decompression is started for will have the action set to "analyze"

## [19.1.0]
### Added
- Cli command to deliver old balsamic analyses which were stored with old hk tags

## [19.0.0]

### Added
- Adds command to start decompression for spring compressed files if needed
### Changed
- Refactors MIP cli slightly to always expect a case id
- workflow start now called start-available
- Checking if flowcells are on disk moved to its own cli command

## [18.12.0]

### Added
- Add prep-category 'cov' for applications

## [18.11.4]

### Fixed
- Install package in gihub-jobs via pip==21.0.1

## [18.11.3]

### Fixed
- Upgraded insecure cryptography dependency 

## [18.11.2]

### Fixed
- Chromograph image tags back on track

## [18.12.1]

### Fixed
- Fix message in order ticket that says what type of project it is

## [18.11.1]

### Fixed
 - Fix so that variants gets uploaded to scout for balsamic samples
 - Fix so that upload breaks if balsamic case is WGS

## [18.11.0]
- New Fluffy workflow for preparing, starting and storing of analyses

## [18.10.2]

### Fixed
- FLUFFY now have a validation schema and can be submitted in the Order Portal again
- Samples of pools are now marked not to be invoiced, only the pool is invoiced

## [18.10.1]

### Added
- Allow existing trio-samples to be re-run as single samples 

## [18.10.0]

### Added
- Support for delivery type in the Order Portal


## [18.9.1]

### Added
- cg upload vogue bioinfo-all uploads both BALSAMIC as well.

## [18.9.0]

### Added

- Add functionality to upload balsamic analyses to scout

## [18.8.0]

### Added
- cg workflow microsalt upload-analysis-vogue [case_id] to upload the latest analysis from specific case
- cg workflow microsalt upload-latest-analyses-vogue to upload all latest analyses what haven't been uploaded

## [18.7.2]

### Changed

- Skip deliver fastq files when delivering balsamic analysis

## [18.7.1]

### Fixed

- clean_fastq command now also skips validation cases when cleaning fastq files

## [18.7.0]

### Added
- Added customer name in order tickets

## [18.6.1]

### Fixed

- Fix bug with name clash for created case when submitting RML-orders via Orderportal


## [18.6.0]


### Added

- Add command 'delete case' to remove case from the database
- Add command 'delete cases' to remove multiple cases from the database

## [18.5.1]

### Fixed

- Fix bug with microsalt deliverables path where it only returns the path only if it exists. This caused errors in some cases when submitting to Trailblazer

## [18.5.0]

### Added
- Added MHT to gene panel master-list

## [18.4.0]

### Added

- Added submission of microsalt cases for tracking in Trailblazer

## [18.3.0]

### Changed

- cg workflow mip-dna --panel-bed and --dry-run options can be set when executing full workflow
- Changed logic for how case links are retrieved in order to support linking of very old cases
- Analysis not submitted to Trailblazer if executing MIP workflow in dry-run

## [18.2]

### Changed

- Remove option to specify delivery path when delivering data

### Fixed

- Improved usage of `cg deliver analysis` command

## [18.1.5]

### Fixed

- cg workflow mip-rna link command

## [18.1.4]

### Fixed

- Better help text for microsalt cli commands


## [18.1.3]

### Fixed

- deliver filtered cnvkit file for balsamic

## [18.1.2]

### Fixed

- cg workflow mip-rna config-case command

## [18.1.1]

### Fixed

- Updates balsamic deliver tags to align with the ones specified in hermes

## [18.1.0]

### Added
- Customer in the ticket created for an order from the Orderportal

## [18.0.0]

### Added
- New commands for running cron jobs

### Changed
- Changed cli commands for starting and storing microsalt workflows

### Fixed
- Full Microsalt can now be executed through cg interface

## [17.2.1]

### Fixed

- HermesApi added to context when running cg clean

## [17.2.0]

### Changed

- Using HermesApi to save Balsamic deliverables in Housekeeper

## [17.1.0]

### Added

- Added support for Balsamic-orderforms as json-file

### Changed

## [17.0.0]

### Added
- Lims ID is sent to Balsamic during case config

## [16.17.1]

### Fixed
- Fixed exporting reduced mt_bam to scout config

## 16.17.0

### Changed
- Update Scout config output for images from chromograph

## 16.16.1

### Fixed

- This PR fixes the problem handling wells in json orders without ":" as separator, e.g. A1 instead of A:1

## [16.16.0]

### Changed

- Use hermes for generating balsamic deliverables

## 16.15.1

### Fixed
- The problem handling mip-json without specified data_analysis

## [16.16.0]

### Added

- Validation models for excel files in `cg/store/api/import_func.py`

### Fixed

- Removes dependency on deprecated excel-parser `xlrd`


## 16.15.0

### Added
- cg deploy hermes

## 16.14.0

### Added
- cg deploy fluffy


## 16.13.0

### Added

- Stop on bad values for analysis (pipeline) when adding family through CLI

## 16.12.1

### Fixed
- Save in Family and Analysis Admin views

## 16.12.0

### Added

- Added support for RML-orderforms as json-file

## [16.11.1]

### Fixed

- Lock dependency for xlrd so that we can parse modern excel files


## 16.11.0

### Added
- cg set family [CASEID] now has the option --data-delivery

## [16.10.4]

### Fixed
- Bug when building tag definition for balsamic-analysis delivery

## [16.10.3]

### Fixed
- Use `--json` when exporting causative variants from scout

## [16.10.2]

### Fixed
- Use correct pipeline name when cleaning mip analysis dirs

## [16.10.1]

### Added

- Adds new mip-dna tags to hk

## [16.10.0]

### Added

- Adds new delivery type to balsamic-analysis

## [16.9.0]

### Added

- column percent_reads_guaranteed to application table

## [16.8.1]

### Fixed

- Bug in the interactions with Scout when cleaning Scout cases
- Bug in the interaction with scout in command export_causatives

## [16.8.0]

### Added

- Adds adding samplesheet to HK flowcell bundle to cg transfer flowcell

## [16.7.1]

### Fixed

- Mutacc looks for 'id' instead of '_id' in case export
- Convert 'other' to '0' for sex in case export

## 16.7.0

### Added
- Show sample priorities in created ticket

## [16.6.0]

### Changed

- Split generating config into its own command
- Delete old load config when running `cg upload scout --re-upload`

## [16.5.0]

### Added

- Functionality to deploy scout with cg

## [16.4.3]

### Fixed

- Bug that madeline output files where not uploaded to scout
- Bug when exporting panels with `cg workflow mip-dna panel`

## [16.4.2]

### Fixed

- Bug that display_name was used instead of sample_name

## [16.4.1]

### Fixed

- Change compression query to be both satisfactory syntax for flake and to be working on our version of sql server

## [16.4.0]

### Added
- Use Pydantic models to validate Scout input/output

### Changed
- Decouples scout from CG

## [16.3.4]

### Fixed

- Fixed documentation on Trailblazers purpose

## [16.3.3]

### Fixed

- Fixed setting of priority in statusDB and LIMS for samples

## [16.3.2]

### Fixed

- Fixed setting of apptag in LIMS for samples

## [16.3.1]

### Fixed

- Fixed a bug in naming of "default_gene_panels" in Scout load config


## [16.3.0]

### Changed
- Changed logic for which cases are to be compressed. Now compression will be run on all cases older then 60 days provided their fastq files have not been decompressed less than 21 days prior


## [16.2.0]

### Changed

- Use CLI to upload to Scout

## [16.1.1]

### Fixed
- Accreditation logotype only shown on new delivery reports for accredited analyses


## [16.1.0]

### Changed
- Changed the way cg cleans cases. Now it only uses StatusDB and family status

### Added
- Added one-time script to iterate over mip directories, and set cleaned_at timestamp on very old cases that were already cleaned


## [16.0.6]

### Fixed
- 'cg upload auto --pipeline' to accept 'mip-dna' as pipeline

## [16.0.5]

### Fixed
- Trailblazer integration fixed

## [16.0.4]

### Fixed
- Case database entities (Family) can only have specific values for data_analysis
- Analysis database entities can only have specific values for pipeline
- Enum used for pipeline as arguments

## [16.0.3]

### Fixed
- Microbial config-case now correctly imports reference from customer provided reference

## [16.0.2]

### Added
- Added case intentmayfly to list of cases to except from SPRING compression

## [16.0.1]

### Added
- Updated PR template to include implementation plan

## [16.0.0]

### Added
- Deliver analysis based on case-id or ticket

### Changed
- Deliver commands merged into new command `cg deliver analysis`

## [15.0.4]
### Fixed
- fixed failing `cg microsalt store completed` cronjob

## [15.0.3]
### Fixed
- Fixed path where microsalt deliverables files are located

## [15.0.2]
### Fixed
- Wrap more cg workflow mip-dna store code in try-except in order to not cause future production blocks

## [15.0.1]
### Fixed
- Fix bug in compress clean command

## [15.0.0]

### Added
- New command: cg store ticket <ticket_id>
- New command: cg store flowcell <flowcell_id>
- New command: cg store case <case_id>
- New command: cg store sample <sample_id>

### Removed
- Old command: cg store fastq <case_id>

## [14.0.1]

### Fixed
- Removed unused options form cg workflow balsamic base command


## [14.0.0]

### Added
- New command: cg decompress ticket <ticket_id>
- New command: cg decompress flowcell <flowcell_id>
- New command: cg decompress case <case_id>
- New command: cg decompress sample <sample_id>

### Removed
- Old command: cg compress decompress spring <case_id>

## [13.18.0]


### Changed
- Changed condition for which cases should be stored in CG. This fixes a bug where cg would try to store cases which already have been stored due to mismatch in timestamp stored in Trailblazer and Housekeeper

## [13.17.2]

### Changed
- Only fastq files older than three weeks will be compressed


## [13.17.1]

### Added
- Added new value to lims constants
- Moved lims constants to a constants directory


## [13.17.0]


### Changed
- Workflow mip-dna store no longer needs analysisrunstatus to be completed to attempt storing bundle


## [13.16.2]

### Fixed

- Fixed bug where parse_mip_config() only returned values for primary analysis, breaking Upload Delivery Report


## [13.16.1]

### Fixed

 - Fix bug where cg workflow mip store still relied on Trailblazer to find case_config.yaml (Where it can no longer be found)
 - Fix bug where microsalt cli lost its store command in merge conflict


## [13.16.0]

### Added
- New REST-based TrailblazerAPI
### Changed
- Trailblazer support for Balsamic
### Fixed
- Naming convention for API harmonized


## [13.15.0]

### Added
- New query to get all cases in ticket

## [13.14.3]

### Changed

- Refactors constants file

## [13.14.2]

### Fixed

 - Fixed bug where CalledProcessError class could not be represented as string, and broke workflows.
 - Rephrased query used for compression. The query output is unchanged
 - Fixed typo in query name


## [13.14.1]
### Removed
- Remove data_analysis from sample since it is deprecated

## [13.14.0]
### Changed
- Move data_analysis from sample level to case level to enable samples to be analysed differently in different cases

## [13.12.0]
### Added
- Store all available completed microbial analyses in HK

## [13.11.0]

### Changed
- Balsamic always skips mutect when application is WES
- SPRING compression is set to run on oldest families first

### Fixed
- Format print statements

## [13.10.2]

### Fixed
- Storing chromograph, upd and rhocall files in housekeeper

## [13.10.1]

### Fixed
- Repaired automation query for storing Balsamic cases in Housekeeper

## [13.10]

### Added
- Functionality to deploy `genotype` with CG on hasta

### Fixed
- Stored completed not parsing through all completed entries

## [13.9]

### Added
- Deployment command
- Functionality to deploy `shipping` with CG


## [13.8.0]
### Added
- Functionality to change multiple families in one go, e.g. cg set families --sample-identifier ticket_number 123456 --priority research

## [13.7.0]
### Fixed
- Set flowcell status to `ondisk` when retrieving archived flowcell from PDC has finished.

## [13.6.0]

### Added
- Store microsalt analyses in Housekeeper with a provided deliverables file

## [13.5.0]

### Added
- Possibility to give case-id as argument when setting values on multiple samples by the CLI


## [13.4.1]


### Fixed
- Updated changelog with correct release version


## [13.4.0]

### Removed
- Microbial order table
- Microbial order model
- Microbial sample table
- Microbial sample model
- Microbial Flowcell-sample table
- Microbial Flowcell-sample model

### Changed
Show customer name instead of id in invoices view.
Made customer name searchable in invoices view.

### Fixed
Made unidirectional links to Customer (instead of bi) to speed up customer view
Made unidirectional links to ApplicationVersion (instead of bi) to speed up view

## [13.3.1]

### Changed
- Exclude analysis older than hasta in production (2017-09-27) from delivery report generation

## [13.3.0]

### Added
- Added new cases to skip during compression

## [13.2.0]

### Changed
- Only talk to genotype via subprocess and CLI


## [13.1.0]

### Changed
- Added cases for all microbial samples
- Add a case when a new microbial order is received

## [13.0.0]

### Changed
- Moved all microbial samples into samples table and the depending logic

## [12.7.1]

### Fixed
 - Removed store-housekeeper one-time script that was used to store balsamic results in Housekeeper

## [12.7.0]

### Changed
- Moved queries in TrailblazerAPI to Trailblazer

## [12.6.0]

### Added
- Added support for MIP9
- Adds support for MIP 9.0 files and tags in HK:
  - telomerecat
  - cyrius star-caller
  - smncopynumber caller on case level
  - tiddit_coverage bigwig track
- Adds smncopynumbercaller file to scout load config
### Changed
- Removed TB mip start source code from cg

### Fixed
- Return when using mip-dry-run option so that the dry-run is not added to TB

## [12.5.0]

### Changed

- Now ignores errors while cleaning old Balsamic data with cg clean


## [12.4.0]

### Added
- Providing a name of panel bed file in MIP cli now overrides getting capture kit through LimsAPI during case config
### Changed
- Providing panel bed path or capture kit shortname in BALSAMIC cli now overrides getting capture kit through LimsAPI during case config
### Fixed
- Fix Balsamic automation functions to exit with 1 if any of the errors are raised while looping through cases

## [12.3.6]

### Fixed
- Fixes bug where scout_api was sent into the compression_api in cli/store. The compression_api does not have scout_as an argument.


## [12.3.5]

### Added
- Added @Mropat as codeowner

## [12.3.4]

### Fixed
- Fixes bug where  upload_started_at and uploaded_at timestamps were not being updated in StatusDB upon successful Scout upload.
This bug was happening because several instances of Store were instantiated in the same context

## [12.3.3]

### Fixed
- Fixes but where linking MIP trio samples only linked the first sample instead of the whole family (Introduced in recent PR)
- Fixes bug where linking by SampleID was not linking the entire family (Old)
- Fixes bug where linking by SampleID would not be able to generate correct linking path (Old)

## [x.x.x]
### Added

### Fixed

### Changed


## [13.0.0]
### Changed
- Microbial Samples are now treated as ordinary samples in a case

## [12.3.2]

### Fixed

- Upload delivery report should now only happen for mip analyses
- Re-use the same API within all upload context
- Handle unspecified exceptions in order to keep the cron running when unexpected exception occurs for one case
- When linking file without data analysis set, warn about it and link file correctly

## [12.3.1]

### Fixed

- Fixed bug where AnalysisAPI in cg upload auto was not updated to recent class changes

## [12.3.0]

### Changed

- Class ConfigHandler moved from Trailblazer codebase into CG codebase
- FastqHandler methods moved from Trailblazer to AnalysisAPI
- Merged MipAPI and AnalysisAPI for mip_rna and mip_dna into one meta-api class
- Adjusted tests to support the new architecture
- Removed (unused/deprecated)run method which was used to execute MIP through Trailblazer

### Fixed

- MIP workflow once again performs check to skip evaluation
- MIP workflow once again updates StatusDB about the case status

## [12.2.0]

### Changed

- Merged methods cases_to_mip_analyze and cases_to_balsamic_analyze, now called cases_to_analyze for any pipeline.
- Made method cases_to_deliver pipeline aware
- Made method cases_to_store pipeline aware
- Made method cases_to_clean pipeline aware
- Added option to apply read count threshold for cases_to_analyze based on panel in ClinicalDB
- Updated MIP and BALSAMIC workflows to utilize the new methods
- Added tests for new methods in balsamic workflow
- Removed class FastqAPI. FastqAPI was only used by BALSAMIC, and contained one method. The method is now moved to FastqHandler class.

## [12.1.6]
### Fixed
- Create crunchy pending path outside batch script

## [12.1.5]
### Fixed
- support current orderform RML-1604:9 again

## [12.1.4]
### Changed
- Use long description from setup.py on PyPI

## [12.1.3]
### Fixed
- Use another parameter in build and publish

## [12.1.2]
### Fixed
- Syntax in github action build and publish workflow

## [12.1.2]
### Added
- Build and publish on pypi with github actions

## [12]
### Added
- Create a meta-API (BalsamicAnalysisAPI) to handle communication between balsamic and other cg applications. The API will handle the following:
   - Calling BalsamicAPI to execute balsamic commands
   - Query Lims and StatusDB to decide what arguments to pass to Balsamic
   - Read (new version of) deliverables report generated by Balsamic and store bundle in Housekeeper + StatusDB
- More info in https://github.com/Clinical-Genomics/cg/pull/687

### Changed
- Reduce number of options that can/should be passed to run the workflow. Most of the logic for determining the options will be handled by BalsamicAnalysisAPI.
- Every command now requires sample family name as argument.
- No longer support using sample_id to link files for sake of consistency.

## [11]
### Changed
- Removes all interactions with the beacon software

## [10.1.2]
### Fixed
- Fixed so that empty gzipped files are considered empty considering metadata

## [10.1.1]
### Added
- Adds a CHANGELOG.md<|MERGE_RESOLUTION|>--- conflicted
+++ resolved
@@ -13,13 +13,11 @@
 ### Changed
 ### Fixed
 
-<<<<<<< HEAD
 ## [NG.NG.NG]
 ### Fixed
 - Move synopsis and cohorts from sample to case in the database since that is how they are used 
-=======
+
 ## [20.1.1]
-
 ### Changed
 - Updates issue template
 
@@ -34,13 +32,10 @@
 
 
 ## [20.0.0]
-
 ### Changed
 - cg workflow mip-rna link command to take case as positional arg
->>>>>>> 1804f9c6
 
 ## [19.5.4]
-
 ### Changed
 - Refactor ticket handling from orders API
 
@@ -91,21 +86,14 @@
 - Cases that decompression is started for will have the action set to "analyze"
 
 ## [19.1.1]
-
 ### Fixed
 - Allow price update files for application-version import to have empty prices 
 
-
-## [19.1.1]
-### Added
-- Cases that decompression is started for will have the action set to "analyze"
-
 ## [19.1.0]
 ### Added
 - Cli command to deliver old balsamic analyses which were stored with old hk tags
 
 ## [19.0.0]
-
 ### Added
 - Adds command to start decompression for spring compressed files if needed
 ### Changed
@@ -114,32 +102,26 @@
 - Checking if flowcells are on disk moved to its own cli command
 
 ## [18.12.0]
-
 ### Added
 - Add prep-category 'cov' for applications
 
 ## [18.11.4]
-
 ### Fixed
 - Install package in gihub-jobs via pip==21.0.1
 
 ## [18.11.3]
-
 ### Fixed
 - Upgraded insecure cryptography dependency 
 
 ## [18.11.2]
-
 ### Fixed
 - Chromograph image tags back on track
 
 ## [18.12.1]
-
 ### Fixed
 - Fix message in order ticket that says what type of project it is
 
 ## [18.11.1]
-
 ### Fixed
  - Fix so that variants gets uploaded to scout for balsamic samples
  - Fix so that upload breaks if balsamic case is WGS
@@ -148,75 +130,57 @@
 - New Fluffy workflow for preparing, starting and storing of analyses
 
 ## [18.10.2]
-
 ### Fixed
 - FLUFFY now have a validation schema and can be submitted in the Order Portal again
 - Samples of pools are now marked not to be invoiced, only the pool is invoiced
 
 ## [18.10.1]
-
 ### Added
 - Allow existing trio-samples to be re-run as single samples 
 
 ## [18.10.0]
-
 ### Added
 - Support for delivery type in the Order Portal
 
 
 ## [18.9.1]
-
 ### Added
 - cg upload vogue bioinfo-all uploads both BALSAMIC as well.
 
 ## [18.9.0]
-
 ### Added
 
 - Add functionality to upload balsamic analyses to scout
 
 ## [18.8.0]
-
 ### Added
 - cg workflow microsalt upload-analysis-vogue [case_id] to upload the latest analysis from specific case
 - cg workflow microsalt upload-latest-analyses-vogue to upload all latest analyses what haven't been uploaded
 
 ## [18.7.2]
-
-### Changed
-
+### Changed
 - Skip deliver fastq files when delivering balsamic analysis
 
 ## [18.7.1]
-
-### Fixed
-
+### Fixed
 - clean_fastq command now also skips validation cases when cleaning fastq files
 
 ## [18.7.0]
-
 ### Added
 - Added customer name in order tickets
 
 ## [18.6.1]
-
-### Fixed
-
+### Fixed
 - Fix bug with name clash for created case when submitting RML-orders via Orderportal
 
 
 ## [18.6.0]
-
-
-### Added
-
+### Added
 - Add command 'delete case' to remove case from the database
 - Add command 'delete cases' to remove multiple cases from the database
 
 ## [18.5.1]
-
-### Fixed
-
+### Fixed
 - Fix bug with microsalt deliverables path where it only returns the path only if it exists. This caused errors in some cases when submitting to Trailblazer
 
 ## [18.5.0]
