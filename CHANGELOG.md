# Change Log
All notable changes to this project will be documented in this file.
This project adheres to [Semantic Versioning](http://semver.org/).

About changelog [here](https://keepachangelog.com/en/1.0.0/)

Please add a new candidate release at the top after changing the latest one. Feel free to copy paste from the "squash and commit" box that gets generated when creating PRs

Try to use the following format:

## [x.x.x]
### Added
### Changed
### Fixed

<<<<<<< HEAD
## [20.13.1]
### Added
- Add RNA validation cases to blacklist defining cases to not compress fastq files for 
=======
## [20.14.1]
### Fixed
- So that existing samples don't get added to lims again

## [20.14.0]
### Added
- Possibility to associate more than one customer to each user 
>>>>>>> 6ca5a44b

## [20.13.0]
### Changed
- Update orderform 2184 to latest version 4

## [20.12.1]
### Fixed
- Fix skip MIP-DNA (for MAF) for tumours with wgs applications for fastq delivery

## [20.12.0]
### Added
- Add support for fastq delivery

## [20.11.0]
### Added
- functionality to upload synopsis, cohort and phenotype information to scout

## [20.10.1]
### Fixed
- Mip start-available command

## [20.10.0]
### Added
- Panel command to mip-rna analysis workflow
- Add genome build 38 as default for mip-rna when exporting gene panels from Scout
- Add genome build 37 as default for mip-dna when exporting gene panels from Scout
- Add genome build 37 as default when exporting gene panels from Scout

### Changed
- Refactor start and start-available for mip

## [20.9.12]
### Changed
- Use pydantic models for handling lims samples


## [20.9.11]
### Fixed
- Fix bug that that prevented wgs fastq samples from being genotyped

## [20.9.10]
### Fixed
- Move synopsis and cohorts from sample to case in the database since that is how they are used 

## [20.9.9]
### Fixed
- Fixed bug in upload delivery report automation

## [20.9.8]
### Fixed
- Fixed context in upload vogue

## [20.9.7]
### Fixed
- Added missing pipeline option in database for SARS-CoV-2 on case in database

## [20.9.6]
### Fixed
- Use `coverage_qc_report` instead of `delivery_report` when uploading balsamic cases to scout

## [20.9.5]
### Fixed
- Balsamic crontab start-available auto-disables balsamic dry run

## [20.9.4]
### Fixed
- Fix bug that pending path was not created 

## [20.9.3]
### Fixed
- Bug in automation of delivery report upload

## [20.9.2]
### Fixed
- Bug when updating crunchy metadata files

## [20.9.1]
### Fixed
- Bug preventing MicroSALT to start automatically

## [20.9.0]
### Added
- SlurmAPI to handle all communication with slurm from cg

## [20.8.1]
### Changed
- Deletes unused files .gitlint, housekeeper, status, status_db

## [20.8.0]
### Added
- Support for creating delivery reports for analyses that are not the latest ones

## [20.7.0]
### Added
- DIAB and NBS-M to master list 

### Fixed
- Alphabetical order of master list

## [20.6.0]
### Changed
- Use cgmodels for crunchy metadata files

## [20.5.4]
### Added
- Change ending of lintjob from .py to .yml (accidentaly changed in previous pr)

## [20.5.3]
### Added
- Support for SARS-CoV-2 Orderform 2184:3

## [20.5.2]
### Changed
- Remove pipfile and pipfile.lock since they are not used

## [20.5.1]
### Changed
- Removes linting gh actions job

## [20.5.0]
### Added
- Add support for Microbial Orderform 1603:10
- Add support for Metagenome Orderform 1605:09

## [20.4.0]
### Added
- Support for SARS-CoV-2 Orderform 2184:1

## [20.3.3]

### Changed
- Set concentration and concentration sample to str in json orderform sample since this is expected in frontend

## [20.3.2]
### Fixed
- Fixed cases_to_store for microbial workflow. 
- Fixed process call for all workflows to not create a new process object

## [20.3.1]
### Fixed
- HousekeeperAPI to reuse db connection from context instead of creating new one for each call

## [20.3.0]
### Changed
- Refactored AnalysisAPI anf FastHandler classes into one class

## [20.2.1]
### Fixed
- Fixed json orderform special cases

## [20.2.0]
### Changed
- Use pydantic models to validate orderforms

## [20.1.4]
### Added
- delivery_report handling from BALSAMIC case import to Scout config export

## [20.1.3]
### Changed
- Genes are optional when exporting scout variants

## [20.1.2]
### Changed
- Refactored and removed code from cg.store.utils in backwards compatible way

## [20.1.1]
### Changed
- Updates issue template

## [20.1.0]
### Fixed
- Fix automatic decompression to also work for mixed cases

## [20.0.1]
### Changed
- Removed old unused scripts and scripts directory
- Moved crunchy query from store into CompressAPI


## [20.0.0]

### Changed
- cg workflow mip-rna link command to take case as positional arg

## [19.5.4]

### Changed
- Refactor ticket handling from orders API

## [19.5.3]
### Fixed
- Fix dry run flag when resolving decompression state

## [19.5.2]
### Fixed
- fix container name when publishing branch builds on dockerhub

## [19.5.1]

### Fixed
- changelog

## [19.5.0]

### Added
- alembic functionality
### Changed
- destination server PDC retrieval novaseq flowcells thalamus -> hasta
### Fixed
- flowcell status after PDC retrieval ondisk -> retrieved

## [19.4.0]

### Added
- Support for storing cohorts, phenotype_terms and synopsis from order json

## [19.3.2]
### Added
- Dockerhub build app container for release and pull requests
### Changed
- Changed CI actions that run on pull request on push to only run on pull request

## [19.3.1]
### Added
- Dockerfile declaration for running the cg app. Dockerfile should not be used for the cli toolkit

## [19.3.0]
### Added
- New options for balsamic report deliver to propagate delivery report data to Balsamic


## [19.2.0]
### Added
- Cases that decompression is started for will have the action set to "analyze"

## [19.1.1]

### Fixed
- Allow price update files for application-version import to have empty prices 


## [19.1.1]
### Added
- Cases that decompression is started for will have the action set to "analyze"

## [19.1.0]
### Added
- Cli command to deliver old balsamic analyses which were stored with old hk tags

## [19.0.0]

### Added
- Adds command to start decompression for spring compressed files if needed
### Changed
- Refactors MIP cli slightly to always expect a case id
- workflow start now called start-available
- Checking if flowcells are on disk moved to its own cli command

## [18.12.0]

### Added
- Add prep-category 'cov' for applications

## [18.11.4]

### Fixed
- Install package in gihub-jobs via pip==21.0.1

## [18.11.3]

### Fixed
- Upgraded insecure cryptography dependency 

## [18.11.2]

### Fixed
- Chromograph image tags back on track

## [18.12.1]

### Fixed
- Fix message in order ticket that says what type of project it is

## [18.11.1]

### Fixed
 - Fix so that variants gets uploaded to scout for balsamic samples
 - Fix so that upload breaks if balsamic case is WGS

## [18.11.0]
- New Fluffy workflow for preparing, starting and storing of analyses

## [18.10.2]

### Fixed
- FLUFFY now have a validation schema and can be submitted in the Order Portal again
- Samples of pools are now marked not to be invoiced, only the pool is invoiced

## [18.10.1]

### Added
- Allow existing trio-samples to be re-run as single samples 

## [18.10.0]

### Added
- Support for delivery type in the Order Portal


## [18.9.1]

### Added
- cg upload vogue bioinfo-all uploads both BALSAMIC as well.

## [18.9.0]

### Added

- Add functionality to upload balsamic analyses to scout

## [18.8.0]

### Added
- cg workflow microsalt upload-analysis-vogue [case_id] to upload the latest analysis from specific case
- cg workflow microsalt upload-latest-analyses-vogue to upload all latest analyses what haven't been uploaded

## [18.7.2]

### Changed

- Skip deliver fastq files when delivering balsamic analysis

## [18.7.1]

### Fixed

- clean_fastq command now also skips validation cases when cleaning fastq files

## [18.7.0]

### Added
- Added customer name in order tickets

## [18.6.1]

### Fixed

- Fix bug with name clash for created case when submitting RML-orders via Orderportal


## [18.6.0]


### Added

- Add command 'delete case' to remove case from the database
- Add command 'delete cases' to remove multiple cases from the database

## [18.5.1]

### Fixed

- Fix bug with microsalt deliverables path where it only returns the path only if it exists. This caused errors in some cases when submitting to Trailblazer

## [18.5.0]

### Added
- Added MHT to gene panel master-list

## [18.4.0]

### Added

- Added submission of microsalt cases for tracking in Trailblazer

## [18.3.0]

### Changed

- cg workflow mip-dna --panel-bed and --dry-run options can be set when executing full workflow
- Changed logic for how case links are retrieved in order to support linking of very old cases
- Analysis not submitted to Trailblazer if executing MIP workflow in dry-run

## [18.2]

### Changed

- Remove option to specify delivery path when delivering data

### Fixed

- Improved usage of `cg deliver analysis` command

## [18.1.5]

### Fixed

- cg workflow mip-rna link command

## [18.1.4]

### Fixed

- Better help text for microsalt cli commands


## [18.1.3]

### Fixed

- deliver filtered cnvkit file for balsamic

## [18.1.2]

### Fixed

- cg workflow mip-rna config-case command

## [18.1.1]

### Fixed

- Updates balsamic deliver tags to align with the ones specified in hermes

## [18.1.0]

### Added
- Customer in the ticket created for an order from the Orderportal

## [18.0.0]

### Added
- New commands for running cron jobs

### Changed
- Changed cli commands for starting and storing microsalt workflows

### Fixed
- Full Microsalt can now be executed through cg interface

## [17.2.1]

### Fixed

- HermesApi added to context when running cg clean

## [17.2.0]

### Changed

- Using HermesApi to save Balsamic deliverables in Housekeeper

## [17.1.0]

### Added

- Added support for Balsamic-orderforms as json-file

### Changed

## [17.0.0]

### Added
- Lims ID is sent to Balsamic during case config

## [16.17.1]

### Fixed
- Fixed exporting reduced mt_bam to scout config

## 16.17.0

### Changed
- Update Scout config output for images from chromograph

## 16.16.1

### Fixed

- This PR fixes the problem handling wells in json orders without ":" as separator, e.g. A1 instead of A:1

## [16.16.0]

### Changed

- Use hermes for generating balsamic deliverables

## 16.15.1

### Fixed
- The problem handling mip-json without specified data_analysis

## [16.16.0]

### Added

- Validation models for excel files in `cg/store/api/import_func.py`

### Fixed

- Removes dependency on deprecated excel-parser `xlrd`


## 16.15.0

### Added
- cg deploy hermes

## 16.14.0

### Added
- cg deploy fluffy


## 16.13.0

### Added

- Stop on bad values for analysis (pipeline) when adding family through CLI

## 16.12.1

### Fixed
- Save in Family and Analysis Admin views

## 16.12.0

### Added

- Added support for RML-orderforms as json-file

## [16.11.1]

### Fixed

- Lock dependency for xlrd so that we can parse modern excel files


## 16.11.0

### Added
- cg set family [CASEID] now has the option --data-delivery

## [16.10.4]

### Fixed
- Bug when building tag definition for balsamic-analysis delivery

## [16.10.3]

### Fixed
- Use `--json` when exporting causative variants from scout

## [16.10.2]

### Fixed
- Use correct pipeline name when cleaning mip analysis dirs

## [16.10.1]

### Added

- Adds new mip-dna tags to hk

## [16.10.0]

### Added

- Adds new delivery type to balsamic-analysis

## [16.9.0]

### Added

- column percent_reads_guaranteed to application table

## [16.8.1]

### Fixed

- Bug in the interactions with Scout when cleaning Scout cases
- Bug in the interaction with scout in command export_causatives

## [16.8.0]

### Added

- Adds adding samplesheet to HK flowcell bundle to cg transfer flowcell

## [16.7.1]

### Fixed

- Mutacc looks for 'id' instead of '_id' in case export
- Convert 'other' to '0' for sex in case export

## 16.7.0

### Added
- Show sample priorities in created ticket

## [16.6.0]

### Changed

- Split generating config into its own command
- Delete old load config when running `cg upload scout --re-upload`

## [16.5.0]

### Added

- Functionality to deploy scout with cg

## [16.4.3]

### Fixed

- Bug that madeline output files where not uploaded to scout
- Bug when exporting panels with `cg workflow mip-dna panel`

## [16.4.2]

### Fixed

- Bug that display_name was used instead of sample_name

## [16.4.1]

### Fixed

- Change compression query to be both satisfactory syntax for flake and to be working on our version of sql server

## [16.4.0]

### Added
- Use Pydantic models to validate Scout input/output

### Changed
- Decouples scout from CG

## [16.3.4]

### Fixed

- Fixed documentation on Trailblazers purpose

## [16.3.3]

### Fixed

- Fixed setting of priority in statusDB and LIMS for samples

## [16.3.2]

### Fixed

- Fixed setting of apptag in LIMS for samples

## [16.3.1]

### Fixed

- Fixed a bug in naming of "default_gene_panels" in Scout load config


## [16.3.0]

### Changed
- Changed logic for which cases are to be compressed. Now compression will be run on all cases older then 60 days provided their fastq files have not been decompressed less than 21 days prior


## [16.2.0]

### Changed

- Use CLI to upload to Scout

## [16.1.1]

### Fixed
- Accreditation logotype only shown on new delivery reports for accredited analyses


## [16.1.0]

### Changed
- Changed the way cg cleans cases. Now it only uses StatusDB and family status

### Added
- Added one-time script to iterate over mip directories, and set cleaned_at timestamp on very old cases that were already cleaned


## [16.0.6]

### Fixed
- 'cg upload auto --pipeline' to accept 'mip-dna' as pipeline

## [16.0.5]

### Fixed
- Trailblazer integration fixed

## [16.0.4]

### Fixed
- Case database entities (Family) can only have specific values for data_analysis
- Analysis database entities can only have specific values for pipeline
- Enum used for pipeline as arguments

## [16.0.3]

### Fixed
- Microbial config-case now correctly imports reference from customer provided reference

## [16.0.2]

### Added
- Added case intentmayfly to list of cases to except from SPRING compression

## [16.0.1]

### Added
- Updated PR template to include implementation plan

## [16.0.0]

### Added
- Deliver analysis based on case-id or ticket

### Changed
- Deliver commands merged into new command `cg deliver analysis`

## [15.0.4]
### Fixed
- fixed failing `cg microsalt store completed` cronjob

## [15.0.3]
### Fixed
- Fixed path where microsalt deliverables files are located

## [15.0.2]
### Fixed
- Wrap more cg workflow mip-dna store code in try-except in order to not cause future production blocks

## [15.0.1]
### Fixed
- Fix bug in compress clean command

## [15.0.0]

### Added
- New command: cg store ticket <ticket_id>
- New command: cg store flowcell <flowcell_id>
- New command: cg store case <case_id>
- New command: cg store sample <sample_id>

### Removed
- Old command: cg store fastq <case_id>

## [14.0.1]

### Fixed
- Removed unused options form cg workflow balsamic base command


## [14.0.0]

### Added
- New command: cg decompress ticket <ticket_id>
- New command: cg decompress flowcell <flowcell_id>
- New command: cg decompress case <case_id>
- New command: cg decompress sample <sample_id>

### Removed
- Old command: cg compress decompress spring <case_id>

## [13.18.0]


### Changed
- Changed condition for which cases should be stored in CG. This fixes a bug where cg would try to store cases which already have been stored due to mismatch in timestamp stored in Trailblazer and Housekeeper

## [13.17.2]

### Changed
- Only fastq files older than three weeks will be compressed


## [13.17.1]

### Added
- Added new value to lims constants
- Moved lims constants to a constants directory


## [13.17.0]


### Changed
- Workflow mip-dna store no longer needs analysisrunstatus to be completed to attempt storing bundle


## [13.16.2]

### Fixed

- Fixed bug where parse_mip_config() only returned values for primary analysis, breaking Upload Delivery Report


## [13.16.1]

### Fixed

 - Fix bug where cg workflow mip store still relied on Trailblazer to find case_config.yaml (Where it can no longer be found)
 - Fix bug where microsalt cli lost its store command in merge conflict


## [13.16.0]

### Added
- New REST-based TrailblazerAPI
### Changed
- Trailblazer support for Balsamic
### Fixed
- Naming convention for API harmonized


## [13.15.0]

### Added
- New query to get all cases in ticket

## [13.14.3]

### Changed

- Refactors constants file

## [13.14.2]

### Fixed

 - Fixed bug where CalledProcessError class could not be represented as string, and broke workflows.
 - Rephrased query used for compression. The query output is unchanged
 - Fixed typo in query name


## [13.14.1]
### Removed
- Remove data_analysis from sample since it is deprecated

## [13.14.0]
### Changed
- Move data_analysis from sample level to case level to enable samples to be analysed differently in different cases

## [13.12.0]
### Added
- Store all available completed microbial analyses in HK

## [13.11.0]

### Changed
- Balsamic always skips mutect when application is WES
- SPRING compression is set to run on oldest families first

### Fixed
- Format print statements

## [13.10.2]

### Fixed
- Storing chromograph, upd and rhocall files in housekeeper

## [13.10.1]

### Fixed
- Repaired automation query for storing Balsamic cases in Housekeeper

## [13.10]

### Added
- Functionality to deploy `genotype` with CG on hasta

### Fixed
- Stored completed not parsing through all completed entries

## [13.9]

### Added
- Deployment command
- Functionality to deploy `shipping` with CG


## [13.8.0]
### Added
- Functionality to change multiple families in one go, e.g. cg set families --sample-identifier ticket_number 123456 --priority research

## [13.7.0]
### Fixed
- Set flowcell status to `ondisk` when retrieving archived flowcell from PDC has finished.

## [13.6.0]

### Added
- Store microsalt analyses in Housekeeper with a provided deliverables file

## [13.5.0]

### Added
- Possibility to give case-id as argument when setting values on multiple samples by the CLI


## [13.4.1]


### Fixed
- Updated changelog with correct release version


## [13.4.0]

### Removed
- Microbial order table
- Microbial order model
- Microbial sample table
- Microbial sample model
- Microbial Flowcell-sample table
- Microbial Flowcell-sample model

### Changed
Show customer name instead of id in invoices view.
Made customer name searchable in invoices view.

### Fixed
Made unidirectional links to Customer (instead of bi) to speed up customer view
Made unidirectional links to ApplicationVersion (instead of bi) to speed up view

## [13.3.1]

### Changed
- Exclude analysis older than hasta in production (2017-09-27) from delivery report generation

## [13.3.0]

### Added
- Added new cases to skip during compression

## [13.2.0]

### Changed
- Only talk to genotype via subprocess and CLI


## [13.1.0]

### Changed
- Added cases for all microbial samples
- Add a case when a new microbial order is received

## [13.0.0]

### Changed
- Moved all microbial samples into samples table and the depending logic

## [12.7.1]

### Fixed
 - Removed store-housekeeper one-time script that was used to store balsamic results in Housekeeper

## [12.7.0]

### Changed
- Moved queries in TrailblazerAPI to Trailblazer

## [12.6.0]

### Added
- Added support for MIP9
- Adds support for MIP 9.0 files and tags in HK:
  - telomerecat
  - cyrius star-caller
  - smncopynumber caller on case level
  - tiddit_coverage bigwig track
- Adds smncopynumbercaller file to scout load config
### Changed
- Removed TB mip start source code from cg

### Fixed
- Return when using mip-dry-run option so that the dry-run is not added to TB

## [12.5.0]

### Changed

- Now ignores errors while cleaning old Balsamic data with cg clean


## [12.4.0]

### Added
- Providing a name of panel bed file in MIP cli now overrides getting capture kit through LimsAPI during case config
### Changed
- Providing panel bed path or capture kit shortname in BALSAMIC cli now overrides getting capture kit through LimsAPI during case config
### Fixed
- Fix Balsamic automation functions to exit with 1 if any of the errors are raised while looping through cases

## [12.3.6]

### Fixed
- Fixes bug where scout_api was sent into the compression_api in cli/store. The compression_api does not have scout_as an argument.


## [12.3.5]

### Added
- Added @Mropat as codeowner

## [12.3.4]

### Fixed
- Fixes bug where  upload_started_at and uploaded_at timestamps were not being updated in StatusDB upon successful Scout upload.
This bug was happening because several instances of Store were instantiated in the same context

## [12.3.3]

### Fixed
- Fixes but where linking MIP trio samples only linked the first sample instead of the whole family (Introduced in recent PR)
- Fixes bug where linking by SampleID was not linking the entire family (Old)
- Fixes bug where linking by SampleID would not be able to generate correct linking path (Old)

## [x.x.x]
### Added

### Fixed

### Changed


## [13.0.0]
### Changed
- Microbial Samples are now treated as ordinary samples in a case

## [12.3.2]

### Fixed

- Upload delivery report should now only happen for mip analyses
- Re-use the same API within all upload context
- Handle unspecified exceptions in order to keep the cron running when unexpected exception occurs for one case
- When linking file without data analysis set, warn about it and link file correctly

## [12.3.1]

### Fixed

- Fixed bug where AnalysisAPI in cg upload auto was not updated to recent class changes

## [12.3.0]

### Changed

- Class ConfigHandler moved from Trailblazer codebase into CG codebase
- FastqHandler methods moved from Trailblazer to AnalysisAPI
- Merged MipAPI and AnalysisAPI for mip_rna and mip_dna into one meta-api class
- Adjusted tests to support the new architecture
- Removed (unused/deprecated)run method which was used to execute MIP through Trailblazer

### Fixed

- MIP workflow once again performs check to skip evaluation
- MIP workflow once again updates StatusDB about the case status

## [12.2.0]

### Changed

- Merged methods cases_to_mip_analyze and cases_to_balsamic_analyze, now called cases_to_analyze for any pipeline.
- Made method cases_to_deliver pipeline aware
- Made method cases_to_store pipeline aware
- Made method cases_to_clean pipeline aware
- Added option to apply read count threshold for cases_to_analyze based on panel in ClinicalDB
- Updated MIP and BALSAMIC workflows to utilize the new methods
- Added tests for new methods in balsamic workflow
- Removed class FastqAPI. FastqAPI was only used by BALSAMIC, and contained one method. The method is now moved to FastqHandler class.

## [12.1.6]
### Fixed
- Create crunchy pending path outside batch script

## [12.1.5]
### Fixed
- support current orderform RML-1604:9 again

## [12.1.4]
### Changed
- Use long description from setup.py on PyPI

## [12.1.3]
### Fixed
- Use another parameter in build and publish

## [12.1.2]
### Fixed
- Syntax in github action build and publish workflow

## [12.1.2]
### Added
- Build and publish on pypi with github actions

## [12]
### Added
- Create a meta-API (BalsamicAnalysisAPI) to handle communication between balsamic and other cg applications. The API will handle the following:
   - Calling BalsamicAPI to execute balsamic commands
   - Query Lims and StatusDB to decide what arguments to pass to Balsamic
   - Read (new version of) deliverables report generated by Balsamic and store bundle in Housekeeper + StatusDB
- More info in https://github.com/Clinical-Genomics/cg/pull/687

### Changed
- Reduce number of options that can/should be passed to run the workflow. Most of the logic for determining the options will be handled by BalsamicAnalysisAPI.
- Every command now requires sample family name as argument.
- No longer support using sample_id to link files for sake of consistency.

## [11]
### Changed
- Removes all interactions with the beacon software

## [10.1.2]
### Fixed
- Fixed so that empty gzipped files are considered empty considering metadata

## [10.1.1]
### Added
- Adds a CHANGELOG.md<|MERGE_RESOLUTION|>--- conflicted
+++ resolved
@@ -13,11 +13,10 @@
 ### Changed
 ### Fixed
 
-<<<<<<< HEAD
-## [20.13.1]
-### Added
-- Add RNA validation cases to blacklist defining cases to not compress fastq files for 
-=======
+## [20.14.2]
+### Added
+- Add RNA validation cases to blacklist, which defines cases to not compress fastq files for
+
 ## [20.14.1]
 ### Fixed
 - So that existing samples don't get added to lims again
@@ -25,7 +24,6 @@
 ## [20.14.0]
 ### Added
 - Possibility to associate more than one customer to each user 
->>>>>>> 6ca5a44b
 
 ## [20.13.0]
 ### Changed
