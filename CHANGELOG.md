# Change Log
All notable changes to this project will be documented in this file.
This project adheres to [Semantic Versioning](http://semver.org/).

About changelog [here](https://keepachangelog.com/en/1.0.0/)

Please add a new candidate release at the top after changing the latest one. Feel free to copy paste from the "squash and commit" box that gets generated when creating PRs

Try to use the following format:

## [x.x.x]
### Fixed
### Added
### Changed

<<<<<<< HEAD
=======
## [19.1.2]
### Added
- Cases that decompression is started for will have the action set to "analyze"


>>>>>>> 28e037d6
## [19.1.1]
### Fixed
- Allow price update files for application-version import to have empty prices 

<<<<<<< HEAD
=======

>>>>>>> 28e037d6
## [19.1.0]
### Added
- Cli command to deliver old balsamic analyses which were stored with old hk tags

## [19.0.0]

### Added
- Adds command to start decompression for spring compressed files if needed
### Changed
- Refactors MIP cli slightly to always expect a case id
- workflow start now called start-available
- Checking if flowcells are on disk moved to its own cli command



## [18.12.0]

### Added
- Add prep-category 'cov' for applications

## [18.11.4]

### Fixed
- Install package in gihub-jobs via pip==21.0.1

## [18.11.3]

### Fixed
- Upgraded insecure cryptography dependency 


## [18.11.2]

### Fixed
- Chromograph image tags back on track

## [18.12.1]

### Fixed
- Fix message in order ticket that says what type of project it is

## [18.11.1]

### Fixed
 - Fix so that variants gets uploaded to scout for balsamic samples
 - Fix so that upload breaks if balsamic case is WGS

## [18.11.0]

### Added
- New Fluffy workflow for preparing, starting and storing of analyses


## [18.10.2]

### Fixed
- FLUFFY now have a validation schema and can be submitted in the Order Portal again
- Samples of pools are now marked not to be invoiced, only the pool is invoiced

## [18.10.1]

### Added
- Allow existing trio-samples to be re-run as single samples 

## [18.10.0]

### Added
- Support for delivery type in the Order Portal

## [18.9.1]

### Added
- cg upload vogue bioinfo-all uploads both BALSAMIC as well.

## [18.9.0]

### Added

- Add functionality to upload balsamic analyses to scout

## [18.8.0]

### Added
- cg workflow microsalt upload-analysis-vogue [case_id] to upload the latest analysis from specific case
- cg workflow microsalt upload-latest-analyses-vogue to upload all latest analyses what haven't been uploaded

## [18.7.2]

### Changed

- Skip deliver fastq files when delivering balsamic analysis

## [18.7.1]

### Fixed

- clean_fastq command now also skips validation cases when cleaning fastq files

## [18.7.0]

### Added
- Added customer name in order tickets

## [18.6.1]

### Fixed

- Fix bug with name clash for created case when submitting RML-orders via Orderportal


## [18.6.0]


### Added

- Add command 'delete case' to remove case from the database
- Add command 'delete cases' to remove multiple cases from the database

## [18.5.1]

### Fixed

- Fix bug with microsalt deliverables path where it only returns the path only if it exists. This caused errors in some cases when submitting to Trailblazer

## [18.5.0]

### Added
- Added MHT to gene panel master-list

## [18.4.0]

### Added

- Added submission of microsalt cases for tracking in Trailblazer

## [18.3.0]

### Changed

- cg workflow mip-dna --panel-bed and --dry-run options can be set when executing full workflow
- Changed logic for how case links are retrieved in order to support linking of very old cases
- Analysis not submitted to Trailblazer if executing MIP workflow in dry-run

## [18.2]

### Changed

- Remove option to specify delivery path when delivering data

### Fixed

- Improved usage of `cg deliver analysis` command

## [18.1.5]

### Fixed

- cg workflow mip-rna link command

## [18.1.4]

### Fixed

- Better help text for microsalt cli commands


## [18.1.3]

### Fixed

- deliver filtered cnvkit file for balsamic

## [18.1.2]

### Fixed

- cg workflow mip-rna config-case command

## [18.1.1]

### Fixed

- Updates balsamic deliver tags to align with the ones specified in hermes

## [18.1.0]

### Added
- Customer in the ticket created for an order from the Orderportal

## [18.0.0]

### Added
- New commands for running cron jobs

### Changed
- Changed cli commands for starting and storing microsalt workflows

### Fixed
- Full Microsalt can now be executed through cg interface

## [17.2.1]

### Fixed

- HermesApi added to context when running cg clean

## [17.2.0]

### Changed

- Using HermesApi to save Balsamic deliverables in Housekeeper

## [17.1.0]

### Added

- Added support for Balsamic-orderforms as json-file

### Changed

## [17.0.0]

### Added
- Lims ID is sent to Balsamic during case config

## [16.17.1]

### Fixed
- Fixed exporting reduced mt_bam to scout config

## 16.17.0

### Changed
- Update Scout config output for images from chromograph

## 16.16.1

### Fixed

- This PR fixes the problem handling wells in json orders without ":" as separator, e.g. A1 instead of A:1

## [16.16.0]

### Changed

- Use hermes for generating balsamic deliverables

## 16.15.1

### Fixed
- The problem handling mip-json without specified data_analysis

## [16.16.0]

### Added

- Validation models for excel files in `cg/store/api/import_func.py`

### Fixed

- Removes dependency on deprecated excel-parser `xlrd`


## 16.15.0

### Added
- cg deploy hermes

## 16.14.0

### Added
- cg deploy fluffy


## 16.13.0

### Added

- Stop on bad values for analysis (pipeline) when adding family through CLI

## 16.12.1

### Fixed
- Save in Family and Analysis Admin views

## 16.12.0

### Added

- Added support for RML-orderforms as json-file

## [16.11.1]

### Fixed

- Lock dependency for xlrd so that we can parse modern excel files


## 16.11.0

### Added
- cg set family [CASEID] now has the option --data-delivery

## [16.10.4]

### Fixed
- Bug when building tag definition for balsamic-analysis delivery

## [16.10.3]

### Fixed
- Use `--json` when exporting causative variants from scout

## [16.10.2]

### Fixed
- Use correct pipeline name when cleaning mip analysis dirs

## [16.10.1]

### Added

- Adds new mip-dna tags to hk

## [16.10.0]

### Added

- Adds new delivery type to balsamic-analysis

## [16.9.0]

### Added

- column percent_reads_guaranteed to application table

## [16.8.1]

### Fixed

- Bug in the interactions with Scout when cleaning Scout cases
- Bug in the interaction with scout in command export_causatives

## [16.8.0]

### Added

- Adds adding samplesheet to HK flowcell bundle to cg transfer flowcell

## [16.7.1]

### Fixed

- Mutacc looks for 'id' instead of '_id' in case export
- Convert 'other' to '0' for sex in case export

## 16.7.0

### Added
- Show sample priorities in created ticket

## [16.6.0]

### Changed

- Split generating config into its own command
- Delete old load config when running `cg upload scout --re-upload`

## [16.5.0]

### Added

- Functionality to deploy scout with cg

## [16.4.3]

### Fixed

- Bug that madeline output files where not uploaded to scout
- Bug when exporting panels with `cg workflow mip-dna panel`

## [16.4.2]

### Fixed

- Bug that display_name was used instead of sample_name

## [16.4.1]

### Fixed

- Change compression query to be both satisfactory syntax for flake and to be working on our version of sql server

## [16.4.0]

### Added
- Use Pydantic models to validate Scout input/output

### Changed
- Decouples scout from CG

## [16.3.4]

### Fixed

- Fixed documentation on Trailblazers purpose

## [16.3.3]

### Fixed

- Fixed setting of priority in statusDB and LIMS for samples

## [16.3.2]

### Fixed

- Fixed setting of apptag in LIMS for samples

## [16.3.1]

### Fixed

- Fixed a bug in naming of "default_gene_panels" in Scout load config


## [16.3.0]

### Changed
- Changed logic for which cases are to be compressed. Now compression will be run on all cases older then 60 days provided their fastq files have not been decompressed less than 21 days prior


## [16.2.0]

### Changed

- Use CLI to upload to Scout

## [16.1.1]

### Fixed
- Accreditation logotype only shown on new delivery reports for accredited analyses


## [16.1.0]

### Changed
- Changed the way cg cleans cases. Now it only uses StatusDB and family status

### Added
- Added one-time script to iterate over mip directories, and set cleaned_at timestamp on very old cases that were already cleaned


## [16.0.6]

### Fixed
- 'cg upload auto --pipeline' to accept 'mip-dna' as pipeline

## [16.0.5]

### Fixed
- Trailblazer integration fixed

## [16.0.4]

### Fixed
- Case database entities (Family) can only have specific values for data_analysis
- Analysis database entities can only have specific values for pipeline
- Enum used for pipeline as arguments

## [16.0.3]

### Fixed
- Microbial config-case now correctly imports reference from customer provided reference

## [16.0.2]

### Added
- Added case intentmayfly to list of cases to except from SPRING compression

## [16.0.1]

### Added
- Updated PR template to include implementation plan

## [16.0.0]

### Added
- Deliver analysis based on case-id or ticket

### Changed
- Deliver commands merged into new command `cg deliver analysis`

## [15.0.4]
### Fixed
- fixed failing `cg microsalt store completed` cronjob

## [15.0.3]
### Fixed
- Fixed path where microsalt deliverables files are located

## [15.0.2]
### Fixed
- Wrap more cg workflow mip-dna store code in try-except in order to not cause future production blocks

## [15.0.1]
### Fixed
- Fix bug in compress clean command

## [15.0.0]

### Added
- New command: cg store ticket <ticket_id>
- New command: cg store flowcell <flowcell_id>
- New command: cg store case <case_id>
- New command: cg store sample <sample_id>

### Removed
- Old command: cg store fastq <case_id>

## [14.0.1]

### Fixed
- Removed unused options form cg workflow balsamic base command


## [14.0.0]

### Added
- New command: cg decompress ticket <ticket_id>
- New command: cg decompress flowcell <flowcell_id>
- New command: cg decompress case <case_id>
- New command: cg decompress sample <sample_id>

### Removed
- Old command: cg compress decompress spring <case_id>

## [13.18.0]


### Changed
- Changed condition for which cases should be stored in CG. This fixes a bug where cg would try to store cases which already have been stored due to mismatch in timestamp stored in Trailblazer and Housekeeper

## [13.17.2]

### Changed
- Only fastq files older than three weeks will be compressed


## [13.17.1]

### Added
- Added new value to lims constants
- Moved lims constants to a constants directory


## [13.17.0]


### Changed
- Workflow mip-dna store no longer needs analysisrunstatus to be completed to attempt storing bundle


## [13.16.2]

### Fixed

- Fixed bug where parse_mip_config() only returned values for primary analysis, breaking Upload Delivery Report


## [13.16.1]

### Fixed

 - Fix bug where cg workflow mip store still relied on Trailblazer to find case_config.yaml (Where it can no longer be found)
 - Fix bug where microsalt cli lost its store command in merge conflict


## [13.16.0]

### Added
- New REST-based TrailblazerAPI
### Changed
- Trailblazer support for Balsamic
### Fixed
- Naming convention for API harmonized


## [13.15.0]

### Added
- New query to get all cases in ticket

## [13.14.3]

### Changed

- Refactors constants file

## [13.14.2]

### Fixed

 - Fixed bug where CalledProcessError class could not be represented as string, and broke workflows.
 - Rephrased query used for compression. The query output is unchanged
 - Fixed typo in query name


## [13.14.1]
### Removed
- Remove data_analysis from sample since it is deprecated

## [13.14.0]
### Changed
- Move data_analysis from sample level to case level to enable samples to be analysed differently in different cases

## [13.12.0]
### Added
- Store all available completed microbial analyses in HK

## [13.11.0]

### Changed
- Balsamic always skips mutect when application is WES
- SPRING compression is set to run on oldest families first

### Fixed
- Format print statements

## [13.10.2]

### Fixed
- Storing chromograph, upd and rhocall files in housekeeper

## [13.10.1]

### Fixed
- Repaired automation query for storing Balsamic cases in Housekeeper

## [13.10]

### Added
- Functionality to deploy `genotype` with CG on hasta

### Fixed
- Stored completed not parsing through all completed entries

## [13.9]

### Added
- Deployment command
- Functionality to deploy `shipping` with CG


## [13.8.0]
### Added
- Functionality to change multiple families in one go, e.g. cg set families --sample-identifier ticket_number 123456 --priority research

## [13.7.0]
### Fixed
- Set flowcell status to `ondisk` when retrieving archived flowcell from PDC has finished.

## [13.6.0]

### Added
- Store microsalt analyses in Housekeeper with a provided deliverables file

## [13.5.0]

### Added
- Possibility to give case-id as argument when setting values on multiple samples by the CLI


## [13.4.1]


### Fixed
- Updated changelog with correct release version


## [13.4.0]

### Removed
- Microbial order table
- Microbial order model
- Microbial sample table
- Microbial sample model
- Microbial Flowcell-sample table
- Microbial Flowcell-sample model

### Changed
Show customer name instead of id in invoices view.
Made customer name searchable in invoices view.

### Fixed
Made unidirectional links to Customer (instead of bi) to speed up customer view
Made unidirectional links to ApplicationVersion (instead of bi) to speed up view

## [13.3.1]

### Changed
- Exclude analysis older than hasta in production (2017-09-27) from delivery report generation

## [13.3.0]

### Added
- Added new cases to skip during compression

## [13.2.0]

### Changed
- Only talk to genotype via subprocess and CLI


## [13.1.0]

### Changed
- Added cases for all microbial samples
- Add a case when a new microbial order is received

## [13.0.0]

### Changed
- Moved all microbial samples into samples table and the depending logic

## [12.7.1]

### Fixed
 - Removed store-housekeeper one-time script that was used to store balsamic results in Housekeeper

## [12.7.0]

### Changed
- Moved queries in TrailblazerAPI to Trailblazer

## [12.6.0]

### Added
- Added support for MIP9
- Adds support for MIP 9.0 files and tags in HK:
  - telomerecat
  - cyrius star-caller
  - smncopynumber caller on case level
  - tiddit_coverage bigwig track
- Adds smncopynumbercaller file to scout load config
### Changed
- Removed TB mip start source code from cg

### Fixed
- Return when using mip-dry-run option so that the dry-run is not added to TB

## [12.5.0]

### Changed

- Now ignores errors while cleaning old Balsamic data with cg clean


## [12.4.0]

### Added
- Providing a name of panel bed file in MIP cli now overrides getting capture kit through LimsAPI during case config
### Changed
- Providing panel bed path or capture kit shortname in BALSAMIC cli now overrides getting capture kit through LimsAPI during case config
### Fixed
- Fix Balsamic automation functions to exit with 1 if any of the errors are raised while looping through cases

## [12.3.6]

### Fixed
- Fixes bug where scout_api was sent into the compression_api in cli/store. The compression_api does not have scout_as an argument.


## [12.3.5]

### Added
- Added @Mropat as codeowner

## [12.3.4]

### Fixed
- Fixes bug where  upload_started_at and uploaded_at timestamps were not being updated in StatusDB upon successful Scout upload.
This bug was happening because several instances of Store were instantiated in the same context

## [12.3.3]

### Fixed
- Fixes but where linking MIP trio samples only linked the first sample instead of the whole family (Introduced in recent PR)
- Fixes bug where linking by SampleID was not linking the entire family (Old)
- Fixes bug where linking by SampleID would not be able to generate correct linking path (Old)

## [x.x.x]
### Added

### Fixed

### Changed


## [13.0.0]
### Changed
- Microbial Samples are now treated as ordinary samples in a case

## [12.3.2]

### Fixed

- Upload delivery report should now only happen for mip analyses
- Re-use the same API within all upload context
- Handle unspecified exceptions in order to keep the cron running when unexpected exception occurs for one case
- When linking file without data analysis set, warn about it and link file correctly

## [12.3.1]

### Fixed

- Fixed bug where AnalysisAPI in cg upload auto was not updated to recent class changes

## [12.3.0]

### Changed

- Class ConfigHandler moved from Trailblazer codebase into CG codebase
- FastqHandler methods moved from Trailblazer to AnalysisAPI
- Merged MipAPI and AnalysisAPI for mip_rna and mip_dna into one meta-api class
- Adjusted tests to support the new architecture
- Removed (unused/deprecated)run method which was used to execute MIP through Trailblazer

### Fixed

- MIP workflow once again performs check to skip evaluation
- MIP workflow once again updates StatusDB about the case status

## [12.2.0]

### Changed

- Merged methods cases_to_mip_analyze and cases_to_balsamic_analyze, now called cases_to_analyze for any pipeline.
- Made method cases_to_deliver pipeline aware
- Made method cases_to_store pipeline aware
- Made method cases_to_clean pipeline aware
- Added option to apply read count threshold for cases_to_analyze based on panel in ClinicalDB
- Updated MIP and BALSAMIC workflows to utilize the new methods
- Added tests for new methods in balsamic workflow
- Removed class FastqAPI. FastqAPI was only used by BALSAMIC, and contained one method. The method is now moved to FastqHandler class.

## [12.1.6]
### Fixed
- Create crunchy pending path outside batch script

## [12.1.5]
### Fixed
- support current orderform RML-1604:9 again

## [12.1.4]
### Changed
- Use long description from setup.py on PyPI

## [12.1.3]
### Fixed
- Use another parameter in build and publish

## [12.1.2]
### Fixed
- Syntax in github action build and publish workflow

## [12.1.2]
### Added
- Build and publish on pypi with github actions

## [12]
### Added
- Create a meta-API (BalsamicAnalysisAPI) to handle communication between balsamic and other cg applications. The API will handle the following:
   - Calling BalsamicAPI to execute balsamic commands
   - Query Lims and StatusDB to decide what arguments to pass to Balsamic
   - Read (new version of) deliverables report generated by Balsamic and store bundle in Housekeeper + StatusDB
- More info in https://github.com/Clinical-Genomics/cg/pull/687

### Changed
- Reduce number of options that can/should be passed to run the workflow. Most of the logic for determining the options will be handled by BalsamicAnalysisAPI.
- Every command now requires sample family name as argument.
- No longer support using sample_id to link files for sake of consistency.

## [11]
### Changed
- Removes all interactions with the beacon software

## [10.1.2]
### Fixed
- Fixed so that empty gzipped files are considered empty considering metadata

## [10.1.1]
### Added
- Adds a CHANGELOG.md<|MERGE_RESOLUTION|>--- conflicted
+++ resolved
@@ -13,22 +13,16 @@
 ### Added
 ### Changed
 
-<<<<<<< HEAD
-=======
 ## [19.1.2]
 ### Added
 - Cases that decompression is started for will have the action set to "analyze"
 
 
->>>>>>> 28e037d6
 ## [19.1.1]
 ### Fixed
 - Allow price update files for application-version import to have empty prices 
 
-<<<<<<< HEAD
-=======
-
->>>>>>> 28e037d6
+
 ## [19.1.0]
 ### Added
 - Cli command to deliver old balsamic analyses which were stored with old hk tags
