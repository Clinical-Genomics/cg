--- conflicted
+++ resolved
@@ -13,11 +13,10 @@
 ### Changed
 ### Fixed
 
-<<<<<<< HEAD
 ## [NG.NG.NG]
 ### Fixed
 - Fix bug that that prevented wgs fastq samples from being genotyped
-=======
+
 ## [20.9.10]
 ### Fixed
 - Move synopsis and cohorts from sample to case in the database since that is how they are used 
@@ -127,7 +126,6 @@
 ## [20.2.1]
 ### Fixed
 - Fixed json orderform special cases
->>>>>>> ee4b89aa
 
 ## [20.2.0]
 ### Changed
