--- conflicted
+++ resolved
@@ -13,7 +13,7 @@
 ### Added
 ### Changed
 
-<<<<<<< HEAD
+
 ## [19.4.0]
 
 ### Added
@@ -22,11 +22,10 @@
 - destination server PDC retrieval novaseq flowcells thalamus -> hasta
 ### Fixed
 - flowcell status after PDC retrieval ondisk -> retrieved
-=======
+
 ## [19.3.1]
 ### Added
 - Dockerfile declaration for running the cg app. Dockerfile should not be used for the cli toolkit
->>>>>>> 8f7a63b0
 
 ## [19.3.0]
 ### Added
