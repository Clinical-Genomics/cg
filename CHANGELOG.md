--- conflicted
+++ resolved
@@ -13,15 +13,13 @@
 ### Added
 ### Changed
 
-<<<<<<< HEAD
 ## [NG.NG.NG]
 ### Fixed
 - Allow price update files for application-version import to have prices optional
-=======
+
 ## [19.1.0]
 ### Added
 - Cli command to deliver old balsamic analyses which were stored with old hk tags
->>>>>>> d8a6a02c
 
 ## [19.0.0]
 
