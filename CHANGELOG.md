# Change Log
All notable changes to this project will be documented in this file.
This project adheres to [Semantic Versioning](http://semver.org/).

About changelog [here](https://keepachangelog.com/en/1.0.0/)

Please add a new candidate release at the top after changing the latest one. Feel free to copy paste from the "squash and commit" box that gets generated when creating PRs

Try to use the following format:

## [x.x.x]
### Added
### Changed
### Fixed

<<<<<<< HEAD
## [NG.NG.NG]
### Fixed
- Move synopsis and cohorts from sample to case in the database since that is how they are used 
=======

## [20.1.2]
### Changed
- Refactored and removed code from cg.store.utils in backwards compatible way

## [20.1.1]
>>>>>>> f3e8e735

## [20.1.1]
### Changed
- Updates issue template

## [20.1.0]
### Fixed
- Fix automatic decompression to also work for mixed cases

## [20.0.1]
### Changed
- Removed old unused scripts and scripts directory
- Moved crunchy query from store into CompressAPI


## [20.0.0]
### Changed
- cg workflow mip-rna link command to take case as positional arg

## [19.5.4]
### Changed
- Refactor ticket handling from orders API

## [19.5.3]
### Fixed
- Fix dry run flag when resolving decompression state

## [19.5.2]
### Fixed
- fix container name when publishing branch builds on dockerhub

## [19.5.1]

### Fixed
- changelog

## [19.5.0]

### Added
- alembic functionality
### Changed
- destination server PDC retrieval novaseq flowcells thalamus -> hasta
### Fixed
- flowcell status after PDC retrieval ondisk -> retrieved

## [19.4.0]

### Added
- Support for storing cohorts, phenotype_terms and synopsis from order json

## [19.3.2]
### Added
- Dockerhub build app container for release and pull requests
### Changed
- Changed CI actions that run on pull request on push to only run on pull request

## [19.3.1]
### Added
- Dockerfile declaration for running the cg app. Dockerfile should not be used for the cli toolkit

## [19.3.0]
### Added
- New options for balsamic report deliver to propagate delivery report data to Balsamic


## [19.2.0]
### Added
- Cases that decompression is started for will have the action set to "analyze"

## [19.1.1]
### Fixed
- Allow price update files for application-version import to have empty prices 

## [19.1.0]
### Added
- Cli command to deliver old balsamic analyses which were stored with old hk tags

## [19.0.0]
### Added
- Adds command to start decompression for spring compressed files if needed
### Changed
- Refactors MIP cli slightly to always expect a case id
- workflow start now called start-available
- Checking if flowcells are on disk moved to its own cli command

## [18.12.0]
### Added
- Add prep-category 'cov' for applications

## [18.11.4]
### Fixed
- Install package in gihub-jobs via pip==21.0.1

## [18.11.3]
### Fixed
- Upgraded insecure cryptography dependency 

## [18.11.2]
### Fixed
- Chromograph image tags back on track

## [18.12.1]
### Fixed
- Fix message in order ticket that says what type of project it is

## [18.11.1]
### Fixed
 - Fix so that variants gets uploaded to scout for balsamic samples
 - Fix so that upload breaks if balsamic case is WGS

## [18.11.0]
- New Fluffy workflow for preparing, starting and storing of analyses

## [18.10.2]
### Fixed
- FLUFFY now have a validation schema and can be submitted in the Order Portal again
- Samples of pools are now marked not to be invoiced, only the pool is invoiced

## [18.10.1]
### Added
- Allow existing trio-samples to be re-run as single samples 

## [18.10.0]
### Added
- Support for delivery type in the Order Portal


## [18.9.1]
### Added
- cg upload vogue bioinfo-all uploads both BALSAMIC as well.

## [18.9.0]
### Added

- Add functionality to upload balsamic analyses to scout

## [18.8.0]
### Added
- cg workflow microsalt upload-analysis-vogue [case_id] to upload the latest analysis from specific case
- cg workflow microsalt upload-latest-analyses-vogue to upload all latest analyses what haven't been uploaded

## [18.7.2]
### Changed
- Skip deliver fastq files when delivering balsamic analysis

## [18.7.1]
### Fixed
- clean_fastq command now also skips validation cases when cleaning fastq files

## [18.7.0]
### Added
- Added customer name in order tickets

## [18.6.1]
### Fixed
- Fix bug with name clash for created case when submitting RML-orders via Orderportal


## [18.6.0]
### Added
- Add command 'delete case' to remove case from the database
- Add command 'delete cases' to remove multiple cases from the database

## [18.5.1]
### Fixed
- Fix bug with microsalt deliverables path where it only returns the path only if it exists. This caused errors in some cases when submitting to Trailblazer

## [18.5.0]

### Added
- Added MHT to gene panel master-list

## [18.4.0]

### Added

- Added submission of microsalt cases for tracking in Trailblazer

## [18.3.0]

### Changed

- cg workflow mip-dna --panel-bed and --dry-run options can be set when executing full workflow
- Changed logic for how case links are retrieved in order to support linking of very old cases
- Analysis not submitted to Trailblazer if executing MIP workflow in dry-run

## [18.2]

### Changed

- Remove option to specify delivery path when delivering data

### Fixed

- Improved usage of `cg deliver analysis` command

## [18.1.5]

### Fixed

- cg workflow mip-rna link command

## [18.1.4]

### Fixed

- Better help text for microsalt cli commands


## [18.1.3]

### Fixed

- deliver filtered cnvkit file for balsamic

## [18.1.2]

### Fixed

- cg workflow mip-rna config-case command

## [18.1.1]

### Fixed

- Updates balsamic deliver tags to align with the ones specified in hermes

## [18.1.0]

### Added
- Customer in the ticket created for an order from the Orderportal

## [18.0.0]

### Added
- New commands for running cron jobs

### Changed
- Changed cli commands for starting and storing microsalt workflows

### Fixed
- Full Microsalt can now be executed through cg interface

## [17.2.1]

### Fixed

- HermesApi added to context when running cg clean

## [17.2.0]

### Changed

- Using HermesApi to save Balsamic deliverables in Housekeeper

## [17.1.0]

### Added

- Added support for Balsamic-orderforms as json-file

### Changed

## [17.0.0]

### Added
- Lims ID is sent to Balsamic during case config

## [16.17.1]

### Fixed
- Fixed exporting reduced mt_bam to scout config

## 16.17.0

### Changed
- Update Scout config output for images from chromograph

## 16.16.1

### Fixed

- This PR fixes the problem handling wells in json orders without ":" as separator, e.g. A1 instead of A:1

## [16.16.0]

### Changed

- Use hermes for generating balsamic deliverables

## 16.15.1

### Fixed
- The problem handling mip-json without specified data_analysis

## [16.16.0]

### Added

- Validation models for excel files in `cg/store/api/import_func.py`

### Fixed

- Removes dependency on deprecated excel-parser `xlrd`


## 16.15.0

### Added
- cg deploy hermes

## 16.14.0

### Added
- cg deploy fluffy


## 16.13.0

### Added

- Stop on bad values for analysis (pipeline) when adding family through CLI

## 16.12.1

### Fixed
- Save in Family and Analysis Admin views

## 16.12.0

### Added

- Added support for RML-orderforms as json-file

## [16.11.1]

### Fixed

- Lock dependency for xlrd so that we can parse modern excel files


## 16.11.0

### Added
- cg set family [CASEID] now has the option --data-delivery

## [16.10.4]

### Fixed
- Bug when building tag definition for balsamic-analysis delivery

## [16.10.3]

### Fixed
- Use `--json` when exporting causative variants from scout

## [16.10.2]

### Fixed
- Use correct pipeline name when cleaning mip analysis dirs

## [16.10.1]

### Added

- Adds new mip-dna tags to hk

## [16.10.0]

### Added

- Adds new delivery type to balsamic-analysis

## [16.9.0]

### Added

- column percent_reads_guaranteed to application table

## [16.8.1]

### Fixed

- Bug in the interactions with Scout when cleaning Scout cases
- Bug in the interaction with scout in command export_causatives

## [16.8.0]

### Added

- Adds adding samplesheet to HK flowcell bundle to cg transfer flowcell

## [16.7.1]

### Fixed

- Mutacc looks for 'id' instead of '_id' in case export
- Convert 'other' to '0' for sex in case export

## 16.7.0

### Added
- Show sample priorities in created ticket

## [16.6.0]

### Changed

- Split generating config into its own command
- Delete old load config when running `cg upload scout --re-upload`

## [16.5.0]

### Added

- Functionality to deploy scout with cg

## [16.4.3]

### Fixed

- Bug that madeline output files where not uploaded to scout
- Bug when exporting panels with `cg workflow mip-dna panel`

## [16.4.2]

### Fixed

- Bug that display_name was used instead of sample_name

## [16.4.1]

### Fixed

- Change compression query to be both satisfactory syntax for flake and to be working on our version of sql server

## [16.4.0]

### Added
- Use Pydantic models to validate Scout input/output

### Changed
- Decouples scout from CG

## [16.3.4]

### Fixed

- Fixed documentation on Trailblazers purpose

## [16.3.3]

### Fixed

- Fixed setting of priority in statusDB and LIMS for samples

## [16.3.2]

### Fixed

- Fixed setting of apptag in LIMS for samples

## [16.3.1]

### Fixed

- Fixed a bug in naming of "default_gene_panels" in Scout load config


## [16.3.0]

### Changed
- Changed logic for which cases are to be compressed. Now compression will be run on all cases older then 60 days provided their fastq files have not been decompressed less than 21 days prior


## [16.2.0]

### Changed

- Use CLI to upload to Scout

## [16.1.1]

### Fixed
- Accreditation logotype only shown on new delivery reports for accredited analyses


## [16.1.0]

### Changed
- Changed the way cg cleans cases. Now it only uses StatusDB and family status

### Added
- Added one-time script to iterate over mip directories, and set cleaned_at timestamp on very old cases that were already cleaned


## [16.0.6]

### Fixed
- 'cg upload auto --pipeline' to accept 'mip-dna' as pipeline

## [16.0.5]

### Fixed
- Trailblazer integration fixed

## [16.0.4]

### Fixed
- Case database entities (Family) can only have specific values for data_analysis
- Analysis database entities can only have specific values for pipeline
- Enum used for pipeline as arguments

## [16.0.3]

### Fixed
- Microbial config-case now correctly imports reference from customer provided reference

## [16.0.2]

### Added
- Added case intentmayfly to list of cases to except from SPRING compression

## [16.0.1]

### Added
- Updated PR template to include implementation plan

## [16.0.0]

### Added
- Deliver analysis based on case-id or ticket

### Changed
- Deliver commands merged into new command `cg deliver analysis`

## [15.0.4]
### Fixed
- fixed failing `cg microsalt store completed` cronjob

## [15.0.3]
### Fixed
- Fixed path where microsalt deliverables files are located

## [15.0.2]
### Fixed
- Wrap more cg workflow mip-dna store code in try-except in order to not cause future production blocks

## [15.0.1]
### Fixed
- Fix bug in compress clean command

## [15.0.0]

### Added
- New command: cg store ticket <ticket_id>
- New command: cg store flowcell <flowcell_id>
- New command: cg store case <case_id>
- New command: cg store sample <sample_id>

### Removed
- Old command: cg store fastq <case_id>

## [14.0.1]

### Fixed
- Removed unused options form cg workflow balsamic base command


## [14.0.0]

### Added
- New command: cg decompress ticket <ticket_id>
- New command: cg decompress flowcell <flowcell_id>
- New command: cg decompress case <case_id>
- New command: cg decompress sample <sample_id>

### Removed
- Old command: cg compress decompress spring <case_id>

## [13.18.0]


### Changed
- Changed condition for which cases should be stored in CG. This fixes a bug where cg would try to store cases which already have been stored due to mismatch in timestamp stored in Trailblazer and Housekeeper

## [13.17.2]

### Changed
- Only fastq files older than three weeks will be compressed


## [13.17.1]

### Added
- Added new value to lims constants
- Moved lims constants to a constants directory


## [13.17.0]


### Changed
- Workflow mip-dna store no longer needs analysisrunstatus to be completed to attempt storing bundle


## [13.16.2]

### Fixed

- Fixed bug where parse_mip_config() only returned values for primary analysis, breaking Upload Delivery Report


## [13.16.1]

### Fixed

 - Fix bug where cg workflow mip store still relied on Trailblazer to find case_config.yaml (Where it can no longer be found)
 - Fix bug where microsalt cli lost its store command in merge conflict


## [13.16.0]

### Added
- New REST-based TrailblazerAPI
### Changed
- Trailblazer support for Balsamic
### Fixed
- Naming convention for API harmonized


## [13.15.0]

### Added
- New query to get all cases in ticket

## [13.14.3]

### Changed

- Refactors constants file

## [13.14.2]

### Fixed

 - Fixed bug where CalledProcessError class could not be represented as string, and broke workflows.
 - Rephrased query used for compression. The query output is unchanged
 - Fixed typo in query name


## [13.14.1]
### Removed
- Remove data_analysis from sample since it is deprecated

## [13.14.0]
### Changed
- Move data_analysis from sample level to case level to enable samples to be analysed differently in different cases

## [13.12.0]
### Added
- Store all available completed microbial analyses in HK

## [13.11.0]

### Changed
- Balsamic always skips mutect when application is WES
- SPRING compression is set to run on oldest families first

### Fixed
- Format print statements

## [13.10.2]

### Fixed
- Storing chromograph, upd and rhocall files in housekeeper

## [13.10.1]

### Fixed
- Repaired automation query for storing Balsamic cases in Housekeeper

## [13.10]

### Added
- Functionality to deploy `genotype` with CG on hasta

### Fixed
- Stored completed not parsing through all completed entries

## [13.9]

### Added
- Deployment command
- Functionality to deploy `shipping` with CG


## [13.8.0]
### Added
- Functionality to change multiple families in one go, e.g. cg set families --sample-identifier ticket_number 123456 --priority research

## [13.7.0]
### Fixed
- Set flowcell status to `ondisk` when retrieving archived flowcell from PDC has finished.

## [13.6.0]

### Added
- Store microsalt analyses in Housekeeper with a provided deliverables file

## [13.5.0]

### Added
- Possibility to give case-id as argument when setting values on multiple samples by the CLI


## [13.4.1]


### Fixed
- Updated changelog with correct release version


## [13.4.0]

### Removed
- Microbial order table
- Microbial order model
- Microbial sample table
- Microbial sample model
- Microbial Flowcell-sample table
- Microbial Flowcell-sample model

### Changed
Show customer name instead of id in invoices view.
Made customer name searchable in invoices view.

### Fixed
Made unidirectional links to Customer (instead of bi) to speed up customer view
Made unidirectional links to ApplicationVersion (instead of bi) to speed up view

## [13.3.1]

### Changed
- Exclude analysis older than hasta in production (2017-09-27) from delivery report generation

## [13.3.0]

### Added
- Added new cases to skip during compression

## [13.2.0]

### Changed
- Only talk to genotype via subprocess and CLI


## [13.1.0]

### Changed
- Added cases for all microbial samples
- Add a case when a new microbial order is received

## [13.0.0]

### Changed
- Moved all microbial samples into samples table and the depending logic

## [12.7.1]

### Fixed
 - Removed store-housekeeper one-time script that was used to store balsamic results in Housekeeper

## [12.7.0]

### Changed
- Moved queries in TrailblazerAPI to Trailblazer

## [12.6.0]

### Added
- Added support for MIP9
- Adds support for MIP 9.0 files and tags in HK:
  - telomerecat
  - cyrius star-caller
  - smncopynumber caller on case level
  - tiddit_coverage bigwig track
- Adds smncopynumbercaller file to scout load config
### Changed
- Removed TB mip start source code from cg

### Fixed
- Return when using mip-dry-run option so that the dry-run is not added to TB

## [12.5.0]

### Changed

- Now ignores errors while cleaning old Balsamic data with cg clean


## [12.4.0]

### Added
- Providing a name of panel bed file in MIP cli now overrides getting capture kit through LimsAPI during case config
### Changed
- Providing panel bed path or capture kit shortname in BALSAMIC cli now overrides getting capture kit through LimsAPI during case config
### Fixed
- Fix Balsamic automation functions to exit with 1 if any of the errors are raised while looping through cases

## [12.3.6]

### Fixed
- Fixes bug where scout_api was sent into the compression_api in cli/store. The compression_api does not have scout_as an argument.


## [12.3.5]

### Added
- Added @Mropat as codeowner

## [12.3.4]

### Fixed
- Fixes bug where  upload_started_at and uploaded_at timestamps were not being updated in StatusDB upon successful Scout upload.
This bug was happening because several instances of Store were instantiated in the same context

## [12.3.3]

### Fixed
- Fixes but where linking MIP trio samples only linked the first sample instead of the whole family (Introduced in recent PR)
- Fixes bug where linking by SampleID was not linking the entire family (Old)
- Fixes bug where linking by SampleID would not be able to generate correct linking path (Old)

## [x.x.x]
### Added

### Fixed

### Changed


## [13.0.0]
### Changed
- Microbial Samples are now treated as ordinary samples in a case

## [12.3.2]

### Fixed

- Upload delivery report should now only happen for mip analyses
- Re-use the same API within all upload context
- Handle unspecified exceptions in order to keep the cron running when unexpected exception occurs for one case
- When linking file without data analysis set, warn about it and link file correctly

## [12.3.1]

### Fixed

- Fixed bug where AnalysisAPI in cg upload auto was not updated to recent class changes

## [12.3.0]

### Changed

- Class ConfigHandler moved from Trailblazer codebase into CG codebase
- FastqHandler methods moved from Trailblazer to AnalysisAPI
- Merged MipAPI and AnalysisAPI for mip_rna and mip_dna into one meta-api class
- Adjusted tests to support the new architecture
- Removed (unused/deprecated)run method which was used to execute MIP through Trailblazer

### Fixed

- MIP workflow once again performs check to skip evaluation
- MIP workflow once again updates StatusDB about the case status

## [12.2.0]

### Changed

- Merged methods cases_to_mip_analyze and cases_to_balsamic_analyze, now called cases_to_analyze for any pipeline.
- Made method cases_to_deliver pipeline aware
- Made method cases_to_store pipeline aware
- Made method cases_to_clean pipeline aware
- Added option to apply read count threshold for cases_to_analyze based on panel in ClinicalDB
- Updated MIP and BALSAMIC workflows to utilize the new methods
- Added tests for new methods in balsamic workflow
- Removed class FastqAPI. FastqAPI was only used by BALSAMIC, and contained one method. The method is now moved to FastqHandler class.

## [12.1.6]
### Fixed
- Create crunchy pending path outside batch script

## [12.1.5]
### Fixed
- support current orderform RML-1604:9 again

## [12.1.4]
### Changed
- Use long description from setup.py on PyPI

## [12.1.3]
### Fixed
- Use another parameter in build and publish

## [12.1.2]
### Fixed
- Syntax in github action build and publish workflow

## [12.1.2]
### Added
- Build and publish on pypi with github actions

## [12]
### Added
- Create a meta-API (BalsamicAnalysisAPI) to handle communication between balsamic and other cg applications. The API will handle the following:
   - Calling BalsamicAPI to execute balsamic commands
   - Query Lims and StatusDB to decide what arguments to pass to Balsamic
   - Read (new version of) deliverables report generated by Balsamic and store bundle in Housekeeper + StatusDB
- More info in https://github.com/Clinical-Genomics/cg/pull/687

### Changed
- Reduce number of options that can/should be passed to run the workflow. Most of the logic for determining the options will be handled by BalsamicAnalysisAPI.
- Every command now requires sample family name as argument.
- No longer support using sample_id to link files for sake of consistency.

## [11]
### Changed
- Removes all interactions with the beacon software

## [10.1.2]
### Fixed
- Fixed so that empty gzipped files are considered empty considering metadata

## [10.1.1]
### Added
- Adds a CHANGELOG.md<|MERGE_RESOLUTION|>--- conflicted
+++ resolved
@@ -13,18 +13,13 @@
 ### Changed
 ### Fixed
 
-<<<<<<< HEAD
 ## [NG.NG.NG]
 ### Fixed
 - Move synopsis and cohorts from sample to case in the database since that is how they are used 
-=======
 
 ## [20.1.2]
 ### Changed
 - Refactored and removed code from cg.store.utils in backwards compatible way
-
-## [20.1.1]
->>>>>>> f3e8e735
 
 ## [20.1.1]
 ### Changed
