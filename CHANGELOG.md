# Change Log
All notable changes to this project will be documented in this file.
This project adheres to [Semantic Versioning](http://semver.org/).

About changelog [here](https://keepachangelog.com/en/1.0.0/)

Please add a new candidate release at the top after changing the latest one. Feel free to copy paste from the "squash and commit" box that gets generated when creating PRs

Try to use the following format:

## [x.x.x]

### Added
### Changed
### Fixed

<<<<<<< HEAD

## 18.8.0

### Added

- Add functionality to upload balsamic analyses to scout
=======
## [18.8.0]

### Added
- cg workflow microsalt upload-analysis-vogue [case_id] to upload the latest analysis from specific case
- cg workflow microsalt upload-latest-analyses-vogue to upload all latest analyses what haven't been uploaded

## [18.7.2]

### Changed

- Skip deliver fastq files when delivering balsamic analysis
>>>>>>> ba066939

## [18.7.1]

### Fixed

- clean_fastq command now also skips validation cases when cleaning fastq files

## [18.7.0]

### Added
-Added customer name in order tickets

## [18.6.1]

### Fixed

- Fix bug with name clash for created case when submitting RML-orders via Orderportal

<<<<<<< HEAD

## 18.6.0
=======
## [18.6.0]
>>>>>>> ba066939

### Added

- Add command 'delete case' to remove case from the database
- Add command 'delete cases' to remove multiple cases from the database

## [18.5.1]

### Fixed

- Fix bug with microsalt deliverables path where it only returns the path only if it exists. This caused errors in some cases when submitting to Trailblazer

## [18.5.0]

### Added
- Added MHT to gene panel master-list

## [18.4.0]

### Added

- Added submission of microsalt cases for tracking in Trailblazer

## [18.3.0]

### Changed

- cg workflow mip-dna --panel-bed and --dry-run options can be set when executing full workflow
- Changed logic for how case links are retrieved in order to support linking of very old cases
- Analysis not submitted to Trailblazer if executing MIP workflow in dry-run

## [18.2]

### Changed

- Remove option to specify delivery path when delivering data

### Fixed

- Improved usage of `cg deliver analysis` command

## [18.1.5]

### Fixed

- cg workflow mip-rna link command

## [18.1.4]

### Fixed

- Better help text for microsalt cli commands


## [18.1.3]

### Fixed

- deliver filtered cnvkit file for balsamic

## [18.1.2]

### Fixed

- cg workflow mip-rna config-case command
 
## [18.1.1]

### Fixed

- Updates balsamic deliver tags to align with the ones specified in hermes

## [18.1.0]

### Added
- Customer in the ticket created for an order from the Orderportal

## [18.0.0]

### Added
- New commands for running cron jobs 

### Changed
- Changed cli commands for starting and storing microsalt workflows

### Fixed
- Full Microsalt can now be executed through cg interface

## [17.2.1]

### Fixed

- HermesApi added to context when running cg clean

## [17.2.0]

### Changed

- Using HermesApi to save Balsamic deliverables in Housekeeper

## [17.1.0]

### Added

- Added support for Balsamic-orderforms as json-file

### Changed

## [17.0.0]

### Added
- Lims ID is sent to Balsamic during case config

## [16.17.1]

### Fixed
- Fixed exporting reduced mt_bam to scout config

## 16.17.0

### Changed
- Update Scout config output for images from chromograph

## 16.16.1

### Fixed

- This PR fixes the problem handling wells in json orders without ":" as separator, e.g. A1 instead of A:1

## [16.16.0]

### Changed

- Use hermes for generating balsamic deliverables

## 16.15.1

### Fixed
- The problem handling mip-json without specified data_analysis

## [16.16.0]

### Added

- Validation models for excel files in `cg/store/api/import_func.py`

### Fixed

- Removes dependency on deprecated excel-parser `xlrd`


## 16.15.0

### Added
- cg deploy hermes

## 16.14.0

### Added
- cg deploy fluffy


## 16.13.0

### Added

- Stop on bad values for analysis (pipeline) when adding family through CLI

## 16.12.1

### Fixed
- Save in Family and Analysis Admin views

## 16.12.0

### Added

- Added support for RML-orderforms as json-file

## [16.11.1]

### Fixed

- Lock dependency for xlrd so that we can parse modern excel files


## 16.11.0

### Added
- cg set family [CASEID] now has the option --data-delivery

## [16.10.4]

### Fixed
- Bug when building tag definition for balsamic-analysis delivery

## [16.10.3]

### Fixed
- Use `--json` when exporting causative variants from scout

## [16.10.2]

### Fixed
- Use correct pipeline name when cleaning mip analysis dirs

## [16.10.1]

### Added

- Adds new mip-dna tags to hk

## [16.10.0]

### Added

- Adds new delivery type to balsamic-analysis

## [16.9.0]

### Added

- column percent_reads_guaranteed to application table

## [16.8.1]

### Fixed

- Bug in the interactions with Scout when cleaning Scout cases
- Bug in the interaction with scout in command export_causatives

## [16.8.0]

### Added

- Adds adding samplesheet to HK flowcell bundle to cg transfer flowcell

## [16.7.1]

### Fixed

- Mutacc looks for 'id' instead of '_id' in case export
- Convert 'other' to '0' for sex in case export

## 16.7.0

### Added
- Show sample priorities in created ticket

## [16.6.0]

### Changed

- Split generating config into its own command
- Delete old load config when running `cg upload scout --re-upload`

## [16.5.0]

### Added

- Functionality to deploy scout with cg

## [16.4.3]

### Fixed

- Bug that madeline output files where not uploaded to scout
- Bug when exporting panels with `cg workflow mip-dna panel`

## [16.4.2]

### Fixed

- Bug that display_name was used instead of sample_name

## [16.4.1]

### Fixed

- Change compression query to be both satisfactory syntax for flake and to be working on our version of sql server

## [16.4.0]

### Added
- Use Pydantic models to validate Scout input/output

### Changed
- Decouples scout from CG

## [16.3.4]

### Fixed

- Fixed documentation on Trailblazers purpose

## [16.3.3]

### Fixed

- Fixed setting of priority in statusDB and LIMS for samples

## [16.3.2]

### Fixed

- Fixed setting of apptag in LIMS for samples

## [16.3.1]

### Fixed

- Fixed a bug in naming of "default_gene_panels" in Scout load config


## [16.3.0]

### Changed
- Changed logic for which cases are to be compressed. Now compression will be run on all cases older then 60 days provided their fastq files have not been decompressed less than 21 days prior


## [16.2.0]

### Changed

- Use CLI to upload to Scout

## [16.1.1]

### Fixed
- Accreditation logotype only shown on new delivery reports for accredited analyses


## [16.1.0]

### Changed
- Changed the way cg cleans cases. Now it only uses StatusDB and family status

### Added
- Added one-time script to iterate over mip directories, and set cleaned_at timestamp on very old cases that were already cleaned


## [16.0.6]

### Fixed
- 'cg upload auto --pipeline' to accept 'mip-dna' as pipeline

## [16.0.5]

### Fixed
- Trailblazer integration fixed

## [16.0.4]

### Fixed
- Case database entities (Family) can only have specific values for data_analysis
- Analysis database entities can only have specific values for pipeline
- Enum used for pipeline as arguments

## [16.0.3]

### Fixed
- Microbial config-case now correctly imports reference from customer provided reference

## [16.0.2]

### Added
- Added case intentmayfly to list of cases to except from SPRING compression

## [16.0.1]

### Added
- Updated PR template to include implementation plan

## [16.0.0]

### Added
- Deliver analysis based on case-id or ticket

### Changed
- Deliver commands merged into new command `cg deliver analysis`

## [15.0.4]
### Fixed
- fixed failing `cg microsalt store completed` cronjob

## [15.0.3]
### Fixed
- Fixed path where microsalt deliverables files are located

## [15.0.2]
### Fixed
- Wrap more cg workflow mip-dna store code in try-except in order to not cause future production blocks

## [15.0.1]
### Fixed
- Fix bug in compress clean command

## [15.0.0]

### Added
- New command: cg store ticket <ticket_id>
- New command: cg store flowcell <flowcell_id>
- New command: cg store case <case_id>
- New command: cg store sample <sample_id>

### Removed
- Old command: cg store fastq <case_id>

## [14.0.1]

### Fixed
- Removed unused options form cg workflow balsamic base command


## [14.0.0]

### Added
- New command: cg decompress ticket <ticket_id>
- New command: cg decompress flowcell <flowcell_id>
- New command: cg decompress case <case_id>
- New command: cg decompress sample <sample_id>

### Removed
- Old command: cg compress decompress spring <case_id>

## [13.18.0]


### Changed
- Changed condition for which cases should be stored in CG. This fixes a bug where cg would try to store cases which already have been stored due to mismatch in timestamp stored in Trailblazer and Housekeeper

## [13.17.2]

### Changed
- Only fastq files older than three weeks will be compressed


## [13.17.1]

### Added
- Added new value to lims constants
- Moved lims constants to a constants directory


## [13.17.0]


### Changed
- Workflow mip-dna store no longer needs analysisrunstatus to be completed to attempt storing bundle


## [13.16.2]

### Fixed

- Fixed bug where parse_mip_config() only returned values for primary analysis, breaking Upload Delivery Report


## [13.16.1]

### Fixed

 - Fix bug where cg workflow mip store still relied on Trailblazer to find case_config.yaml (Where it can no longer be found)
 - Fix bug where microsalt cli lost its store command in merge conflict


## [13.16.0]

### Added
- New REST-based TrailblazerAPI
### Changed
- Trailblazer support for Balsamic
### Fixed
- Naming convention for API harmonized


## [13.15.0]

### Added
- New query to get all cases in ticket

## [13.14.3]

### Changed

- Refactors constants file

## [13.14.2]

### Fixed

 - Fixed bug where CalledProcessError class could not be represented as string, and broke workflows.
 - Rephrased query used for compression. The query output is unchanged
 - Fixed typo in query name


## [13.14.1]
### Removed
- Remove data_analysis from sample since it is deprecated

## [13.14.0]
### Changed
- Move data_analysis from sample level to case level to enable samples to be analysed differently in different cases

## [13.12.0]
### Added
- Store all available completed microbial analyses in HK

## [13.11.0]

### Changed
- Balsamic always skips mutect when application is WES
- SPRING compression is set to run on oldest families first

### Fixed
- Format print statements

## [13.10.2]

### Fixed
- Storing chromograph, upd and rhocall files in housekeeper

## [13.10.1]

### Fixed
- Repaired automation query for storing Balsamic cases in Housekeeper

## [13.10]

### Added
- Functionality to deploy `genotype` with CG on hasta

### Fixed
- Stored completed not parsing through all completed entries

## [13.9]

### Added
- Deployment command
- Functionality to deploy `shipping` with CG


## [13.8.0]
### Added
- Functionality to change multiple families in one go, e.g. cg set families --sample-identifier ticket_number 123456 --priority research

## [13.7.0]
### Fixed
- Set flowcell status to `ondisk` when retrieving archived flowcell from PDC has finished.

## [13.6.0]

### Added
- Store microsalt analyses in Housekeeper with a provided deliverables file

## [13.5.0]

### Added
- Possibility to give case-id as argument when setting values on multiple samples by the CLI


## [13.4.1]


### Fixed
- Updated changelog with correct release version


## [13.4.0]

### Removed
- Microbial order table
- Microbial order model
- Microbial sample table
- Microbial sample model
- Microbial Flowcell-sample table
- Microbial Flowcell-sample model

### Changed
Show customer name instead of id in invoices view.
Made customer name searchable in invoices view.

### Fixed
Made unidirectional links to Customer (instead of bi) to speed up customer view
Made unidirectional links to ApplicationVersion (instead of bi) to speed up view

## [13.3.1]

### Changed
- Exclude analysis older than hasta in production (2017-09-27) from delivery report generation

## [13.3.0]

### Added
- Added new cases to skip during compression

## [13.2.0]

### Changed
- Only talk to genotype via subprocess and CLI


## [13.1.0]

### Changed
- Added cases for all microbial samples
- Add a case when a new microbial order is received

## [13.0.0]

### Changed
- Moved all microbial samples into samples table and the depending logic

## [12.7.1]

### Fixed
 - Removed store-housekeeper one-time script that was used to store balsamic results in Housekeeper

## [12.7.0]

### Changed
- Moved queries in TrailblazerAPI to Trailblazer

## [12.6.0]

### Added
- Added support for MIP9
- Adds support for MIP 9.0 files and tags in HK:
  - telomerecat
  - cyrius star-caller
  - smncopynumber caller on case level
  - tiddit_coverage bigwig track
- Adds smncopynumbercaller file to scout load config
### Changed
- Removed TB mip start source code from cg

### Fixed
- Return when using mip-dry-run option so that the dry-run is not added to TB

## [12.5.0]

### Changed

- Now ignores errors while cleaning old Balsamic data with cg clean


## [12.4.0]

### Added
- Providing a name of panel bed file in MIP cli now overrides getting capture kit through LimsAPI during case config
### Changed
- Providing panel bed path or capture kit shortname in BALSAMIC cli now overrides getting capture kit through LimsAPI during case config
### Fixed
- Fix Balsamic automation functions to exit with 1 if any of the errors are raised while looping through cases

## [12.3.6]

### Fixed
- Fixes bug where scout_api was sent into the compression_api in cli/store. The compression_api does not have scout_as an argument.


## [12.3.5]

### Added
- Added @Mropat as codeowner

## [12.3.4]

### Fixed
- Fixes bug where  upload_started_at and uploaded_at timestamps were not being updated in StatusDB upon successful Scout upload.
This bug was happening because several instances of Store were instantiated in the same context

## [12.3.3]

### Fixed
- Fixes but where linking MIP trio samples only linked the first sample instead of the whole family (Introduced in recent PR)
- Fixes bug where linking by SampleID was not linking the entire family (Old)
- Fixes bug where linking by SampleID would not be able to generate correct linking path (Old)

## [x.x.x]
### Added

### Fixed

### Changed


## [13.0.0]
### Changed
- Microbial Samples are now treated as ordinary samples in a case

## [12.3.2]

### Fixed

- Upload delivery report should now only happen for mip analyses
- Re-use the same API within all upload context
- Handle unspecified exceptions in order to keep the cron running when unexpected exception occurs for one case
- When linking file without data analysis set, warn about it and link file correctly

## [12.3.1]

### Fixed

- Fixed bug where AnalysisAPI in cg upload auto was not updated to recent class changes

## [12.3.0]

### Changed

- Class ConfigHandler moved from Trailblazer codebase into CG codebase
- FastqHandler methods moved from Trailblazer to AnalysisAPI
- Merged MipAPI and AnalysisAPI for mip_rna and mip_dna into one meta-api class
- Adjusted tests to support the new architecture
- Removed (unused/deprecated)run method which was used to execute MIP through Trailblazer

### Fixed

- MIP workflow once again performs check to skip evaluation
- MIP workflow once again updates StatusDB about the case status

## [12.2.0]

### Changed

- Merged methods cases_to_mip_analyze and cases_to_balsamic_analyze, now called cases_to_analyze for any pipeline.
- Made method cases_to_deliver pipeline aware
- Made method cases_to_store pipeline aware
- Made method cases_to_clean pipeline aware
- Added option to apply read count threshold for cases_to_analyze based on panel in ClinicalDB
- Updated MIP and BALSAMIC workflows to utilize the new methods
- Added tests for new methods in balsamic workflow
- Removed class FastqAPI. FastqAPI was only used by BALSAMIC, and contained one method. The method is now moved to FastqHandler class.

## [12.1.6]
### Fixed
- Create crunchy pending path outside batch script

## [12.1.5]
### Fixed
- support current orderform RML-1604:9 again

## [12.1.4]
### Changed
- Use long description from setup.py on PyPI

## [12.1.3]
### Fixed
- Use another parameter in build and publish

## [12.1.2]
### Fixed
- Syntax in github action build and publish workflow

## [12.1.2]
### Added
- Build and publish on pypi with github actions

## [12]
### Added
- Create a meta-API (BalsamicAnalysisAPI) to handle communication between balsamic and other cg applications. The API will handle the following:
   - Calling BalsamicAPI to execute balsamic commands
   - Query Lims and StatusDB to decide what arguments to pass to Balsamic
   - Read (new version of) deliverables report generated by Balsamic and store bundle in Housekeeper + StatusDB
- More info in https://github.com/Clinical-Genomics/cg/pull/687

### Changed
- Reduce number of options that can/should be passed to run the workflow. Most of the logic for determining the options will be handled by BalsamicAnalysisAPI.
- Every command now requires sample family name as argument.
- No longer support using sample_id to link files for sake of consistency.

## [11]
### Changed
- Removes all interactions with the beacon software

## [10.1.2]
### Fixed
- Fixed so that empty gzipped files are considered empty considering metadata

## [10.1.1]
### Added
- Adds a CHANGELOG.md<|MERGE_RESOLUTION|>--- conflicted
+++ resolved
@@ -14,14 +14,12 @@
 ### Changed
 ### Fixed
 
-<<<<<<< HEAD
-
-## 18.8.0
+## 18.9.0
 
 ### Added
 
 - Add functionality to upload balsamic analyses to scout
-=======
+
 ## [18.8.0]
 
 ### Added
@@ -33,7 +31,7 @@
 ### Changed
 
 - Skip deliver fastq files when delivering balsamic analysis
->>>>>>> ba066939
+
 
 ## [18.7.1]
 
@@ -52,12 +50,9 @@
 
 - Fix bug with name clash for created case when submitting RML-orders via Orderportal
 
-<<<<<<< HEAD
-
-## 18.6.0
-=======
+
 ## [18.6.0]
->>>>>>> ba066939
+
 
 ### Added
 
