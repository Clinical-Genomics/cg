# Change Log
All notable changes to this project will be documented in this file.
This project adheres to [Semantic Versioning](http://semver.org/).

About changelog [here](https://keepachangelog.com/en/1.0.0/)

Please add a new candidate release at the top after changing the latest one. Feel free to copy paste from the "squash and commit" box that gets generated when creating PRs

Try to use the following format:


__________ DO NOT TOUCH ___________


## [x.x.x]
### Added
### Changed
### Fixed

__________ DO NOT TOUCH ___________

<<<<<<< HEAD
## [x.x.x]
### Changed
- Header in indexreport to versal letters
=======
## [22.2.1]
### Added
- Add more files to the mip-rna delivery
>>>>>>> 099208c4

## [22.2.0]
### Added
- Add cg clean fluffy_past_run_dirs command

## [22.1.3]
### Fixed
- Remove dependency to archived pypi colorclass

## [22.1.2]
### Changed
- Use slurm qos class and constants instead of hard coding priority options

## [22.1.1]
### Fixed
- Check for case name uniqueness before storing order to avoid half stored orders

## [22.1.0]
### Changed
- Rsync now run on slurm instead of the login node

## [22.0.1]
### Added
- Added two more cases to BALSAMIC's validation
### Changed
- Divided VALIDATION_CASES into their own workflow lists to find them easier 

## [22.0.0]
### Added
- Adds store and store-available commands that use Hermes
- Add pydantic models for mip config and mip sample info
- Add constants for getting housekeeper MIP analysis tags
  
### Changed
- Remove old MIP-DNA store command using cg internally
- Remove old unused fixtures

## [21.12.0]
### Added
- cli for upload of data to Statina

## [21.11.2]
### Fixed
- NIPT upload to sftp server

## [21.11.1]
### Changed
- Clarified the code for automatic decompression

## [21.11.0]
### Added
- Deliver, concatenate (if needed) and rsync in one command

## [21.10.0]
### Added
- Support for showing demultiplexing in CiGRID

## [21.9.3]
### Fixed
- bugfix

## [21.9.2]
### Fixed
- gisaid -fixing bug accidentally inserted in the previous pr.

## [21.9.1]
### Fixed
- gisaid get region and lab from sample udfs
- gisaid adjusting for new fasta consensus file in housekeeper
- gisaid removing failing tests 

### Changed
### Fixed

## [21.12.0]
### Added
- Support for Orderform 1508:24 for Clinical Samples

## [21.9.0]
### Added
- Add Fluffy analysis results -> ftp upload functionality for cust002

## [21.8.3]
### Changed
- Set memory allocation to 95G when demultiplexing on slurm 

## [21.8.2]
### Changed
- Add batch-ref flag to command string for fluffy analyses

## [21.8.1]
### Changed
- Changed so that barcode report is written to the correct path

## [21.8.0]
### Added
- Command `cg demultplex report` to generate barcode report for demuxed flowcells
### Changed
- Automatically generate barcode report when post processing demultiplexed flowcell

## [21.7.2]
### Added
- Copy sample sheet to demuxed flowcell dir
- Create `copycomplete.txt` after demux post-processing is done

## [21.7.1]
### Fixed
- Fixed bug when checking if flowcell projects has been renamed


## [21.7.0]
### Added
- Added support for SARS-CoV-2 Orderform 2184.5 with fields for GISAID upload

## [21.6.9]
### Changed
- Check if versions are larger than known version when determining reverse complement in demultiplexing

## [21.6.8]
### Changed
- Validate that flowcell name is correct when demultiplexing

## [21.6.7]
### Fixed
- Fixed linking sample files from case bundle

## [21.6.6]
### Changed
- Check that logfile exists before doing demux post-processing

## [21.6.5]
### Changed
- Check if Unaligned dir exists before doing demux post-processing
### Fixed
- Fix bugs in create sample sheet all command

## [21.6.4]
### Fixed
- Fix so that delivery will not break if fastq bundle is missing when delivering results with ticket id

## [21.6.3]
### Fixed
- Fix bug in sqlalchemy models

## [21.6.2]
### Fixed
- If a boolean value is passed to `cg set sample -kv <key> <value>` a boolean is passed to the db

## [21.6.1]
### Fixed
- Fix bug in mip and balsamic crontab

## [21.6.0]
### Added
- Functionality to do demultiplexing post processing from CG

## [21.5.7]
### Fixed
- Set status to analyze when resolving decompression

## [21.5.6]
### Fixed
- Use only the first item from region and lab code values in mutant workflow.

## [21.5.5]
### Fixed
- Fix tag to deliver correct mutant result files to KS inbox

## [21.5.4]
### Fixed
- Block orders unintentionally reusing case names 

## [21.5.3]
### Fixed
- Set correct fluffy analysis finish path

## [21.5.2]
### Fixed
- Fixed content of fluffy samplesheet according to customer specification

## [21.5.1]
### Fixed
- By default fetch related flowcell information using `cg get sample <sample_id>`

## [21.5.0]
### Added
- User field for allowing order portal login
### Changed 
- Delivery/Invoicing/Primary Contacts are now relations from Customer to User in admin

## [21.4.4]
### Fixed
- Propagate all samples to microsalt, even those without reads

## [21.4.3]
### Fixed
- Display invoice contact on invoice

## [21.4.2]
### Fixed
- Remove default option for mip-dna priority

## [21.4.1]
### Changed
- Change how samples are fetched for cgstats select command
### Fixed
- Bug when fetching info with `cg demultiplex select`-command

## [21.4.0]
### Added
- A column in customer-group admin view in to show customers in the group

## [21.3.1]
### Fixed
- PDC backup destination server for 2500 flowcells

## [21.3.0]
### Changed
- Remove dependency `cgstats` from requirements.txt and move used functionality into CG

## [21.2.0]
### Added
- Functionality for the cgstats api in CG

## [21.1.0]
### Added
Select analyses to be uploaded to vogue based on analysis completed date (before or after a date, of between two dates)
Add uploaded to vogue date to analysis table
Only select potential analyses to upload that have not been uploaded

## [21.0.0]

### Changed
- Add support for balsamic 7.x.x
- Rework Balsamic server configurations

### Fixed
- Upload to scout now possible for all analysis types through cg upload scout


## [20.26.2]
### Added
- Added more DNA and RNA positive control cases to VALIDATION_CASES

## [20.26.1]
### Fixed
- Workflow linking also links undetermined files when

## [20.26.0]
### Changed
- Cases to analyze query checks if any samples in case are newer than latest analysis to start topups
- Microsalt config-case wont include samples that dont pass sequencing qc

## [20.25.0]
### Changed
- Changes that customer contact persons are referred to as emails instead of users. This removes the need to add each contact as a user in the system and it becomes easier to manage the user list

## [20.24.0]
### Added
- Show customers in user admin view

## [20.23.0]
### Added
- gisaid uppload support via cli
- gisaid API

### Added
- Add command `cg get analysis` to view analysis information

## [20.21.1]
### Fixed
- Fix subprocess wildcard issue in deliver rsync

## [20.21.0]
### Added
- Added cg deliver rsync <ticket_id>

## [20.20.1]
### Fixed
- bug in cg clean scout-finished-cases

## [20.20.0]

## Added
- CLI command to deploy Loqusdb via shipping

## [20.19.5]

### Fixed
- fixed bug where CgError was raised with wrong arguments in AnalysisAPI

## [20.19.4]

### Fixed
- fixed bug that cgstats configs was saved as cg_stats in CGConfig

## [20.19.3]

### Fixed
- Update sequenced at timestamp of sample whenever sample has been sequenced and flowcell transferred

## [20.19.2]

### Fixed
- Bug when instantiating analysis api in upload

## [20.19.1]
### Fixed
- Bug when fetching the api in mip workflow cli base

## [20.19.0]

### Changed
- use pydantic to control CLI context 

## [20.18.0]
### Added
- Trailblazer support for mutant/sars-cov-2

## [20.17.5]
### Fixed
- Bugfix allowing orders of single samples from existing families

## [20.17.4]
### Added
- Added new covid prep method to lims constants

## [20.17.3]
### Fixed
- Adds support to use original sample lims id in downsampled cases (affects balsamic)

## [20.17.2]
### Fixed
- Fix duplicate Housekeeper session in scout upload


## [20.17.1]
### Changed
- Status of mutant cases is set to running before running analysis, and revoked if start fails. 
  This prevents users and cron jobs from starting the case which already started, given they check in statusDB first.

## [20.17.0]
### Added

- Deliver sarscov2 cli

## [20.16.0]
### Added

- Demultiplexing functionality to CG

## [20.15.1]
### Fixed
- cg to rename mutant fastq files directly

## [20.15.0]
### Added
- CLI methods for starting mutant

## [20.14.2]
### Added
- Add RNA validation cases to blacklist, which defines cases to not compress fastq files for

## [20.14.1]
### Fixed
- So that existing samples don't get added to lims again

## [20.14.0]
### Added
- Possibility to associate more than one customer to each user 

## [20.13.0]
### Changed
- Update orderform 2184 to latest version 4

## [20.12.1]
### Fixed
- Fix skip MIP-DNA (for MAF) for tumours with wgs applications for fastq delivery

## [20.12.0]
### Added
- Add support for fastq delivery

## [20.11.0]
### Added
- functionality to upload synopsis, cohort and phenotype information to scout

## [20.10.1]
### Fixed
- Mip start-available command

## [20.10.0]
### Added
- Panel command to mip-rna analysis workflow
- Add genome build 38 as default for mip-rna when exporting gene panels from Scout
- Add genome build 37 as default for mip-dna when exporting gene panels from Scout
- Add genome build 37 as default when exporting gene panels from Scout

### Changed
- Refactor start and start-available for mip

## [20.9.12]
### Changed
- Use pydantic models for handling lims samples


## [20.9.11]
### Fixed
- Fix bug that that prevented wgs fastq samples from being genotyped

## [20.9.10]
### Fixed
- Move synopsis and cohorts from sample to case in the database since that is how they are used 

## [20.9.9]
### Fixed
- Fixed bug in upload delivery report automation

## [20.9.8]
### Fixed
- Fixed context in upload vogue

## [20.9.7]
### Fixed
- Added missing pipeline option in database for SARS-CoV-2 on case in database

## [20.9.6]
### Fixed
- Use `coverage_qc_report` instead of `delivery_report` when uploading balsamic cases to scout

## [20.9.5]
### Fixed
- Balsamic crontab start-available auto-disables balsamic dry run

## [20.9.4]
### Fixed
- Fix bug that pending path was not created 

## [20.9.3]
### Fixed
- Bug in automation of delivery report upload

## [20.9.2]
### Fixed
- Bug when updating crunchy metadata files

## [20.9.1]
### Fixed
- Bug preventing MicroSALT to start automatically

## [20.9.0]
### Added
- SlurmAPI to handle all communication with slurm from cg

## [20.8.1]
### Changed
- Deletes unused files .gitlint, housekeeper, status, status_db

## [20.8.0]
### Added
- Support for creating delivery reports for analyses that are not the latest ones

## [20.7.0]
### Added
- DIAB and NBS-M to master list 

### Fixed
- Alphabetical order of master list

## [20.6.0]
### Changed
- Use cgmodels for crunchy metadata files

## [20.5.4]
### Added
- Change ending of lintjob from .py to .yml (accidentaly changed in previous pr)

## [20.5.3]
### Added
- Support for SARS-CoV-2 Orderform 2184:3

## [20.5.2]
### Changed
- Remove pipfile and pipfile.lock since they are not used

## [20.5.1]
### Changed
- Removes linting gh actions job

## [20.5.0]
### Added
- Add support for Microbial Orderform 1603:10
- Add support for Metagenome Orderform 1605:09

## [20.4.0]
### Added
- Support for SARS-CoV-2 Orderform 2184:1

## [20.3.3]

### Changed
- Set concentration and concentration sample to str in json orderform sample since this is expected in frontend

## [20.3.2]
### Fixed
- Fixed cases_to_store for microbial workflow. 
- Fixed process call for all workflows to not create a new process object

## [20.3.1]
### Fixed
- HousekeeperAPI to reuse db connection from context instead of creating new one for each call

## [20.3.0]
### Changed
- Refactored AnalysisAPI anf FastHandler classes into one class

## [20.2.1]
### Fixed
- Fixed json orderform special cases

## [20.2.0]
### Changed
- Use pydantic models to validate orderforms

## [20.1.4]
### Added
- delivery_report handling from BALSAMIC case import to Scout config export

## [20.1.3]
### Changed
- Genes are optional when exporting scout variants

## [20.1.2]
### Changed
- Refactored and removed code from cg.store.utils in backwards compatible way

## [20.1.1]
### Changed
- Updates issue template

## [20.1.0]
### Fixed
- Fix automatic decompression to also work for mixed cases

## [20.0.1]
### Changed
- Removed old unused scripts and scripts directory
- Moved crunchy query from store into CompressAPI


## [20.0.0]

### Changed
- cg workflow mip-rna link command to take case as positional arg

## [19.5.4]

### Changed
- Refactor ticket handling from orders API

## [19.5.3]
### Fixed
- Fix dry run flag when resolving decompression state

## [19.5.2]
### Fixed
- fix container name when publishing branch builds on dockerhub

## [19.5.1]

### Fixed
- changelog

## [19.5.0]

### Added
- alembic functionality
### Changed
- destination server PDC retrieval novaseq flowcells thalamus -> hasta
### Fixed
- flowcell status after PDC retrieval ondisk -> retrieved

## [19.4.0]

### Added
- Support for storing cohorts, phenotype_terms and synopsis from order json

## [19.3.2]
### Added
- Dockerhub build app container for release and pull requests
### Changed
- Changed CI actions that run on pull request on push to only run on pull request

## [19.3.1]
### Added
- Dockerfile declaration for running the cg app. Dockerfile should not be used for the cli toolkit

## [19.3.0]
### Added
- New options for balsamic report deliver to propagate delivery report data to Balsamic


## [19.2.0]
### Added
- Cases that decompression is started for will have the action set to "analyze"

## [19.1.1]

### Fixed
- Allow price update files for application-version import to have empty prices 


## [19.1.1]
### Added
- Cases that decompression is started for will have the action set to "analyze"

## [19.1.0]
### Added
- Cli command to deliver old balsamic analyses which were stored with old hk tags

## [19.0.0]

### Added
- Adds command to start decompression for spring compressed files if needed
### Changed
- Refactors MIP cli slightly to always expect a case id
- workflow start now called start-available
- Checking if flowcells are on disk moved to its own cli command

## [18.12.0]

### Added
- Add prep-category 'cov' for applications

## [18.11.4]

### Fixed
- Install package in gihub-jobs via pip==21.0.1

## [18.11.3]

### Fixed
- Upgraded insecure cryptography dependency 

## [18.11.2]

### Fixed
- Chromograph image tags back on track

## [18.12.1]

### Fixed
- Fix message in order ticket that says what type of project it is

## [18.11.1]

### Fixed
 - Fix so that variants gets uploaded to scout for balsamic samples
 - Fix so that upload breaks if balsamic case is WGS

## [18.11.0]
- New Fluffy workflow for preparing, starting and storing of analyses

## [18.10.2]

### Fixed
- FLUFFY now have a validation schema and can be submitted in the Order Portal again
- Samples of pools are now marked not to be invoiced, only the pool is invoiced

## [18.10.1]

### Added
- Allow existing trio-samples to be re-run as single samples 

## [18.10.0]

### Added
- Support for delivery type in the Order Portal


## [18.9.1]

### Added
- cg upload vogue bioinfo-all uploads both BALSAMIC as well.

## [18.9.0]

### Added

- Add functionality to upload balsamic analyses to scout

## [18.8.0]

### Added
- cg workflow microsalt upload-analysis-vogue [case_id] to upload the latest analysis from specific case
- cg workflow microsalt upload-latest-analyses-vogue to upload all latest analyses what haven't been uploaded

## [18.7.2]

### Changed

- Skip deliver fastq files when delivering balsamic analysis

## [18.7.1]

### Fixed

- clean_fastq command now also skips validation cases when cleaning fastq files

## [18.7.0]

### Added
- Added customer name in order tickets

## [18.6.1]

### Fixed

- Fix bug with name clash for created case when submitting RML-orders via Orderportal


## [18.6.0]


### Added

- Add command 'delete case' to remove case from the database
- Add command 'delete cases' to remove multiple cases from the database

## [18.5.1]

### Fixed

- Fix bug with microsalt deliverables path where it only returns the path only if it exists. This caused errors in some cases when submitting to Trailblazer

## [18.5.0]

### Added
- Added MHT to gene panel master-list

## [18.4.0]

### Added

- Added submission of microsalt cases for tracking in Trailblazer

## [18.3.0]

### Changed

- cg workflow mip-dna --panel-bed and --dry-run options can be set when executing full workflow
- Changed logic for how case links are retrieved in order to support linking of very old cases
- Analysis not submitted to Trailblazer if executing MIP workflow in dry-run

## [18.2]

### Changed

- Remove option to specify delivery path when delivering data

### Fixed

- Improved usage of `cg deliver analysis` command

## [18.1.5]

### Fixed

- cg workflow mip-rna link command

## [18.1.4]

### Fixed

- Better help text for microsalt cli commands


## [18.1.3]

### Fixed

- deliver filtered cnvkit file for balsamic

## [18.1.2]

### Fixed

- cg workflow mip-rna config-case command

## [18.1.1]

### Fixed

- Updates balsamic deliver tags to align with the ones specified in hermes

## [18.1.0]

### Added
- Customer in the ticket created for an order from the Orderportal

## [18.0.0]

### Added
- New commands for running cron jobs

### Changed
- Changed cli commands for starting and storing microsalt workflows

### Fixed
- Full Microsalt can now be executed through cg interface

## [17.2.1]

### Fixed

- HermesApi added to context when running cg clean

## [17.2.0]

### Changed

- Using HermesApi to save Balsamic deliverables in Housekeeper

## [17.1.0]

### Added

- Added support for Balsamic-orderforms as json-file

### Changed

## [17.0.0]

### Added
- Lims ID is sent to Balsamic during case config

## [16.17.1]

### Fixed
- Fixed exporting reduced mt_bam to scout config

## 16.17.0

### Changed
- Update Scout config output for images from chromograph

## 16.16.1

### Fixed

- This PR fixes the problem handling wells in json orders without ":" as separator, e.g. A1 instead of A:1

## [16.16.0]

### Changed

- Use hermes for generating balsamic deliverables

## 16.15.1

### Fixed
- The problem handling mip-json without specified data_analysis

## [16.16.0]

### Added

- Validation models for excel files in `cg/store/api/import_func.py`

### Fixed

- Removes dependency on deprecated excel-parser `xlrd`


## 16.15.0

### Added
- cg deploy hermes

## 16.14.0

### Added
- cg deploy fluffy


## 16.13.0

### Added

- Stop on bad values for analysis (pipeline) when adding family through CLI

## 16.12.1

### Fixed
- Save in Family and Analysis Admin views

## 16.12.0

### Added

- Added support for RML-orderforms as json-file

## [16.11.1]

### Fixed

- Lock dependency for xlrd so that we can parse modern excel files


## 16.11.0

### Added
- cg set family [CASEID] now has the option --data-delivery

## [16.10.4]

### Fixed
- Bug when building tag definition for balsamic-analysis delivery

## [16.10.3]

### Fixed
- Use `--json` when exporting causative variants from scout

## [16.10.2]

### Fixed
- Use correct pipeline name when cleaning mip analysis dirs

## [16.10.1]

### Added

- Adds new mip-dna tags to hk

## [16.10.0]

### Added

- Adds new delivery type to balsamic-analysis

## [16.9.0]

### Added

- column percent_reads_guaranteed to application table

## [16.8.1]

### Fixed

- Bug in the interactions with Scout when cleaning Scout cases
- Bug in the interaction with scout in command export_causatives

## [16.8.0]

### Added

- Adds adding samplesheet to HK flowcell bundle to cg transfer flowcell

## [16.7.1]

### Fixed

- Mutacc looks for 'id' instead of '_id' in case export
- Convert 'other' to '0' for sex in case export

## 16.7.0

### Added
- Show sample priorities in created ticket

## [16.6.0]

### Changed

- Split generating config into its own command
- Delete old load config when running `cg upload scout --re-upload`

## [16.5.0]

### Added

- Functionality to deploy scout with cg

## [16.4.3]

### Fixed

- Bug that madeline output files where not uploaded to scout
- Bug when exporting panels with `cg workflow mip-dna panel`

## [16.4.2]

### Fixed

- Bug that display_name was used instead of sample_name

## [16.4.1]

### Fixed

- Change compression query to be both satisfactory syntax for flake and to be working on our version of sql server

## [16.4.0]

### Added
- Use Pydantic models to validate Scout input/output

### Changed
- Decouples scout from CG

## [16.3.4]

### Fixed

- Fixed documentation on Trailblazers purpose

## [16.3.3]

### Fixed

- Fixed setting of priority in statusDB and LIMS for samples

## [16.3.2]

### Fixed

- Fixed setting of apptag in LIMS for samples

## [16.3.1]

### Fixed

- Fixed a bug in naming of "default_gene_panels" in Scout load config


## [16.3.0]

### Changed
- Changed logic for which cases are to be compressed. Now compression will be run on all cases older then 60 days provided their fastq files have not been decompressed less than 21 days prior


## [16.2.0]

### Changed

- Use CLI to upload to Scout

## [16.1.1]

### Fixed
- Accreditation logotype only shown on new delivery reports for accredited analyses


## [16.1.0]

### Changed
- Changed the way cg cleans cases. Now it only uses StatusDB and family status

### Added
- Added one-time script to iterate over mip directories, and set cleaned_at timestamp on very old cases that were already cleaned


## [16.0.6]

### Fixed
- 'cg upload auto --pipeline' to accept 'mip-dna' as pipeline

## [16.0.5]

### Fixed
- Trailblazer integration fixed

## [16.0.4]

### Fixed
- Case database entities (Family) can only have specific values for data_analysis
- Analysis database entities can only have specific values for pipeline
- Enum used for pipeline as arguments

## [16.0.3]

### Fixed
- Microbial config-case now correctly imports reference from customer provided reference

## [16.0.2]

### Added
- Added case intentmayfly to list of cases to except from SPRING compression

## [16.0.1]

### Added
- Updated PR template to include implementation plan

## [16.0.0]

### Added
- Deliver analysis based on case-id or ticket

### Changed
- Deliver commands merged into new command `cg deliver analysis`

## [15.0.4]
### Fixed
- fixed failing `cg microsalt store completed` cronjob

## [15.0.3]
### Fixed
- Fixed path where microsalt deliverables files are located

## [15.0.2]
### Fixed
- Wrap more cg workflow mip-dna store code in try-except in order to not cause future production blocks

## [15.0.1]
### Fixed
- Fix bug in compress clean command

## [15.0.0]

### Added
- New command: cg store ticket <ticket_id>
- New command: cg store flowcell <flowcell_id>
- New command: cg store case <case_id>
- New command: cg store sample <sample_id>

### Removed
- Old command: cg store fastq <case_id>

## [14.0.1]

### Fixed
- Removed unused options form cg workflow balsamic base command


## [14.0.0]

### Added
- New command: cg decompress ticket <ticket_id>
- New command: cg decompress flowcell <flowcell_id>
- New command: cg decompress case <case_id>
- New command: cg decompress sample <sample_id>

### Removed
- Old command: cg compress decompress spring <case_id>

## [13.18.0]


### Changed
- Changed condition for which cases should be stored in CG. This fixes a bug where cg would try to store cases which already have been stored due to mismatch in timestamp stored in Trailblazer and Housekeeper

## [13.17.2]

### Changed
- Only fastq files older than three weeks will be compressed


## [13.17.1]

### Added
- Added new value to lims constants
- Moved lims constants to a constants directory


## [13.17.0]


### Changed
- Workflow mip-dna store no longer needs analysisrunstatus to be completed to attempt storing bundle


## [13.16.2]

### Fixed

- Fixed bug where parse_mip_config() only returned values for primary analysis, breaking Upload Delivery Report


## [13.16.1]

### Fixed

 - Fix bug where cg workflow mip store still relied on Trailblazer to find case_config.yaml (Where it can no longer be found)
 - Fix bug where microsalt cli lost its store command in merge conflict


## [13.16.0]

### Added
- New REST-based TrailblazerAPI
### Changed
- Trailblazer support for Balsamic
### Fixed
- Naming convention for API harmonized


## [13.15.0]

### Added
- New query to get all cases in ticket

## [13.14.3]

### Changed

- Refactors constants file

## [13.14.2]

### Fixed

 - Fixed bug where CalledProcessError class could not be represented as string, and broke workflows.
 - Rephrased query used for compression. The query output is unchanged
 - Fixed typo in query name


## [13.14.1]
### Removed
- Remove data_analysis from sample since it is deprecated

## [13.14.0]
### Changed
- Move data_analysis from sample level to case level to enable samples to be analysed differently in different cases

## [13.12.0]
### Added
- Store all available completed microbial analyses in HK

## [13.11.0]

### Changed
- Balsamic always skips mutect when application is WES
- SPRING compression is set to run on oldest families first

### Fixed
- Format print statements

## [13.10.2]

### Fixed
- Storing chromograph, upd and rhocall files in housekeeper

## [13.10.1]

### Fixed
- Repaired automation query for storing Balsamic cases in Housekeeper

## [13.10]

### Added
- Functionality to deploy `genotype` with CG on hasta

### Fixed
- Stored completed not parsing through all completed entries

## [13.9]

### Added
- Deployment command
- Functionality to deploy `shipping` with CG


## [13.8.0]
### Added
- Functionality to change multiple families in one go, e.g. cg set families --sample-identifier ticket_number 123456 --priority research

## [13.7.0]
### Fixed
- Set flowcell status to `ondisk` when retrieving archived flowcell from PDC has finished.

## [13.6.0]

### Added
- Store microsalt analyses in Housekeeper with a provided deliverables file

## [13.5.0]

### Added
- Possibility to give case-id as argument when setting values on multiple samples by the CLI


## [13.4.1]


### Fixed
- Updated changelog with correct release version


## [13.4.0]

### Removed
- Microbial order table
- Microbial order model
- Microbial sample table
- Microbial sample model
- Microbial Flowcell-sample table
- Microbial Flowcell-sample model

### Changed
Show customer name instead of id in invoices view.
Made customer name searchable in invoices view.

### Fixed
Made unidirectional links to Customer (instead of bi) to speed up customer view
Made unidirectional links to ApplicationVersion (instead of bi) to speed up view

## [13.3.1]

### Changed
- Exclude analysis older than hasta in production (2017-09-27) from delivery report generation

## [13.3.0]

### Added
- Added new cases to skip during compression

## [13.2.0]

### Changed
- Only talk to genotype via subprocess and CLI


## [13.1.0]

### Changed
- Added cases for all microbial samples
- Add a case when a new microbial order is received

## [13.0.0]

### Changed
- Moved all microbial samples into samples table and the depending logic

## [12.7.1]

### Fixed
 - Removed store-housekeeper one-time script that was used to store balsamic results in Housekeeper

## [12.7.0]

### Changed
- Moved queries in TrailblazerAPI to Trailblazer

## [12.6.0]

### Added
- Added support for MIP9
- Adds support for MIP 9.0 files and tags in HK:
  - telomerecat
  - cyrius star-caller
  - smncopynumber caller on case level
  - tiddit_coverage bigwig track
- Adds smncopynumbercaller file to scout load config
### Changed
- Removed TB mip start source code from cg

### Fixed
- Return when using mip-dry-run option so that the dry-run is not added to TB

## [12.5.0]

### Changed

- Now ignores errors while cleaning old Balsamic data with cg clean


## [12.4.0]

### Added
- Providing a name of panel bed file in MIP cli now overrides getting capture kit through LimsAPI during case config
### Changed
- Providing panel bed path or capture kit shortname in BALSAMIC cli now overrides getting capture kit through LimsAPI during case config
### Fixed
- Fix Balsamic automation functions to exit with 1 if any of the errors are raised while looping through cases

## [12.3.6]

### Fixed
- Fixes bug where scout_api was sent into the compression_api in cli/store. The compression_api does not have scout_as an argument.


## [12.3.5]

### Added
- Added @Mropat as codeowner

## [12.3.4]

### Fixed
- Fixes bug where  upload_started_at and uploaded_at timestamps were not being updated in StatusDB upon successful Scout upload.
This bug was happening because several instances of Store were instantiated in the same context

## [12.3.3]

### Fixed
- Fixes but where linking MIP trio samples only linked the first sample instead of the whole family (Introduced in recent PR)
- Fixes bug where linking by SampleID was not linking the entire family (Old)
- Fixes bug where linking by SampleID would not be able to generate correct linking path (Old)

## [x.x.x]
### Added

### Fixed

### Changed


## [13.0.0]
### Changed
- Microbial Samples are now treated as ordinary samples in a case

## [12.3.2]

### Fixed

- Upload delivery report should now only happen for mip analyses
- Re-use the same API within all upload context
- Handle unspecified exceptions in order to keep the cron running when unexpected exception occurs for one case
- When linking file without data analysis set, warn about it and link file correctly

## [12.3.1]

### Fixed

- Fixed bug where AnalysisAPI in cg upload auto was not updated to recent class changes

## [12.3.0]

### Changed

- Class ConfigHandler moved from Trailblazer codebase into CG codebase
- FastqHandler methods moved from Trailblazer to AnalysisAPI
- Merged MipAPI and AnalysisAPI for mip_rna and mip_dna into one meta-api class
- Adjusted tests to support the new architecture
- Removed (unused/deprecated)run method which was used to execute MIP through Trailblazer

### Fixed

- MIP workflow once again performs check to skip evaluation
- MIP workflow once again updates StatusDB about the case status

## [12.2.0]

### Changed

- Merged methods cases_to_mip_analyze and cases_to_balsamic_analyze, now called cases_to_analyze for any pipeline.
- Made method cases_to_deliver pipeline aware
- Made method cases_to_store pipeline aware
- Made method cases_to_clean pipeline aware
- Added option to apply read count threshold for cases_to_analyze based on panel in ClinicalDB
- Updated MIP and BALSAMIC workflows to utilize the new methods
- Added tests for new methods in balsamic workflow
- Removed class FastqAPI. FastqAPI was only used by BALSAMIC, and contained one method. The method is now moved to FastqHandler class.

## [12.1.6]
### Fixed
- Create crunchy pending path outside batch script

## [12.1.5]
### Fixed
- support current orderform RML-1604:9 again

## [12.1.4]
### Changed
- Use long description from setup.py on PyPI

## [12.1.3]
### Fixed
- Use another parameter in build and publish

## [12.1.2]
### Fixed
- Syntax in github action build and publish workflow

## [12.1.2]
### Added
- Build and publish on pypi with github actions

## [12]
### Added
- Create a meta-API (BalsamicAnalysisAPI) to handle communication between balsamic and other cg applications. The API will handle the following:
   - Calling BalsamicAPI to execute balsamic commands
   - Query Lims and StatusDB to decide what arguments to pass to Balsamic
   - Read (new version of) deliverables report generated by Balsamic and store bundle in Housekeeper + StatusDB
- More info in https://github.com/Clinical-Genomics/cg/pull/687

### Changed
- Reduce number of options that can/should be passed to run the workflow. Most of the logic for determining the options will be handled by BalsamicAnalysisAPI.
- Every command now requires sample family name as argument.
- No longer support using sample_id to link files for sake of consistency.

## [11]
### Changed
- Removes all interactions with the beacon software

## [10.1.2]
### Fixed
- Fixed so that empty gzipped files are considered empty considering metadata

## [10.1.1]
### Added
- Adds a CHANGELOG.md<|MERGE_RESOLUTION|>--- conflicted
+++ resolved
@@ -19,15 +19,13 @@
 
 __________ DO NOT TOUCH ___________
 
-<<<<<<< HEAD
-## [x.x.x]
+## [22.2.2]
 ### Changed
 - Header in indexreport to versal letters
-=======
+
 ## [22.2.1]
 ### Added
 - Add more files to the mip-rna delivery
->>>>>>> 099208c4
 
 ## [22.2.0]
 ### Added
