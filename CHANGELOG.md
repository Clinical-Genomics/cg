# Change Log
All notable changes to this project will be documented in this file.
This project adheres to [Semantic Versioning](http://semver.org/).

About changelog [here](https://keepachangelog.com/en/1.0.0/)

Please add a new candidate release at the top after changing the latest one. Feel free to copy paste from the "squash and commit" box that gets generated when creating PRs

Try to use the following format:


__________ DO NOT TOUCH ___________


## [x.x.x]
### Added
### Changed
### Fixed

__________ DO NOT TOUCH ___________

<<<<<<< HEAD
## [22.6.0]
### Added
- email functionality

### Changed
- gisaid upload command: gisaid cli log file will be saved in housekeeper with tag gisaid-log
- gisaid upload command: the log file will be appended to if the upload is run again for the same case.
- gisaid upload command: Accession numbers will be parsed from the log file 
- gisaid upload command: The completion file which already exisit in housekeeper will be updated with accession numbers
- gisaid upload command: If files are missing or not all samples within the case were uploaded to gisiad, an email will be sent to logwatch.
=======
## [22.5.1]
### Fixed
- Avatar name lookup problem 
>>>>>>> 5fbcee84

## [22.5.0]
### Added
- Avatars for cases

## [22.4.1]
### Fixed
- Statina upload api call to raise error when server response is not ok


## [22.4.0]
### Fixed
- cg will no longer run rsync on the gpu nodes

## [22.3.1]
### Fixed
Fixed statina load bug where missing headers prevented data from being read

## [22.3.0]
### Added
- Add a command to upload both to Statina and ftp 
- Adds a command to run the first command for all available cases

## [22.2.2]
### Changed
- Header in indexreport to versal letters

## [22.2.1]
### Added
- Add more files to the mip-rna delivery

## [22.2.0]
### Added
- Add cg clean fluffy_past_run_dirs command

## [22.1.3]
### Fixed
- Remove dependency to archived pypi colorclass

## [22.1.2]
### Changed
- Use slurm qos class and constants instead of hard coding priority options

## [22.1.1]
### Fixed
- Check for case name uniqueness before storing order to avoid half stored orders

## [22.1.0]
### Changed
- Rsync now run on slurm instead of the login node

## [22.0.1]
### Added
- Added two more cases to BALSAMIC's validation
### Changed
- Divided VALIDATION_CASES into their own workflow lists to find them easier 

## [22.0.0]
### Added
- Adds store and store-available commands that use Hermes
- Add pydantic models for mip config and mip sample info
- Add constants for getting housekeeper MIP analysis tags
  
### Changed
- Remove old MIP-DNA store command using cg internally
- Remove old unused fixtures

## [21.12.0]
### Added
- cli for upload of data to Statina

## [21.11.2]
### Fixed
- NIPT upload to sftp server

## [21.11.1]
### Changed
- Clarified the code for automatic decompression

## [21.11.0]
### Added
- Deliver, concatenate (if needed) and rsync in one command

## [21.10.0]
### Added
- Support for showing demultiplexing in CiGRID

## [21.9.3]
### Fixed
- bugfix

## [21.9.2]
### Fixed
- gisaid -fixing bug accidentally inserted in the previous pr.

## [21.9.1]
### Fixed
- gisaid get region and lab from sample udfs
- gisaid adjusting for new fasta consensus file in housekeeper
- gisaid removing failing tests

### Changed
### Fixed

## [21.12.0]
### Added
- Support for Orderform 1508:24 for Clinical Samples

## [21.9.0]
### Added
- Add Fluffy analysis results -> ftp upload functionality for cust002

## [21.8.3]
### Changed
- Set memory allocation to 95G when demultiplexing on slurm 

## [21.8.2]
### Changed
- Add batch-ref flag to command string for fluffy analyses

## [21.8.1]
### Changed
- Changed so that barcode report is written to the correct path

## [21.8.0]
### Added
- Command `cg demultplex report` to generate barcode report for demuxed flowcells
### Changed
- Automatically generate barcode report when post processing demultiplexed flowcell

## [21.7.2]
### Added
- Copy sample sheet to demuxed flowcell dir
- Create `copycomplete.txt` after demux post-processing is done

## [21.7.1]
### Fixed
- Fixed bug when checking if flowcell projects has been renamed

## [21.7.0]
### Added
- Added support for SARS-CoV-2 Orderform 2184.5 with fields for GISAID upload

## [21.6.9]
### Changed
- Check if versions are larger than known version when determining reverse complement in demultiplexing

## [21.6.8]
### Changed
- Validate that flowcell name is correct when demultiplexing

## [21.6.7]
### Fixed
- Fixed linking sample files from case bundle

## [21.6.6]
### Changed
- Check that logfile exists before doing demux post-processing

## [21.6.5]
### Changed
- Check if Unaligned dir exists before doing demux post-processing
### Fixed
- Fix bugs in create sample sheet all command

## [21.6.4]
### Fixed
- Fix so that delivery will not break if fastq bundle is missing when delivering results with ticket id

## [21.6.3]
### Fixed
- Fix bug in sqlalchemy models

## [21.6.2]
### Fixed
- If a boolean value is passed to `cg set sample -kv <key> <value>` a boolean is passed to the db

## [21.6.1]
### Fixed
- Fix bug in mip and balsamic crontab

## [21.6.0]
### Added
- Functionality to do demultiplexing post processing from CG

## [21.5.7]
### Fixed
- Set status to analyze when resolving decompression

## [21.5.6]
### Fixed
- Use only the first item from region and lab code values in mutant workflow.

## [21.5.5]
### Fixed
- Fix tag to deliver correct mutant result files to KS inbox

## [21.5.4]
### Fixed
- Block orders unintentionally reusing case names 

## [21.5.3]
### Fixed
- Set correct fluffy analysis finish path

## [21.5.2]
### Fixed
- Fixed content of fluffy samplesheet according to customer specification

## [21.5.1]
### Fixed
- By default fetch related flowcell information using `cg get sample <sample_id>`

## [21.5.0]
### Added
- User field for allowing order portal login
### Changed 
- Delivery/Invoicing/Primary Contacts are now relations from Customer to User in admin

## [21.4.4]
### Fixed
- Propagate all samples to microsalt, even those without reads

## [21.4.3]
### Fixed
- Display invoice contact on invoice

## [21.4.2]
### Fixed
- Remove default option for mip-dna priority

## [21.4.1]
### Changed
- Change how samples are fetched for cgstats select command
### Fixed
- Bug when fetching info with `cg demultiplex select`-command

## [21.4.0]
### Added
- A column in customer-group admin view in to show customers in the group

## [21.3.1]
### Fixed
- PDC backup destination server for 2500 flowcells

## [21.3.0]
### Changed
- Remove dependency `cgstats` from requirements.txt and move used functionality into CG

## [21.2.0]
### Added
- Functionality for the cgstats api in CG

## [21.1.0]
### Added
Select analyses to be uploaded to vogue based on analysis completed date (before or after a date, of between two dates)
Add uploaded to vogue date to analysis table
Only select potential analyses to upload that have not been uploaded

## [21.0.0]
### Changed
- Add support for balsamic 7.x.x
- Rework Balsamic server configurations

### Fixed
- Upload to scout now possible for all analysis types through cg upload scout

## [20.26.2]
### Added
- Added more DNA and RNA positive control cases to VALIDATION_CASES

## [20.26.1]
### Fixed
- Workflow linking also links undetermined files when

## [20.26.0]
### Changed
- Cases to analyze query checks if any samples in case are newer than latest analysis to start topups
- Microsalt config-case wont include samples that dont pass sequencing qc

## [20.25.0]
### Changed
- Changes that customer contact persons are referred to as emails instead of users. This removes the need to add each contact as a user in the system and it becomes easier to manage the user list

## [20.24.0]
### Added
- Show customers in user admin view

## [20.23.0]
### Added
- gisaid uppload support via cli
- gisaid API

## [20.22.0]
### Added
- Add command `cg get analysis` to view analysis information

## [20.21.1]
### Fixed
- Fix subprocess wildcard issue in deliver rsync

## [20.21.0]
### Added
- Added cg deliver rsync <ticket_id>

## [20.20.1]
### Fixed
- bug in cg clean scout-finished-cases

## [20.20.0]

## Added
- CLI command to deploy Loqusdb via shipping

## [20.19.5]

### Fixed
- fixed bug where CgError was raised with wrong arguments in AnalysisAPI

## [20.19.4]

### Fixed
- fixed bug that cgstats configs was saved as cg_stats in CGConfig

## [20.19.3]

### Fixed
- Update sequenced at timestamp of sample whenever sample has been sequenced and flowcell transferred

## [20.19.2]

### Fixed
- Bug when instantiating analysis api in upload

## [20.19.1]
### Fixed
- Bug when fetching the api in mip workflow cli base

## [20.19.0]

### Changed
- use pydantic to control CLI context 

## [20.18.0]
### Added
- Trailblazer support for mutant/sars-cov-2

## [20.17.5]
### Fixed
- Bugfix allowing orders of single samples from existing families

## [20.17.4]
### Added
- Added new covid prep method to lims constants

## [20.17.3]
### Fixed
- Adds support to use original sample lims id in downsampled cases (affects balsamic)

## [20.17.2]
### Fixed
- Fix duplicate Housekeeper session in scout upload


## [20.17.1]
### Changed
- Status of mutant cases is set to running before running analysis, and revoked if start fails. 
  This prevents users and cron jobs from starting the case which already started, given they check in statusDB first.

## [20.17.0]
### Added

- Deliver sarscov2 cli

## [20.16.0]
### Added

- Demultiplexing functionality to CG

## [20.15.1]
### Fixed
- cg to rename mutant fastq files directly

## [20.15.0]
### Added
- CLI methods for starting mutant

## [20.14.2]
### Added
- Add RNA validation cases to blacklist, which defines cases to not compress fastq files for

## [20.14.1]
### Fixed
- So that existing samples don't get added to lims again

## [20.14.0]
### Added
- Possibility to associate more than one customer to each user 

## [20.13.0]
### Changed
- Update orderform 2184 to latest version 4

## [20.12.1]
### Fixed
- Fix skip MIP-DNA (for MAF) for tumours with wgs applications for fastq delivery

## [20.12.0]
### Added
- Add support for fastq delivery

## [20.11.0]
### Added
- functionality to upload synopsis, cohort and phenotype information to scout

## [20.10.1]
### Fixed
- Mip start-available command

## [20.10.0]
### Added
- Panel command to mip-rna analysis workflow
- Add genome build 38 as default for mip-rna when exporting gene panels from Scout
- Add genome build 37 as default for mip-dna when exporting gene panels from Scout
- Add genome build 37 as default when exporting gene panels from Scout

### Changed
- Refactor start and start-available for mip

## [20.9.12]
### Changed
- Use pydantic models for handling lims samples


## [20.9.11]
### Fixed
- Fix bug that that prevented wgs fastq samples from being genotyped

## [20.9.10]
### Fixed
- Move synopsis and cohorts from sample to case in the database since that is how they are used 

## [20.9.9]
### Fixed
- Fixed bug in upload delivery report automation

## [20.9.8]
### Fixed
- Fixed context in upload vogue

## [20.9.7]
### Fixed
- Added missing pipeline option in database for SARS-CoV-2 on case in database

## [20.9.6]
### Fixed
- Use `coverage_qc_report` instead of `delivery_report` when uploading balsamic cases to scout

## [20.9.5]
### Fixed
- Balsamic crontab start-available auto-disables balsamic dry run

## [20.9.4]
### Fixed
- Fix bug that pending path was not created 

## [20.9.3]
### Fixed
- Bug in automation of delivery report upload

## [20.9.2]
### Fixed
- Bug when updating crunchy metadata files

## [20.9.1]
### Fixed
- Bug preventing MicroSALT to start automatically

## [20.9.0]
### Added
- SlurmAPI to handle all communication with slurm from cg

## [20.8.1]
### Changed
- Deletes unused files .gitlint, housekeeper, status, status_db

## [20.8.0]
### Added
- Support for creating delivery reports for analyses that are not the latest ones

## [20.7.0]
### Added
- DIAB and NBS-M to master list 

### Fixed
- Alphabetical order of master list

## [20.6.0]
### Changed
- Use cgmodels for crunchy metadata files

## [20.5.4]
### Added
- Change ending of lintjob from .py to .yml (accidentaly changed in previous pr)

## [20.5.3]
### Added
- Support for SARS-CoV-2 Orderform 2184:3

## [20.5.2]
### Changed
- Remove pipfile and pipfile.lock since they are not used

## [20.5.1]
### Changed
- Removes linting gh actions job

## [20.5.0]
### Added
- Add support for Microbial Orderform 1603:10
- Add support for Metagenome Orderform 1605:09

## [20.4.0]
### Added
- Support for SARS-CoV-2 Orderform 2184:1

## [20.3.3]

### Changed
- Set concentration and concentration sample to str in json orderform sample since this is expected in frontend

## [20.3.2]
### Fixed
- Fixed cases_to_store for microbial workflow. 
- Fixed process call for all workflows to not create a new process object

## [20.3.1]
### Fixed
- HousekeeperAPI to reuse db connection from context instead of creating new one for each call

## [20.3.0]
### Changed
- Refactored AnalysisAPI anf FastHandler classes into one class

## [20.2.1]
### Fixed
- Fixed json orderform special cases

## [20.2.0]
### Changed
- Use pydantic models to validate orderforms

## [20.1.4]
### Added
- delivery_report handling from BALSAMIC case import to Scout config export

## [20.1.3]
### Changed
- Genes are optional when exporting scout variants

## [20.1.2]
### Changed
- Refactored and removed code from cg.store.utils in backwards compatible way

## [20.1.1]
### Changed
- Updates issue template

## [20.1.0]
### Fixed
- Fix automatic decompression to also work for mixed cases

## [20.0.1]
### Changed
- Removed old unused scripts and scripts directory
- Moved crunchy query from store into CompressAPI


## [20.0.0]

### Changed
- cg workflow mip-rna link command to take case as positional arg

## [19.5.4]

### Changed
- Refactor ticket handling from orders API

## [19.5.3]
### Fixed
- Fix dry run flag when resolving decompression state

## [19.5.2]
### Fixed
- fix container name when publishing branch builds on dockerhub

## [19.5.1]

### Fixed
- changelog

## [19.5.0]

### Added
- alembic functionality
### Changed
- destination server PDC retrieval novaseq flowcells thalamus -> hasta
### Fixed
- flowcell status after PDC retrieval ondisk -> retrieved

## [19.4.0]

### Added
- Support for storing cohorts, phenotype_terms and synopsis from order json

## [19.3.2]
### Added
- Dockerhub build app container for release and pull requests
### Changed
- Changed CI actions that run on pull request on push to only run on pull request

## [19.3.1]
### Added
- Dockerfile declaration for running the cg app. Dockerfile should not be used for the cli toolkit

## [19.3.0]
### Added
- New options for balsamic report deliver to propagate delivery report data to Balsamic


## [19.2.0]
### Added
- Cases that decompression is started for will have the action set to "analyze"

## [19.1.1]

### Fixed
- Allow price update files for application-version import to have empty prices 


## [19.1.1]
### Added
- Cases that decompression is started for will have the action set to "analyze"

## [19.1.0]
### Added
- Cli command to deliver old balsamic analyses which were stored with old hk tags

## [19.0.0]

### Added
- Adds command to start decompression for spring compressed files if needed
### Changed
- Refactors MIP cli slightly to always expect a case id
- workflow start now called start-available
- Checking if flowcells are on disk moved to its own cli command

## [18.12.0]

### Added
- Add prep-category 'cov' for applications

## [18.11.4]

### Fixed
- Install package in gihub-jobs via pip==21.0.1

## [18.11.3]

### Fixed
- Upgraded insecure cryptography dependency 

## [18.11.2]

### Fixed
- Chromograph image tags back on track

## [18.12.1]

### Fixed
- Fix message in order ticket that says what type of project it is

## [18.11.1]

### Fixed
 - Fix so that variants gets uploaded to scout for balsamic samples
 - Fix so that upload breaks if balsamic case is WGS

## [18.11.0]
- New Fluffy workflow for preparing, starting and storing of analyses

## [18.10.2]

### Fixed
- FLUFFY now have a validation schema and can be submitted in the Order Portal again
- Samples of pools are now marked not to be invoiced, only the pool is invoiced

## [18.10.1]

### Added
- Allow existing trio-samples to be re-run as single samples 

## [18.10.0]

### Added
- Support for delivery type in the Order Portal


## [18.9.1]

### Added
- cg upload vogue bioinfo-all uploads both BALSAMIC as well.

## [18.9.0]

### Added

- Add functionality to upload balsamic analyses to scout

## [18.8.0]

### Added
- cg workflow microsalt upload-analysis-vogue [case_id] to upload the latest analysis from specific case
- cg workflow microsalt upload-latest-analyses-vogue to upload all latest analyses what haven't been uploaded

## [18.7.2]

### Changed

- Skip deliver fastq files when delivering balsamic analysis

## [18.7.1]

### Fixed

- clean_fastq command now also skips validation cases when cleaning fastq files

## [18.7.0]

### Added
- Added customer name in order tickets

## [18.6.1]

### Fixed

- Fix bug with name clash for created case when submitting RML-orders via Orderportal


## [18.6.0]


### Added

- Add command 'delete case' to remove case from the database
- Add command 'delete cases' to remove multiple cases from the database

## [18.5.1]

### Fixed

- Fix bug with microsalt deliverables path where it only returns the path only if it exists. This caused errors in some cases when submitting to Trailblazer

## [18.5.0]

### Added
- Added MHT to gene panel master-list

## [18.4.0]

### Added

- Added submission of microsalt cases for tracking in Trailblazer

## [18.3.0]

### Changed

- cg workflow mip-dna --panel-bed and --dry-run options can be set when executing full workflow
- Changed logic for how case links are retrieved in order to support linking of very old cases
- Analysis not submitted to Trailblazer if executing MIP workflow in dry-run

## [18.2]

### Changed

- Remove option to specify delivery path when delivering data

### Fixed

- Improved usage of `cg deliver analysis` command

## [18.1.5]

### Fixed

- cg workflow mip-rna link command

## [18.1.4]

### Fixed

- Better help text for microsalt cli commands


## [18.1.3]

### Fixed

- deliver filtered cnvkit file for balsamic

## [18.1.2]

### Fixed

- cg workflow mip-rna config-case command

## [18.1.1]

### Fixed

- Updates balsamic deliver tags to align with the ones specified in hermes

## [18.1.0]

### Added
- Customer in the ticket created for an order from the Orderportal

## [18.0.0]

### Added
- New commands for running cron jobs

### Changed
- Changed cli commands for starting and storing microsalt workflows

### Fixed
- Full Microsalt can now be executed through cg interface

## [17.2.1]

### Fixed

- HermesApi added to context when running cg clean

## [17.2.0]

### Changed

- Using HermesApi to save Balsamic deliverables in Housekeeper

## [17.1.0]

### Added

- Added support for Balsamic-orderforms as json-file

### Changed

## [17.0.0]

### Added
- Lims ID is sent to Balsamic during case config

## [16.17.1]

### Fixed
- Fixed exporting reduced mt_bam to scout config

## 16.17.0

### Changed
- Update Scout config output for images from chromograph

## 16.16.1

### Fixed

- This PR fixes the problem handling wells in json orders without ":" as separator, e.g. A1 instead of A:1

## [16.16.0]

### Changed

- Use hermes for generating balsamic deliverables

## 16.15.1

### Fixed
- The problem handling mip-json without specified data_analysis

## [16.16.0]

### Added

- Validation models for excel files in `cg/store/api/import_func.py`

### Fixed

- Removes dependency on deprecated excel-parser `xlrd`


## 16.15.0

### Added
- cg deploy hermes

## 16.14.0

### Added
- cg deploy fluffy


## 16.13.0

### Added

- Stop on bad values for analysis (pipeline) when adding family through CLI

## 16.12.1

### Fixed
- Save in Family and Analysis Admin views

## 16.12.0

### Added

- Added support for RML-orderforms as json-file

## [16.11.1]

### Fixed

- Lock dependency for xlrd so that we can parse modern excel files


## 16.11.0

### Added
- cg set family [CASEID] now has the option --data-delivery

## [16.10.4]

### Fixed
- Bug when building tag definition for balsamic-analysis delivery

## [16.10.3]

### Fixed
- Use `--json` when exporting causative variants from scout

## [16.10.2]

### Fixed
- Use correct pipeline name when cleaning mip analysis dirs

## [16.10.1]

### Added

- Adds new mip-dna tags to hk

## [16.10.0]

### Added

- Adds new delivery type to balsamic-analysis

## [16.9.0]

### Added

- column percent_reads_guaranteed to application table

## [16.8.1]

### Fixed

- Bug in the interactions with Scout when cleaning Scout cases
- Bug in the interaction with scout in command export_causatives

## [16.8.0]

### Added

- Adds adding samplesheet to HK flowcell bundle to cg transfer flowcell

## [16.7.1]

### Fixed

- Mutacc looks for 'id' instead of '_id' in case export
- Convert 'other' to '0' for sex in case export

## 16.7.0

### Added
- Show sample priorities in created ticket

## [16.6.0]

### Changed

- Split generating config into its own command
- Delete old load config when running `cg upload scout --re-upload`

## [16.5.0]

### Added

- Functionality to deploy scout with cg

## [16.4.3]

### Fixed

- Bug that madeline output files where not uploaded to scout
- Bug when exporting panels with `cg workflow mip-dna panel`

## [16.4.2]

### Fixed

- Bug that display_name was used instead of sample_name

## [16.4.1]

### Fixed

- Change compression query to be both satisfactory syntax for flake and to be working on our version of sql server

## [16.4.0]

### Added
- Use Pydantic models to validate Scout input/output

### Changed
- Decouples scout from CG

## [16.3.4]

### Fixed

- Fixed documentation on Trailblazers purpose

## [16.3.3]

### Fixed

- Fixed setting of priority in statusDB and LIMS for samples

## [16.3.2]

### Fixed

- Fixed setting of apptag in LIMS for samples

## [16.3.1]

### Fixed

- Fixed a bug in naming of "default_gene_panels" in Scout load config


## [16.3.0]

### Changed
- Changed logic for which cases are to be compressed. Now compression will be run on all cases older then 60 days provided their fastq files have not been decompressed less than 21 days prior


## [16.2.0]

### Changed

- Use CLI to upload to Scout

## [16.1.1]

### Fixed
- Accreditation logotype only shown on new delivery reports for accredited analyses


## [16.1.0]

### Changed
- Changed the way cg cleans cases. Now it only uses StatusDB and family status

### Added
- Added one-time script to iterate over mip directories, and set cleaned_at timestamp on very old cases that were already cleaned


## [16.0.6]

### Fixed
- 'cg upload auto --pipeline' to accept 'mip-dna' as pipeline

## [16.0.5]

### Fixed
- Trailblazer integration fixed

## [16.0.4]

### Fixed
- Case database entities (Family) can only have specific values for data_analysis
- Analysis database entities can only have specific values for pipeline
- Enum used for pipeline as arguments

## [16.0.3]

### Fixed
- Microbial config-case now correctly imports reference from customer provided reference

## [16.0.2]

### Added
- Added case intentmayfly to list of cases to except from SPRING compression

## [16.0.1]

### Added
- Updated PR template to include implementation plan

## [16.0.0]

### Added
- Deliver analysis based on case-id or ticket

### Changed
- Deliver commands merged into new command `cg deliver analysis`

## [15.0.4]
### Fixed
- fixed failing `cg microsalt store completed` cronjob

## [15.0.3]
### Fixed
- Fixed path where microsalt deliverables files are located

## [15.0.2]
### Fixed
- Wrap more cg workflow mip-dna store code in try-except in order to not cause future production blocks

## [15.0.1]
### Fixed
- Fix bug in compress clean command

## [15.0.0]

### Added
- New command: cg store ticket <ticket_id>
- New command: cg store flowcell <flowcell_id>
- New command: cg store case <case_id>
- New command: cg store sample <sample_id>

### Removed
- Old command: cg store fastq <case_id>

## [14.0.1]

### Fixed
- Removed unused options form cg workflow balsamic base command


## [14.0.0]

### Added
- New command: cg decompress ticket <ticket_id>
- New command: cg decompress flowcell <flowcell_id>
- New command: cg decompress case <case_id>
- New command: cg decompress sample <sample_id>

### Removed
- Old command: cg compress decompress spring <case_id>

## [13.18.0]


### Changed
- Changed condition for which cases should be stored in CG. This fixes a bug where cg would try to store cases which already have been stored due to mismatch in timestamp stored in Trailblazer and Housekeeper

## [13.17.2]

### Changed
- Only fastq files older than three weeks will be compressed


## [13.17.1]

### Added
- Added new value to lims constants
- Moved lims constants to a constants directory


## [13.17.0]


### Changed
- Workflow mip-dna store no longer needs analysisrunstatus to be completed to attempt storing bundle


## [13.16.2]

### Fixed

- Fixed bug where parse_mip_config() only returned values for primary analysis, breaking Upload Delivery Report


## [13.16.1]

### Fixed

 - Fix bug where cg workflow mip store still relied on Trailblazer to find case_config.yaml (Where it can no longer be found)
 - Fix bug where microsalt cli lost its store command in merge conflict


## [13.16.0]

### Added
- New REST-based TrailblazerAPI
### Changed
- Trailblazer support for Balsamic
### Fixed
- Naming convention for API harmonized


## [13.15.0]

### Added
- New query to get all cases in ticket

## [13.14.3]

### Changed

- Refactors constants file

## [13.14.2]

### Fixed

 - Fixed bug where CalledProcessError class could not be represented as string, and broke workflows.
 - Rephrased query used for compression. The query output is unchanged
 - Fixed typo in query name


## [13.14.1]
### Removed
- Remove data_analysis from sample since it is deprecated

## [13.14.0]
### Changed
- Move data_analysis from sample level to case level to enable samples to be analysed differently in different cases

## [13.12.0]
### Added
- Store all available completed microbial analyses in HK

## [13.11.0]

### Changed
- Balsamic always skips mutect when application is WES
- SPRING compression is set to run on oldest families first

### Fixed
- Format print statements

## [13.10.2]

### Fixed
- Storing chromograph, upd and rhocall files in housekeeper

## [13.10.1]

### Fixed
- Repaired automation query for storing Balsamic cases in Housekeeper

## [13.10]

### Added
- Functionality to deploy `genotype` with CG on hasta

### Fixed
- Stored completed not parsing through all completed entries

## [13.9]

### Added
- Deployment command
- Functionality to deploy `shipping` with CG


## [13.8.0]
### Added
- Functionality to change multiple families in one go, e.g. cg set families --sample-identifier ticket_number 123456 --priority research

## [13.7.0]
### Fixed
- Set flowcell status to `ondisk` when retrieving archived flowcell from PDC has finished.

## [13.6.0]

### Added
- Store microsalt analyses in Housekeeper with a provided deliverables file

## [13.5.0]

### Added
- Possibility to give case-id as argument when setting values on multiple samples by the CLI


## [13.4.1]


### Fixed
- Updated changelog with correct release version


## [13.4.0]

### Removed
- Microbial order table
- Microbial order model
- Microbial sample table
- Microbial sample model
- Microbial Flowcell-sample table
- Microbial Flowcell-sample model

### Changed
Show customer name instead of id in invoices view.
Made customer name searchable in invoices view.

### Fixed
Made unidirectional links to Customer (instead of bi) to speed up customer view
Made unidirectional links to ApplicationVersion (instead of bi) to speed up view

## [13.3.1]

### Changed
- Exclude analysis older than hasta in production (2017-09-27) from delivery report generation

## [13.3.0]

### Added
- Added new cases to skip during compression

## [13.2.0]

### Changed
- Only talk to genotype via subprocess and CLI


## [13.1.0]

### Changed
- Added cases for all microbial samples
- Add a case when a new microbial order is received

## [13.0.0]

### Changed
- Moved all microbial samples into samples table and the depending logic

## [12.7.1]

### Fixed
 - Removed store-housekeeper one-time script that was used to store balsamic results in Housekeeper

## [12.7.0]

### Changed
- Moved queries in TrailblazerAPI to Trailblazer

## [12.6.0]

### Added
- Added support for MIP9
- Adds support for MIP 9.0 files and tags in HK:
  - telomerecat
  - cyrius star-caller
  - smncopynumber caller on case level
  - tiddit_coverage bigwig track
- Adds smncopynumbercaller file to scout load config
### Changed
- Removed TB mip start source code from cg

### Fixed
- Return when using mip-dry-run option so that the dry-run is not added to TB

## [12.5.0]

### Changed

- Now ignores errors while cleaning old Balsamic data with cg clean


## [12.4.0]

### Added
- Providing a name of panel bed file in MIP cli now overrides getting capture kit through LimsAPI during case config
### Changed
- Providing panel bed path or capture kit shortname in BALSAMIC cli now overrides getting capture kit through LimsAPI during case config
### Fixed
- Fix Balsamic automation functions to exit with 1 if any of the errors are raised while looping through cases

## [12.3.6]

### Fixed
- Fixes bug where scout_api was sent into the compression_api in cli/store. The compression_api does not have scout_as an argument.


## [12.3.5]

### Added
- Added @Mropat as codeowner

## [12.3.4]

### Fixed
- Fixes bug where  upload_started_at and uploaded_at timestamps were not being updated in StatusDB upon successful Scout upload.
This bug was happening because several instances of Store were instantiated in the same context

## [12.3.3]

### Fixed
- Fixes but where linking MIP trio samples only linked the first sample instead of the whole family (Introduced in recent PR)
- Fixes bug where linking by SampleID was not linking the entire family (Old)
- Fixes bug where linking by SampleID would not be able to generate correct linking path (Old)

## [x.x.x]
### Added

### Fixed

### Changed


## [13.0.0]
### Changed
- Microbial Samples are now treated as ordinary samples in a case

## [12.3.2]

### Fixed

- Upload delivery report should now only happen for mip analyses
- Re-use the same API within all upload context
- Handle unspecified exceptions in order to keep the cron running when unexpected exception occurs for one case
- When linking file without data analysis set, warn about it and link file correctly

## [12.3.1]

### Fixed

- Fixed bug where AnalysisAPI in cg upload auto was not updated to recent class changes

## [12.3.0]

### Changed

- Class ConfigHandler moved from Trailblazer codebase into CG codebase
- FastqHandler methods moved from Trailblazer to AnalysisAPI
- Merged MipAPI and AnalysisAPI for mip_rna and mip_dna into one meta-api class
- Adjusted tests to support the new architecture
- Removed (unused/deprecated)run method which was used to execute MIP through Trailblazer

### Fixed

- MIP workflow once again performs check to skip evaluation
- MIP workflow once again updates StatusDB about the case status

## [12.2.0]

### Changed

- Merged methods cases_to_mip_analyze and cases_to_balsamic_analyze, now called cases_to_analyze for any pipeline.
- Made method cases_to_deliver pipeline aware
- Made method cases_to_store pipeline aware
- Made method cases_to_clean pipeline aware
- Added option to apply read count threshold for cases_to_analyze based on panel in ClinicalDB
- Updated MIP and BALSAMIC workflows to utilize the new methods
- Added tests for new methods in balsamic workflow
- Removed class FastqAPI. FastqAPI was only used by BALSAMIC, and contained one method. The method is now moved to FastqHandler class.

## [12.1.6]
### Fixed
- Create crunchy pending path outside batch script

## [12.1.5]
### Fixed
- support current orderform RML-1604:9 again

## [12.1.4]
### Changed
- Use long description from setup.py on PyPI

## [12.1.3]
### Fixed
- Use another parameter in build and publish

## [12.1.2]
### Fixed
- Syntax in github action build and publish workflow

## [12.1.2]
### Added
- Build and publish on pypi with github actions

## [12]
### Added
- Create a meta-API (BalsamicAnalysisAPI) to handle communication between balsamic and other cg applications. The API will handle the following:
   - Calling BalsamicAPI to execute balsamic commands
   - Query Lims and StatusDB to decide what arguments to pass to Balsamic
   - Read (new version of) deliverables report generated by Balsamic and store bundle in Housekeeper + StatusDB
- More info in https://github.com/Clinical-Genomics/cg/pull/687

### Changed
- Reduce number of options that can/should be passed to run the workflow. Most of the logic for determining the options will be handled by BalsamicAnalysisAPI.
- Every command now requires sample family name as argument.
- No longer support using sample_id to link files for sake of consistency.

## [11]
### Changed
- Removes all interactions with the beacon software

## [10.1.2]
### Fixed
- Fixed so that empty gzipped files are considered empty considering metadata

## [10.1.1]
### Added
- Adds a CHANGELOG.md<|MERGE_RESOLUTION|>--- conflicted
+++ resolved
@@ -19,7 +19,6 @@
 
 __________ DO NOT TOUCH ___________
 
-<<<<<<< HEAD
 ## [22.6.0]
 ### Added
 - email functionality
@@ -30,11 +29,10 @@
 - gisaid upload command: Accession numbers will be parsed from the log file 
 - gisaid upload command: The completion file which already exisit in housekeeper will be updated with accession numbers
 - gisaid upload command: If files are missing or not all samples within the case were uploaded to gisiad, an email will be sent to logwatch.
-=======
+
 ## [22.5.1]
 ### Fixed
 - Avatar name lookup problem 
->>>>>>> 5fbcee84
 
 ## [22.5.0]
 ### Added
