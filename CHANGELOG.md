# Change Log
All notable changes to this project will be documented in this file.
This project adheres to [Semantic Versioning](http://semver.org/).

About changelog [here](https://keepachangelog.com/en/1.0.0/)

Please add a new candidate release at the top after changing the latest one. Feel free to copy paste from the "squash and commit" box that gets generated when creating PRs

Try to use the following format:

## [x.x.x]

### Added

### Fixed

### Changed


<<<<<<< HEAD
## [16.14.0]

### Added

- Validation models for excel files in `cg/store/api/import_func.py`

### Fixed

- Removes dependency on deprecated excel-parser `xlrd`

## [16.13.0]

=======
## 16.15.0

### Added
- cg deploy hermes


## 16.14.0

### Added
- cg deploy fluffy

## 16.13.0
>>>>>>> 124fdc31

### Added

- Stop on bad values for analysis (pipeline) when adding family through CLI

## 16.12.1

### Fixed
- Save in Family and Analysis Admin views

## 16.12.0

### Added

- Added support for RML-orderforms as json-file

## [16.11.1]

### Fixed

- Lock dependency for xlrd so that we can parse modern excel files


## 16.11.0

### Added
- cg set family [CASEID] now has the option --data-delivery 

## [16.10.4]

### Fixed
- Bug when building tag definition for balsamic-analysis delivery

## [16.10.3]

### Fixed
- Use `--json` when exporting causative variants from scout

## [16.10.2]

### Fixed
- Use correct pipeline name when cleaning mip analysis dirs

## [16.10.1]

### Added

- Adds new mip-dna tags to hk

## [16.10.0]

### Added

- Adds new delivery type to balsamic-analysis

## [16.9.0]

### Added

- column percent_reads_guaranteed to application table

## [16.8.1]

### Fixed

- Bug in the interactions with Scout when cleaning Scout cases
- Bug in the interaction with scout in command export_causatives

## [16.8.0]

### Added

- Adds adding samplesheet to HK flowcell bundle to cg transfer flowcell

## [16.7.1]

### Fixed

- Mutacc looks for 'id' instead of '_id' in case export
- Convert 'other' to '0' for sex in case export

## 16.7.0

### Added
- Show sample priorities in created ticket

## [16.6.0]

### Changed

- Split generating config into its own command
- Delete old load config when running `cg upload scout --re-upload`

## [16.5.0]

### Added

- Functionality to deploy scout with cg

## [16.4.3]

### Fixed

- Bug that madeline output files where not uploaded to scout
- Bug when exporting panels with `cg workflow mip-dna panel`

## [16.4.2]

### Fixed

- Bug that display_name was used instead of sample_name

## [16.4.1]

### Fixed

- Change compression query to be both satisfactory syntax for flake and to be working on our version of sql server

## [16.4.0]

### Added
- Use Pydantic models to validate Scout input/output

### Changed
- Decouples scout from CG

## [16.3.4]

### Fixed

- Fixed documentation on Trailblazers purpose

## [16.3.3]

### Fixed

- Fixed setting of priority in statusDB and LIMS for samples

## [16.3.2]

### Fixed

- Fixed setting of apptag in LIMS for samples

## [16.3.1]

### Fixed

- Fixed a bug in naming of "default_gene_panels" in Scout load config


## [16.3.0]

### Changed
- Changed logic for which cases are to be compressed. Now compression will be run on all cases older then 60 days provided their fastq files have not been decompressed less than 21 days prior


## [16.2.0]

### Changed

- Use CLI to upload to Scout

## [16.1.1]

### Fixed
- Accreditation logotype only shown on new delivery reports for accredited analyses


## [16.1.0]

### Changed
- Changed the way cg cleans cases. Now it only uses StatusDB and family status

### Added
- Added one-time script to iterate over mip directories, and set cleaned_at timestamp on very old cases that were already cleaned


## [16.0.6]

### Fixed
- 'cg upload auto --pipeline' to accept 'mip-dna' as pipeline 

## [16.0.5]

### Fixed
- Trailblazer integration fixed

## [16.0.4]

### Fixed
- Case database entities (Family) can only have specific values for data_analysis
- Analysis database entities can only have specific values for pipeline
- Enum used for pipeline as arguments 

## [16.0.3]

### Fixed
- Microbial config-case now correctly imports reference from customer provided reference

## [16.0.2]

### Added
- Added case intentmayfly to list of cases to except from SPRING compression

## [16.0.1]

### Added
- Updated PR template to include implementation plan

## [16.0.0]

### Added
- Deliver analysis based on case-id or ticket

### Changed
- Deliver commands merged into new command `cg deliver analysis` 

## [15.0.4]
### Fixed
- fixed failing `cg microsalt store completed` cronjob

## [15.0.3]
### Fixed
- Fixed path where microsalt deliverables files are located

## [15.0.2]
### Fixed
- Wrap more cg workflow mip-dna store code in try-except in order to not cause future production blocks

## [15.0.1]
### Fixed
- Fix bug in compress clean command

## [15.0.0]

### Added
- New command: cg store ticket <ticket_id>
- New command: cg store flowcell <flowcell_id>
- New command: cg store case <case_id>
- New command: cg store sample <sample_id> 

### Removed
- Old command: cg store fastq <case_id>

## [14.0.1]

### Fixed
- Removed unused options form cg workflow balsamic base command


## [14.0.0]

### Added
- New command: cg decompress ticket <ticket_id>
- New command: cg decompress flowcell <flowcell_id>
- New command: cg decompress case <case_id>
- New command: cg decompress sample <sample_id> 

### Removed
- Old command: cg compress decompress spring <case_id>

## [13.18.0]


### Changed
- Changed condition for which cases should be stored in CG. This fixes a bug where cg would try to store cases which already have been stored due to mismatch in timestamp stored in Trailblazer and Housekeeper

## [13.17.2]

### Changed
- Only fastq files older than three weeks will be compressed


## [13.17.1]

### Added
- Added new value to lims constants
- Moved lims constants to a constants directory


## [13.17.0]


### Changed
- Workflow mip-dna store no longer needs analysisrunstatus to be completed to attempt storing bundle


## [13.16.2]

### Fixed

- Fixed bug where parse_mip_config() only returned values for primary analysis, breaking Upload Delivery Report


## [13.16.1]

### Fixed

 - Fix bug where cg workflow mip store still relied on Trailblazer to find case_config.yaml (Where it can no longer be found)
 - Fix bug where microsalt cli lost its store command in merge conflict


## [13.16.0]

### Added
- New REST-based TrailblazerAPI
### Changed
- Trailblazer support for Balsamic
### Fixed
- Naming convention for API harmonized


## [13.15.0]

### Added
- New query to get all cases in ticket

## [13.14.3]

### Changed

- Refactors constants file

## [13.14.2]

### Fixed
 
 - Fixed bug where CalledProcessError class could not be represented as string, and broke workflows.
 - Rephrased query used for compression. The query output is unchanged
 - Fixed typo in query name
 

## [13.14.1]
### Removed
- Remove data_analysis from sample since it is deprecated

## [13.14.0]
### Changed
- Move data_analysis from sample level to case level to enable samples to be analysed differently in different cases

## [13.12.0]
### Added
- Store all available completed microbial analyses in HK

## [13.11.0]

### Changed
- Balsamic always skips mutect when application is WES
- SPRING compression is set to run on oldest families first

### Fixed
- Format print statements

## [13.10.2]

### Fixed
- Storing chromograph, upd and rhocall files in housekeeper

## [13.10.1]

### Fixed
- Repaired automation query for storing Balsamic cases in Housekeeper 

## [13.10]

### Added
- Functionality to deploy `genotype` with CG on hasta

### Fixed
- Stored completed not parsing through all completed entries

## [13.9]

### Added
- Deployment command
- Functionality to deploy `shipping` with CG


## [13.8.0]
### Added
- Functionality to change multiple families in one go, e.g. cg set families --sample-identifier ticket_number 123456 --priority research

## [13.7.0]
### Fixed
- Set flowcell status to `ondisk` when retrieving archived flowcell from PDC has finished.

## [13.6.0]

### Added
- Store microsalt analyses in Housekeeper with a provided deliverables file

## [13.5.0]

### Added
- Possibility to give case-id as argument when setting values on multiple samples by the CLI


## [13.4.1]


### Fixed
- Updated changelog with correct release version


## [13.4.0]

### Removed
- Microbial order table
- Microbial order model
- Microbial sample table
- Microbial sample model
- Microbial Flowcell-sample table
- Microbial Flowcell-sample model

### Changed
Show customer name instead of id in invoices view.
Made customer name searchable in invoices view.

### Fixed
Made unidirectional links to Customer (instead of bi) to speed up customer view
Made unidirectional links to ApplicationVersion (instead of bi) to speed up view

## [13.3.1]

### Changed
- Exclude analysis older than hasta in production (2017-09-27) from delivery report generation

## [13.3.0]

### Added
- Added new cases to skip during compression 

## [13.2.0]

### Changed
- Only talk to genotype via subprocess and CLI 


## [13.1.0]

### Changed
- Added cases for all microbial samples
- Add a case when a new microbial order is received 

## [13.0.0]

### Changed
- Moved all microbial samples into samples table and the depending logic

## [12.7.1]

### Fixed
 - Removed store-housekeeper one-time script that was used to store balsamic results in Housekeeper

## [12.7.0]

### Changed
- Moved queries in TrailblazerAPI to Trailblazer

## [12.6.0]

### Added
- Added support for MIP9
- Adds support for MIP 9.0 files and tags in HK:
  - telomerecat
  - cyrius star-caller
  - smncopynumber caller on case level
  - tiddit_coverage bigwig track
- Adds smncopynumbercaller file to scout load config
### Changed
- Removed TB mip start source code from cg

### Fixed
- Return when using mip-dry-run option so that the dry-run is not added to TB

## [12.5.0]

### Changed

- Now ignores errors while cleaning old Balsamic data with cg clean


## [12.4.0]

### Added
- Providing a name of panel bed file in MIP cli now overrides getting capture kit through LimsAPI during case config
### Changed
- Providing panel bed path or capture kit shortname in BALSAMIC cli now overrides getting capture kit through LimsAPI during case config
### Fixed
- Fix Balsamic automation functions to exit with 1 if any of the errors are raised while looping through cases

## [12.3.6]

### Fixed
- Fixes bug where scout_api was sent into the compression_api in cli/store. The compression_api does not have scout_as an argument.


## [12.3.5]

### Added
- Added @Mropat as codeowner

## [12.3.4]

### Fixed
- Fixes bug where  upload_started_at and uploaded_at timestamps were not being updated in StatusDB upon successful Scout upload. 
This bug was happening because several instances of Store were instantiated in the same context

## [12.3.3]

### Fixed
- Fixes but where linking MIP trio samples only linked the first sample instead of the whole family (Introduced in recent PR)
- Fixes bug where linking by SampleID was not linking the entire family (Old)
- Fixes bug where linking by SampleID would not be able to generate correct linking path (Old)

## [x.x.x]
### Added

### Fixed

### Changed


## [13.0.0]
### Changed
- Microbial Samples are now treated as ordinary samples in a case

## [12.3.2]

### Fixed

- Upload delivery report should now only happen for mip analyses
- Re-use the same API within all upload context
- Handle unspecified exceptions in order to keep the cron running when unexpected exception occurs for one case
- When linking file without data analysis set, warn about it and link file correctly

## [12.3.1]

### Fixed
 
- Fixed bug where AnalysisAPI in cg upload auto was not updated to recent class changes

## [12.3.0]

### Changed

- Class ConfigHandler moved from Trailblazer codebase into CG codebase
- FastqHandler methods moved from Trailblazer to AnalysisAPI
- Merged MipAPI and AnalysisAPI for mip_rna and mip_dna into one meta-api class
- Adjusted tests to support the new architecture
- Removed (unused/deprecated)run method which was used to execute MIP through Trailblazer

### Fixed

- MIP workflow once again performs check to skip evaluation
- MIP workflow once again updates StatusDB about the case status

## [12.2.0]

### Changed

- Merged methods cases_to_mip_analyze and cases_to_balsamic_analyze, now called cases_to_analyze for any pipeline.
- Made method cases_to_deliver pipeline aware
- Made method cases_to_store pipeline aware
- Made method cases_to_clean pipeline aware
- Added option to apply read count threshold for cases_to_analyze based on panel in ClinicalDB
- Updated MIP and BALSAMIC workflows to utilize the new methods
- Added tests for new methods in balsamic workflow
- Removed class FastqAPI. FastqAPI was only used by BALSAMIC, and contained one method. The method is now moved to FastqHandler class.

## [12.1.6]
### Fixed
- Create crunchy pending path outside batch script

## [12.1.5]
### Fixed
- support current orderform RML-1604:9 again

## [12.1.4]
### Changed
- Use long description from setup.py on PyPI

## [12.1.3]
### Fixed
- Use another parameter in build and publish

## [12.1.2]
### Fixed
- Syntax in github action build and publish workflow

## [12.1.2]
### Added
- Build and publish on pypi with github actions

## [12]
### Added
- Create a meta-API (BalsamicAnalysisAPI) to handle communication between balsamic and other cg applications. The API will handle the following:
   - Calling BalsamicAPI to execute balsamic commands
   - Query Lims and StatusDB to decide what arguments to pass to Balsamic
   - Read (new version of) deliverables report generated by Balsamic and store bundle in Housekeeper + StatusDB
- More info in https://github.com/Clinical-Genomics/cg/pull/687

### Changed
- Reduce number of options that can/should be passed to run the workflow. Most of the logic for determining the options will be handled by BalsamicAnalysisAPI.
- Every command now requires sample family name as argument.
- No longer support using sample_id to link files for sake of consistency.

## [11]
### Changed
- Removes all interactions with the beacon software

## [10.1.2]
### Fixed
- Fixed so that empty gzipped files are considered empty considering metadata

## [10.1.1]
### Added
- Adds a CHANGELOG.md<|MERGE_RESOLUTION|>--- conflicted
+++ resolved
@@ -17,8 +17,7 @@
 ### Changed
 
 
-<<<<<<< HEAD
-## [16.14.0]
+## [16.16.0]
 
 ### Added
 
@@ -28,22 +27,18 @@
 
 - Removes dependency on deprecated excel-parser `xlrd`
 
-## [16.13.0]
-
-=======
 ## 16.15.0
 
 ### Added
 - cg deploy hermes
 
-
 ## 16.14.0
 
 ### Added
 - cg deploy fluffy
 
+
 ## 16.13.0
->>>>>>> 124fdc31
 
 ### Added
 
