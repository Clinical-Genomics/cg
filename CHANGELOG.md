# Change Log
All notable changes to this project will be documented in this file.
This project adheres to [Semantic Versioning](http://semver.org/).

About changelog [here](https://keepachangelog.com/en/1.0.0/)

Please add a new candidate release at the top after changing the latest one. Feel free to copy paste from the "squash and commit" box that gets generated when creating PRs

Try to use the following format:


__________ DO NOT TOUCH ___________


## [x.x.x]
### Added
### Changed
### Fixed

<<<<<<< HEAD
## [NG.NG.NG]
### Added
- Avatars for cases
=======
__________ DO NOT TOUCH ___________


## [21.11.0]
### Added
- Deliver, concatenate (if needed) and rsync in one command

## [21.10.0]
### Added
- Support for showing demultiplexing in CiGRID

## [21.9.3]
### Fixed
- bugfix

## [21.9.2]
### Fixed
- gisaid -fixing bug accidentally inserted in the previous pr.

## [21.9.1]
### Fixed
- gisaid get region and lab from sample udfs
- gisaid adjusting for new fasta consensus file in housekeeper
- gisaid removing failing tests 

### Changed
### Fixed

## [21.9.0]
### Added
- Add Fluffy analysis results -> ftp upload functionality for cust002

## [21.8.3]
### Changed
- Set memory allocation to 95G when demultiplexing on slurm 

## [21.8.2]
### Changed
- Add batch-ref flag to command string for fluffy analyses


## [21.8.1]
### Changed
- Changed so that barcode report is written to the correct path

## [21.8.0]
### Added
- Command `cg demultplex report` to generate barcode report for demuxed flowcells
### Changed
- Automatically generate barcode report when post processing demultiplexed flowcell

## [21.7.2]
### Added
- Copy sample sheet to demuxed flowcell dir
- Create `copycomplete.txt` after demux post-processing is done

## [21.7.1]
### Fixed
- Fixed bug when checking if flowcell projects has been renamed

## [21.7.0]
### Added
- Added support for SARS-CoV-2 Orderform 2184.5 with fields for GISAID upload

## [21.6.9]
### Changed
- Check if versions are larger than known version when determining reverse complement in demultiplexing

## [21.6.8]
### Changed
- Validate that flowcell name is correct when demultiplexing

## [21.6.7]
### Fixed
- Fixed linking sample files from case bundle

## [21.6.6]
### Changed
- Check that logfile exists before doing demux post-processing

## [21.6.5]
### Changed
- Check if Unaligned dir exists before doing demux post-processing
### Fixed
- Fix bugs in create sample sheet all command

## [21.6.4]
### Fixed
- Fix so that delivery will not break if fastq bundle is missing when delivering results with ticket id

## [21.6.3]
### Fixed
- Fix bug in sqlalchemy models

## [21.6.2]
### Fixed
- If a boolean value is passed to `cg set sample -kv <key> <value>` a boolean is passed to the db

## [21.6.1]
### Fixed
- Fix bug in mip and balsamic crontab

## [21.6.0]
### Added
- Functionality to do demultiplexing post processing from CG

## [21.5.7]
### Fixed
- Set status to analyze when resolving decompression

## [21.5.6]
### Fixed
- Use only the first item from region and lab code values in mutant workflow.

## [21.5.5]
### Fixed
- Fix tag to deliver correct mutant result files to KS inbox

## [21.5.4]
### Fixed
- Block orders unintentionally reusing case names 

## [21.5.3]
### Fixed
- Set correct fluffy analysis finish path

## [21.5.2]
### Fixed
- Fixed content of fluffy samplesheet according to customer specification

## [21.5.1]
### Fixed
- By default fetch related flowcell information using `cg get sample <sample_id>`

## [21.5.0]
### Added
- User field for allowing order portal login
### Changed 
- Delivery/Invoicing/Primary Contacts are now relations from Customer to User in admin

## [21.4.4]
### Fixed
- Propagate all samples to microsalt, even those without reads

## [21.4.3]
### Fixed
- Display invoice contact on invoice

## [21.4.2]
### Fixed
- Remove default option for mip-dna priority

## [21.4.1]
### Changed
- Change how samples are fetched for cgstats select command
### Fixed
- Bug when fetching info with `cg demultiplex select`-command

## [21.4.0]
### Added
- A column in customer-group admin view in to show customers in the group

## [21.3.1]
### Fixed
- PDC backup destination server for 2500 flowcells

## [21.3.0]
### Changed
- Remove dependency `cgstats` from requirements.txt and move used functionality into CG

## [21.2.0]
### Added
- Functionality for the cgstats api in CG

## [21.1.0]
### Added
Select analyses to be uploaded to vogue based on analysis completed date (before or after a date, of between two dates)
Add uploaded to vogue date to analysis table
Only select potential analyses to upload that have not been uploaded

## [21.0.0]

### Changed
- Add support for balsamic 7.x.x
- Rework Balsamic server configurations

### Fixed
- Upload to scout now possible for all analysis types through cg upload scout


## [20.26.2]
### Added
- Added more DNA and RNA positive control cases to VALIDATION_CASES
>>>>>>> 3d4bcbd5

## [20.26.1]
### Fixed
- Workflow linking also links undetermined files when

## [20.26.0]
### Changed
- Cases to analyze query checks if any samples in case are newer than latest analysis to start topups
- Microsalt config-case wont include samples that dont pass sequencing qc

## [20.25.0]
### Changed
- Changes that customer contact persons are referred to as emails instead of users. This removes the need to add each contact as a user in the system and it becomes easier to manage the user list

## [20.24.0]
### Added
- Show customers in user admin view

## [20.23.0]
### Added
- gisaid uppload support via cli
- gisaid API

### Added
- Add command `cg get analysis` to view analysis information

## [20.21.1]
### Fixed
- Fix subprocess wildcard issue in deliver rsync

## [20.21.0]
### Added
- Added cg deliver rsync <ticket_id>

## [20.20.1]
### Fixed
- bug in cg clean scout-finished-cases

## [20.20.0]

## Added
- CLI command to deploy Loqusdb via shipping

## [20.19.5]

### Fixed
- fixed bug where CgError was raised with wrong arguments in AnalysisAPI

## [20.19.4]

### Fixed
- fixed bug that cgstats configs was saved as cg_stats in CGConfig

## [20.19.3]

### Fixed
- Update sequenced at timestamp of sample whenever sample has been sequenced and flowcell transferred

## [20.19.2]

### Fixed
- Bug when instantiating analysis api in upload

## [20.19.1]
### Fixed
- Bug when fetching the api in mip workflow cli base

## [20.19.0]

### Changed
- use pydantic to control CLI context 

## [NG.NG.NG]
### Added
- Avatars for cases

## [20.18.0]
### Added
- Trailblazer support for mutant/sars-cov-2

## [20.17.5]
### Fixed
- Bugfix allowing orders of single samples from existing families

## [20.17.4]
### Added
- Added new covid prep method to lims constants

## [20.17.3]
### Fixed
- Adds support to use original sample lims id in downsampled cases (affects balsamic)

## [20.17.2]
### Fixed
- Fix duplicate Housekeeper session in scout upload


## [20.17.1]
### Changed
- Status of mutant cases is set to running before running analysis, and revoked if start fails. 
  This prevents users and cron jobs from starting the case which already started, given they check in statusDB first.

## [20.17.0]
### Added

- Deliver sarscov2 cli

## [20.16.0]
### Added

- Demultiplexing functionality to CG

## [20.15.1]
### Fixed
- cg to rename mutant fastq files directly

## [20.15.0]
### Added
- CLI methods for starting mutant

## [20.14.2]
### Added
- Add RNA validation cases to blacklist, which defines cases to not compress fastq files for

## [20.14.1]
### Fixed
- So that existing samples don't get added to lims again

## [20.14.0]
### Added
- Possibility to associate more than one customer to each user 

## [20.13.0]
### Changed
- Update orderform 2184 to latest version 4

## [20.12.1]
### Fixed
- Fix skip MIP-DNA (for MAF) for tumours with wgs applications for fastq delivery

## [20.12.0]
### Added
- Add support for fastq delivery

## [20.11.0]
### Added
- functionality to upload synopsis, cohort and phenotype information to scout

## [20.10.1]
### Fixed
- Mip start-available command

## [20.10.0]
### Added
- Panel command to mip-rna analysis workflow
- Add genome build 38 as default for mip-rna when exporting gene panels from Scout
- Add genome build 37 as default for mip-dna when exporting gene panels from Scout
- Add genome build 37 as default when exporting gene panels from Scout

### Changed
- Refactor start and start-available for mip

## [20.9.12]
### Changed
- Use pydantic models for handling lims samples


## [20.9.11]
### Fixed
- Fix bug that that prevented wgs fastq samples from being genotyped

## [20.9.10]
### Fixed
- Move synopsis and cohorts from sample to case in the database since that is how they are used 

## [20.9.9]
### Fixed
- Fixed bug in upload delivery report automation

## [20.9.8]
### Fixed
- Fixed context in upload vogue

## [20.9.7]
### Fixed
- Added missing pipeline option in database for SARS-CoV-2 on case in database

## [20.9.6]
### Fixed
- Use `coverage_qc_report` instead of `delivery_report` when uploading balsamic cases to scout

## [20.9.5]
### Fixed
- Balsamic crontab start-available auto-disables balsamic dry run

## [20.9.4]
### Fixed
- Fix bug that pending path was not created 

## [20.9.3]
### Fixed
- Bug in automation of delivery report upload

## [20.9.2]
### Fixed
- Bug when updating crunchy metadata files

## [20.9.1]
### Fixed
- Bug preventing MicroSALT to start automatically

## [20.9.0]
### Added
- SlurmAPI to handle all communication with slurm from cg

## [20.8.1]
### Changed
- Deletes unused files .gitlint, housekeeper, status, status_db

## [20.8.0]
### Added
- Support for creating delivery reports for analyses that are not the latest ones

## [20.7.0]
### Added
- DIAB and NBS-M to master list 

### Fixed
- Alphabetical order of master list

## [20.6.0]
### Changed
- Use cgmodels for crunchy metadata files

## [20.5.4]
### Added
- Change ending of lintjob from .py to .yml (accidentaly changed in previous pr)

## [20.5.3]
### Added
- Support for SARS-CoV-2 Orderform 2184:3

## [20.5.2]
### Changed
- Remove pipfile and pipfile.lock since they are not used

## [20.5.1]
### Changed
- Removes linting gh actions job

## [20.5.0]
### Added
- Add support for Microbial Orderform 1603:10
- Add support for Metagenome Orderform 1605:09

## [20.4.0]
### Added
- Support for SARS-CoV-2 Orderform 2184:1

## [20.3.3]

### Changed
- Set concentration and concentration sample to str in json orderform sample since this is expected in frontend

## [20.3.2]
### Fixed
- Fixed cases_to_store for microbial workflow. 
- Fixed process call for all workflows to not create a new process object

## [20.3.1]
### Fixed
- HousekeeperAPI to reuse db connection from context instead of creating new one for each call

## [20.3.0]
### Changed
- Refactored AnalysisAPI anf FastHandler classes into one class

## [20.2.1]
### Fixed
- Fixed json orderform special cases

## [20.2.0]
### Changed
- Use pydantic models to validate orderforms

## [20.1.4]
### Added
- delivery_report handling from BALSAMIC case import to Scout config export

## [20.1.3]
### Changed
- Genes are optional when exporting scout variants

## [20.1.2]
### Changed
- Refactored and removed code from cg.store.utils in backwards compatible way

## [20.1.1]
### Changed
- Updates issue template

## [20.1.0]
### Fixed
- Fix automatic decompression to also work for mixed cases

## [20.0.1]
### Changed
- Removed old unused scripts and scripts directory
- Moved crunchy query from store into CompressAPI


## [20.0.0]

### Changed
- cg workflow mip-rna link command to take case as positional arg

## [19.5.4]

### Changed
- Refactor ticket handling from orders API

## [19.5.3]
### Fixed
- Fix dry run flag when resolving decompression state

## [19.5.2]
### Fixed
- fix container name when publishing branch builds on dockerhub

## [19.5.1]

### Fixed
- changelog

## [19.5.0]

### Added
- alembic functionality
### Changed
- destination server PDC retrieval novaseq flowcells thalamus -> hasta
### Fixed
- flowcell status after PDC retrieval ondisk -> retrieved

## [19.4.0]

### Added
- Support for storing cohorts, phenotype_terms and synopsis from order json

## [19.3.2]
### Added
- Dockerhub build app container for release and pull requests
### Changed
- Changed CI actions that run on pull request on push to only run on pull request

## [19.3.1]
### Added
- Dockerfile declaration for running the cg app. Dockerfile should not be used for the cli toolkit

## [19.3.0]
### Added
- New options for balsamic report deliver to propagate delivery report data to Balsamic


## [19.2.0]
### Added
- Cases that decompression is started for will have the action set to "analyze"

## [19.1.1]

### Fixed
- Allow price update files for application-version import to have empty prices 


## [19.1.1]
### Added
- Cases that decompression is started for will have the action set to "analyze"

## [19.1.0]
### Added
- Cli command to deliver old balsamic analyses which were stored with old hk tags

## [19.0.0]

### Added
- Adds command to start decompression for spring compressed files if needed
### Changed
- Refactors MIP cli slightly to always expect a case id
- workflow start now called start-available
- Checking if flowcells are on disk moved to its own cli command

## [18.12.0]

### Added
- Add prep-category 'cov' for applications

## [18.11.4]

### Fixed
- Install package in gihub-jobs via pip==21.0.1

## [18.11.3]

### Fixed
- Upgraded insecure cryptography dependency 

## [18.11.2]

### Fixed
- Chromograph image tags back on track

## [18.12.1]

### Fixed
- Fix message in order ticket that says what type of project it is

## [18.11.1]

### Fixed
 - Fix so that variants gets uploaded to scout for balsamic samples
 - Fix so that upload breaks if balsamic case is WGS

## [18.11.0]
- New Fluffy workflow for preparing, starting and storing of analyses

## [18.10.2]

### Fixed
- FLUFFY now have a validation schema and can be submitted in the Order Portal again
- Samples of pools are now marked not to be invoiced, only the pool is invoiced

## [18.10.1]

### Added
- Allow existing trio-samples to be re-run as single samples 

## [18.10.0]

### Added
- Support for delivery type in the Order Portal


## [18.9.1]

### Added
- cg upload vogue bioinfo-all uploads both BALSAMIC as well.

## [18.9.0]

### Added

- Add functionality to upload balsamic analyses to scout

## [18.8.0]

### Added
- cg workflow microsalt upload-analysis-vogue [case_id] to upload the latest analysis from specific case
- cg workflow microsalt upload-latest-analyses-vogue to upload all latest analyses what haven't been uploaded

## [18.7.2]

### Changed

- Skip deliver fastq files when delivering balsamic analysis

## [18.7.1]

### Fixed

- clean_fastq command now also skips validation cases when cleaning fastq files

## [18.7.0]

### Added
- Added customer name in order tickets

## [18.6.1]

### Fixed

- Fix bug with name clash for created case when submitting RML-orders via Orderportal


## [18.6.0]


### Added

- Add command 'delete case' to remove case from the database
- Add command 'delete cases' to remove multiple cases from the database

## [18.5.1]

### Fixed

- Fix bug with microsalt deliverables path where it only returns the path only if it exists. This caused errors in some cases when submitting to Trailblazer

## [18.5.0]

### Added
- Added MHT to gene panel master-list

## [18.4.0]

### Added

- Added submission of microsalt cases for tracking in Trailblazer

## [18.3.0]

### Changed

- cg workflow mip-dna --panel-bed and --dry-run options can be set when executing full workflow
- Changed logic for how case links are retrieved in order to support linking of very old cases
- Analysis not submitted to Trailblazer if executing MIP workflow in dry-run

## [18.2]

### Changed

- Remove option to specify delivery path when delivering data

### Fixed

- Improved usage of `cg deliver analysis` command

## [18.1.5]

### Fixed

- cg workflow mip-rna link command

## [18.1.4]

### Fixed

- Better help text for microsalt cli commands


## [18.1.3]

### Fixed

- deliver filtered cnvkit file for balsamic

## [18.1.2]

### Fixed

- cg workflow mip-rna config-case command

## [18.1.1]

### Fixed

- Updates balsamic deliver tags to align with the ones specified in hermes

## [18.1.0]

### Added
- Customer in the ticket created for an order from the Orderportal

## [18.0.0]

### Added
- New commands for running cron jobs

### Changed
- Changed cli commands for starting and storing microsalt workflows

### Fixed
- Full Microsalt can now be executed through cg interface

## [17.2.1]

### Fixed

- HermesApi added to context when running cg clean

## [17.2.0]

### Changed

- Using HermesApi to save Balsamic deliverables in Housekeeper

## [17.1.0]

### Added

- Added support for Balsamic-orderforms as json-file

### Changed

## [17.0.0]

### Added
- Lims ID is sent to Balsamic during case config

## [16.17.1]

### Fixed
- Fixed exporting reduced mt_bam to scout config

## 16.17.0

### Changed
- Update Scout config output for images from chromograph

## 16.16.1

### Fixed

- This PR fixes the problem handling wells in json orders without ":" as separator, e.g. A1 instead of A:1

## [16.16.0]

### Changed

- Use hermes for generating balsamic deliverables

## 16.15.1

### Fixed
- The problem handling mip-json without specified data_analysis

## [16.16.0]

### Added

- Validation models for excel files in `cg/store/api/import_func.py`

### Fixed

- Removes dependency on deprecated excel-parser `xlrd`


## 16.15.0

### Added
- cg deploy hermes

## 16.14.0

### Added
- cg deploy fluffy


## 16.13.0

### Added

- Stop on bad values for analysis (pipeline) when adding family through CLI

## 16.12.1

### Fixed
- Save in Family and Analysis Admin views

## 16.12.0

### Added

- Added support for RML-orderforms as json-file

## [16.11.1]

### Fixed

- Lock dependency for xlrd so that we can parse modern excel files


## 16.11.0

### Added
- cg set family [CASEID] now has the option --data-delivery

## [16.10.4]

### Fixed
- Bug when building tag definition for balsamic-analysis delivery

## [16.10.3]

### Fixed
- Use `--json` when exporting causative variants from scout

## [16.10.2]

### Fixed
- Use correct pipeline name when cleaning mip analysis dirs

## [16.10.1]

### Added

- Adds new mip-dna tags to hk

## [16.10.0]

### Added

- Adds new delivery type to balsamic-analysis

## [16.9.0]

### Added

- column percent_reads_guaranteed to application table

## [16.8.1]

### Fixed

- Bug in the interactions with Scout when cleaning Scout cases
- Bug in the interaction with scout in command export_causatives

## [16.8.0]

### Added

- Adds adding samplesheet to HK flowcell bundle to cg transfer flowcell

## [16.7.1]

### Fixed

- Mutacc looks for 'id' instead of '_id' in case export
- Convert 'other' to '0' for sex in case export

## 16.7.0

### Added
- Show sample priorities in created ticket

## [16.6.0]

### Changed

- Split generating config into its own command
- Delete old load config when running `cg upload scout --re-upload`

## [16.5.0]

### Added

- Functionality to deploy scout with cg

## [16.4.3]

### Fixed

- Bug that madeline output files where not uploaded to scout
- Bug when exporting panels with `cg workflow mip-dna panel`

## [16.4.2]

### Fixed

- Bug that display_name was used instead of sample_name

## [16.4.1]

### Fixed

- Change compression query to be both satisfactory syntax for flake and to be working on our version of sql server

## [16.4.0]

### Added
- Use Pydantic models to validate Scout input/output

### Changed
- Decouples scout from CG

## [16.3.4]

### Fixed

- Fixed documentation on Trailblazers purpose

## [16.3.3]

### Fixed

- Fixed setting of priority in statusDB and LIMS for samples

## [16.3.2]

### Fixed

- Fixed setting of apptag in LIMS for samples

## [16.3.1]

### Fixed

- Fixed a bug in naming of "default_gene_panels" in Scout load config


## [16.3.0]

### Changed
- Changed logic for which cases are to be compressed. Now compression will be run on all cases older then 60 days provided their fastq files have not been decompressed less than 21 days prior


## [16.2.0]

### Changed

- Use CLI to upload to Scout

## [16.1.1]

### Fixed
- Accreditation logotype only shown on new delivery reports for accredited analyses


## [16.1.0]

### Changed
- Changed the way cg cleans cases. Now it only uses StatusDB and family status

### Added
- Added one-time script to iterate over mip directories, and set cleaned_at timestamp on very old cases that were already cleaned


## [16.0.6]

### Fixed
- 'cg upload auto --pipeline' to accept 'mip-dna' as pipeline

## [16.0.5]

### Fixed
- Trailblazer integration fixed

## [16.0.4]

### Fixed
- Case database entities (Family) can only have specific values for data_analysis
- Analysis database entities can only have specific values for pipeline
- Enum used for pipeline as arguments

## [16.0.3]

### Fixed
- Microbial config-case now correctly imports reference from customer provided reference

## [16.0.2]

### Added
- Added case intentmayfly to list of cases to except from SPRING compression

## [16.0.1]

### Added
- Updated PR template to include implementation plan

## [16.0.0]

### Added
- Deliver analysis based on case-id or ticket

### Changed
- Deliver commands merged into new command `cg deliver analysis`

## [15.0.4]
### Fixed
- fixed failing `cg microsalt store completed` cronjob

## [15.0.3]
### Fixed
- Fixed path where microsalt deliverables files are located

## [15.0.2]
### Fixed
- Wrap more cg workflow mip-dna store code in try-except in order to not cause future production blocks

## [15.0.1]
### Fixed
- Fix bug in compress clean command

## [15.0.0]

### Added
- New command: cg store ticket <ticket_id>
- New command: cg store flowcell <flowcell_id>
- New command: cg store case <case_id>
- New command: cg store sample <sample_id>

### Removed
- Old command: cg store fastq <case_id>

## [14.0.1]

### Fixed
- Removed unused options form cg workflow balsamic base command


## [14.0.0]

### Added
- New command: cg decompress ticket <ticket_id>
- New command: cg decompress flowcell <flowcell_id>
- New command: cg decompress case <case_id>
- New command: cg decompress sample <sample_id>

### Removed
- Old command: cg compress decompress spring <case_id>

## [13.18.0]


### Changed
- Changed condition for which cases should be stored in CG. This fixes a bug where cg would try to store cases which already have been stored due to mismatch in timestamp stored in Trailblazer and Housekeeper

## [13.17.2]

### Changed
- Only fastq files older than three weeks will be compressed


## [13.17.1]

### Added
- Added new value to lims constants
- Moved lims constants to a constants directory


## [13.17.0]


### Changed
- Workflow mip-dna store no longer needs analysisrunstatus to be completed to attempt storing bundle


## [13.16.2]

### Fixed

- Fixed bug where parse_mip_config() only returned values for primary analysis, breaking Upload Delivery Report


## [13.16.1]

### Fixed

 - Fix bug where cg workflow mip store still relied on Trailblazer to find case_config.yaml (Where it can no longer be found)
 - Fix bug where microsalt cli lost its store command in merge conflict


## [13.16.0]

### Added
- New REST-based TrailblazerAPI
### Changed
- Trailblazer support for Balsamic
### Fixed
- Naming convention for API harmonized


## [13.15.0]

### Added
- New query to get all cases in ticket

## [13.14.3]

### Changed

- Refactors constants file

## [13.14.2]

### Fixed

 - Fixed bug where CalledProcessError class could not be represented as string, and broke workflows.
 - Rephrased query used for compression. The query output is unchanged
 - Fixed typo in query name


## [13.14.1]
### Removed
- Remove data_analysis from sample since it is deprecated

## [13.14.0]
### Changed
- Move data_analysis from sample level to case level to enable samples to be analysed differently in different cases

## [13.12.0]
### Added
- Store all available completed microbial analyses in HK

## [13.11.0]

### Changed
- Balsamic always skips mutect when application is WES
- SPRING compression is set to run on oldest families first

### Fixed
- Format print statements

## [13.10.2]

### Fixed
- Storing chromograph, upd and rhocall files in housekeeper

## [13.10.1]

### Fixed
- Repaired automation query for storing Balsamic cases in Housekeeper

## [13.10]

### Added
- Functionality to deploy `genotype` with CG on hasta

### Fixed
- Stored completed not parsing through all completed entries

## [13.9]

### Added
- Deployment command
- Functionality to deploy `shipping` with CG


## [13.8.0]
### Added
- Functionality to change multiple families in one go, e.g. cg set families --sample-identifier ticket_number 123456 --priority research

## [13.7.0]
### Fixed
- Set flowcell status to `ondisk` when retrieving archived flowcell from PDC has finished.

## [13.6.0]

### Added
- Store microsalt analyses in Housekeeper with a provided deliverables file

## [13.5.0]

### Added
- Possibility to give case-id as argument when setting values on multiple samples by the CLI


## [13.4.1]


### Fixed
- Updated changelog with correct release version


## [13.4.0]

### Removed
- Microbial order table
- Microbial order model
- Microbial sample table
- Microbial sample model
- Microbial Flowcell-sample table
- Microbial Flowcell-sample model

### Changed
Show customer name instead of id in invoices view.
Made customer name searchable in invoices view.

### Fixed
Made unidirectional links to Customer (instead of bi) to speed up customer view
Made unidirectional links to ApplicationVersion (instead of bi) to speed up view

## [13.3.1]

### Changed
- Exclude analysis older than hasta in production (2017-09-27) from delivery report generation

## [13.3.0]

### Added
- Added new cases to skip during compression

## [13.2.0]

### Changed
- Only talk to genotype via subprocess and CLI


## [13.1.0]

### Changed
- Added cases for all microbial samples
- Add a case when a new microbial order is received

## [13.0.0]

### Changed
- Moved all microbial samples into samples table and the depending logic

## [12.7.1]

### Fixed
 - Removed store-housekeeper one-time script that was used to store balsamic results in Housekeeper

## [12.7.0]

### Changed
- Moved queries in TrailblazerAPI to Trailblazer

## [12.6.0]

### Added
- Added support for MIP9
- Adds support for MIP 9.0 files and tags in HK:
  - telomerecat
  - cyrius star-caller
  - smncopynumber caller on case level
  - tiddit_coverage bigwig track
- Adds smncopynumbercaller file to scout load config
### Changed
- Removed TB mip start source code from cg

### Fixed
- Return when using mip-dry-run option so that the dry-run is not added to TB

## [12.5.0]

### Changed

- Now ignores errors while cleaning old Balsamic data with cg clean


## [12.4.0]

### Added
- Providing a name of panel bed file in MIP cli now overrides getting capture kit through LimsAPI during case config
### Changed
- Providing panel bed path or capture kit shortname in BALSAMIC cli now overrides getting capture kit through LimsAPI during case config
### Fixed
- Fix Balsamic automation functions to exit with 1 if any of the errors are raised while looping through cases

## [12.3.6]

### Fixed
- Fixes bug where scout_api was sent into the compression_api in cli/store. The compression_api does not have scout_as an argument.


## [12.3.5]

### Added
- Added @Mropat as codeowner

## [12.3.4]

### Fixed
- Fixes bug where  upload_started_at and uploaded_at timestamps were not being updated in StatusDB upon successful Scout upload.
This bug was happening because several instances of Store were instantiated in the same context

## [12.3.3]

### Fixed
- Fixes but where linking MIP trio samples only linked the first sample instead of the whole family (Introduced in recent PR)
- Fixes bug where linking by SampleID was not linking the entire family (Old)
- Fixes bug where linking by SampleID would not be able to generate correct linking path (Old)

## [x.x.x]
### Added

### Fixed

### Changed


## [13.0.0]
### Changed
- Microbial Samples are now treated as ordinary samples in a case

## [12.3.2]

### Fixed

- Upload delivery report should now only happen for mip analyses
- Re-use the same API within all upload context
- Handle unspecified exceptions in order to keep the cron running when unexpected exception occurs for one case
- When linking file without data analysis set, warn about it and link file correctly

## [12.3.1]

### Fixed

- Fixed bug where AnalysisAPI in cg upload auto was not updated to recent class changes

## [12.3.0]

### Changed

- Class ConfigHandler moved from Trailblazer codebase into CG codebase
- FastqHandler methods moved from Trailblazer to AnalysisAPI
- Merged MipAPI and AnalysisAPI for mip_rna and mip_dna into one meta-api class
- Adjusted tests to support the new architecture
- Removed (unused/deprecated)run method which was used to execute MIP through Trailblazer

### Fixed

- MIP workflow once again performs check to skip evaluation
- MIP workflow once again updates StatusDB about the case status

## [12.2.0]

### Changed

- Merged methods cases_to_mip_analyze and cases_to_balsamic_analyze, now called cases_to_analyze for any pipeline.
- Made method cases_to_deliver pipeline aware
- Made method cases_to_store pipeline aware
- Made method cases_to_clean pipeline aware
- Added option to apply read count threshold for cases_to_analyze based on panel in ClinicalDB
- Updated MIP and BALSAMIC workflows to utilize the new methods
- Added tests for new methods in balsamic workflow
- Removed class FastqAPI. FastqAPI was only used by BALSAMIC, and contained one method. The method is now moved to FastqHandler class.

## [12.1.6]
### Fixed
- Create crunchy pending path outside batch script

## [12.1.5]
### Fixed
- support current orderform RML-1604:9 again

## [12.1.4]
### Changed
- Use long description from setup.py on PyPI

## [12.1.3]
### Fixed
- Use another parameter in build and publish

## [12.1.2]
### Fixed
- Syntax in github action build and publish workflow

## [12.1.2]
### Added
- Build and publish on pypi with github actions

## [12]
### Added
- Create a meta-API (BalsamicAnalysisAPI) to handle communication between balsamic and other cg applications. The API will handle the following:
   - Calling BalsamicAPI to execute balsamic commands
   - Query Lims and StatusDB to decide what arguments to pass to Balsamic
   - Read (new version of) deliverables report generated by Balsamic and store bundle in Housekeeper + StatusDB
- More info in https://github.com/Clinical-Genomics/cg/pull/687

### Changed
- Reduce number of options that can/should be passed to run the workflow. Most of the logic for determining the options will be handled by BalsamicAnalysisAPI.
- Every command now requires sample family name as argument.
- No longer support using sample_id to link files for sake of consistency.

## [11]
### Changed
- Removes all interactions with the beacon software

## [10.1.2]
### Fixed
- Fixed so that empty gzipped files are considered empty considering metadata

## [10.1.1]
### Added
- Adds a CHANGELOG.md<|MERGE_RESOLUTION|>--- conflicted
+++ resolved
@@ -17,13 +17,11 @@
 ### Changed
 ### Fixed
 
-<<<<<<< HEAD
+__________ DO NOT TOUCH ___________
+
 ## [NG.NG.NG]
 ### Added
 - Avatars for cases
-=======
-__________ DO NOT TOUCH ___________
-
 
 ## [21.11.0]
 ### Added
@@ -45,10 +43,7 @@
 ### Fixed
 - gisaid get region and lab from sample udfs
 - gisaid adjusting for new fasta consensus file in housekeeper
-- gisaid removing failing tests 
-
-### Changed
-### Fixed
+- gisaid removing failing tests
 
 ## [21.9.0]
 ### Added
@@ -61,7 +56,6 @@
 ## [21.8.2]
 ### Changed
 - Add batch-ref flag to command string for fluffy analyses
-
 
 ## [21.8.1]
 ### Changed
@@ -215,7 +209,6 @@
 ## [20.26.2]
 ### Added
 - Added more DNA and RNA positive control cases to VALIDATION_CASES
->>>>>>> 3d4bcbd5
 
 ## [20.26.1]
 ### Fixed
@@ -239,6 +232,7 @@
 - gisaid uppload support via cli
 - gisaid API
 
+## [20.22.0]
 ### Added
 - Add command `cg get analysis` to view analysis information
 
@@ -287,10 +281,6 @@
 
 ### Changed
 - use pydantic to control CLI context 
-
-## [NG.NG.NG]
-### Added
-- Avatars for cases
 
 ## [20.18.0]
 ### Added
