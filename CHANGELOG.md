--- conflicted
+++ resolved
@@ -18,11 +18,10 @@
 
 __________ DO NOT TOUCH ___________ -->
 
-<<<<<<< HEAD
 ## [22.20.0]
 ### Added
 - New fields, subject_id, phenotype_groups in clinical samples json orders for Scout 
-=======
+
 ## [22.19.5]
 ### Fixed
 - improve avatar search
@@ -30,7 +29,6 @@
 ## [22.19.4]
 ### Fixed
 - include dragen samplesheet in HK
->>>>>>> 1b72903a
 
 ## [22.19.3]
 ### Added
