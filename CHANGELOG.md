# Change Log
All notable changes to this project will be documented in this file.
This project adheres to [Semantic Versioning](http://semver.org/).

About changelog [here](https://keepachangelog.com/en/1.0.0/)

Please add a new candidate release at the top after changing the latest one. Feel free to copy paste from the "squash and commit" box that gets generated when creating PRs

Try to use the following format:

## [x.x.x]
### Added
### Changed
### Fixed

<<<<<<< HEAD

## [20.19.3]

### Fixed
- Update sequenced at timestamp of sample whenever sample has been sequenced and flowcell transferred


=======
>>>>>>> fa0e8313
## [20.19.2]

### Fixed
- Bug when instantiating analysis api in upload

<<<<<<< HEAD

=======
>>>>>>> fa0e8313
## [20.19.1]

### Fixed
- Bug when fetching the api in mip workflow cli base

## [20.19.0]

### Changed
- use pydantic to control CLI context 

## [20.18.0]
### Added
- Trailblazer support for mutant/sars-cov-2

## [20.17.5]
### Fixed
- Bugfix allowing orders of single samples from existing families

## [20.17.4]
### Added
- Added new covid prep method to lims constants

## [20.17.3]
### Fixed
- Adds support to use original sample lims id in downsampled cases (affects balsamic)

## [20.17.2]
### Fixed
- Fix duplicate Housekeeper session in scout upload


## [20.17.1]
### Changed
- Status of mutant cases is set to running before running analysis, and revoked if start fails. 
  This prevents users and cron jobs from starting the case which already started, given they check in statusDB first.

## [20.17.0]
### Added

- Deliver sarscov2 cli

## [20.16.0]
### Added

- Demultiplexing functionality to CG

## [20.15.1]
### Fixed
- cg to rename mutant fastq files directly

## [20.15.0]
### Added
- CLI methods for starting mutant

## [20.14.2]
### Added
- Add RNA validation cases to blacklist, which defines cases to not compress fastq files for

## [20.14.1]
### Fixed
- So that existing samples don't get added to lims again

## [20.14.0]
### Added
- Possibility to associate more than one customer to each user 

## [20.13.0]
### Changed
- Update orderform 2184 to latest version 4

## [20.12.1]
### Fixed
- Fix skip MIP-DNA (for MAF) for tumours with wgs applications for fastq delivery

## [20.12.0]
### Added
- Add support for fastq delivery

## [20.11.0]
### Added
- functionality to upload synopsis, cohort and phenotype information to scout

## [20.10.1]
### Fixed
- Mip start-available command

## [20.10.0]
### Added
- Panel command to mip-rna analysis workflow
- Add genome build 38 as default for mip-rna when exporting gene panels from Scout
- Add genome build 37 as default for mip-dna when exporting gene panels from Scout
- Add genome build 37 as default when exporting gene panels from Scout

### Changed
- Refactor start and start-available for mip

## [20.9.12]
### Changed
- Use pydantic models for handling lims samples


## [20.9.11]
### Fixed
- Fix bug that that prevented wgs fastq samples from being genotyped

## [20.9.10]
### Fixed
- Move synopsis and cohorts from sample to case in the database since that is how they are used 

## [20.9.9]
### Fixed
- Fixed bug in upload delivery report automation

## [20.9.8]
### Fixed
- Fixed context in upload vogue

## [20.9.7]
### Fixed
- Added missing pipeline option in database for SARS-CoV-2 on case in database

## [20.9.6]
### Fixed
- Use `coverage_qc_report` instead of `delivery_report` when uploading balsamic cases to scout

## [20.9.5]
### Fixed
- Balsamic crontab start-available auto-disables balsamic dry run

## [20.9.4]
### Fixed
- Fix bug that pending path was not created 

## [20.9.3]
### Fixed
- Bug in automation of delivery report upload

## [20.9.2]
### Fixed
- Bug when updating crunchy metadata files

## [20.9.1]
### Fixed
- Bug preventing MicroSALT to start automatically

## [20.9.0]
### Added
- SlurmAPI to handle all communication with slurm from cg

## [20.8.1]
### Changed
- Deletes unused files .gitlint, housekeeper, status, status_db

## [20.8.0]
### Added
- Support for creating delivery reports for analyses that are not the latest ones

## [20.7.0]
### Added
- DIAB and NBS-M to master list 

### Fixed
- Alphabetical order of master list

## [20.6.0]
### Changed
- Use cgmodels for crunchy metadata files

## [20.5.4]
### Added
- Change ending of lintjob from .py to .yml (accidentaly changed in previous pr)

## [20.5.3]
### Added
- Support for SARS-CoV-2 Orderform 2184:3

## [20.5.2]
### Changed
- Remove pipfile and pipfile.lock since they are not used

## [20.5.1]
### Changed
- Removes linting gh actions job

## [20.5.0]
### Added
- Add support for Microbial Orderform 1603:10
- Add support for Metagenome Orderform 1605:09

## [20.4.0]
### Added
- Support for SARS-CoV-2 Orderform 2184:1

## [20.3.3]

### Changed
- Set concentration and concentration sample to str in json orderform sample since this is expected in frontend

## [20.3.2]
### Fixed
- Fixed cases_to_store for microbial workflow. 
- Fixed process call for all workflows to not create a new process object

## [20.3.1]
### Fixed
- HousekeeperAPI to reuse db connection from context instead of creating new one for each call

## [20.3.0]
### Changed
- Refactored AnalysisAPI anf FastHandler classes into one class

## [20.2.1]
### Fixed
- Fixed json orderform special cases

## [20.2.0]
### Changed
- Use pydantic models to validate orderforms

## [20.1.4]
### Added
- delivery_report handling from BALSAMIC case import to Scout config export

## [20.1.3]
### Changed
- Genes are optional when exporting scout variants

## [20.1.2]
### Changed
- Refactored and removed code from cg.store.utils in backwards compatible way

## [20.1.1]
### Changed
- Updates issue template

## [20.1.0]
### Fixed
- Fix automatic decompression to also work for mixed cases

## [20.0.1]
### Changed
- Removed old unused scripts and scripts directory
- Moved crunchy query from store into CompressAPI


## [20.0.0]

### Changed
- cg workflow mip-rna link command to take case as positional arg

## [19.5.4]

### Changed
- Refactor ticket handling from orders API

## [19.5.3]
### Fixed
- Fix dry run flag when resolving decompression state

## [19.5.2]
### Fixed
- fix container name when publishing branch builds on dockerhub

## [19.5.1]

### Fixed
- changelog

## [19.5.0]

### Added
- alembic functionality
### Changed
- destination server PDC retrieval novaseq flowcells thalamus -> hasta
### Fixed
- flowcell status after PDC retrieval ondisk -> retrieved

## [19.4.0]

### Added
- Support for storing cohorts, phenotype_terms and synopsis from order json

## [19.3.2]
### Added
- Dockerhub build app container for release and pull requests
### Changed
- Changed CI actions that run on pull request on push to only run on pull request

## [19.3.1]
### Added
- Dockerfile declaration for running the cg app. Dockerfile should not be used for the cli toolkit

## [19.3.0]
### Added
- New options for balsamic report deliver to propagate delivery report data to Balsamic


## [19.2.0]
### Added
- Cases that decompression is started for will have the action set to "analyze"

## [19.1.1]

### Fixed
- Allow price update files for application-version import to have empty prices 


## [19.1.1]
### Added
- Cases that decompression is started for will have the action set to "analyze"

## [19.1.0]
### Added
- Cli command to deliver old balsamic analyses which were stored with old hk tags

## [19.0.0]

### Added
- Adds command to start decompression for spring compressed files if needed
### Changed
- Refactors MIP cli slightly to always expect a case id
- workflow start now called start-available
- Checking if flowcells are on disk moved to its own cli command

## [18.12.0]

### Added
- Add prep-category 'cov' for applications

## [18.11.4]

### Fixed
- Install package in gihub-jobs via pip==21.0.1

## [18.11.3]

### Fixed
- Upgraded insecure cryptography dependency 

## [18.11.2]

### Fixed
- Chromograph image tags back on track

## [18.12.1]

### Fixed
- Fix message in order ticket that says what type of project it is

## [18.11.1]

### Fixed
 - Fix so that variants gets uploaded to scout for balsamic samples
 - Fix so that upload breaks if balsamic case is WGS

## [18.11.0]
- New Fluffy workflow for preparing, starting and storing of analyses

## [18.10.2]

### Fixed
- FLUFFY now have a validation schema and can be submitted in the Order Portal again
- Samples of pools are now marked not to be invoiced, only the pool is invoiced

## [18.10.1]

### Added
- Allow existing trio-samples to be re-run as single samples 

## [18.10.0]

### Added
- Support for delivery type in the Order Portal


## [18.9.1]

### Added
- cg upload vogue bioinfo-all uploads both BALSAMIC as well.

## [18.9.0]

### Added

- Add functionality to upload balsamic analyses to scout

## [18.8.0]

### Added
- cg workflow microsalt upload-analysis-vogue [case_id] to upload the latest analysis from specific case
- cg workflow microsalt upload-latest-analyses-vogue to upload all latest analyses what haven't been uploaded

## [18.7.2]

### Changed

- Skip deliver fastq files when delivering balsamic analysis

## [18.7.1]

### Fixed

- clean_fastq command now also skips validation cases when cleaning fastq files

## [18.7.0]

### Added
- Added customer name in order tickets

## [18.6.1]

### Fixed

- Fix bug with name clash for created case when submitting RML-orders via Orderportal


## [18.6.0]


### Added

- Add command 'delete case' to remove case from the database
- Add command 'delete cases' to remove multiple cases from the database

## [18.5.1]

### Fixed

- Fix bug with microsalt deliverables path where it only returns the path only if it exists. This caused errors in some cases when submitting to Trailblazer

## [18.5.0]

### Added
- Added MHT to gene panel master-list

## [18.4.0]

### Added

- Added submission of microsalt cases for tracking in Trailblazer

## [18.3.0]

### Changed

- cg workflow mip-dna --panel-bed and --dry-run options can be set when executing full workflow
- Changed logic for how case links are retrieved in order to support linking of very old cases
- Analysis not submitted to Trailblazer if executing MIP workflow in dry-run

## [18.2]

### Changed

- Remove option to specify delivery path when delivering data

### Fixed

- Improved usage of `cg deliver analysis` command

## [18.1.5]

### Fixed

- cg workflow mip-rna link command

## [18.1.4]

### Fixed

- Better help text for microsalt cli commands


## [18.1.3]

### Fixed

- deliver filtered cnvkit file for balsamic

## [18.1.2]

### Fixed

- cg workflow mip-rna config-case command

## [18.1.1]

### Fixed

- Updates balsamic deliver tags to align with the ones specified in hermes

## [18.1.0]

### Added
- Customer in the ticket created for an order from the Orderportal

## [18.0.0]

### Added
- New commands for running cron jobs

### Changed
- Changed cli commands for starting and storing microsalt workflows

### Fixed
- Full Microsalt can now be executed through cg interface

## [17.2.1]

### Fixed

- HermesApi added to context when running cg clean

## [17.2.0]

### Changed

- Using HermesApi to save Balsamic deliverables in Housekeeper

## [17.1.0]

### Added

- Added support for Balsamic-orderforms as json-file

### Changed

## [17.0.0]

### Added
- Lims ID is sent to Balsamic during case config

## [16.17.1]

### Fixed
- Fixed exporting reduced mt_bam to scout config

## 16.17.0

### Changed
- Update Scout config output for images from chromograph

## 16.16.1

### Fixed

- This PR fixes the problem handling wells in json orders without ":" as separator, e.g. A1 instead of A:1

## [16.16.0]

### Changed

- Use hermes for generating balsamic deliverables

## 16.15.1

### Fixed
- The problem handling mip-json without specified data_analysis

## [16.16.0]

### Added

- Validation models for excel files in `cg/store/api/import_func.py`

### Fixed

- Removes dependency on deprecated excel-parser `xlrd`


## 16.15.0

### Added
- cg deploy hermes

## 16.14.0

### Added
- cg deploy fluffy


## 16.13.0

### Added

- Stop on bad values for analysis (pipeline) when adding family through CLI

## 16.12.1

### Fixed
- Save in Family and Analysis Admin views

## 16.12.0

### Added

- Added support for RML-orderforms as json-file

## [16.11.1]

### Fixed

- Lock dependency for xlrd so that we can parse modern excel files


## 16.11.0

### Added
- cg set family [CASEID] now has the option --data-delivery

## [16.10.4]

### Fixed
- Bug when building tag definition for balsamic-analysis delivery

## [16.10.3]

### Fixed
- Use `--json` when exporting causative variants from scout

## [16.10.2]

### Fixed
- Use correct pipeline name when cleaning mip analysis dirs

## [16.10.1]

### Added

- Adds new mip-dna tags to hk

## [16.10.0]

### Added

- Adds new delivery type to balsamic-analysis

## [16.9.0]

### Added

- column percent_reads_guaranteed to application table

## [16.8.1]

### Fixed

- Bug in the interactions with Scout when cleaning Scout cases
- Bug in the interaction with scout in command export_causatives

## [16.8.0]

### Added

- Adds adding samplesheet to HK flowcell bundle to cg transfer flowcell

## [16.7.1]

### Fixed

- Mutacc looks for 'id' instead of '_id' in case export
- Convert 'other' to '0' for sex in case export

## 16.7.0

### Added
- Show sample priorities in created ticket

## [16.6.0]

### Changed

- Split generating config into its own command
- Delete old load config when running `cg upload scout --re-upload`

## [16.5.0]

### Added

- Functionality to deploy scout with cg

## [16.4.3]

### Fixed

- Bug that madeline output files where not uploaded to scout
- Bug when exporting panels with `cg workflow mip-dna panel`

## [16.4.2]

### Fixed

- Bug that display_name was used instead of sample_name

## [16.4.1]

### Fixed

- Change compression query to be both satisfactory syntax for flake and to be working on our version of sql server

## [16.4.0]

### Added
- Use Pydantic models to validate Scout input/output

### Changed
- Decouples scout from CG

## [16.3.4]

### Fixed

- Fixed documentation on Trailblazers purpose

## [16.3.3]

### Fixed

- Fixed setting of priority in statusDB and LIMS for samples

## [16.3.2]

### Fixed

- Fixed setting of apptag in LIMS for samples

## [16.3.1]

### Fixed

- Fixed a bug in naming of "default_gene_panels" in Scout load config


## [16.3.0]

### Changed
- Changed logic for which cases are to be compressed. Now compression will be run on all cases older then 60 days provided their fastq files have not been decompressed less than 21 days prior


## [16.2.0]

### Changed

- Use CLI to upload to Scout

## [16.1.1]

### Fixed
- Accreditation logotype only shown on new delivery reports for accredited analyses


## [16.1.0]

### Changed
- Changed the way cg cleans cases. Now it only uses StatusDB and family status

### Added
- Added one-time script to iterate over mip directories, and set cleaned_at timestamp on very old cases that were already cleaned


## [16.0.6]

### Fixed
- 'cg upload auto --pipeline' to accept 'mip-dna' as pipeline

## [16.0.5]

### Fixed
- Trailblazer integration fixed

## [16.0.4]

### Fixed
- Case database entities (Family) can only have specific values for data_analysis
- Analysis database entities can only have specific values for pipeline
- Enum used for pipeline as arguments

## [16.0.3]

### Fixed
- Microbial config-case now correctly imports reference from customer provided reference

## [16.0.2]

### Added
- Added case intentmayfly to list of cases to except from SPRING compression

## [16.0.1]

### Added
- Updated PR template to include implementation plan

## [16.0.0]

### Added
- Deliver analysis based on case-id or ticket

### Changed
- Deliver commands merged into new command `cg deliver analysis`

## [15.0.4]
### Fixed
- fixed failing `cg microsalt store completed` cronjob

## [15.0.3]
### Fixed
- Fixed path where microsalt deliverables files are located

## [15.0.2]
### Fixed
- Wrap more cg workflow mip-dna store code in try-except in order to not cause future production blocks

## [15.0.1]
### Fixed
- Fix bug in compress clean command

## [15.0.0]

### Added
- New command: cg store ticket <ticket_id>
- New command: cg store flowcell <flowcell_id>
- New command: cg store case <case_id>
- New command: cg store sample <sample_id>

### Removed
- Old command: cg store fastq <case_id>

## [14.0.1]

### Fixed
- Removed unused options form cg workflow balsamic base command


## [14.0.0]

### Added
- New command: cg decompress ticket <ticket_id>
- New command: cg decompress flowcell <flowcell_id>
- New command: cg decompress case <case_id>
- New command: cg decompress sample <sample_id>

### Removed
- Old command: cg compress decompress spring <case_id>

## [13.18.0]


### Changed
- Changed condition for which cases should be stored in CG. This fixes a bug where cg would try to store cases which already have been stored due to mismatch in timestamp stored in Trailblazer and Housekeeper

## [13.17.2]

### Changed
- Only fastq files older than three weeks will be compressed


## [13.17.1]

### Added
- Added new value to lims constants
- Moved lims constants to a constants directory


## [13.17.0]


### Changed
- Workflow mip-dna store no longer needs analysisrunstatus to be completed to attempt storing bundle


## [13.16.2]

### Fixed

- Fixed bug where parse_mip_config() only returned values for primary analysis, breaking Upload Delivery Report


## [13.16.1]

### Fixed

 - Fix bug where cg workflow mip store still relied on Trailblazer to find case_config.yaml (Where it can no longer be found)
 - Fix bug where microsalt cli lost its store command in merge conflict


## [13.16.0]

### Added
- New REST-based TrailblazerAPI
### Changed
- Trailblazer support for Balsamic
### Fixed
- Naming convention for API harmonized


## [13.15.0]

### Added
- New query to get all cases in ticket

## [13.14.3]

### Changed

- Refactors constants file

## [13.14.2]

### Fixed

 - Fixed bug where CalledProcessError class could not be represented as string, and broke workflows.
 - Rephrased query used for compression. The query output is unchanged
 - Fixed typo in query name


## [13.14.1]
### Removed
- Remove data_analysis from sample since it is deprecated

## [13.14.0]
### Changed
- Move data_analysis from sample level to case level to enable samples to be analysed differently in different cases

## [13.12.0]
### Added
- Store all available completed microbial analyses in HK

## [13.11.0]

### Changed
- Balsamic always skips mutect when application is WES
- SPRING compression is set to run on oldest families first

### Fixed
- Format print statements

## [13.10.2]

### Fixed
- Storing chromograph, upd and rhocall files in housekeeper

## [13.10.1]

### Fixed
- Repaired automation query for storing Balsamic cases in Housekeeper

## [13.10]

### Added
- Functionality to deploy `genotype` with CG on hasta

### Fixed
- Stored completed not parsing through all completed entries

## [13.9]

### Added
- Deployment command
- Functionality to deploy `shipping` with CG


## [13.8.0]
### Added
- Functionality to change multiple families in one go, e.g. cg set families --sample-identifier ticket_number 123456 --priority research

## [13.7.0]
### Fixed
- Set flowcell status to `ondisk` when retrieving archived flowcell from PDC has finished.

## [13.6.0]

### Added
- Store microsalt analyses in Housekeeper with a provided deliverables file

## [13.5.0]

### Added
- Possibility to give case-id as argument when setting values on multiple samples by the CLI


## [13.4.1]


### Fixed
- Updated changelog with correct release version


## [13.4.0]

### Removed
- Microbial order table
- Microbial order model
- Microbial sample table
- Microbial sample model
- Microbial Flowcell-sample table
- Microbial Flowcell-sample model

### Changed
Show customer name instead of id in invoices view.
Made customer name searchable in invoices view.

### Fixed
Made unidirectional links to Customer (instead of bi) to speed up customer view
Made unidirectional links to ApplicationVersion (instead of bi) to speed up view

## [13.3.1]

### Changed
- Exclude analysis older than hasta in production (2017-09-27) from delivery report generation

## [13.3.0]

### Added
- Added new cases to skip during compression

## [13.2.0]

### Changed
- Only talk to genotype via subprocess and CLI


## [13.1.0]

### Changed
- Added cases for all microbial samples
- Add a case when a new microbial order is received

## [13.0.0]

### Changed
- Moved all microbial samples into samples table and the depending logic

## [12.7.1]

### Fixed
 - Removed store-housekeeper one-time script that was used to store balsamic results in Housekeeper

## [12.7.0]

### Changed
- Moved queries in TrailblazerAPI to Trailblazer

## [12.6.0]

### Added
- Added support for MIP9
- Adds support for MIP 9.0 files and tags in HK:
  - telomerecat
  - cyrius star-caller
  - smncopynumber caller on case level
  - tiddit_coverage bigwig track
- Adds smncopynumbercaller file to scout load config
### Changed
- Removed TB mip start source code from cg

### Fixed
- Return when using mip-dry-run option so that the dry-run is not added to TB

## [12.5.0]

### Changed

- Now ignores errors while cleaning old Balsamic data with cg clean


## [12.4.0]

### Added
- Providing a name of panel bed file in MIP cli now overrides getting capture kit through LimsAPI during case config
### Changed
- Providing panel bed path or capture kit shortname in BALSAMIC cli now overrides getting capture kit through LimsAPI during case config
### Fixed
- Fix Balsamic automation functions to exit with 1 if any of the errors are raised while looping through cases

## [12.3.6]

### Fixed
- Fixes bug where scout_api was sent into the compression_api in cli/store. The compression_api does not have scout_as an argument.


## [12.3.5]

### Added
- Added @Mropat as codeowner

## [12.3.4]

### Fixed
- Fixes bug where  upload_started_at and uploaded_at timestamps were not being updated in StatusDB upon successful Scout upload.
This bug was happening because several instances of Store were instantiated in the same context

## [12.3.3]

### Fixed
- Fixes but where linking MIP trio samples only linked the first sample instead of the whole family (Introduced in recent PR)
- Fixes bug where linking by SampleID was not linking the entire family (Old)
- Fixes bug where linking by SampleID would not be able to generate correct linking path (Old)

## [x.x.x]
### Added

### Fixed

### Changed


## [13.0.0]
### Changed
- Microbial Samples are now treated as ordinary samples in a case

## [12.3.2]

### Fixed

- Upload delivery report should now only happen for mip analyses
- Re-use the same API within all upload context
- Handle unspecified exceptions in order to keep the cron running when unexpected exception occurs for one case
- When linking file without data analysis set, warn about it and link file correctly

## [12.3.1]

### Fixed

- Fixed bug where AnalysisAPI in cg upload auto was not updated to recent class changes

## [12.3.0]

### Changed

- Class ConfigHandler moved from Trailblazer codebase into CG codebase
- FastqHandler methods moved from Trailblazer to AnalysisAPI
- Merged MipAPI and AnalysisAPI for mip_rna and mip_dna into one meta-api class
- Adjusted tests to support the new architecture
- Removed (unused/deprecated)run method which was used to execute MIP through Trailblazer

### Fixed

- MIP workflow once again performs check to skip evaluation
- MIP workflow once again updates StatusDB about the case status

## [12.2.0]

### Changed

- Merged methods cases_to_mip_analyze and cases_to_balsamic_analyze, now called cases_to_analyze for any pipeline.
- Made method cases_to_deliver pipeline aware
- Made method cases_to_store pipeline aware
- Made method cases_to_clean pipeline aware
- Added option to apply read count threshold for cases_to_analyze based on panel in ClinicalDB
- Updated MIP and BALSAMIC workflows to utilize the new methods
- Added tests for new methods in balsamic workflow
- Removed class FastqAPI. FastqAPI was only used by BALSAMIC, and contained one method. The method is now moved to FastqHandler class.

## [12.1.6]
### Fixed
- Create crunchy pending path outside batch script

## [12.1.5]
### Fixed
- support current orderform RML-1604:9 again

## [12.1.4]
### Changed
- Use long description from setup.py on PyPI

## [12.1.3]
### Fixed
- Use another parameter in build and publish

## [12.1.2]
### Fixed
- Syntax in github action build and publish workflow

## [12.1.2]
### Added
- Build and publish on pypi with github actions

## [12]
### Added
- Create a meta-API (BalsamicAnalysisAPI) to handle communication between balsamic and other cg applications. The API will handle the following:
   - Calling BalsamicAPI to execute balsamic commands
   - Query Lims and StatusDB to decide what arguments to pass to Balsamic
   - Read (new version of) deliverables report generated by Balsamic and store bundle in Housekeeper + StatusDB
- More info in https://github.com/Clinical-Genomics/cg/pull/687

### Changed
- Reduce number of options that can/should be passed to run the workflow. Most of the logic for determining the options will be handled by BalsamicAnalysisAPI.
- Every command now requires sample family name as argument.
- No longer support using sample_id to link files for sake of consistency.

## [11]
### Changed
- Removes all interactions with the beacon software

## [10.1.2]
### Fixed
- Fixed so that empty gzipped files are considered empty considering metadata

## [10.1.1]
### Added
- Adds a CHANGELOG.md<|MERGE_RESOLUTION|>--- conflicted
+++ resolved
@@ -13,7 +13,7 @@
 ### Changed
 ### Fixed
 
-<<<<<<< HEAD
+
 
 ## [20.19.3]
 
@@ -21,17 +21,18 @@
 - Update sequenced at timestamp of sample whenever sample has been sequenced and flowcell transferred
 
 
-=======
->>>>>>> fa0e8313
 ## [20.19.2]
 
 ### Fixed
 - Bug when instantiating analysis api in upload
 
-<<<<<<< HEAD
-
-=======
->>>>>>> fa0e8313
+
+## [20.19.2]
+
+### Fixed
+- Bug when instantiating analysis api in upload
+
+
 ## [20.19.1]
 
 ### Fixed
