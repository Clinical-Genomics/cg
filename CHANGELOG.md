# Change Log
All notable changes to this project will be documented in this file.
This project adheres to [Semantic Versioning](http://semver.org/).

About changelog [here](https://keepachangelog.com/en/1.0.0/)

Please add a new candidate release at the top after changing the latest one. Feel free to copy paste from the "squash and commit" box that gets generated when creating PRs

Try to use the following format:


__________ DO NOT TOUCH ___________


## [x.x.x]
### Added
### Changed
### Fixed

__________ DO NOT TOUCH ___________

<<<<<<< HEAD
## [22.6.0]
### Added
- Added rsync processes into trailblazer
- Added cleanup of rsync directories

[22.5.1]
### Fixed
- Avatar name lookup problem

[22.5.0]
### Added
- Avatars for cases

[22.4.1]
### Fixed
- Statina upload api call to raise error when server response is not ok

=======
## [22.5.1]
### Fixed
- Avatar name lookup problem 

## [22.5.0]
### Added
- Avatars for cases

## [22.4.1]
### Fixed
- Statina upload api call to raise error when server response is not ok


>>>>>>> bd7c6d4a
## [22.4.0]
### Fixed
- cg will no longer run rsync on the gpu nodes

## [22.3.1]
### Fixed
- Fixed statina load bug where missing headers prevented data from being read

## [22.3.0]
### Added
- Add a command to upload both to Statina and ftp 
- Adds a command to run the first command for all available cases

## [22.2.2]
### Changed
- Header in indexreport to versal letters

## [22.2.1]
### Added
- Add more files to the mip-rna delivery

## [22.2.0]
### Added
- Add cg clean fluffy_past_run_dirs command

## [22.1.3]
### Fixed
- Remove dependency to archived pypi colorclass

## [22.1.2]
### Changed
- Use slurm qos class and constants instead of hard coding priority options

## [22.1.1]
### Fixed
- Check for case name uniqueness before storing order to avoid half stored orders

## [22.1.0]
### Changed
- Rsync now run on slurm instead of the login node

## [22.0.1]
### Added
- Added two more cases to BALSAMIC's validation
### Changed
- Divided VALIDATION_CASES into their own workflow lists to find them easier 

## [22.0.0]
### Added
- Adds store and store-available commands that use Hermes
- Add pydantic models for mip config and mip sample info
- Add constants for getting housekeeper MIP analysis tags
  
### Changed
- Remove old MIP-DNA store command using cg internally
- Remove old unused fixtures

## [21.12.0]
### Added
- cli for upload of data to Statina

## [21.11.2]
### Fixed
- NIPT upload to sftp server

## [21.11.1]
### Changed
- Clarified the code for automatic decompression

## [21.11.0]
### Added
- Deliver, concatenate (if needed) and rsync in one command

## [21.10.0]
### Added
- Support for showing demultiplexing in CiGRID

## [21.9.3]
### Fixed
- bugfix

## [21.9.2]
### Fixed
- gisaid -fixing bug accidentally inserted in the previous pr.

## [21.9.1]
### Fixed
- gisaid get region and lab from sample udfs
- gisaid adjusting for new fasta consensus file in housekeeper
- gisaid removing failing tests

### Changed
### Fixed

## [21.12.0]
### Added
- Support for Orderform 1508:24 for Clinical Samples

## [21.9.0]
### Added
- Add Fluffy analysis results -> ftp upload functionality for cust002

## [21.8.3]
### Changed
- Set memory allocation to 95G when demultiplexing on slurm 

## [21.8.2]
### Changed
- Add batch-ref flag to command string for fluffy analyses

## [21.8.1]
### Changed
- Changed so that barcode report is written to the correct path

## [21.8.0]
### Added
- Command `cg demultplex report` to generate barcode report for demuxed flowcells
### Changed
- Automatically generate barcode report when post processing demultiplexed flowcell

## [21.7.2]
### Added
- Copy sample sheet to demuxed flowcell dir
- Create `copycomplete.txt` after demux post-processing is done

## [21.7.1]
### Fixed
- Fixed bug when checking if flowcell projects has been renamed

## [21.7.0]
### Added
- Added support for SARS-CoV-2 Orderform 2184.5 with fields for GISAID upload

## [21.6.9]
### Changed
- Check if versions are larger than known version when determining reverse complement in demultiplexing

## [21.6.8]
### Changed
- Validate that flowcell name is correct when demultiplexing

## [21.6.7]
### Fixed
- Fixed linking sample files from case bundle

## [21.6.6]
### Changed
- Check that logfile exists before doing demux post-processing

## [21.6.5]
### Changed
- Check if Unaligned dir exists before doing demux post-processing
### Fixed
- Fix bugs in create sample sheet all command

## [21.6.4]
### Fixed
- Fix so that delivery will not break if fastq bundle is missing when delivering results with ticket id

## [21.6.3]
### Fixed
- Fix bug in sqlalchemy models

## [21.6.2]
### Fixed
- If a boolean value is passed to `cg set sample -kv <key> <value>` a boolean is passed to the db

## [21.6.1]
### Fixed
- Fix bug in mip and balsamic crontab

## [21.6.0]
### Added
- Functionality to do demultiplexing post processing from CG

## [21.5.7]
### Fixed
- Set status to analyze when resolving decompression

## [21.5.6]
### Fixed
- Use only the first item from region and lab code values in mutant workflow.

## [21.5.5]
### Fixed
- Fix tag to deliver correct mutant result files to KS inbox

## [21.5.4]
### Fixed
- Block orders unintentionally reusing case names 

## [21.5.3]
### Fixed
- Set correct fluffy analysis finish path

## [21.5.2]
### Fixed
- Fixed content of fluffy samplesheet according to customer specification

## [21.5.1]
### Fixed
- By default fetch related flowcell information using `cg get sample <sample_id>`

## [21.5.0]
### Added
- User field for allowing order portal login
### Changed 
- Delivery/Invoicing/Primary Contacts are now relations from Customer to User in admin

## [21.4.4]
### Fixed
- Propagate all samples to microsalt, even those without reads

## [21.4.3]
### Fixed
- Display invoice contact on invoice

## [21.4.2]
### Fixed
- Remove default option for mip-dna priority

## [21.4.1]
### Changed
- Change how samples are fetched for cgstats select command
### Fixed
- Bug when fetching info with `cg demultiplex select`-command

## [21.4.0]
### Added
- A column in customer-group admin view in to show customers in the group

## [21.3.1]
### Fixed
- PDC backup destination server for 2500 flowcells

## [21.3.0]
### Changed
- Remove dependency `cgstats` from requirements.txt and move used functionality into CG

## [21.2.0]
### Added
- Functionality for the cgstats api in CG

## [21.1.0]
### Added
Select analyses to be uploaded to vogue based on analysis completed date (before or after a date, of between two dates)
Add uploaded to vogue date to analysis table
Only select potential analyses to upload that have not been uploaded

## [21.0.0]
### Changed
- Add support for balsamic 7.x.x
- Rework Balsamic server configurations

### Fixed
- Upload to scout now possible for all analysis types through cg upload scout

## [20.26.2]
### Added
- Added more DNA and RNA positive control cases to VALIDATION_CASES

## [20.26.1]
### Fixed
- Workflow linking also links undetermined files when

## [20.26.0]
### Changed
- Cases to analyze query checks if any samples in case are newer than latest analysis to start topups
- Microsalt config-case wont include samples that dont pass sequencing qc

## [20.25.0]
### Changed
- Changes that customer contact persons are referred to as emails instead of users. This removes the need to add each contact as a user in the system and it becomes easier to manage the user list

## [20.24.0]
### Added
- Show customers in user admin view

## [20.23.0]
### Added
- gisaid uppload support via cli
- gisaid API

## [20.22.0]
### Added
- Add command `cg get analysis` to view analysis information

## [20.21.1]
### Fixed
- Fix subprocess wildcard issue in deliver rsync

## [20.21.0]
### Added
- Added cg deliver rsync <ticket_id>

## [20.20.1]
### Fixed
- bug in cg clean scout-finished-cases

## [20.20.0]

## Added
- CLI command to deploy Loqusdb via shipping

## [20.19.5]

### Fixed
- fixed bug where CgError was raised with wrong arguments in AnalysisAPI

## [20.19.4]

### Fixed
- fixed bug that cgstats configs was saved as cg_stats in CGConfig

## [20.19.3]

### Fixed
- Update sequenced at timestamp of sample whenever sample has been sequenced and flowcell transferred

## [20.19.2]

### Fixed
- Bug when instantiating analysis api in upload

## [20.19.1]
### Fixed
- Bug when fetching the api in mip workflow cli base

## [20.19.0]

### Changed
- use pydantic to control CLI context 

## [20.18.0]
### Added
- Trailblazer support for mutant/sars-cov-2

## [20.17.5]
### Fixed
- Bugfix allowing orders of single samples from existing families

## [20.17.4]
### Added
- Added new covid prep method to lims constants

## [20.17.3]
### Fixed
- Adds support to use original sample lims id in downsampled cases (affects balsamic)

## [20.17.2]
### Fixed
- Fix duplicate Housekeeper session in scout upload


## [20.17.1]
### Changed
- Status of mutant cases is set to running before running analysis, and revoked if start fails. 
  This prevents users and cron jobs from starting the case which already started, given they check in statusDB first.

## [20.17.0]
### Added

- Deliver sarscov2 cli

## [20.16.0]
### Added

- Demultiplexing functionality to CG

## [20.15.1]
### Fixed
- cg to rename mutant fastq files directly

## [20.15.0]
### Added
- CLI methods for starting mutant

## [20.14.2]
### Added
- Add RNA validation cases to blacklist, which defines cases to not compress fastq files for

## [20.14.1]
### Fixed
- So that existing samples don't get added to lims again

## [20.14.0]
### Added
- Possibility to associate more than one customer to each user 

## [20.13.0]
### Changed
- Update orderform 2184 to latest version 4

## [20.12.1]
### Fixed
- Fix skip MIP-DNA (for MAF) for tumours with wgs applications for fastq delivery

## [20.12.0]
### Added
- Add support for fastq delivery

## [20.11.0]
### Added
- functionality to upload synopsis, cohort and phenotype information to scout

## [20.10.1]
### Fixed
- Mip start-available command

## [20.10.0]
### Added
- Panel command to mip-rna analysis workflow
- Add genome build 38 as default for mip-rna when exporting gene panels from Scout
- Add genome build 37 as default for mip-dna when exporting gene panels from Scout
- Add genome build 37 as default when exporting gene panels from Scout

### Changed
- Refactor start and start-available for mip

## [20.9.12]
### Changed
- Use pydantic models for handling lims samples


## [20.9.11]
### Fixed
- Fix bug that that prevented wgs fastq samples from being genotyped

## [20.9.10]
### Fixed
- Move synopsis and cohorts from sample to case in the database since that is how they are used 

## [20.9.9]
### Fixed
- Fixed bug in upload delivery report automation

## [20.9.8]
### Fixed
- Fixed context in upload vogue

## [20.9.7]
### Fixed
- Added missing pipeline option in database for SARS-CoV-2 on case in database

## [20.9.6]
### Fixed
- Use `coverage_qc_report` instead of `delivery_report` when uploading balsamic cases to scout

## [20.9.5]
### Fixed
- Balsamic crontab start-available auto-disables balsamic dry run

## [20.9.4]
### Fixed
- Fix bug that pending path was not created 

## [20.9.3]
### Fixed
- Bug in automation of delivery report upload

## [20.9.2]
### Fixed
- Bug when updating crunchy metadata files

## [20.9.1]
### Fixed
- Bug preventing MicroSALT to start automatically

## [20.9.0]
### Added
- SlurmAPI to handle all communication with slurm from cg

## [20.8.1]
### Changed
- Deletes unused files .gitlint, housekeeper, status, status_db

## [20.8.0]
### Added
- Support for creating delivery reports for analyses that are not the latest ones

## [20.7.0]
### Added
- DIAB and NBS-M to master list 

### Fixed
- Alphabetical order of master list

## [20.6.0]
### Changed
- Use cgmodels for crunchy metadata files

## [20.5.4]
### Added
- Change ending of lintjob from .py to .yml (accidentaly changed in previous pr)

## [20.5.3]
### Added
- Support for SARS-CoV-2 Orderform 2184:3

## [20.5.2]
### Changed
- Remove pipfile and pipfile.lock since they are not used

## [20.5.1]
### Changed
- Removes linting gh actions job

## [20.5.0]
### Added
- Add support for Microbial Orderform 1603:10
- Add support for Metagenome Orderform 1605:09

## [20.4.0]
### Added
- Support for SARS-CoV-2 Orderform 2184:1

## [20.3.3]

### Changed
- Set concentration and concentration sample to str in json orderform sample since this is expected in frontend

## [20.3.2]
### Fixed
- Fixed cases_to_store for microbial workflow. 
- Fixed process call for all workflows to not create a new process object

## [20.3.1]
### Fixed
- HousekeeperAPI to reuse db connection from context instead of creating new one for each call

## [20.3.0]
### Changed
- Refactored AnalysisAPI anf FastHandler classes into one class

## [20.2.1]
### Fixed
- Fixed json orderform special cases

## [20.2.0]
### Changed
- Use pydantic models to validate orderforms

## [20.1.4]
### Added
- delivery_report handling from BALSAMIC case import to Scout config export

## [20.1.3]
### Changed
- Genes are optional when exporting scout variants

## [20.1.2]
### Changed
- Refactored and removed code from cg.store.utils in backwards compatible way

## [20.1.1]
### Changed
- Updates issue template

## [20.1.0]
### Fixed
- Fix automatic decompression to also work for mixed cases

## [20.0.1]
### Changed
- Removed old unused scripts and scripts directory
- Moved crunchy query from store into CompressAPI


## [20.0.0]

### Changed
- cg workflow mip-rna link command to take case as positional arg

## [19.5.4]

### Changed
- Refactor ticket handling from orders API

## [19.5.3]
### Fixed
- Fix dry run flag when resolving decompression state

## [19.5.2]
### Fixed
- fix container name when publishing branch builds on dockerhub

## [19.5.1]

### Fixed
- changelog

## [19.5.0]

### Added
- alembic functionality
### Changed
- destination server PDC retrieval novaseq flowcells thalamus -> hasta
### Fixed
- flowcell status after PDC retrieval ondisk -> retrieved

## [19.4.0]

### Added
- Support for storing cohorts, phenotype_terms and synopsis from order json

## [19.3.2]
### Added
- Dockerhub build app container for release and pull requests
### Changed
- Changed CI actions that run on pull request on push to only run on pull request

## [19.3.1]
### Added
- Dockerfile declaration for running the cg app. Dockerfile should not be used for the cli toolkit

## [19.3.0]
### Added
- New options for balsamic report deliver to propagate delivery report data to Balsamic


## [19.2.0]
### Added
- Cases that decompression is started for will have the action set to "analyze"

## [19.1.1]

### Fixed
- Allow price update files for application-version import to have empty prices 


## [19.1.1]
### Added
- Cases that decompression is started for will have the action set to "analyze"

## [19.1.0]
### Added
- Cli command to deliver old balsamic analyses which were stored with old hk tags

## [19.0.0]

### Added
- Adds command to start decompression for spring compressed files if needed
### Changed
- Refactors MIP cli slightly to always expect a case id
- workflow start now called start-available
- Checking if flowcells are on disk moved to its own cli command

## [18.12.0]

### Added
- Add prep-category 'cov' for applications

## [18.11.4]

### Fixed
- Install package in gihub-jobs via pip==21.0.1

## [18.11.3]

### Fixed
- Upgraded insecure cryptography dependency 

## [18.11.2]

### Fixed
- Chromograph image tags back on track

## [18.12.1]

### Fixed
- Fix message in order ticket that says what type of project it is

## [18.11.1]

### Fixed
 - Fix so that variants gets uploaded to scout for balsamic samples
 - Fix so that upload breaks if balsamic case is WGS

## [18.11.0]
- New Fluffy workflow for preparing, starting and storing of analyses

## [18.10.2]

### Fixed
- FLUFFY now have a validation schema and can be submitted in the Order Portal again
- Samples of pools are now marked not to be invoiced, only the pool is invoiced

## [18.10.1]

### Added
- Allow existing trio-samples to be re-run as single samples 

## [18.10.0]

### Added
- Support for delivery type in the Order Portal


## [18.9.1]

### Added
- cg upload vogue bioinfo-all uploads both BALSAMIC as well.

## [18.9.0]

### Added

- Add functionality to upload balsamic analyses to scout

## [18.8.0]

### Added
- cg workflow microsalt upload-analysis-vogue [case_id] to upload the latest analysis from specific case
- cg workflow microsalt upload-latest-analyses-vogue to upload all latest analyses what haven't been uploaded

## [18.7.2]

### Changed

- Skip deliver fastq files when delivering balsamic analysis

## [18.7.1]

### Fixed

- clean_fastq command now also skips validation cases when cleaning fastq files

## [18.7.0]

### Added
- Added customer name in order tickets

## [18.6.1]

### Fixed

- Fix bug with name clash for created case when submitting RML-orders via Orderportal


## [18.6.0]


### Added

- Add command 'delete case' to remove case from the database
- Add command 'delete cases' to remove multiple cases from the database

## [18.5.1]

### Fixed

- Fix bug with microsalt deliverables path where it only returns the path only if it exists. This caused errors in some cases when submitting to Trailblazer

## [18.5.0]

### Added
- Added MHT to gene panel master-list

## [18.4.0]

### Added

- Added submission of microsalt cases for tracking in Trailblazer

## [18.3.0]

### Changed

- cg workflow mip-dna --panel-bed and --dry-run options can be set when executing full workflow
- Changed logic for how case links are retrieved in order to support linking of very old cases
- Analysis not submitted to Trailblazer if executing MIP workflow in dry-run

## [18.2]

### Changed

- Remove option to specify delivery path when delivering data

### Fixed

- Improved usage of `cg deliver analysis` command

## [18.1.5]

### Fixed

- cg workflow mip-rna link command

## [18.1.4]

### Fixed

- Better help text for microsalt cli commands


## [18.1.3]

### Fixed

- deliver filtered cnvkit file for balsamic

## [18.1.2]

### Fixed

- cg workflow mip-rna config-case command

## [18.1.1]

### Fixed

- Updates balsamic deliver tags to align with the ones specified in hermes

## [18.1.0]

### Added
- Customer in the ticket created for an order from the Orderportal

## [18.0.0]

### Added
- New commands for running cron jobs

### Changed
- Changed cli commands for starting and storing microsalt workflows

### Fixed
- Full Microsalt can now be executed through cg interface

## [17.2.1]

### Fixed

- HermesApi added to context when running cg clean

## [17.2.0]

### Changed

- Using HermesApi to save Balsamic deliverables in Housekeeper

## [17.1.0]

### Added

- Added support for Balsamic-orderforms as json-file

### Changed

## [17.0.0]

### Added
- Lims ID is sent to Balsamic during case config

## [16.17.1]

### Fixed
- Fixed exporting reduced mt_bam to scout config

## 16.17.0

### Changed
- Update Scout config output for images from chromograph

## 16.16.1

### Fixed

- This PR fixes the problem handling wells in json orders without ":" as separator, e.g. A1 instead of A:1

## [16.16.0]

### Changed

- Use hermes for generating balsamic deliverables

## 16.15.1

### Fixed
- The problem handling mip-json without specified data_analysis

## [16.16.0]

### Added

- Validation models for excel files in `cg/store/api/import_func.py`

### Fixed

- Removes dependency on deprecated excel-parser `xlrd`


## 16.15.0

### Added
- cg deploy hermes

## 16.14.0

### Added
- cg deploy fluffy


## 16.13.0

### Added

- Stop on bad values for analysis (pipeline) when adding family through CLI

## 16.12.1

### Fixed
- Save in Family and Analysis Admin views

## 16.12.0

### Added

- Added support for RML-orderforms as json-file

## [16.11.1]

### Fixed

- Lock dependency for xlrd so that we can parse modern excel files


## 16.11.0

### Added
- cg set family [CASEID] now has the option --data-delivery

## [16.10.4]

### Fixed
- Bug when building tag definition for balsamic-analysis delivery

## [16.10.3]

### Fixed
- Use `--json` when exporting causative variants from scout

## [16.10.2]

### Fixed
- Use correct pipeline name when cleaning mip analysis dirs

## [16.10.1]

### Added

- Adds new mip-dna tags to hk

## [16.10.0]

### Added

- Adds new delivery type to balsamic-analysis

## [16.9.0]

### Added

- column percent_reads_guaranteed to application table

## [16.8.1]

### Fixed

- Bug in the interactions with Scout when cleaning Scout cases
- Bug in the interaction with scout in command export_causatives

## [16.8.0]

### Added

- Adds adding samplesheet to HK flowcell bundle to cg transfer flowcell

## [16.7.1]

### Fixed

- Mutacc looks for 'id' instead of '_id' in case export
- Convert 'other' to '0' for sex in case export

## 16.7.0

### Added
- Show sample priorities in created ticket

## [16.6.0]

### Changed

- Split generating config into its own command
- Delete old load config when running `cg upload scout --re-upload`

## [16.5.0]

### Added

- Functionality to deploy scout with cg

## [16.4.3]

### Fixed

- Bug that madeline output files where not uploaded to scout
- Bug when exporting panels with `cg workflow mip-dna panel`

## [16.4.2]

### Fixed

- Bug that display_name was used instead of sample_name

## [16.4.1]

### Fixed

- Change compression query to be both satisfactory syntax for flake and to be working on our version of sql server

## [16.4.0]

### Added
- Use Pydantic models to validate Scout input/output

### Changed
- Decouples scout from CG

## [16.3.4]

### Fixed

- Fixed documentation on Trailblazers purpose

## [16.3.3]

### Fixed

- Fixed setting of priority in statusDB and LIMS for samples

## [16.3.2]

### Fixed

- Fixed setting of apptag in LIMS for samples

## [16.3.1]

### Fixed

- Fixed a bug in naming of "default_gene_panels" in Scout load config


## [16.3.0]

### Changed
- Changed logic for which cases are to be compressed. Now compression will be run on all cases older then 60 days provided their fastq files have not been decompressed less than 21 days prior


## [16.2.0]

### Changed

- Use CLI to upload to Scout

## [16.1.1]

### Fixed
- Accreditation logotype only shown on new delivery reports for accredited analyses


## [16.1.0]

### Changed
- Changed the way cg cleans cases. Now it only uses StatusDB and family status

### Added
- Added one-time script to iterate over mip directories, and set cleaned_at timestamp on very old cases that were already cleaned


## [16.0.6]

### Fixed
- 'cg upload auto --pipeline' to accept 'mip-dna' as pipeline

## [16.0.5]

### Fixed
- Trailblazer integration fixed

## [16.0.4]

### Fixed
- Case database entities (Family) can only have specific values for data_analysis
- Analysis database entities can only have specific values for pipeline
- Enum used for pipeline as arguments

## [16.0.3]

### Fixed
- Microbial config-case now correctly imports reference from customer provided reference

## [16.0.2]

### Added
- Added case intentmayfly to list of cases to except from SPRING compression

## [16.0.1]

### Added
- Updated PR template to include implementation plan

## [16.0.0]

### Added
- Deliver analysis based on case-id or ticket

### Changed
- Deliver commands merged into new command `cg deliver analysis`

## [15.0.4]
### Fixed
- fixed failing `cg microsalt store completed` cronjob

## [15.0.3]
### Fixed
- Fixed path where microsalt deliverables files are located

## [15.0.2]
### Fixed
- Wrap more cg workflow mip-dna store code in try-except in order to not cause future production blocks

## [15.0.1]
### Fixed
- Fix bug in compress clean command

## [15.0.0]

### Added
- New command: cg store ticket <ticket_id>
- New command: cg store flowcell <flowcell_id>
- New command: cg store case <case_id>
- New command: cg store sample <sample_id>

### Removed
- Old command: cg store fastq <case_id>

## [14.0.1]

### Fixed
- Removed unused options form cg workflow balsamic base command


## [14.0.0]

### Added
- New command: cg decompress ticket <ticket_id>
- New command: cg decompress flowcell <flowcell_id>
- New command: cg decompress case <case_id>
- New command: cg decompress sample <sample_id>

### Removed
- Old command: cg compress decompress spring <case_id>

## [13.18.0]


### Changed
- Changed condition for which cases should be stored in CG. This fixes a bug where cg would try to store cases which already have been stored due to mismatch in timestamp stored in Trailblazer and Housekeeper

## [13.17.2]

### Changed
- Only fastq files older than three weeks will be compressed


## [13.17.1]

### Added
- Added new value to lims constants
- Moved lims constants to a constants directory


## [13.17.0]


### Changed
- Workflow mip-dna store no longer needs analysisrunstatus to be completed to attempt storing bundle


## [13.16.2]

### Fixed

- Fixed bug where parse_mip_config() only returned values for primary analysis, breaking Upload Delivery Report


## [13.16.1]

### Fixed

 - Fix bug where cg workflow mip store still relied on Trailblazer to find case_config.yaml (Where it can no longer be found)
 - Fix bug where microsalt cli lost its store command in merge conflict


## [13.16.0]

### Added
- New REST-based TrailblazerAPI
### Changed
- Trailblazer support for Balsamic
### Fixed
- Naming convention for API harmonized


## [13.15.0]

### Added
- New query to get all cases in ticket

## [13.14.3]

### Changed

- Refactors constants file

## [13.14.2]

### Fixed

 - Fixed bug where CalledProcessError class could not be represented as string, and broke workflows.
 - Rephrased query used for compression. The query output is unchanged
 - Fixed typo in query name


## [13.14.1]
### Removed
- Remove data_analysis from sample since it is deprecated

## [13.14.0]
### Changed
- Move data_analysis from sample level to case level to enable samples to be analysed differently in different cases

## [13.12.0]
### Added
- Store all available completed microbial analyses in HK

## [13.11.0]

### Changed
- Balsamic always skips mutect when application is WES
- SPRING compression is set to run on oldest families first

### Fixed
- Format print statements

## [13.10.2]

### Fixed
- Storing chromograph, upd and rhocall files in housekeeper

## [13.10.1]

### Fixed
- Repaired automation query for storing Balsamic cases in Housekeeper

## [13.10]

### Added
- Functionality to deploy `genotype` with CG on hasta

### Fixed
- Stored completed not parsing through all completed entries

## [13.9]

### Added
- Deployment command
- Functionality to deploy `shipping` with CG


## [13.8.0]
### Added
- Functionality to change multiple families in one go, e.g. cg set families --sample-identifier ticket_number 123456 --priority research

## [13.7.0]
### Fixed
- Set flowcell status to `ondisk` when retrieving archived flowcell from PDC has finished.

## [13.6.0]

### Added
- Store microsalt analyses in Housekeeper with a provided deliverables file

## [13.5.0]

### Added
- Possibility to give case-id as argument when setting values on multiple samples by the CLI


## [13.4.1]


### Fixed
- Updated changelog with correct release version


## [13.4.0]

### Removed
- Microbial order table
- Microbial order model
- Microbial sample table
- Microbial sample model
- Microbial Flowcell-sample table
- Microbial Flowcell-sample model

### Changed
Show customer name instead of id in invoices view.
Made customer name searchable in invoices view.

### Fixed
Made unidirectional links to Customer (instead of bi) to speed up customer view
Made unidirectional links to ApplicationVersion (instead of bi) to speed up view

## [13.3.1]

### Changed
- Exclude analysis older than hasta in production (2017-09-27) from delivery report generation

## [13.3.0]

### Added
- Added new cases to skip during compression

## [13.2.0]

### Changed
- Only talk to genotype via subprocess and CLI


## [13.1.0]

### Changed
- Added cases for all microbial samples
- Add a case when a new microbial order is received

## [13.0.0]

### Changed
- Moved all microbial samples into samples table and the depending logic

## [12.7.1]

### Fixed
 - Removed store-housekeeper one-time script that was used to store balsamic results in Housekeeper

## [12.7.0]

### Changed
- Moved queries in TrailblazerAPI to Trailblazer

## [12.6.0]

### Added
- Added support for MIP9
- Adds support for MIP 9.0 files and tags in HK:
  - telomerecat
  - cyrius star-caller
  - smncopynumber caller on case level
  - tiddit_coverage bigwig track
- Adds smncopynumbercaller file to scout load config
### Changed
- Removed TB mip start source code from cg

### Fixed
- Return when using mip-dry-run option so that the dry-run is not added to TB

## [12.5.0]

### Changed

- Now ignores errors while cleaning old Balsamic data with cg clean


## [12.4.0]

### Added
- Providing a name of panel bed file in MIP cli now overrides getting capture kit through LimsAPI during case config
### Changed
- Providing panel bed path or capture kit shortname in BALSAMIC cli now overrides getting capture kit through LimsAPI during case config
### Fixed
- Fix Balsamic automation functions to exit with 1 if any of the errors are raised while looping through cases

## [12.3.6]

### Fixed
- Fixes bug where scout_api was sent into the compression_api in cli/store. The compression_api does not have scout_as an argument.


## [12.3.5]

### Added
- Added @Mropat as codeowner

## [12.3.4]

### Fixed
- Fixes bug where  upload_started_at and uploaded_at timestamps were not being updated in StatusDB upon successful Scout upload.
This bug was happening because several instances of Store were instantiated in the same context

## [12.3.3]

### Fixed
- Fixes but where linking MIP trio samples only linked the first sample instead of the whole family (Introduced in recent PR)
- Fixes bug where linking by SampleID was not linking the entire family (Old)
- Fixes bug where linking by SampleID would not be able to generate correct linking path (Old)

## [x.x.x]
### Added

### Fixed

### Changed


## [13.0.0]
### Changed
- Microbial Samples are now treated as ordinary samples in a case

## [12.3.2]

### Fixed

- Upload delivery report should now only happen for mip analyses
- Re-use the same API within all upload context
- Handle unspecified exceptions in order to keep the cron running when unexpected exception occurs for one case
- When linking file without data analysis set, warn about it and link file correctly

## [12.3.1]

### Fixed

- Fixed bug where AnalysisAPI in cg upload auto was not updated to recent class changes

## [12.3.0]

### Changed

- Class ConfigHandler moved from Trailblazer codebase into CG codebase
- FastqHandler methods moved from Trailblazer to AnalysisAPI
- Merged MipAPI and AnalysisAPI for mip_rna and mip_dna into one meta-api class
- Adjusted tests to support the new architecture
- Removed (unused/deprecated)run method which was used to execute MIP through Trailblazer

### Fixed

- MIP workflow once again performs check to skip evaluation
- MIP workflow once again updates StatusDB about the case status

## [12.2.0]

### Changed

- Merged methods cases_to_mip_analyze and cases_to_balsamic_analyze, now called cases_to_analyze for any pipeline.
- Made method cases_to_deliver pipeline aware
- Made method cases_to_store pipeline aware
- Made method cases_to_clean pipeline aware
- Added option to apply read count threshold for cases_to_analyze based on panel in ClinicalDB
- Updated MIP and BALSAMIC workflows to utilize the new methods
- Added tests for new methods in balsamic workflow
- Removed class FastqAPI. FastqAPI was only used by BALSAMIC, and contained one method. The method is now moved to FastqHandler class.

## [12.1.6]
### Fixed
- Create crunchy pending path outside batch script

## [12.1.5]
### Fixed
- support current orderform RML-1604:9 again

## [12.1.4]
### Changed
- Use long description from setup.py on PyPI

## [12.1.3]
### Fixed
- Use another parameter in build and publish

## [12.1.2]
### Fixed
- Syntax in github action build and publish workflow

## [12.1.2]
### Added
- Build and publish on pypi with github actions

## [12]
### Added
- Create a meta-API (BalsamicAnalysisAPI) to handle communication between balsamic and other cg applications. The API will handle the following:
   - Calling BalsamicAPI to execute balsamic commands
   - Query Lims and StatusDB to decide what arguments to pass to Balsamic
   - Read (new version of) deliverables report generated by Balsamic and store bundle in Housekeeper + StatusDB
- More info in https://github.com/Clinical-Genomics/cg/pull/687

### Changed
- Reduce number of options that can/should be passed to run the workflow. Most of the logic for determining the options will be handled by BalsamicAnalysisAPI.
- Every command now requires sample family name as argument.
- No longer support using sample_id to link files for sake of consistency.

## [11]
### Changed
- Removes all interactions with the beacon software

## [10.1.2]
### Fixed
- Fixed so that empty gzipped files are considered empty considering metadata

## [10.1.1]
### Added
- Adds a CHANGELOG.md<|MERGE_RESOLUTION|>--- conflicted
+++ resolved
@@ -19,39 +19,23 @@
 
 __________ DO NOT TOUCH ___________
 
-<<<<<<< HEAD
 ## [22.6.0]
 ### Added
 - Added rsync processes into trailblazer
 - Added cleanup of rsync directories
 
-[22.5.1]
-### Fixed
-- Avatar name lookup problem
-
-[22.5.0]
+## [22.5.1]
+### Fixed
+- Avatar name lookup problem 
+
+## [22.5.0]
 ### Added
 - Avatars for cases
 
-[22.4.1]
+## [22.4.1]
 ### Fixed
 - Statina upload api call to raise error when server response is not ok
 
-=======
-## [22.5.1]
-### Fixed
-- Avatar name lookup problem 
-
-## [22.5.0]
-### Added
-- Avatars for cases
-
-## [22.4.1]
-### Fixed
-- Statina upload api call to raise error when server response is not ok
-
-
->>>>>>> bd7c6d4a
 ## [22.4.0]
 ### Fixed
 - cg will no longer run rsync on the gpu nodes
