--- conflicted
+++ resolved
@@ -7,31 +7,11 @@
 Please add a new candidate release at the top after changing the latest one. Feel free to copy paste from the "squash and commit" box that gets generated when creating PRs
 
 Try to use the following format:
-<<<<<<< HEAD
 
 ## [x.x.x]
-=======
->>>>>>> 30941b71
-
-## [x.x.x]
-### Fixed
-### Added
-### Changed
-
-## [18.12.0]
-
-### Added
-- Add prep-category 'cov' for applications
-
-## [18.11.4]
-
-### Fixed
-- Install package in gihub-jobs via pip==21.0.1
-
-## [18.11.3]
-
-### Fixed
-- Upgraded insecure cryptography dependency 
+### Fixed
+### Added
+### Changed
 
 ## [19.0.0]
 
@@ -42,6 +22,24 @@
 - workflow start now called start-available
 - Checking if flowcells are on disk moved to its own cli command
 
+
+
+## [18.12.0]
+
+### Added
+- Add prep-category 'cov' for applications
+
+## [18.11.4]
+
+### Fixed
+- Install package in gihub-jobs via pip==21.0.1
+
+## [18.11.3]
+
+### Fixed
+- Upgraded insecure cryptography dependency 
+
+
 ## [18.11.2]
 
 ### Fixed
@@ -106,7 +104,8 @@
 
 ## [18.7.0]
 
-### Added customer name in order tickets
+### Added
+- Added customer name in order tickets
 
 ## [18.6.1]
 
@@ -114,7 +113,9 @@
 
 - Fix bug with name clash for created case when submitting RML-orders via Orderportal
 
-## 18.6.0
+
+## [18.6.0]
+
 
 ### Added
 
@@ -180,7 +181,7 @@
 ### Fixed
 
 - cg workflow mip-rna config-case command
- 
+
 ## [18.1.1]
 
 ### Fixed
@@ -195,7 +196,7 @@
 ## [18.0.0]
 
 ### Added
-- New commands for running cron jobs 
+- New commands for running cron jobs
 
 ### Changed
 - Changed cli commands for starting and storing microsalt workflows
