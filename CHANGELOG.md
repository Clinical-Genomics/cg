# Change Log
All notable changes to this project will be documented in this file.
This project adheres to [Semantic Versioning](http://semver.org/).

About changelog [here](https://keepachangelog.com/en/1.0.0/)

Please add a new candidate release at the top after changing the latest one. Feel free to copy paste from the "squash and commit" box that gets generated when creating PRs

Try to use the following format:

## [x.x.x]

### Added
### Changed
### Fixed

<<<<<<< HEAD
## [18.10.1]

### Fixed
 - Fix so that variants gets uploaded to scout for balsamic samples
 - Fix so that upload breaks if balsamic case is WGS
=======
## [18.10.2]

### Fixed
- FLUFFY now have a validation schema and can be submitted in the Order Portal again
- Samples of pools are now marked not to be invoiced, only the pool is invoiced

## [18.10.1]

### Added
- Allow existing trio-samples to be re-run as single samples 
>>>>>>> b3a68d36

## [18.10.0]

### Added
- Support for delivery type in the Order Portal

## [18.9.1]

### Added
- cg upload vogue bioinfo-all uploads both BALSAMIC as well.

## [18.9.0]

### Added

- Add functionality to upload balsamic analyses to scout

## [18.8.0]

### Added
- cg workflow microsalt upload-analysis-vogue [case_id] to upload the latest analysis from specific case
- cg workflow microsalt upload-latest-analyses-vogue to upload all latest analyses what haven't been uploaded

## [18.7.2]

### Changed

- Skip deliver fastq files when delivering balsamic analysis

## [18.7.1]

### Fixed

- clean_fastq command now also skips validation cases when cleaning fastq files

## [18.7.0]

### Added
- Added customer name in order tickets

## [18.6.1]

### Fixed

- Fix bug with name clash for created case when submitting RML-orders via Orderportal


## [18.6.0]


### Added

- Add command 'delete case' to remove case from the database
- Add command 'delete cases' to remove multiple cases from the database

## [18.5.1]

### Fixed

- Fix bug with microsalt deliverables path where it only returns the path only if it exists. This caused errors in some cases when submitting to Trailblazer

## [18.5.0]

### Added
- Added MHT to gene panel master-list

## [18.4.0]

### Added

- Added submission of microsalt cases for tracking in Trailblazer

## [18.3.0]

### Changed

- cg workflow mip-dna --panel-bed and --dry-run options can be set when executing full workflow
- Changed logic for how case links are retrieved in order to support linking of very old cases
- Analysis not submitted to Trailblazer if executing MIP workflow in dry-run

## [18.2]

### Changed

- Remove option to specify delivery path when delivering data

### Fixed

- Improved usage of `cg deliver analysis` command

## [18.1.5]

### Fixed

- cg workflow mip-rna link command

## [18.1.4]

### Fixed

- Better help text for microsalt cli commands


## [18.1.3]

### Fixed

- deliver filtered cnvkit file for balsamic

## [18.1.2]

### Fixed

- cg workflow mip-rna config-case command
 
## [18.1.1]

### Fixed

- Updates balsamic deliver tags to align with the ones specified in hermes

## [18.1.0]

### Added
- Customer in the ticket created for an order from the Orderportal

## [18.0.0]

### Added
- New commands for running cron jobs 

### Changed
- Changed cli commands for starting and storing microsalt workflows

### Fixed
- Full Microsalt can now be executed through cg interface

## [17.2.1]

### Fixed

- HermesApi added to context when running cg clean

## [17.2.0]

### Changed

- Using HermesApi to save Balsamic deliverables in Housekeeper

## [17.1.0]

### Added

- Added support for Balsamic-orderforms as json-file

### Changed

## [17.0.0]

### Added
- Lims ID is sent to Balsamic during case config

## [16.17.1]

### Fixed
- Fixed exporting reduced mt_bam to scout config

## 16.17.0

### Changed
- Update Scout config output for images from chromograph

## 16.16.1

### Fixed

- This PR fixes the problem handling wells in json orders without ":" as separator, e.g. A1 instead of A:1

## [16.16.0]

### Changed

- Use hermes for generating balsamic deliverables

## 16.15.1

### Fixed
- The problem handling mip-json without specified data_analysis

## [16.16.0]

### Added

- Validation models for excel files in `cg/store/api/import_func.py`

### Fixed

- Removes dependency on deprecated excel-parser `xlrd`


## 16.15.0

### Added
- cg deploy hermes

## 16.14.0

### Added
- cg deploy fluffy


## 16.13.0

### Added

- Stop on bad values for analysis (pipeline) when adding family through CLI

## 16.12.1

### Fixed
- Save in Family and Analysis Admin views

## 16.12.0

### Added

- Added support for RML-orderforms as json-file

## [16.11.1]

### Fixed

- Lock dependency for xlrd so that we can parse modern excel files


## 16.11.0

### Added
- cg set family [CASEID] now has the option --data-delivery

## [16.10.4]

### Fixed
- Bug when building tag definition for balsamic-analysis delivery

## [16.10.3]

### Fixed
- Use `--json` when exporting causative variants from scout

## [16.10.2]

### Fixed
- Use correct pipeline name when cleaning mip analysis dirs

## [16.10.1]

### Added

- Adds new mip-dna tags to hk

## [16.10.0]

### Added

- Adds new delivery type to balsamic-analysis

## [16.9.0]

### Added

- column percent_reads_guaranteed to application table

## [16.8.1]

### Fixed

- Bug in the interactions with Scout when cleaning Scout cases
- Bug in the interaction with scout in command export_causatives

## [16.8.0]

### Added

- Adds adding samplesheet to HK flowcell bundle to cg transfer flowcell

## [16.7.1]

### Fixed

- Mutacc looks for 'id' instead of '_id' in case export
- Convert 'other' to '0' for sex in case export

## 16.7.0

### Added
- Show sample priorities in created ticket

## [16.6.0]

### Changed

- Split generating config into its own command
- Delete old load config when running `cg upload scout --re-upload`

## [16.5.0]

### Added

- Functionality to deploy scout with cg

## [16.4.3]

### Fixed

- Bug that madeline output files where not uploaded to scout
- Bug when exporting panels with `cg workflow mip-dna panel`

## [16.4.2]

### Fixed

- Bug that display_name was used instead of sample_name

## [16.4.1]

### Fixed

- Change compression query to be both satisfactory syntax for flake and to be working on our version of sql server

## [16.4.0]

### Added
- Use Pydantic models to validate Scout input/output

### Changed
- Decouples scout from CG

## [16.3.4]

### Fixed

- Fixed documentation on Trailblazers purpose

## [16.3.3]

### Fixed

- Fixed setting of priority in statusDB and LIMS for samples

## [16.3.2]

### Fixed

- Fixed setting of apptag in LIMS for samples

## [16.3.1]

### Fixed

- Fixed a bug in naming of "default_gene_panels" in Scout load config


## [16.3.0]

### Changed
- Changed logic for which cases are to be compressed. Now compression will be run on all cases older then 60 days provided their fastq files have not been decompressed less than 21 days prior


## [16.2.0]

### Changed

- Use CLI to upload to Scout

## [16.1.1]

### Fixed
- Accreditation logotype only shown on new delivery reports for accredited analyses


## [16.1.0]

### Changed
- Changed the way cg cleans cases. Now it only uses StatusDB and family status

### Added
- Added one-time script to iterate over mip directories, and set cleaned_at timestamp on very old cases that were already cleaned


## [16.0.6]

### Fixed
- 'cg upload auto --pipeline' to accept 'mip-dna' as pipeline

## [16.0.5]

### Fixed
- Trailblazer integration fixed

## [16.0.4]

### Fixed
- Case database entities (Family) can only have specific values for data_analysis
- Analysis database entities can only have specific values for pipeline
- Enum used for pipeline as arguments

## [16.0.3]

### Fixed
- Microbial config-case now correctly imports reference from customer provided reference

## [16.0.2]

### Added
- Added case intentmayfly to list of cases to except from SPRING compression

## [16.0.1]

### Added
- Updated PR template to include implementation plan

## [16.0.0]

### Added
- Deliver analysis based on case-id or ticket

### Changed
- Deliver commands merged into new command `cg deliver analysis`

## [15.0.4]
### Fixed
- fixed failing `cg microsalt store completed` cronjob

## [15.0.3]
### Fixed
- Fixed path where microsalt deliverables files are located

## [15.0.2]
### Fixed
- Wrap more cg workflow mip-dna store code in try-except in order to not cause future production blocks

## [15.0.1]
### Fixed
- Fix bug in compress clean command

## [15.0.0]

### Added
- New command: cg store ticket <ticket_id>
- New command: cg store flowcell <flowcell_id>
- New command: cg store case <case_id>
- New command: cg store sample <sample_id>

### Removed
- Old command: cg store fastq <case_id>

## [14.0.1]

### Fixed
- Removed unused options form cg workflow balsamic base command


## [14.0.0]

### Added
- New command: cg decompress ticket <ticket_id>
- New command: cg decompress flowcell <flowcell_id>
- New command: cg decompress case <case_id>
- New command: cg decompress sample <sample_id>

### Removed
- Old command: cg compress decompress spring <case_id>

## [13.18.0]


### Changed
- Changed condition for which cases should be stored in CG. This fixes a bug where cg would try to store cases which already have been stored due to mismatch in timestamp stored in Trailblazer and Housekeeper

## [13.17.2]

### Changed
- Only fastq files older than three weeks will be compressed


## [13.17.1]

### Added
- Added new value to lims constants
- Moved lims constants to a constants directory


## [13.17.0]


### Changed
- Workflow mip-dna store no longer needs analysisrunstatus to be completed to attempt storing bundle


## [13.16.2]

### Fixed

- Fixed bug where parse_mip_config() only returned values for primary analysis, breaking Upload Delivery Report


## [13.16.1]

### Fixed

 - Fix bug where cg workflow mip store still relied on Trailblazer to find case_config.yaml (Where it can no longer be found)
 - Fix bug where microsalt cli lost its store command in merge conflict


## [13.16.0]

### Added
- New REST-based TrailblazerAPI
### Changed
- Trailblazer support for Balsamic
### Fixed
- Naming convention for API harmonized


## [13.15.0]

### Added
- New query to get all cases in ticket

## [13.14.3]

### Changed

- Refactors constants file

## [13.14.2]

### Fixed

 - Fixed bug where CalledProcessError class could not be represented as string, and broke workflows.
 - Rephrased query used for compression. The query output is unchanged
 - Fixed typo in query name


## [13.14.1]
### Removed
- Remove data_analysis from sample since it is deprecated

## [13.14.0]
### Changed
- Move data_analysis from sample level to case level to enable samples to be analysed differently in different cases

## [13.12.0]
### Added
- Store all available completed microbial analyses in HK

## [13.11.0]

### Changed
- Balsamic always skips mutect when application is WES
- SPRING compression is set to run on oldest families first

### Fixed
- Format print statements

## [13.10.2]

### Fixed
- Storing chromograph, upd and rhocall files in housekeeper

## [13.10.1]

### Fixed
- Repaired automation query for storing Balsamic cases in Housekeeper

## [13.10]

### Added
- Functionality to deploy `genotype` with CG on hasta

### Fixed
- Stored completed not parsing through all completed entries

## [13.9]

### Added
- Deployment command
- Functionality to deploy `shipping` with CG


## [13.8.0]
### Added
- Functionality to change multiple families in one go, e.g. cg set families --sample-identifier ticket_number 123456 --priority research

## [13.7.0]
### Fixed
- Set flowcell status to `ondisk` when retrieving archived flowcell from PDC has finished.

## [13.6.0]

### Added
- Store microsalt analyses in Housekeeper with a provided deliverables file

## [13.5.0]

### Added
- Possibility to give case-id as argument when setting values on multiple samples by the CLI


## [13.4.1]


### Fixed
- Updated changelog with correct release version


## [13.4.0]

### Removed
- Microbial order table
- Microbial order model
- Microbial sample table
- Microbial sample model
- Microbial Flowcell-sample table
- Microbial Flowcell-sample model

### Changed
Show customer name instead of id in invoices view.
Made customer name searchable in invoices view.

### Fixed
Made unidirectional links to Customer (instead of bi) to speed up customer view
Made unidirectional links to ApplicationVersion (instead of bi) to speed up view

## [13.3.1]

### Changed
- Exclude analysis older than hasta in production (2017-09-27) from delivery report generation

## [13.3.0]

### Added
- Added new cases to skip during compression

## [13.2.0]

### Changed
- Only talk to genotype via subprocess and CLI


## [13.1.0]

### Changed
- Added cases for all microbial samples
- Add a case when a new microbial order is received

## [13.0.0]

### Changed
- Moved all microbial samples into samples table and the depending logic

## [12.7.1]

### Fixed
 - Removed store-housekeeper one-time script that was used to store balsamic results in Housekeeper

## [12.7.0]

### Changed
- Moved queries in TrailblazerAPI to Trailblazer

## [12.6.0]

### Added
- Added support for MIP9
- Adds support for MIP 9.0 files and tags in HK:
  - telomerecat
  - cyrius star-caller
  - smncopynumber caller on case level
  - tiddit_coverage bigwig track
- Adds smncopynumbercaller file to scout load config
### Changed
- Removed TB mip start source code from cg

### Fixed
- Return when using mip-dry-run option so that the dry-run is not added to TB

## [12.5.0]

### Changed

- Now ignores errors while cleaning old Balsamic data with cg clean


## [12.4.0]

### Added
- Providing a name of panel bed file in MIP cli now overrides getting capture kit through LimsAPI during case config
### Changed
- Providing panel bed path or capture kit shortname in BALSAMIC cli now overrides getting capture kit through LimsAPI during case config
### Fixed
- Fix Balsamic automation functions to exit with 1 if any of the errors are raised while looping through cases

## [12.3.6]

### Fixed
- Fixes bug where scout_api was sent into the compression_api in cli/store. The compression_api does not have scout_as an argument.


## [12.3.5]

### Added
- Added @Mropat as codeowner

## [12.3.4]

### Fixed
- Fixes bug where  upload_started_at and uploaded_at timestamps were not being updated in StatusDB upon successful Scout upload.
This bug was happening because several instances of Store were instantiated in the same context

## [12.3.3]

### Fixed
- Fixes but where linking MIP trio samples only linked the first sample instead of the whole family (Introduced in recent PR)
- Fixes bug where linking by SampleID was not linking the entire family (Old)
- Fixes bug where linking by SampleID would not be able to generate correct linking path (Old)

## [x.x.x]
### Added

### Fixed

### Changed


## [13.0.0]
### Changed
- Microbial Samples are now treated as ordinary samples in a case

## [12.3.2]

### Fixed

- Upload delivery report should now only happen for mip analyses
- Re-use the same API within all upload context
- Handle unspecified exceptions in order to keep the cron running when unexpected exception occurs for one case
- When linking file without data analysis set, warn about it and link file correctly

## [12.3.1]

### Fixed

- Fixed bug where AnalysisAPI in cg upload auto was not updated to recent class changes

## [12.3.0]

### Changed

- Class ConfigHandler moved from Trailblazer codebase into CG codebase
- FastqHandler methods moved from Trailblazer to AnalysisAPI
- Merged MipAPI and AnalysisAPI for mip_rna and mip_dna into one meta-api class
- Adjusted tests to support the new architecture
- Removed (unused/deprecated)run method which was used to execute MIP through Trailblazer

### Fixed

- MIP workflow once again performs check to skip evaluation
- MIP workflow once again updates StatusDB about the case status

## [12.2.0]

### Changed

- Merged methods cases_to_mip_analyze and cases_to_balsamic_analyze, now called cases_to_analyze for any pipeline.
- Made method cases_to_deliver pipeline aware
- Made method cases_to_store pipeline aware
- Made method cases_to_clean pipeline aware
- Added option to apply read count threshold for cases_to_analyze based on panel in ClinicalDB
- Updated MIP and BALSAMIC workflows to utilize the new methods
- Added tests for new methods in balsamic workflow
- Removed class FastqAPI. FastqAPI was only used by BALSAMIC, and contained one method. The method is now moved to FastqHandler class.

## [12.1.6]
### Fixed
- Create crunchy pending path outside batch script

## [12.1.5]
### Fixed
- support current orderform RML-1604:9 again

## [12.1.4]
### Changed
- Use long description from setup.py on PyPI

## [12.1.3]
### Fixed
- Use another parameter in build and publish

## [12.1.2]
### Fixed
- Syntax in github action build and publish workflow

## [12.1.2]
### Added
- Build and publish on pypi with github actions

## [12]
### Added
- Create a meta-API (BalsamicAnalysisAPI) to handle communication between balsamic and other cg applications. The API will handle the following:
   - Calling BalsamicAPI to execute balsamic commands
   - Query Lims and StatusDB to decide what arguments to pass to Balsamic
   - Read (new version of) deliverables report generated by Balsamic and store bundle in Housekeeper + StatusDB
- More info in https://github.com/Clinical-Genomics/cg/pull/687

### Changed
- Reduce number of options that can/should be passed to run the workflow. Most of the logic for determining the options will be handled by BalsamicAnalysisAPI.
- Every command now requires sample family name as argument.
- No longer support using sample_id to link files for sake of consistency.

## [11]
### Changed
- Removes all interactions with the beacon software

## [10.1.2]
### Fixed
- Fixed so that empty gzipped files are considered empty considering metadata

## [10.1.1]
### Added
- Adds a CHANGELOG.md<|MERGE_RESOLUTION|>--- conflicted
+++ resolved
@@ -14,13 +14,12 @@
 ### Changed
 ### Fixed
 
-<<<<<<< HEAD
-## [18.10.1]
+## [18.10.3]
 
 ### Fixed
  - Fix so that variants gets uploaded to scout for balsamic samples
  - Fix so that upload breaks if balsamic case is WGS
-=======
+
 ## [18.10.2]
 
 ### Fixed
@@ -30,8 +29,7 @@
 ## [18.10.1]
 
 ### Added
-- Allow existing trio-samples to be re-run as single samples 
->>>>>>> b3a68d36
+- Allow existing trio-samples to be re-run as single samples
 
 ## [18.10.0]
 
