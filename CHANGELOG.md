# Change Log
All notable changes to this project will be documented in this file.
This project adheres to [Semantic Versioning](http://semver.org/).

About changelog [here](https://keepachangelog.com/en/1.0.0/)

Please add a new candidate release at the top after changing the latest one. Feel free to copy paste from the "squash and commit" box that gets generated when creating PRs

Try to use the following format:

## [x.x.x]

### Added

### Changed

### Fixed

## [16.0.2]
<<<<<<< HEAD
- Microbial config-case now correctly imports reference from customer provided reference
=======

### Added
- Added case intentmayfly to list of cases to except from SPRING compression
>>>>>>> c04dbd73

## [16.0.1]

### Added
- Updated PR template to include implementation plan

## [16.0.0]

### Added
- Deliver analysis based on case-id or ticket

### Changed
- Deliver commands merged into new command `cg deliver analysis` 

## [15.0.4]
### Fixed
- fixed failing `cg microsalt store completed` cronjob

## [15.0.3]
### Fixed
- Fixed path where microsalt deliverables files are located

## [15.0.2]
### Fixed
- Wrap more cg workflow mip-dna store code in try-except in order to not cause future production blocks

## [15.0.1]
### Fixed
- Fix bug in compress clean command

## [15.0.0]

### Added
- New command: cg store ticket <ticket_id>
- New command: cg store flowcell <flowcell_id>
- New command: cg store case <case_id>
- New command: cg store sample <sample_id> 

### Removed
- Old command: cg store fastq <case_id>

## [14.0.1]

### Fixed
- Removed unused options form cg workflow balsamic base command


## [14.0.0]

### Added
- New command: cg decompress ticket <ticket_id>
- New command: cg decompress flowcell <flowcell_id>
- New command: cg decompress case <case_id>
- New command: cg decompress sample <sample_id> 

### Removed
- Old command: cg compress decompress spring <case_id>

## [13.18.0]


### Changed
- Changed condition for which cases should be stored in CG. This fixes a bug where cg would try to store cases which already have been stored due to mismatch in timestamp stored in Trailblazer and Housekeeper

## [13.17.2]

### Changed
- Only fastq files older than three weeks will be compressed


## [13.17.1]

### Added
- Added new value to lims constants
- Moved lims constants to a constants directory


## [13.17.0]


### Changed
- Workflow mip-dna store no longer needs analysisrunstatus to be completed to attempt storing bundle


## [13.16.2]

### Fixed

- Fixed bug where parse_mip_config() only returned values for primary analysis, breaking Upload Delivery Report


## [13.16.1]

### Fixed

 - Fix bug where cg workflow mip store still relied on Trailblazer to find case_config.yaml (Where it can no longer be found)
 - Fix bug where microsalt cli lost its store command in merge conflict


## [13.16.0]

### Added
- New REST-based TrailblazerAPI
### Changed
- Trailblazer support for Balsamic
### Fixed
- Naming convention for API harmonized


## [13.15.0]

### Added
- New query to get all cases in ticket

## [13.14.3]

### Changed

- Refactors constants file

## [13.14.2]

### Fixed
 
 - Fixed bug where CalledProcessError class could not be represented as string, and broke workflows.
 - Rephrased query used for compression. The query output is unchanged
 - Fixed typo in query name
 

## [13.14.1]
### Removed
- Remove data_analysis from sample since it is deprecated

## [13.14.0]
### Changed
- Move data_analysis from sample level to case level to enable samples to be analysed differently in different cases

## [13.12.0]
### Added
- Store all available completed microbial analyses in HK

## [13.11.0]

### Changed
- Balsamic always skips mutect when application is WES
- SPRING compression is set to run on oldest families first

### Fixed
- Format print statements

## [13.10.2]

### Fixed
- Storing chromograph, upd and rhocall files in housekeeper

## [13.10.1]

### Fixed
- Repaired automation query for storing Balsamic cases in Housekeeper 

## [13.10]

### Added
- Functionality to deploy `genotype` with CG on hasta

### Fixed
- Stored completed not parsing through all completed entries

## [13.9]

### Added
- Deployment command
- Functionality to deploy `shipping` with CG


## [13.8.0]
### Added
- Functionality to change multiple families in one go, e.g. cg set families --sample-identifier ticket_number 123456 --priority research

## [13.7.0]
### Fixed
- Set flowcell status to `ondisk` when retrieving archived flowcell from PDC has finished.

## [13.6.0]

### Added
- Store microsalt analyses in Housekeeper with a provided deliverables file

## [13.5.0]

### Added
- Possibility to give case-id as argument when setting values on multiple samples by the CLI


## [13.4.1]


### Fixed
- Updated changelog with correct release version


## [13.4.0]

### Removed
- Microbial order table
- Microbial order model
- Microbial sample table
- Microbial sample model
- Microbial Flowcell-sample table
- Microbial Flowcell-sample model

### Changed
Show customer name instead of id in invoices view.
Made customer name searchable in invoices view.

### Fixed
Made unidirectional links to Customer (instead of bi) to speed up customer view
Made unidirectional links to ApplicationVersion (instead of bi) to speed up view

## [13.3.1]

### Changed
- Exclude analysis older than hasta in production (2017-09-27) from delivery report generation

## [13.3.0]

### Added
- Added new cases to skip during compression 

## [13.2.0]

### Changed
- Only talk to genotype via subprocess and CLI 


## [13.1.0]

### Changed
- Added cases for all microbial samples
- Add a case when a new microbial order is received 

## [13.0.0]

### Changed
- Moved all microbial samples into samples table and the depending logic

## [12.7.1]

### Fixed
 - Removed store-housekeeper one-time script that was used to store balsamic results in Housekeeper

## [12.7.0]

### Changed
- Moved queries in TrailblazerAPI to Trailblazer

## [12.6.0]

### Added
- Added support for MIP9
- Adds support for MIP 9.0 files and tags in HK:
  - telomerecat
  - cyrius star-caller
  - smncopynumber caller on case level
  - tiddit_coverage bigwig track
- Adds smncopynumbercaller file to scout load config
### Changed
- Removed TB mip start source code from cg

### Fixed
- Return when using mip-dry-run option so that the dry-run is not added to TB

## [12.5.0]

### Changed

- Now ignores errors while cleaning old Balsamic data with cg clean


## [12.4.0]

### Added
- Providing a name of panel bed file in MIP cli now overrides getting capture kit through LimsAPI during case config
### Changed
- Providing panel bed path or capture kit shortname in BALSAMIC cli now overrides getting capture kit through LimsAPI during case config
### Fixed
- Fix Balsamic automation functions to exit with 1 if any of the errors are raised while looping through cases

## [12.3.6]

### Fixed
- Fixes bug where scout_api was sent into the compression_api in cli/store. The compression_api does not have scout_as an argument.


## [12.3.5]

### Added
- Added @Mropat as codeowner

## [12.3.4]

### Fixed
- Fixes bug where  upload_started_at and uploaded_at timestamps were not being updated in StatusDB upon successful Scout upload. 
This bug was happening because several instances of Store were instantiated in the same context

## [12.3.3]

### Fixed
- Fixes but where linking MIP trio samples only linked the first sample instead of the whole family (Introduced in recent PR)
- Fixes bug where linking by SampleID was not linking the entire family (Old)
- Fixes bug where linking by SampleID would not be able to generate correct linking path (Old)

## [x.x.x]
### Added

### Fixed

### Changed


## [13.0.0]
### Changed
- Microbial Samples are now treated as ordinary samples in a case

## [12.3.2]

### Fixed

- Upload delivery report should now only happen for mip analyses
- Re-use the same API within all upload context
- Handle unspecified exceptions in order to keep the cron running when unexpected exception occurs for one case
- When linking file without data analysis set, warn about it and link file correctly

## [12.3.1]

### Fixed
 
- Fixed bug where AnalysisAPI in cg upload auto was not updated to recent class changes

## [12.3.0]

### Changed

- Class ConfigHandler moved from Trailblazer codebase into CG codebase
- FastqHandler methods moved from Trailblazer to AnalysisAPI
- Merged MipAPI and AnalysisAPI for mip_rna and mip_dna into one meta-api class
- Adjusted tests to support the new architecture
- Removed (unused/deprecated)run method which was used to execute MIP through Trailblazer

### Fixed

- MIP workflow once again performs check to skip evaluation
- MIP workflow once again updates StatusDB about the case status

## [12.2.0]

### Changed

- Merged methods cases_to_mip_analyze and cases_to_balsamic_analyze, now called cases_to_analyze for any pipeline.
- Made method cases_to_deliver pipeline aware
- Made method cases_to_store pipeline aware
- Made method cases_to_clean pipeline aware
- Added option to apply read count threshold for cases_to_analyze based on panel in ClinicalDB
- Updated MIP and BALSAMIC workflows to utilize the new methods
- Added tests for new methods in balsamic workflow
- Removed class FastqAPI. FastqAPI was only used by BALSAMIC, and contained one method. The method is now moved to FastqHandler class.

## [12.1.6]
### Fixed
- Create crunchy pending path outside batch script

## [12.1.5]
### Fixed
- support current orderform RML-1604:9 again

## [12.1.4]
### Changed
- Use long description from setup.py on PyPI

## [12.1.3]
### Fixed
- Use another parameter in build and publish

## [12.1.2]
### Fixed
- Syntax in github action build and publish workflow

## [12.1.2]
### Added
- Build and publish on pypi with github actions

## [12]
### Added
- Create a meta-API (BalsamicAnalysisAPI) to handle communication between balsamic and other cg applications. The API will handle the following:
   - Calling BalsamicAPI to execute balsamic commands
   - Query Lims and StatusDB to decide what arguments to pass to Balsamic
   - Read (new version of) deliverables report generated by Balsamic and store bundle in Housekeeper + StatusDB
- More info in https://github.com/Clinical-Genomics/cg/pull/687

### Changed
- Reduce number of options that can/should be passed to run the workflow. Most of the logic for determining the options will be handled by BalsamicAnalysisAPI.
- Every command now requires sample family name as argument.
- No longer support using sample_id to link files for sake of consistency.

## [11]
### Changed
- Removes all interactions with the beacon software

## [10.1.2]
### Fixed
- Fixed so that empty gzipped files are considered empty considering metadata

## [10.1.1]
### Added
- Adds a CHANGELOG.md<|MERGE_RESOLUTION|>--- conflicted
+++ resolved
@@ -16,14 +16,15 @@
 
 ### Fixed
 
+## [16.0.3]
+
+### Fixed
+- Microbial config-case now correctly imports reference from customer provided reference
+
 ## [16.0.2]
-<<<<<<< HEAD
-- Microbial config-case now correctly imports reference from customer provided reference
-=======
 
 ### Added
 - Added case intentmayfly to list of cases to except from SPRING compression
->>>>>>> c04dbd73
 
 ## [16.0.1]
 
