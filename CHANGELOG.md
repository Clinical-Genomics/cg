# Change Log
All notable changes to this project will be documented in this file.
This project adheres to [Semantic Versioning](http://semver.org/).

About changelog [here](https://keepachangelog.com/en/1.0.0/)

Please add a new candidate release at the top after changing the latest one. Feel free to copy paste from the "squash and commit" box that gets generated when creating PRs

Try to use the following format:

## [x.x.x]
### Added
### Changed
### Fixed

<<<<<<< HEAD
## [20.3.0]
### Added
- DIAB and NBS-M to master list 
### Fixed
- Alphabetical order of master list
=======
## [20.4.0]
### Added
- Support for SARS-CoV-2 Orderform 2184:1

## [20.3.3]

### Changed
- Set concentration and concentration sample to str in json orderform sample since this is expected in frontend

## [20.3.2]
### Fixed
- Fixed cases_to_store for microbial workflow. 
- Fixed process call for all workflows to not create a new process object

## [20.3.1]
### Fixed
- HousekeeperAPI to reuse db connection from context instead of creating new one for each call

## [20.3.0]
### Changed
- Refactored AnalysisAPI anf FastHandler classes into one class

>>>>>>> f64b4761

## [20.2.1]
### Fixed
- Fixed json orderform special cases

## [20.2.0]
### Changed
- Use pydantic models to validate orderforms

## [20.1.4]
### Added
- delivery_report handling from BALSAMIC case import to Scout config export

## [20.1.3]
### Changed
- Genes are optional when exporting scout variants

## [20.1.2]
### Changed
- Refactored and removed code from cg.store.utils in backwards compatible way

## [20.1.1]
### Changed
- Updates issue template

## [20.1.0]
### Fixed
- Fix automatic decompression to also work for mixed cases

## [20.0.1]
### Changed
- Removed old unused scripts and scripts directory
- Moved crunchy query from store into CompressAPI


## [20.0.0]

### Changed
- cg workflow mip-rna link command to take case as positional arg

## [19.5.4]

### Changed
- Refactor ticket handling from orders API

## [19.5.3]
### Fixed
- Fix dry run flag when resolving decompression state

## [19.5.2]
### Fixed
- fix container name when publishing branch builds on dockerhub

## [19.5.1]

### Fixed
- changelog

## [19.5.0]

### Added
- alembic functionality
### Changed
- destination server PDC retrieval novaseq flowcells thalamus -> hasta
### Fixed
- flowcell status after PDC retrieval ondisk -> retrieved

## [19.4.0]

### Added
- Support for storing cohorts, phenotype_terms and synopsis from order json

## [19.3.2]
### Added
- Dockerhub build app container for release and pull requests
### Changed
- Changed CI actions that run on pull request on push to only run on pull request

## [19.3.1]
### Added
- Dockerfile declaration for running the cg app. Dockerfile should not be used for the cli toolkit

## [19.3.0]
### Added
- New options for balsamic report deliver to propagate delivery report data to Balsamic


## [19.2.0]
### Added
- Cases that decompression is started for will have the action set to "analyze"

## [19.1.1]

### Fixed
- Allow price update files for application-version import to have empty prices 


## [19.1.1]
### Added
- Cases that decompression is started for will have the action set to "analyze"

## [19.1.0]
### Added
- Cli command to deliver old balsamic analyses which were stored with old hk tags

## [19.0.0]

### Added
- Adds command to start decompression for spring compressed files if needed
### Changed
- Refactors MIP cli slightly to always expect a case id
- workflow start now called start-available
- Checking if flowcells are on disk moved to its own cli command

## [18.12.0]

### Added
- Add prep-category 'cov' for applications

## [18.11.4]

### Fixed
- Install package in gihub-jobs via pip==21.0.1

## [18.11.3]

### Fixed
- Upgraded insecure cryptography dependency 

## [18.11.2]

### Fixed
- Chromograph image tags back on track

## [18.12.1]

### Fixed
- Fix message in order ticket that says what type of project it is

## [18.11.1]

### Fixed
 - Fix so that variants gets uploaded to scout for balsamic samples
 - Fix so that upload breaks if balsamic case is WGS

## [18.11.0]
- New Fluffy workflow for preparing, starting and storing of analyses

## [18.10.2]

### Fixed
- FLUFFY now have a validation schema and can be submitted in the Order Portal again
- Samples of pools are now marked not to be invoiced, only the pool is invoiced

## [18.10.1]

### Added
- Allow existing trio-samples to be re-run as single samples 

## [18.10.0]

### Added
- Support for delivery type in the Order Portal


## [18.9.1]

### Added
- cg upload vogue bioinfo-all uploads both BALSAMIC as well.

## [18.9.0]

### Added

- Add functionality to upload balsamic analyses to scout

## [18.8.0]

### Added
- cg workflow microsalt upload-analysis-vogue [case_id] to upload the latest analysis from specific case
- cg workflow microsalt upload-latest-analyses-vogue to upload all latest analyses what haven't been uploaded

## [18.7.2]

### Changed

- Skip deliver fastq files when delivering balsamic analysis

## [18.7.1]

### Fixed

- clean_fastq command now also skips validation cases when cleaning fastq files

## [18.7.0]

### Added
- Added customer name in order tickets

## [18.6.1]

### Fixed

- Fix bug with name clash for created case when submitting RML-orders via Orderportal


## [18.6.0]


### Added

- Add command 'delete case' to remove case from the database
- Add command 'delete cases' to remove multiple cases from the database

## [18.5.1]

### Fixed

- Fix bug with microsalt deliverables path where it only returns the path only if it exists. This caused errors in some cases when submitting to Trailblazer

## [18.5.0]

### Added
- Added MHT to gene panel master-list

## [18.4.0]

### Added

- Added submission of microsalt cases for tracking in Trailblazer

## [18.3.0]

### Changed

- cg workflow mip-dna --panel-bed and --dry-run options can be set when executing full workflow
- Changed logic for how case links are retrieved in order to support linking of very old cases
- Analysis not submitted to Trailblazer if executing MIP workflow in dry-run

## [18.2]

### Changed

- Remove option to specify delivery path when delivering data

### Fixed

- Improved usage of `cg deliver analysis` command

## [18.1.5]

### Fixed

- cg workflow mip-rna link command

## [18.1.4]

### Fixed

- Better help text for microsalt cli commands


## [18.1.3]

### Fixed

- deliver filtered cnvkit file for balsamic

## [18.1.2]

### Fixed

- cg workflow mip-rna config-case command

## [18.1.1]

### Fixed

- Updates balsamic deliver tags to align with the ones specified in hermes

## [18.1.0]

### Added
- Customer in the ticket created for an order from the Orderportal

## [18.0.0]

### Added
- New commands for running cron jobs

### Changed
- Changed cli commands for starting and storing microsalt workflows

### Fixed
- Full Microsalt can now be executed through cg interface

## [17.2.1]

### Fixed

- HermesApi added to context when running cg clean

## [17.2.0]

### Changed

- Using HermesApi to save Balsamic deliverables in Housekeeper

## [17.1.0]

### Added

- Added support for Balsamic-orderforms as json-file

### Changed

## [17.0.0]

### Added
- Lims ID is sent to Balsamic during case config

## [16.17.1]

### Fixed
- Fixed exporting reduced mt_bam to scout config

## 16.17.0

### Changed
- Update Scout config output for images from chromograph

## 16.16.1

### Fixed

- This PR fixes the problem handling wells in json orders without ":" as separator, e.g. A1 instead of A:1

## [16.16.0]

### Changed

- Use hermes for generating balsamic deliverables

## 16.15.1

### Fixed
- The problem handling mip-json without specified data_analysis

## [16.16.0]

### Added

- Validation models for excel files in `cg/store/api/import_func.py`

### Fixed

- Removes dependency on deprecated excel-parser `xlrd`


## 16.15.0

### Added
- cg deploy hermes

## 16.14.0

### Added
- cg deploy fluffy


## 16.13.0

### Added

- Stop on bad values for analysis (pipeline) when adding family through CLI

## 16.12.1

### Fixed
- Save in Family and Analysis Admin views

## 16.12.0

### Added

- Added support for RML-orderforms as json-file

## [16.11.1]

### Fixed

- Lock dependency for xlrd so that we can parse modern excel files


## 16.11.0

### Added
- cg set family [CASEID] now has the option --data-delivery

## [16.10.4]

### Fixed
- Bug when building tag definition for balsamic-analysis delivery

## [16.10.3]

### Fixed
- Use `--json` when exporting causative variants from scout

## [16.10.2]

### Fixed
- Use correct pipeline name when cleaning mip analysis dirs

## [16.10.1]

### Added

- Adds new mip-dna tags to hk

## [16.10.0]

### Added

- Adds new delivery type to balsamic-analysis

## [16.9.0]

### Added

- column percent_reads_guaranteed to application table

## [16.8.1]

### Fixed

- Bug in the interactions with Scout when cleaning Scout cases
- Bug in the interaction with scout in command export_causatives

## [16.8.0]

### Added

- Adds adding samplesheet to HK flowcell bundle to cg transfer flowcell

## [16.7.1]

### Fixed

- Mutacc looks for 'id' instead of '_id' in case export
- Convert 'other' to '0' for sex in case export

## 16.7.0

### Added
- Show sample priorities in created ticket

## [16.6.0]

### Changed

- Split generating config into its own command
- Delete old load config when running `cg upload scout --re-upload`

## [16.5.0]

### Added

- Functionality to deploy scout with cg

## [16.4.3]

### Fixed

- Bug that madeline output files where not uploaded to scout
- Bug when exporting panels with `cg workflow mip-dna panel`

## [16.4.2]

### Fixed

- Bug that display_name was used instead of sample_name

## [16.4.1]

### Fixed

- Change compression query to be both satisfactory syntax for flake and to be working on our version of sql server

## [16.4.0]

### Added
- Use Pydantic models to validate Scout input/output

### Changed
- Decouples scout from CG

## [16.3.4]

### Fixed

- Fixed documentation on Trailblazers purpose

## [16.3.3]

### Fixed

- Fixed setting of priority in statusDB and LIMS for samples

## [16.3.2]

### Fixed

- Fixed setting of apptag in LIMS for samples

## [16.3.1]

### Fixed

- Fixed a bug in naming of "default_gene_panels" in Scout load config


## [16.3.0]

### Changed
- Changed logic for which cases are to be compressed. Now compression will be run on all cases older then 60 days provided their fastq files have not been decompressed less than 21 days prior


## [16.2.0]

### Changed

- Use CLI to upload to Scout

## [16.1.1]

### Fixed
- Accreditation logotype only shown on new delivery reports for accredited analyses


## [16.1.0]

### Changed
- Changed the way cg cleans cases. Now it only uses StatusDB and family status

### Added
- Added one-time script to iterate over mip directories, and set cleaned_at timestamp on very old cases that were already cleaned


## [16.0.6]

### Fixed
- 'cg upload auto --pipeline' to accept 'mip-dna' as pipeline

## [16.0.5]

### Fixed
- Trailblazer integration fixed

## [16.0.4]

### Fixed
- Case database entities (Family) can only have specific values for data_analysis
- Analysis database entities can only have specific values for pipeline
- Enum used for pipeline as arguments

## [16.0.3]

### Fixed
- Microbial config-case now correctly imports reference from customer provided reference

## [16.0.2]

### Added
- Added case intentmayfly to list of cases to except from SPRING compression

## [16.0.1]

### Added
- Updated PR template to include implementation plan

## [16.0.0]

### Added
- Deliver analysis based on case-id or ticket

### Changed
- Deliver commands merged into new command `cg deliver analysis`

## [15.0.4]
### Fixed
- fixed failing `cg microsalt store completed` cronjob

## [15.0.3]
### Fixed
- Fixed path where microsalt deliverables files are located

## [15.0.2]
### Fixed
- Wrap more cg workflow mip-dna store code in try-except in order to not cause future production blocks

## [15.0.1]
### Fixed
- Fix bug in compress clean command

## [15.0.0]

### Added
- New command: cg store ticket <ticket_id>
- New command: cg store flowcell <flowcell_id>
- New command: cg store case <case_id>
- New command: cg store sample <sample_id>

### Removed
- Old command: cg store fastq <case_id>

## [14.0.1]

### Fixed
- Removed unused options form cg workflow balsamic base command


## [14.0.0]

### Added
- New command: cg decompress ticket <ticket_id>
- New command: cg decompress flowcell <flowcell_id>
- New command: cg decompress case <case_id>
- New command: cg decompress sample <sample_id>

### Removed
- Old command: cg compress decompress spring <case_id>

## [13.18.0]


### Changed
- Changed condition for which cases should be stored in CG. This fixes a bug where cg would try to store cases which already have been stored due to mismatch in timestamp stored in Trailblazer and Housekeeper

## [13.17.2]

### Changed
- Only fastq files older than three weeks will be compressed


## [13.17.1]

### Added
- Added new value to lims constants
- Moved lims constants to a constants directory


## [13.17.0]


### Changed
- Workflow mip-dna store no longer needs analysisrunstatus to be completed to attempt storing bundle


## [13.16.2]

### Fixed

- Fixed bug where parse_mip_config() only returned values for primary analysis, breaking Upload Delivery Report


## [13.16.1]

### Fixed

 - Fix bug where cg workflow mip store still relied on Trailblazer to find case_config.yaml (Where it can no longer be found)
 - Fix bug where microsalt cli lost its store command in merge conflict


## [13.16.0]

### Added
- New REST-based TrailblazerAPI
### Changed
- Trailblazer support for Balsamic
### Fixed
- Naming convention for API harmonized


## [13.15.0]

### Added
- New query to get all cases in ticket

## [13.14.3]

### Changed

- Refactors constants file

## [13.14.2]

### Fixed

 - Fixed bug where CalledProcessError class could not be represented as string, and broke workflows.
 - Rephrased query used for compression. The query output is unchanged
 - Fixed typo in query name


## [13.14.1]
### Removed
- Remove data_analysis from sample since it is deprecated

## [13.14.0]
### Changed
- Move data_analysis from sample level to case level to enable samples to be analysed differently in different cases

## [13.12.0]
### Added
- Store all available completed microbial analyses in HK

## [13.11.0]

### Changed
- Balsamic always skips mutect when application is WES
- SPRING compression is set to run on oldest families first

### Fixed
- Format print statements

## [13.10.2]

### Fixed
- Storing chromograph, upd and rhocall files in housekeeper

## [13.10.1]

### Fixed
- Repaired automation query for storing Balsamic cases in Housekeeper

## [13.10]

### Added
- Functionality to deploy `genotype` with CG on hasta

### Fixed
- Stored completed not parsing through all completed entries

## [13.9]

### Added
- Deployment command
- Functionality to deploy `shipping` with CG


## [13.8.0]
### Added
- Functionality to change multiple families in one go, e.g. cg set families --sample-identifier ticket_number 123456 --priority research

## [13.7.0]
### Fixed
- Set flowcell status to `ondisk` when retrieving archived flowcell from PDC has finished.

## [13.6.0]

### Added
- Store microsalt analyses in Housekeeper with a provided deliverables file

## [13.5.0]

### Added
- Possibility to give case-id as argument when setting values on multiple samples by the CLI


## [13.4.1]


### Fixed
- Updated changelog with correct release version


## [13.4.0]

### Removed
- Microbial order table
- Microbial order model
- Microbial sample table
- Microbial sample model
- Microbial Flowcell-sample table
- Microbial Flowcell-sample model

### Changed
Show customer name instead of id in invoices view.
Made customer name searchable in invoices view.

### Fixed
Made unidirectional links to Customer (instead of bi) to speed up customer view
Made unidirectional links to ApplicationVersion (instead of bi) to speed up view

## [13.3.1]

### Changed
- Exclude analysis older than hasta in production (2017-09-27) from delivery report generation

## [13.3.0]

### Added
- Added new cases to skip during compression

## [13.2.0]

### Changed
- Only talk to genotype via subprocess and CLI


## [13.1.0]

### Changed
- Added cases for all microbial samples
- Add a case when a new microbial order is received

## [13.0.0]

### Changed
- Moved all microbial samples into samples table and the depending logic

## [12.7.1]

### Fixed
 - Removed store-housekeeper one-time script that was used to store balsamic results in Housekeeper

## [12.7.0]

### Changed
- Moved queries in TrailblazerAPI to Trailblazer

## [12.6.0]

### Added
- Added support for MIP9
- Adds support for MIP 9.0 files and tags in HK:
  - telomerecat
  - cyrius star-caller
  - smncopynumber caller on case level
  - tiddit_coverage bigwig track
- Adds smncopynumbercaller file to scout load config
### Changed
- Removed TB mip start source code from cg

### Fixed
- Return when using mip-dry-run option so that the dry-run is not added to TB

## [12.5.0]

### Changed

- Now ignores errors while cleaning old Balsamic data with cg clean


## [12.4.0]

### Added
- Providing a name of panel bed file in MIP cli now overrides getting capture kit through LimsAPI during case config
### Changed
- Providing panel bed path or capture kit shortname in BALSAMIC cli now overrides getting capture kit through LimsAPI during case config
### Fixed
- Fix Balsamic automation functions to exit with 1 if any of the errors are raised while looping through cases

## [12.3.6]

### Fixed
- Fixes bug where scout_api was sent into the compression_api in cli/store. The compression_api does not have scout_as an argument.


## [12.3.5]

### Added
- Added @Mropat as codeowner

## [12.3.4]

### Fixed
- Fixes bug where  upload_started_at and uploaded_at timestamps were not being updated in StatusDB upon successful Scout upload.
This bug was happening because several instances of Store were instantiated in the same context

## [12.3.3]

### Fixed
- Fixes but where linking MIP trio samples only linked the first sample instead of the whole family (Introduced in recent PR)
- Fixes bug where linking by SampleID was not linking the entire family (Old)
- Fixes bug where linking by SampleID would not be able to generate correct linking path (Old)

## [x.x.x]
### Added

### Fixed

### Changed


## [13.0.0]
### Changed
- Microbial Samples are now treated as ordinary samples in a case

## [12.3.2]

### Fixed

- Upload delivery report should now only happen for mip analyses
- Re-use the same API within all upload context
- Handle unspecified exceptions in order to keep the cron running when unexpected exception occurs for one case
- When linking file without data analysis set, warn about it and link file correctly

## [12.3.1]

### Fixed

- Fixed bug where AnalysisAPI in cg upload auto was not updated to recent class changes

## [12.3.0]

### Changed

- Class ConfigHandler moved from Trailblazer codebase into CG codebase
- FastqHandler methods moved from Trailblazer to AnalysisAPI
- Merged MipAPI and AnalysisAPI for mip_rna and mip_dna into one meta-api class
- Adjusted tests to support the new architecture
- Removed (unused/deprecated)run method which was used to execute MIP through Trailblazer

### Fixed

- MIP workflow once again performs check to skip evaluation
- MIP workflow once again updates StatusDB about the case status

## [12.2.0]

### Changed

- Merged methods cases_to_mip_analyze and cases_to_balsamic_analyze, now called cases_to_analyze for any pipeline.
- Made method cases_to_deliver pipeline aware
- Made method cases_to_store pipeline aware
- Made method cases_to_clean pipeline aware
- Added option to apply read count threshold for cases_to_analyze based on panel in ClinicalDB
- Updated MIP and BALSAMIC workflows to utilize the new methods
- Added tests for new methods in balsamic workflow
- Removed class FastqAPI. FastqAPI was only used by BALSAMIC, and contained one method. The method is now moved to FastqHandler class.

## [12.1.6]
### Fixed
- Create crunchy pending path outside batch script

## [12.1.5]
### Fixed
- support current orderform RML-1604:9 again

## [12.1.4]
### Changed
- Use long description from setup.py on PyPI

## [12.1.3]
### Fixed
- Use another parameter in build and publish

## [12.1.2]
### Fixed
- Syntax in github action build and publish workflow

## [12.1.2]
### Added
- Build and publish on pypi with github actions

## [12]
### Added
- Create a meta-API (BalsamicAnalysisAPI) to handle communication between balsamic and other cg applications. The API will handle the following:
   - Calling BalsamicAPI to execute balsamic commands
   - Query Lims and StatusDB to decide what arguments to pass to Balsamic
   - Read (new version of) deliverables report generated by Balsamic and store bundle in Housekeeper + StatusDB
- More info in https://github.com/Clinical-Genomics/cg/pull/687

### Changed
- Reduce number of options that can/should be passed to run the workflow. Most of the logic for determining the options will be handled by BalsamicAnalysisAPI.
- Every command now requires sample family name as argument.
- No longer support using sample_id to link files for sake of consistency.

## [11]
### Changed
- Removes all interactions with the beacon software

## [10.1.2]
### Fixed
- Fixed so that empty gzipped files are considered empty considering metadata

## [10.1.1]
### Added
- Adds a CHANGELOG.md<|MERGE_RESOLUTION|>--- conflicted
+++ resolved
@@ -13,13 +13,13 @@
 ### Changed
 ### Fixed
 
-<<<<<<< HEAD
-## [20.3.0]
+## [20.5.0]
 ### Added
 - DIAB and NBS-M to master list 
+
 ### Fixed
 - Alphabetical order of master list
-=======
+
 ## [20.4.0]
 ### Added
 - Support for SARS-CoV-2 Orderform 2184:1
@@ -41,8 +41,6 @@
 ## [20.3.0]
 ### Changed
 - Refactored AnalysisAPI anf FastHandler classes into one class
-
->>>>>>> f64b4761
 
 ## [20.2.1]
 ### Fixed
