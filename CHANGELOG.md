# Change Log
All notable changes to this project will be documented in this file.
This project adheres to [Semantic Versioning](http://semver.org/).

About changelog [here](https://keepachangelog.com/en/1.0.0/)

Please add a new candidate release at the top after changing the latest one. Feel free to copy paste from the "squash and commit" box that gets generated when creating PRs

Try to use the following format:

## [x.x.x]

### Added

### Changed

### Fixed

## [16.3.4]

### Fixed

- Fixed documentation on Trailblazers purpose

## [16.3.3]

### Fixed

- Fixed setting of priority in statusDB and LIMS for samples

## [16.3.2]

### Fixed

<<<<<<< HEAD
## [x.x.x]

### Added
- Use Pydantic models to validate Scout input/output

### Changed
- Decouples scout from CG
=======
- Fixed setting of apptag in LIMS for samples
>>>>>>> e672d9ec

## [16.3.1]

### Fixed

- Fixed a bug in naming of "default_gene_panels" in Scout load config


## [16.3.0]

### Changed
- Changed logic for which cases are to be compressed. Now compression will be run on all cases older then 60 days provided their fastq files have not been decompressed less than 21 days prior


## [16.2.0]

### Changed

- Use CLI to upload to Scout

## [16.1.1]

### Fixed
- Accreditation logotype only shown on new delivery reports for accredited analyses


## [16.1.0]

### Changed
- Changed the way cg cleans cases. Now it only uses StatusDB and family status

### Added
- Added one-time script to iterate over mip directories, and set cleaned_at timestamp on very old cases that were already cleaned


## [16.0.6]

### Fixed
- 'cg upload auto --pipeline' to accept 'mip-dna' as pipeline 

## [16.0.5]

### Fixed
- Trailblazer integration fixed

## [16.0.4]

### Fixed
- Case database entities (Family) can only have specific values for data_analysis
- Analysis database entities can only have specific values for pipeline
- Enum used for pipeline as arguments 

## [16.0.3]

### Fixed
- Microbial config-case now correctly imports reference from customer provided reference

## [16.0.2]

### Added
- Added case intentmayfly to list of cases to except from SPRING compression

## [16.0.1]

### Added
- Updated PR template to include implementation plan

## [16.0.0]

### Added
- Deliver analysis based on case-id or ticket

### Changed
- Deliver commands merged into new command `cg deliver analysis` 

## [15.0.4]
### Fixed
- fixed failing `cg microsalt store completed` cronjob

## [15.0.3]
### Fixed
- Fixed path where microsalt deliverables files are located

## [15.0.2]
### Fixed
- Wrap more cg workflow mip-dna store code in try-except in order to not cause future production blocks

## [15.0.1]
### Fixed
- Fix bug in compress clean command

## [15.0.0]

### Added
- New command: cg store ticket <ticket_id>
- New command: cg store flowcell <flowcell_id>
- New command: cg store case <case_id>
- New command: cg store sample <sample_id> 

### Removed
- Old command: cg store fastq <case_id>

## [14.0.1]

### Fixed
- Removed unused options form cg workflow balsamic base command


## [14.0.0]

### Added
- New command: cg decompress ticket <ticket_id>
- New command: cg decompress flowcell <flowcell_id>
- New command: cg decompress case <case_id>
- New command: cg decompress sample <sample_id> 

### Removed
- Old command: cg compress decompress spring <case_id>

## [13.18.0]


### Changed
- Changed condition for which cases should be stored in CG. This fixes a bug where cg would try to store cases which already have been stored due to mismatch in timestamp stored in Trailblazer and Housekeeper

## [13.17.2]

### Changed
- Only fastq files older than three weeks will be compressed


## [13.17.1]

### Added
- Added new value to lims constants
- Moved lims constants to a constants directory


## [13.17.0]


### Changed
- Workflow mip-dna store no longer needs analysisrunstatus to be completed to attempt storing bundle


## [13.16.2]

### Fixed

- Fixed bug where parse_mip_config() only returned values for primary analysis, breaking Upload Delivery Report


## [13.16.1]

### Fixed

 - Fix bug where cg workflow mip store still relied on Trailblazer to find case_config.yaml (Where it can no longer be found)
 - Fix bug where microsalt cli lost its store command in merge conflict


## [13.16.0]

### Added
- New REST-based TrailblazerAPI
### Changed
- Trailblazer support for Balsamic
### Fixed
- Naming convention for API harmonized


## [13.15.0]

### Added
- New query to get all cases in ticket

## [13.14.3]

### Changed

- Refactors constants file

## [13.14.2]

### Fixed
 
 - Fixed bug where CalledProcessError class could not be represented as string, and broke workflows.
 - Rephrased query used for compression. The query output is unchanged
 - Fixed typo in query name
 

## [13.14.1]
### Removed
- Remove data_analysis from sample since it is deprecated

## [13.14.0]
### Changed
- Move data_analysis from sample level to case level to enable samples to be analysed differently in different cases

## [13.12.0]
### Added
- Store all available completed microbial analyses in HK

## [13.11.0]

### Changed
- Balsamic always skips mutect when application is WES
- SPRING compression is set to run on oldest families first

### Fixed
- Format print statements

## [13.10.2]

### Fixed
- Storing chromograph, upd and rhocall files in housekeeper

## [13.10.1]

### Fixed
- Repaired automation query for storing Balsamic cases in Housekeeper 

## [13.10]

### Added
- Functionality to deploy `genotype` with CG on hasta

### Fixed
- Stored completed not parsing through all completed entries

## [13.9]

### Added
- Deployment command
- Functionality to deploy `shipping` with CG


## [13.8.0]
### Added
- Functionality to change multiple families in one go, e.g. cg set families --sample-identifier ticket_number 123456 --priority research

## [13.7.0]
### Fixed
- Set flowcell status to `ondisk` when retrieving archived flowcell from PDC has finished.

## [13.6.0]

### Added
- Store microsalt analyses in Housekeeper with a provided deliverables file

## [13.5.0]

### Added
- Possibility to give case-id as argument when setting values on multiple samples by the CLI


## [13.4.1]


### Fixed
- Updated changelog with correct release version


## [13.4.0]

### Removed
- Microbial order table
- Microbial order model
- Microbial sample table
- Microbial sample model
- Microbial Flowcell-sample table
- Microbial Flowcell-sample model

### Changed
Show customer name instead of id in invoices view.
Made customer name searchable in invoices view.

### Fixed
Made unidirectional links to Customer (instead of bi) to speed up customer view
Made unidirectional links to ApplicationVersion (instead of bi) to speed up view

## [13.3.1]

### Changed
- Exclude analysis older than hasta in production (2017-09-27) from delivery report generation

## [13.3.0]

### Added
- Added new cases to skip during compression 

## [13.2.0]

### Changed
- Only talk to genotype via subprocess and CLI 


## [13.1.0]

### Changed
- Added cases for all microbial samples
- Add a case when a new microbial order is received 

## [13.0.0]

### Changed
- Moved all microbial samples into samples table and the depending logic

## [12.7.1]

### Fixed
 - Removed store-housekeeper one-time script that was used to store balsamic results in Housekeeper

## [12.7.0]

### Changed
- Moved queries in TrailblazerAPI to Trailblazer

## [12.6.0]

### Added
- Added support for MIP9
- Adds support for MIP 9.0 files and tags in HK:
  - telomerecat
  - cyrius star-caller
  - smncopynumber caller on case level
  - tiddit_coverage bigwig track
- Adds smncopynumbercaller file to scout load config
### Changed
- Removed TB mip start source code from cg

### Fixed
- Return when using mip-dry-run option so that the dry-run is not added to TB

## [12.5.0]

### Changed

- Now ignores errors while cleaning old Balsamic data with cg clean


## [12.4.0]

### Added
- Providing a name of panel bed file in MIP cli now overrides getting capture kit through LimsAPI during case config
### Changed
- Providing panel bed path or capture kit shortname in BALSAMIC cli now overrides getting capture kit through LimsAPI during case config
### Fixed
- Fix Balsamic automation functions to exit with 1 if any of the errors are raised while looping through cases

## [12.3.6]

### Fixed
- Fixes bug where scout_api was sent into the compression_api in cli/store. The compression_api does not have scout_as an argument.


## [12.3.5]

### Added
- Added @Mropat as codeowner

## [12.3.4]

### Fixed
- Fixes bug where  upload_started_at and uploaded_at timestamps were not being updated in StatusDB upon successful Scout upload. 
This bug was happening because several instances of Store were instantiated in the same context

## [12.3.3]

### Fixed
- Fixes but where linking MIP trio samples only linked the first sample instead of the whole family (Introduced in recent PR)
- Fixes bug where linking by SampleID was not linking the entire family (Old)
- Fixes bug where linking by SampleID would not be able to generate correct linking path (Old)

## [x.x.x]
### Added

### Fixed

### Changed


## [13.0.0]
### Changed
- Microbial Samples are now treated as ordinary samples in a case

## [12.3.2]

### Fixed

- Upload delivery report should now only happen for mip analyses
- Re-use the same API within all upload context
- Handle unspecified exceptions in order to keep the cron running when unexpected exception occurs for one case
- When linking file without data analysis set, warn about it and link file correctly

## [12.3.1]

### Fixed
 
- Fixed bug where AnalysisAPI in cg upload auto was not updated to recent class changes

## [12.3.0]

### Changed

- Class ConfigHandler moved from Trailblazer codebase into CG codebase
- FastqHandler methods moved from Trailblazer to AnalysisAPI
- Merged MipAPI and AnalysisAPI for mip_rna and mip_dna into one meta-api class
- Adjusted tests to support the new architecture
- Removed (unused/deprecated)run method which was used to execute MIP through Trailblazer

### Fixed

- MIP workflow once again performs check to skip evaluation
- MIP workflow once again updates StatusDB about the case status

## [12.2.0]

### Changed

- Merged methods cases_to_mip_analyze and cases_to_balsamic_analyze, now called cases_to_analyze for any pipeline.
- Made method cases_to_deliver pipeline aware
- Made method cases_to_store pipeline aware
- Made method cases_to_clean pipeline aware
- Added option to apply read count threshold for cases_to_analyze based on panel in ClinicalDB
- Updated MIP and BALSAMIC workflows to utilize the new methods
- Added tests for new methods in balsamic workflow
- Removed class FastqAPI. FastqAPI was only used by BALSAMIC, and contained one method. The method is now moved to FastqHandler class.

## [12.1.6]
### Fixed
- Create crunchy pending path outside batch script

## [12.1.5]
### Fixed
- support current orderform RML-1604:9 again

## [12.1.4]
### Changed
- Use long description from setup.py on PyPI

## [12.1.3]
### Fixed
- Use another parameter in build and publish

## [12.1.2]
### Fixed
- Syntax in github action build and publish workflow

## [12.1.2]
### Added
- Build and publish on pypi with github actions

## [12]
### Added
- Create a meta-API (BalsamicAnalysisAPI) to handle communication between balsamic and other cg applications. The API will handle the following:
   - Calling BalsamicAPI to execute balsamic commands
   - Query Lims and StatusDB to decide what arguments to pass to Balsamic
   - Read (new version of) deliverables report generated by Balsamic and store bundle in Housekeeper + StatusDB
- More info in https://github.com/Clinical-Genomics/cg/pull/687

### Changed
- Reduce number of options that can/should be passed to run the workflow. Most of the logic for determining the options will be handled by BalsamicAnalysisAPI.
- Every command now requires sample family name as argument.
- No longer support using sample_id to link files for sake of consistency.

## [11]
### Changed
- Removes all interactions with the beacon software

## [10.1.2]
### Fixed
- Fixed so that empty gzipped files are considered empty considering metadata

## [10.1.1]
### Added
- Adds a CHANGELOG.md<|MERGE_RESOLUTION|>--- conflicted
+++ resolved
@@ -16,6 +16,14 @@
 
 ### Fixed
 
+## [x.x.x]
+
+### Added
+- Use Pydantic models to validate Scout input/output
+
+### Changed
+- Decouples scout from CG
+
 ## [16.3.4]
 
 ### Fixed
@@ -32,17 +40,7 @@
 
 ### Fixed
 
-<<<<<<< HEAD
-## [x.x.x]
-
-### Added
-- Use Pydantic models to validate Scout input/output
-
-### Changed
-- Decouples scout from CG
-=======
 - Fixed setting of apptag in LIMS for samples
->>>>>>> e672d9ec
 
 ## [16.3.1]
 
