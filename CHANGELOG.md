--- conflicted
+++ resolved
@@ -13,36 +13,34 @@
 ### Changed
 ### Fixed
 
-<<<<<<< HEAD
+
+## [21.6.2]
+### Fixed
+- If a boolean value is passed to `cg set sample -kv <key> <value>` a boolean is passed to the db
+
+## [21.6.1]
+### Fixed
+- Fix bug in mip and balsamic crontab
+
+## [21.6.0]
+### Added
+- Functionality to do demultiplexing post processing from CG
+
+## [21.5.7]
+### Fixed
+- Set status to analyze when resolving decompression
+
+## [21.5.6]
+### Fixed
+- Use only the first item from region and lab code values in mutant workflow.
+
+## [21.5.5]
+### Fixed
+- Fix tag to deliver correct mutant result files to KS inbox
+
 ## [21.5.4]
 ### Fixed
-- If a boolean value is passed to `cg set sample -kv <key> <value>` a boolean is passed to the db
-=======
-## [21.6.1]
-### Fixed
-- Fix bug in mip and balsamic crontab
-
-
-## [21.6.0]
-### Added
-- Functionality to do demultiplexing post processing from CG
-
-## [21.5.7]
-### Fixed
-- Set status to analyze when resolving decompression
-
-## [21.5.6]
-### Fixed
-- Use only the first item from region and lab code values in mutant workflow.
-
-## [21.5.5]
-### Fixed
-- Fix tag to deliver correct mutant result files to KS inbox
-
-## [21.5.4]
-### Fixed
 - Block orders unintentionally reusing case names 
->>>>>>> 89aa9600
 
 ## [21.5.3]
 ### Fixed
