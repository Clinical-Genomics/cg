--- conflicted
+++ resolved
@@ -14,12 +14,11 @@
 ### Changed
 ### Fixed
 
-<<<<<<< HEAD
 ## [NG.NG.NG]
 
 ### Added
 - Support for creating delivery reports for analyses that are not the latest ones
-=======
+
 ## [18.10.0]
 
 ### Added
@@ -47,7 +46,6 @@
 ### Changed
 
 - Skip deliver fastq files when delivering balsamic analysis
->>>>>>> 3b10dbe4
 
 ## [18.7.1]
 
