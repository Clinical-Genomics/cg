--- conflicted
+++ resolved
@@ -13,15 +13,14 @@
 ### Changed
 ### Fixed
 
-<<<<<<< HEAD
 ## [NG.NG.NG]
 ### Added
 - Add support for Microbial Orderform 1603:10
-=======
+- Add support for Metagenome Orderform 1605:09
+
 ## [20.2.1]
 ### Fixed
 - Fixed json orderform special cases
->>>>>>> 14f24bd4
 
 ## [20.2.0]
 ### Changed
