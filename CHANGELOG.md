--- conflicted
+++ resolved
@@ -14,11 +14,10 @@
 ### Changed
 ### Fixed
 
-<<<<<<< HEAD
 ## [NG.NG.NG]
 
 ### Added support for delivery type in the Order Portal
-=======
+
 ## [18.9.0]
 
 ### Added
@@ -37,8 +36,6 @@
 
 - Skip deliver fastq files when delivering balsamic analysis
 
->>>>>>> af86013b
-
 ## [18.7.1]
 
 ### Fixed
@@ -48,7 +45,7 @@
 ## [18.7.0]
 
 ### Added
--Added customer name in order tickets
+- Added customer name in order tickets
 
 ## [18.6.1]
 
