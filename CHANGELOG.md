# Change Log
All notable changes to this project will be documented in this file.
This project adheres to [Semantic Versioning](http://semver.org/).

About changelog [here](https://keepachangelog.com/en/1.0.0/)

Please add a new candidate release at the top after changing the latest one. Feel free to copy paste from the "squash and commit" box that gets generated when creating PRs

Try to use the following format:


__________ DO NOT TOUCH ___________


## [x.x.x]
### Added
### Changed
### Fixed

__________ DO NOT TOUCH ___________

<<<<<<< HEAD
## [22.6.0]
### Added
- Added rsync processes into trailblazer
- Added cleanup of rsync directories
=======
## [22.5.2]
### Fixed
- mip check if analysis is complete
>>>>>>> 16d6caf6

## [22.5.1]
### Fixed
- Avatar name lookup problem 

## [22.5.0]
### Added
- Avatars for cases

## [22.4.1]
### Fixed
- Statina upload api call to raise error when server response is not ok

## [22.4.0]
### Fixed
- cg will no longer run rsync on the gpu nodes

## [22.3.1]
### Fixed
- Fixed statina load bug where missing headers prevented data from being read

## [22.3.0]
### Added
- Add a command to upload both to Statina and ftp 
- Adds a command to run the first command for all available cases

## [22.2.2]
### Changed
- Header in indexreport to versal letters

## [22.2.1]
### Added
- Add more files to the mip-rna delivery

## [22.2.0]
### Added
- Add cg clean fluffy_past_run_dirs command

## [22.1.3]
### Fixed
- Remove dependency to archived pypi colorclass

## [22.1.2]
### Changed
- Use slurm qos class and constants instead of hard coding priority options

## [22.1.1]
### Fixed
- Check for case name uniqueness before storing order to avoid half stored orders

## [22.1.0]
### Changed
- Rsync now run on slurm instead of the login node

## [22.0.1]
### Added
- Added two more cases to BALSAMIC's validation
### Changed
- Divided VALIDATION_CASES into their own workflow lists to find them easier 

## [22.0.0]
### Added
- Adds store and store-available commands that use Hermes
- Add pydantic models for mip config and mip sample info
- Add constants for getting housekeeper MIP analysis tags
  
### Changed
- Remove old MIP-DNA store command using cg internally
- Remove old unused fixtures

## [21.12.0]
### Added
- cli for upload of data to Statina

## [21.11.2]
### Fixed
- NIPT upload to sftp server

## [21.11.1]
### Changed
- Clarified the code for automatic decompression

## [21.11.0]
### Added
- Deliver, concatenate (if needed) and rsync in one command

## [21.10.0]
### Added
- Support for showing demultiplexing in CiGRID

## [21.9.3]
### Fixed
- bugfix

## [21.9.2]
### Fixed
- gisaid -fixing bug accidentally inserted in the previous pr.

## [21.9.1]
### Fixed
- gisaid get region and lab from sample udfs
- gisaid adjusting for new fasta consensus file in housekeeper
- gisaid removing failing tests

### Changed
### Fixed

## [21.12.0]
### Added
- Support for Orderform 1508:24 for Clinical Samples

## [21.9.0]
### Added
- Add Fluffy analysis results -> ftp upload functionality for cust002

## [21.8.3]
### Changed
- Set memory allocation to 95G when demultiplexing on slurm 

## [21.8.2]
### Changed
- Add batch-ref flag to command string for fluffy analyses

## [21.8.1]
### Changed
- Changed so that barcode report is written to the correct path

## [21.8.0]
### Added
- Command `cg demultplex report` to generate barcode report for demuxed flowcells
### Changed
- Automatically generate barcode report when post processing demultiplexed flowcell

## [21.7.2]
### Added
- Copy sample sheet to demuxed flowcell dir
- Create `copycomplete.txt` after demux post-processing is done

## [21.7.1]
### Fixed
- Fixed bug when checking if flowcell projects has been renamed

## [21.7.0]
### Added
- Added support for SARS-CoV-2 Orderform 2184.5 with fields for GISAID upload

## [21.6.9]
### Changed
- Check if versions are larger than known version when determining reverse complement in demultiplexing

## [21.6.8]
### Changed
- Validate that flowcell name is correct when demultiplexing

## [21.6.7]
### Fixed
- Fixed linking sample files from case bundle

## [21.6.6]
### Changed
- Check that logfile exists before doing demux post-processing

## [21.6.5]
### Changed
- Check if Unaligned dir exists before doing demux post-processing
### Fixed
- Fix bugs in create sample sheet all command

## [21.6.4]
### Fixed
- Fix so that delivery will not break if fastq bundle is missing when delivering results with ticket id

## [21.6.3]
### Fixed
- Fix bug in sqlalchemy models

## [21.6.2]
### Fixed
- If a boolean value is passed to `cg set sample -kv <key> <value>` a boolean is passed to the db

## [21.6.1]
### Fixed
- Fix bug in mip and balsamic crontab

## [21.6.0]
### Added
- Functionality to do demultiplexing post processing from CG

## [21.5.7]
### Fixed
- Set status to analyze when resolving decompression

## [21.5.6]
### Fixed
- Use only the first item from region and lab code values in mutant workflow.

## [21.5.5]
### Fixed
- Fix tag to deliver correct mutant result files to KS inbox

## [21.5.4]
### Fixed
- Block orders unintentionally reusing case names 

## [21.5.3]
### Fixed
- Set correct fluffy analysis finish path

## [21.5.2]
### Fixed
- Fixed content of fluffy samplesheet according to customer specification

## [21.5.1]
### Fixed
- By default fetch related flowcell information using `cg get sample <sample_id>`

## [21.5.0]
### Added
- User field for allowing order portal login
### Changed 
- Delivery/Invoicing/Primary Contacts are now relations from Customer to User in admin

## [21.4.4]
### Fixed
- Propagate all samples to microsalt, even those without reads

## [21.4.3]
### Fixed
- Display invoice contact on invoice

## [21.4.2]
### Fixed
- Remove default option for mip-dna priority

## [21.4.1]
### Changed
- Change how samples are fetched for cgstats select command
### Fixed
- Bug when fetching info with `cg demultiplex select`-command

## [21.4.0]
### Added
- A column in customer-group admin view in to show customers in the group

## [21.3.1]
### Fixed
- PDC backup destination server for 2500 flowcells

## [21.3.0]
### Changed
- Remove dependency `cgstats` from requirements.txt and move used functionality into CG

## [21.2.0]
### Added
- Functionality for the cgstats api in CG

## [21.1.0]
### Added
Select analyses to be uploaded to vogue based on analysis completed date (before or after a date, of between two dates)
Add uploaded to vogue date to analysis table
Only select potential analyses to upload that have not been uploaded

## [21.0.0]
### Changed
- Add support for balsamic 7.x.x
- Rework Balsamic server configurations

### Fixed
- Upload to scout now possible for all analysis types through cg upload scout

## [20.26.2]
### Added
- Added more DNA and RNA positive control cases to VALIDATION_CASES

## [20.26.1]
### Fixed
- Workflow linking also links undetermined files when

## [20.26.0]
### Changed
- Cases to analyze query checks if any samples in case are newer than latest analysis to start topups
- Microsalt config-case wont include samples that dont pass sequencing qc

## [20.25.0]
### Changed
- Changes that customer contact persons are referred to as emails instead of users. This removes the need to add each contact as a user in the system and it becomes easier to manage the user list

## [20.24.0]
### Added
- Show customers in user admin view

## [20.23.0]
### Added
- gisaid uppload support via cli
- gisaid API

## [20.22.0]
### Added
- Add command `cg get analysis` to view analysis information

## [20.21.1]
### Fixed
- Fix subprocess wildcard issue in deliver rsync

## [20.21.0]
### Added
- Added cg deliver rsync <ticket_id>

## [20.20.1]
### Fixed
- bug in cg clean scout-finished-cases

## [20.20.0]

## Added
- CLI command to deploy Loqusdb via shipping

## [20.19.5]

### Fixed
- fixed bug where CgError was raised with wrong arguments in AnalysisAPI

## [20.19.4]

### Fixed
- fixed bug that cgstats configs was saved as cg_stats in CGConfig

## [20.19.3]

### Fixed
- Update sequenced at timestamp of sample whenever sample has been sequenced and flowcell transferred

## [20.19.2]

### Fixed
- Bug when instantiating analysis api in upload

## [20.19.1]
### Fixed
- Bug when fetching the api in mip workflow cli base

## [20.19.0]

### Changed
- use pydantic to control CLI context 

## [20.18.0]
### Added
- Trailblazer support for mutant/sars-cov-2

## [20.17.5]
### Fixed
- Bugfix allowing orders of single samples from existing families

## [20.17.4]
### Added
- Added new covid prep method to lims constants

## [20.17.3]
### Fixed
- Adds support to use original sample lims id in downsampled cases (affects balsamic)

## [20.17.2]
### Fixed
- Fix duplicate Housekeeper session in scout upload


## [20.17.1]
### Changed
- Status of mutant cases is set to running before running analysis, and revoked if start fails. 
  This prevents users and cron jobs from starting the case which already started, given they check in statusDB first.

## [20.17.0]
### Added

- Deliver sarscov2 cli

## [20.16.0]
### Added

- Demultiplexing functionality to CG

## [20.15.1]
### Fixed
- cg to rename mutant fastq files directly

## [20.15.0]
### Added
- CLI methods for starting mutant

## [20.14.2]
### Added
- Add RNA validation cases to blacklist, which defines cases to not compress fastq files for

## [20.14.1]
### Fixed
- So that existing samples don't get added to lims again

## [20.14.0]
### Added
- Possibility to associate more than one customer to each user 

## [20.13.0]
### Changed
- Update orderform 2184 to latest version 4

## [20.12.1]
### Fixed
- Fix skip MIP-DNA (for MAF) for tumours with wgs applications for fastq delivery

## [20.12.0]
### Added
- Add support for fastq delivery

## [20.11.0]
### Added
- functionality to upload synopsis, cohort and phenotype information to scout

## [20.10.1]
### Fixed
- Mip start-available command

## [20.10.0]
### Added
- Panel command to mip-rna analysis workflow
- Add genome build 38 as default for mip-rna when exporting gene panels from Scout
- Add genome build 37 as default for mip-dna when exporting gene panels from Scout
- Add genome build 37 as default when exporting gene panels from Scout

### Changed
- Refactor start and start-available for mip

## [20.9.12]
### Changed
- Use pydantic models for handling lims samples


## [20.9.11]
### Fixed
- Fix bug that that prevented wgs fastq samples from being genotyped

## [20.9.10]
### Fixed
- Move synopsis and cohorts from sample to case in the database since that is how they are used 

## [20.9.9]
### Fixed
- Fixed bug in upload delivery report automation

## [20.9.8]
### Fixed
- Fixed context in upload vogue

## [20.9.7]
### Fixed
- Added missing pipeline option in database for SARS-CoV-2 on case in database

## [20.9.6]
### Fixed
- Use `coverage_qc_report` instead of `delivery_report` when uploading balsamic cases to scout

## [20.9.5]
### Fixed
- Balsamic crontab start-available auto-disables balsamic dry run

## [20.9.4]
### Fixed
- Fix bug that pending path was not created 

## [20.9.3]
### Fixed
- Bug in automation of delivery report upload

## [20.9.2]
### Fixed
- Bug when updating crunchy metadata files

## [20.9.1]
### Fixed
- Bug preventing MicroSALT to start automatically

## [20.9.0]
### Added
- SlurmAPI to handle all communication with slurm from cg

## [20.8.1]
### Changed
- Deletes unused files .gitlint, housekeeper, status, status_db

## [20.8.0]
### Added
- Support for creating delivery reports for analyses that are not the latest ones

## [20.7.0]
### Added
- DIAB and NBS-M to master list 

### Fixed
- Alphabetical order of master list

## [20.6.0]
### Changed
- Use cgmodels for crunchy metadata files

## [20.5.4]
### Added
- Change ending of lintjob from .py to .yml (accidentaly changed in previous pr)

## [20.5.3]
### Added
- Support for SARS-CoV-2 Orderform 2184:3

## [20.5.2]
### Changed
- Remove pipfile and pipfile.lock since they are not used

## [20.5.1]
### Changed
- Removes linting gh actions job

## [20.5.0]
### Added
- Add support for Microbial Orderform 1603:10
- Add support for Metagenome Orderform 1605:09

## [20.4.0]
### Added
- Support for SARS-CoV-2 Orderform 2184:1

## [20.3.3]

### Changed
- Set concentration and concentration sample to str in json orderform sample since this is expected in frontend

## [20.3.2]
### Fixed
- Fixed cases_to_store for microbial workflow. 
- Fixed process call for all workflows to not create a new process object

## [20.3.1]
### Fixed
- HousekeeperAPI to reuse db connection from context instead of creating new one for each call

## [20.3.0]
### Changed
- Refactored AnalysisAPI anf FastHandler classes into one class

## [20.2.1]
### Fixed
- Fixed json orderform special cases

## [20.2.0]
### Changed
- Use pydantic models to validate orderforms

## [20.1.4]
### Added
- delivery_report handling from BALSAMIC case import to Scout config export

## [20.1.3]
### Changed
- Genes are optional when exporting scout variants

## [20.1.2]
### Changed
- Refactored and removed code from cg.store.utils in backwards compatible way

## [20.1.1]
### Changed
- Updates issue template

## [20.1.0]
### Fixed
- Fix automatic decompression to also work for mixed cases

## [20.0.1]
### Changed
- Removed old unused scripts and scripts directory
- Moved crunchy query from store into CompressAPI


## [20.0.0]

### Changed
- cg workflow mip-rna link command to take case as positional arg

## [19.5.4]

### Changed
- Refactor ticket handling from orders API

## [19.5.3]
### Fixed
- Fix dry run flag when resolving decompression state

## [19.5.2]
### Fixed
- fix container name when publishing branch builds on dockerhub

## [19.5.1]

### Fixed
- changelog

## [19.5.0]

### Added
- alembic functionality
### Changed
- destination server PDC retrieval novaseq flowcells thalamus -> hasta
### Fixed
- flowcell status after PDC retrieval ondisk -> retrieved

## [19.4.0]

### Added
- Support for storing cohorts, phenotype_terms and synopsis from order json

## [19.3.2]
### Added
- Dockerhub build app container for release and pull requests
### Changed
- Changed CI actions that run on pull request on push to only run on pull request

## [19.3.1]
### Added
- Dockerfile declaration for running the cg app. Dockerfile should not be used for the cli toolkit

## [19.3.0]
### Added
- New options for balsamic report deliver to propagate delivery report data to Balsamic


## [19.2.0]
### Added
- Cases that decompression is started for will have the action set to "analyze"

## [19.1.1]

### Fixed
- Allow price update files for application-version import to have empty prices 


## [19.1.1]
### Added
- Cases that decompression is started for will have the action set to "analyze"

## [19.1.0]
### Added
- Cli command to deliver old balsamic analyses which were stored with old hk tags

## [19.0.0]

### Added
- Adds command to start decompression for spring compressed files if needed
### Changed
- Refactors MIP cli slightly to always expect a case id
- workflow start now called start-available
- Checking if flowcells are on disk moved to its own cli command

## [18.12.0]

### Added
- Add prep-category 'cov' for applications

## [18.11.4]

### Fixed
- Install package in gihub-jobs via pip==21.0.1

## [18.11.3]

### Fixed
- Upgraded insecure cryptography dependency 

## [18.11.2]

### Fixed
- Chromograph image tags back on track

## [18.12.1]

### Fixed
- Fix message in order ticket that says what type of project it is

## [18.11.1]

### Fixed
 - Fix so that variants gets uploaded to scout for balsamic samples
 - Fix so that upload breaks if balsamic case is WGS

## [18.11.0]
- New Fluffy workflow for preparing, starting and storing of analyses

## [18.10.2]

### Fixed
- FLUFFY now have a validation schema and can be submitted in the Order Portal again
- Samples of pools are now marked not to be invoiced, only the pool is invoiced

## [18.10.1]

### Added
- Allow existing trio-samples to be re-run as single samples 

## [18.10.0]

### Added
- Support for delivery type in the Order Portal


## [18.9.1]

### Added
- cg upload vogue bioinfo-all uploads both BALSAMIC as well.

## [18.9.0]

### Added

- Add functionality to upload balsamic analyses to scout

## [18.8.0]

### Added
- cg workflow microsalt upload-analysis-vogue [case_id] to upload the latest analysis from specific case
- cg workflow microsalt upload-latest-analyses-vogue to upload all latest analyses what haven't been uploaded

## [18.7.2]

### Changed

- Skip deliver fastq files when delivering balsamic analysis

## [18.7.1]

### Fixed

- clean_fastq command now also skips validation cases when cleaning fastq files

## [18.7.0]

### Added
- Added customer name in order tickets

## [18.6.1]

### Fixed

- Fix bug with name clash for created case when submitting RML-orders via Orderportal


## [18.6.0]


### Added

- Add command 'delete case' to remove case from the database
- Add command 'delete cases' to remove multiple cases from the database

## [18.5.1]

### Fixed

- Fix bug with microsalt deliverables path where it only returns the path only if it exists. This caused errors in some cases when submitting to Trailblazer

## [18.5.0]

### Added
- Added MHT to gene panel master-list

## [18.4.0]

### Added

- Added submission of microsalt cases for tracking in Trailblazer

## [18.3.0]

### Changed

- cg workflow mip-dna --panel-bed and --dry-run options can be set when executing full workflow
- Changed logic for how case links are retrieved in order to support linking of very old cases
- Analysis not submitted to Trailblazer if executing MIP workflow in dry-run

## [18.2]

### Changed

- Remove option to specify delivery path when delivering data

### Fixed

- Improved usage of `cg deliver analysis` command

## [18.1.5]

### Fixed

- cg workflow mip-rna link command

## [18.1.4]

### Fixed

- Better help text for microsalt cli commands


## [18.1.3]

### Fixed

- deliver filtered cnvkit file for balsamic

## [18.1.2]

### Fixed

- cg workflow mip-rna config-case command

## [18.1.1]

### Fixed

- Updates balsamic deliver tags to align with the ones specified in hermes

## [18.1.0]

### Added
- Customer in the ticket created for an order from the Orderportal

## [18.0.0]

### Added
- New commands for running cron jobs

### Changed
- Changed cli commands for starting and storing microsalt workflows

### Fixed
- Full Microsalt can now be executed through cg interface

## [17.2.1]

### Fixed

- HermesApi added to context when running cg clean

## [17.2.0]

### Changed

- Using HermesApi to save Balsamic deliverables in Housekeeper

## [17.1.0]

### Added

- Added support for Balsamic-orderforms as json-file

### Changed

## [17.0.0]

### Added
- Lims ID is sent to Balsamic during case config

## [16.17.1]

### Fixed
- Fixed exporting reduced mt_bam to scout config

## 16.17.0

### Changed
- Update Scout config output for images from chromograph

## 16.16.1

### Fixed

- This PR fixes the problem handling wells in json orders without ":" as separator, e.g. A1 instead of A:1

## [16.16.0]

### Changed

- Use hermes for generating balsamic deliverables

## 16.15.1

### Fixed
- The problem handling mip-json without specified data_analysis

## [16.16.0]

### Added

- Validation models for excel files in `cg/store/api/import_func.py`

### Fixed

- Removes dependency on deprecated excel-parser `xlrd`


## 16.15.0

### Added
- cg deploy hermes

## 16.14.0

### Added
- cg deploy fluffy


## 16.13.0

### Added

- Stop on bad values for analysis (pipeline) when adding family through CLI

## 16.12.1

### Fixed
- Save in Family and Analysis Admin views

## 16.12.0

### Added

- Added support for RML-orderforms as json-file

## [16.11.1]

### Fixed

- Lock dependency for xlrd so that we can parse modern excel files


## 16.11.0

### Added
- cg set family [CASEID] now has the option --data-delivery

## [16.10.4]

### Fixed
- Bug when building tag definition for balsamic-analysis delivery

## [16.10.3]

### Fixed
- Use `--json` when exporting causative variants from scout

## [16.10.2]

### Fixed
- Use correct pipeline name when cleaning mip analysis dirs

## [16.10.1]

### Added

- Adds new mip-dna tags to hk

## [16.10.0]

### Added

- Adds new delivery type to balsamic-analysis

## [16.9.0]

### Added

- column percent_reads_guaranteed to application table

## [16.8.1]

### Fixed

- Bug in the interactions with Scout when cleaning Scout cases
- Bug in the interaction with scout in command export_causatives

## [16.8.0]

### Added

- Adds adding samplesheet to HK flowcell bundle to cg transfer flowcell

## [16.7.1]

### Fixed

- Mutacc looks for 'id' instead of '_id' in case export
- Convert 'other' to '0' for sex in case export

## 16.7.0

### Added
- Show sample priorities in created ticket

## [16.6.0]

### Changed

- Split generating config into its own command
- Delete old load config when running `cg upload scout --re-upload`

## [16.5.0]

### Added

- Functionality to deploy scout with cg

## [16.4.3]

### Fixed

- Bug that madeline output files where not uploaded to scout
- Bug when exporting panels with `cg workflow mip-dna panel`

## [16.4.2]

### Fixed

- Bug that display_name was used instead of sample_name

## [16.4.1]

### Fixed

- Change compression query to be both satisfactory syntax for flake and to be working on our version of sql server

## [16.4.0]

### Added
- Use Pydantic models to validate Scout input/output

### Changed
- Decouples scout from CG

## [16.3.4]

### Fixed

- Fixed documentation on Trailblazers purpose

## [16.3.3]

### Fixed

- Fixed setting of priority in statusDB and LIMS for samples

## [16.3.2]

### Fixed

- Fixed setting of apptag in LIMS for samples

## [16.3.1]

### Fixed

- Fixed a bug in naming of "default_gene_panels" in Scout load config


## [16.3.0]

### Changed
- Changed logic for which cases are to be compressed. Now compression will be run on all cases older then 60 days provided their fastq files have not been decompressed less than 21 days prior


## [16.2.0]

### Changed

- Use CLI to upload to Scout

## [16.1.1]

### Fixed
- Accreditation logotype only shown on new delivery reports for accredited analyses


## [16.1.0]

### Changed
- Changed the way cg cleans cases. Now it only uses StatusDB and family status

### Added
- Added one-time script to iterate over mip directories, and set cleaned_at timestamp on very old cases that were already cleaned


## [16.0.6]

### Fixed
- 'cg upload auto --pipeline' to accept 'mip-dna' as pipeline

## [16.0.5]

### Fixed
- Trailblazer integration fixed

## [16.0.4]

### Fixed
- Case database entities (Family) can only have specific values for data_analysis
- Analysis database entities can only have specific values for pipeline
- Enum used for pipeline as arguments

## [16.0.3]

### Fixed
- Microbial config-case now correctly imports reference from customer provided reference

## [16.0.2]

### Added
- Added case intentmayfly to list of cases to except from SPRING compression

## [16.0.1]

### Added
- Updated PR template to include implementation plan

## [16.0.0]

### Added
- Deliver analysis based on case-id or ticket

### Changed
- Deliver commands merged into new command `cg deliver analysis`

## [15.0.4]
### Fixed
- fixed failing `cg microsalt store completed` cronjob

## [15.0.3]
### Fixed
- Fixed path where microsalt deliverables files are located

## [15.0.2]
### Fixed
- Wrap more cg workflow mip-dna store code in try-except in order to not cause future production blocks

## [15.0.1]
### Fixed
- Fix bug in compress clean command

## [15.0.0]

### Added
- New command: cg store ticket <ticket_id>
- New command: cg store flowcell <flowcell_id>
- New command: cg store case <case_id>
- New command: cg store sample <sample_id>

### Removed
- Old command: cg store fastq <case_id>

## [14.0.1]

### Fixed
- Removed unused options form cg workflow balsamic base command


## [14.0.0]

### Added
- New command: cg decompress ticket <ticket_id>
- New command: cg decompress flowcell <flowcell_id>
- New command: cg decompress case <case_id>
- New command: cg decompress sample <sample_id>

### Removed
- Old command: cg compress decompress spring <case_id>

## [13.18.0]


### Changed
- Changed condition for which cases should be stored in CG. This fixes a bug where cg would try to store cases which already have been stored due to mismatch in timestamp stored in Trailblazer and Housekeeper

## [13.17.2]

### Changed
- Only fastq files older than three weeks will be compressed


## [13.17.1]

### Added
- Added new value to lims constants
- Moved lims constants to a constants directory


## [13.17.0]


### Changed
- Workflow mip-dna store no longer needs analysisrunstatus to be completed to attempt storing bundle


## [13.16.2]

### Fixed

- Fixed bug where parse_mip_config() only returned values for primary analysis, breaking Upload Delivery Report


## [13.16.1]

### Fixed

 - Fix bug where cg workflow mip store still relied on Trailblazer to find case_config.yaml (Where it can no longer be found)
 - Fix bug where microsalt cli lost its store command in merge conflict


## [13.16.0]

### Added
- New REST-based TrailblazerAPI
### Changed
- Trailblazer support for Balsamic
### Fixed
- Naming convention for API harmonized


## [13.15.0]

### Added
- New query to get all cases in ticket

## [13.14.3]

### Changed

- Refactors constants file

## [13.14.2]

### Fixed

 - Fixed bug where CalledProcessError class could not be represented as string, and broke workflows.
 - Rephrased query used for compression. The query output is unchanged
 - Fixed typo in query name


## [13.14.1]
### Removed
- Remove data_analysis from sample since it is deprecated

## [13.14.0]
### Changed
- Move data_analysis from sample level to case level to enable samples to be analysed differently in different cases

## [13.12.0]
### Added
- Store all available completed microbial analyses in HK

## [13.11.0]

### Changed
- Balsamic always skips mutect when application is WES
- SPRING compression is set to run on oldest families first

### Fixed
- Format print statements

## [13.10.2]

### Fixed
- Storing chromograph, upd and rhocall files in housekeeper

## [13.10.1]

### Fixed
- Repaired automation query for storing Balsamic cases in Housekeeper

## [13.10]

### Added
- Functionality to deploy `genotype` with CG on hasta

### Fixed
- Stored completed not parsing through all completed entries

## [13.9]

### Added
- Deployment command
- Functionality to deploy `shipping` with CG


## [13.8.0]
### Added
- Functionality to change multiple families in one go, e.g. cg set families --sample-identifier ticket_number 123456 --priority research

## [13.7.0]
### Fixed
- Set flowcell status to `ondisk` when retrieving archived flowcell from PDC has finished.

## [13.6.0]

### Added
- Store microsalt analyses in Housekeeper with a provided deliverables file

## [13.5.0]

### Added
- Possibility to give case-id as argument when setting values on multiple samples by the CLI


## [13.4.1]


### Fixed
- Updated changelog with correct release version


## [13.4.0]

### Removed
- Microbial order table
- Microbial order model
- Microbial sample table
- Microbial sample model
- Microbial Flowcell-sample table
- Microbial Flowcell-sample model

### Changed
Show customer name instead of id in invoices view.
Made customer name searchable in invoices view.

### Fixed
Made unidirectional links to Customer (instead of bi) to speed up customer view
Made unidirectional links to ApplicationVersion (instead of bi) to speed up view

## [13.3.1]

### Changed
- Exclude analysis older than hasta in production (2017-09-27) from delivery report generation

## [13.3.0]

### Added
- Added new cases to skip during compression

## [13.2.0]

### Changed
- Only talk to genotype via subprocess and CLI


## [13.1.0]

### Changed
- Added cases for all microbial samples
- Add a case when a new microbial order is received

## [13.0.0]

### Changed
- Moved all microbial samples into samples table and the depending logic

## [12.7.1]

### Fixed
 - Removed store-housekeeper one-time script that was used to store balsamic results in Housekeeper

## [12.7.0]

### Changed
- Moved queries in TrailblazerAPI to Trailblazer

## [12.6.0]

### Added
- Added support for MIP9
- Adds support for MIP 9.0 files and tags in HK:
  - telomerecat
  - cyrius star-caller
  - smncopynumber caller on case level
  - tiddit_coverage bigwig track
- Adds smncopynumbercaller file to scout load config
### Changed
- Removed TB mip start source code from cg

### Fixed
- Return when using mip-dry-run option so that the dry-run is not added to TB

## [12.5.0]

### Changed

- Now ignores errors while cleaning old Balsamic data with cg clean


## [12.4.0]

### Added
- Providing a name of panel bed file in MIP cli now overrides getting capture kit through LimsAPI during case config
### Changed
- Providing panel bed path or capture kit shortname in BALSAMIC cli now overrides getting capture kit through LimsAPI during case config
### Fixed
- Fix Balsamic automation functions to exit with 1 if any of the errors are raised while looping through cases

## [12.3.6]

### Fixed
- Fixes bug where scout_api was sent into the compression_api in cli/store. The compression_api does not have scout_as an argument.


## [12.3.5]

### Added
- Added @Mropat as codeowner

## [12.3.4]

### Fixed
- Fixes bug where  upload_started_at and uploaded_at timestamps were not being updated in StatusDB upon successful Scout upload.
This bug was happening because several instances of Store were instantiated in the same context

## [12.3.3]

### Fixed
- Fixes but where linking MIP trio samples only linked the first sample instead of the whole family (Introduced in recent PR)
- Fixes bug where linking by SampleID was not linking the entire family (Old)
- Fixes bug where linking by SampleID would not be able to generate correct linking path (Old)

## [x.x.x]
### Added

### Fixed

### Changed


## [13.0.0]
### Changed
- Microbial Samples are now treated as ordinary samples in a case

## [12.3.2]

### Fixed

- Upload delivery report should now only happen for mip analyses
- Re-use the same API within all upload context
- Handle unspecified exceptions in order to keep the cron running when unexpected exception occurs for one case
- When linking file without data analysis set, warn about it and link file correctly

## [12.3.1]

### Fixed

- Fixed bug where AnalysisAPI in cg upload auto was not updated to recent class changes

## [12.3.0]

### Changed

- Class ConfigHandler moved from Trailblazer codebase into CG codebase
- FastqHandler methods moved from Trailblazer to AnalysisAPI
- Merged MipAPI and AnalysisAPI for mip_rna and mip_dna into one meta-api class
- Adjusted tests to support the new architecture
- Removed (unused/deprecated)run method which was used to execute MIP through Trailblazer

### Fixed

- MIP workflow once again performs check to skip evaluation
- MIP workflow once again updates StatusDB about the case status

## [12.2.0]

### Changed

- Merged methods cases_to_mip_analyze and cases_to_balsamic_analyze, now called cases_to_analyze for any pipeline.
- Made method cases_to_deliver pipeline aware
- Made method cases_to_store pipeline aware
- Made method cases_to_clean pipeline aware
- Added option to apply read count threshold for cases_to_analyze based on panel in ClinicalDB
- Updated MIP and BALSAMIC workflows to utilize the new methods
- Added tests for new methods in balsamic workflow
- Removed class FastqAPI. FastqAPI was only used by BALSAMIC, and contained one method. The method is now moved to FastqHandler class.

## [12.1.6]
### Fixed
- Create crunchy pending path outside batch script

## [12.1.5]
### Fixed
- support current orderform RML-1604:9 again

## [12.1.4]
### Changed
- Use long description from setup.py on PyPI

## [12.1.3]
### Fixed
- Use another parameter in build and publish

## [12.1.2]
### Fixed
- Syntax in github action build and publish workflow

## [12.1.2]
### Added
- Build and publish on pypi with github actions

## [12]
### Added
- Create a meta-API (BalsamicAnalysisAPI) to handle communication between balsamic and other cg applications. The API will handle the following:
   - Calling BalsamicAPI to execute balsamic commands
   - Query Lims and StatusDB to decide what arguments to pass to Balsamic
   - Read (new version of) deliverables report generated by Balsamic and store bundle in Housekeeper + StatusDB
- More info in https://github.com/Clinical-Genomics/cg/pull/687

### Changed
- Reduce number of options that can/should be passed to run the workflow. Most of the logic for determining the options will be handled by BalsamicAnalysisAPI.
- Every command now requires sample family name as argument.
- No longer support using sample_id to link files for sake of consistency.

## [11]
### Changed
- Removes all interactions with the beacon software

## [10.1.2]
### Fixed
- Fixed so that empty gzipped files are considered empty considering metadata

## [10.1.1]
### Added
- Adds a CHANGELOG.md<|MERGE_RESOLUTION|>--- conflicted
+++ resolved
@@ -19,16 +19,15 @@
 
 __________ DO NOT TOUCH ___________
 
-<<<<<<< HEAD
 ## [22.6.0]
 ### Added
 - Added rsync processes into trailblazer
 - Added cleanup of rsync directories
-=======
+
 ## [22.5.2]
 ### Fixed
 - mip check if analysis is complete
->>>>>>> 16d6caf6
+
 
 ## [22.5.1]
 ### Fixed
