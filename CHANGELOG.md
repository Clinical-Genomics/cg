# Change Log
All notable changes to this project will be documented in this file.
This project adheres to [Semantic Versioning](http://semver.org/).

About changelog [here](https://keepachangelog.com/en/1.0.0/)

Please add a new candidate release at the top after changing the latest one. Feel free to copy paste from the "squash and commit" box that gets generated when creating PRs

Try to use the following format:

## [x.x.x]
### Added
### Changed
### Fixed

<<<<<<< HEAD
## [x.x.x]
### Changed
- Use cgmodels for crunchy metadata files
=======
## [NG.NG.NG]
### Added
- Add support for Microbial Orderform 1603:10
- Add support for Metagenome Orderform 1605:09
>>>>>>> d015f59a

## [20.4.0]
### Added
- Support for SARS-CoV-2 Orderform 2184:1

## [20.3.3]

### Changed
- Set concentration and concentration sample to str in json orderform sample since this is expected in frontend

## [20.3.2]
### Fixed
- Fixed cases_to_store for microbial workflow. 
- Fixed process call for all workflows to not create a new process object

## [20.3.1]
### Fixed
- HousekeeperAPI to reuse db connection from context instead of creating new one for each call

## [20.3.0]
### Changed
- Refactored AnalysisAPI anf FastHandler classes into one class


## [20.2.1]
### Fixed
- Fixed json orderform special cases

## [20.2.0]
### Changed
- Use pydantic models to validate orderforms

## [20.1.4]
### Added
- delivery_report handling from BALSAMIC case import to Scout config export

## [20.1.3]
### Changed
- Genes are optional when exporting scout variants

## [20.1.2]
### Changed
- Refactored and removed code from cg.store.utils in backwards compatible way

## [20.1.1]
### Changed
- Updates issue template

## [20.1.0]
### Fixed
- Fix automatic decompression to also work for mixed cases

## [20.0.1]
### Changed
- Removed old unused scripts and scripts directory
- Moved crunchy query from store into CompressAPI


## [20.0.0]

### Changed
- cg workflow mip-rna link command to take case as positional arg

## [19.5.4]

### Changed
- Refactor ticket handling from orders API

## [19.5.3]
### Fixed
- Fix dry run flag when resolving decompression state

## [19.5.2]
### Fixed
- fix container name when publishing branch builds on dockerhub

## [19.5.1]

### Fixed
- changelog

## [19.5.0]

### Added
- alembic functionality
### Changed
- destination server PDC retrieval novaseq flowcells thalamus -> hasta
### Fixed
- flowcell status after PDC retrieval ondisk -> retrieved

## [19.4.0]

### Added
- Support for storing cohorts, phenotype_terms and synopsis from order json

## [19.3.2]
### Added
- Dockerhub build app container for release and pull requests
### Changed
- Changed CI actions that run on pull request on push to only run on pull request

## [19.3.1]
### Added
- Dockerfile declaration for running the cg app. Dockerfile should not be used for the cli toolkit

## [19.3.0]
### Added
- New options for balsamic report deliver to propagate delivery report data to Balsamic


## [19.2.0]
### Added
- Cases that decompression is started for will have the action set to "analyze"

## [19.1.1]

### Fixed
- Allow price update files for application-version import to have empty prices 


## [19.1.1]
### Added
- Cases that decompression is started for will have the action set to "analyze"

## [19.1.0]
### Added
- Cli command to deliver old balsamic analyses which were stored with old hk tags

## [19.0.0]

### Added
- Adds command to start decompression for spring compressed files if needed
### Changed
- Refactors MIP cli slightly to always expect a case id
- workflow start now called start-available
- Checking if flowcells are on disk moved to its own cli command

## [18.12.0]

### Added
- Add prep-category 'cov' for applications

## [18.11.4]

### Fixed
- Install package in gihub-jobs via pip==21.0.1

## [18.11.3]

### Fixed
- Upgraded insecure cryptography dependency 

## [18.11.2]

### Fixed
- Chromograph image tags back on track

## [18.12.1]

### Fixed
- Fix message in order ticket that says what type of project it is

## [18.11.1]

### Fixed
 - Fix so that variants gets uploaded to scout for balsamic samples
 - Fix so that upload breaks if balsamic case is WGS

## [18.11.0]
- New Fluffy workflow for preparing, starting and storing of analyses

## [18.10.2]

### Fixed
- FLUFFY now have a validation schema and can be submitted in the Order Portal again
- Samples of pools are now marked not to be invoiced, only the pool is invoiced

## [18.10.1]

### Added
- Allow existing trio-samples to be re-run as single samples 

## [18.10.0]

### Added
- Support for delivery type in the Order Portal


## [18.9.1]

### Added
- cg upload vogue bioinfo-all uploads both BALSAMIC as well.

## [18.9.0]

### Added

- Add functionality to upload balsamic analyses to scout

## [18.8.0]

### Added
- cg workflow microsalt upload-analysis-vogue [case_id] to upload the latest analysis from specific case
- cg workflow microsalt upload-latest-analyses-vogue to upload all latest analyses what haven't been uploaded

## [18.7.2]

### Changed

- Skip deliver fastq files when delivering balsamic analysis

## [18.7.1]

### Fixed

- clean_fastq command now also skips validation cases when cleaning fastq files

## [18.7.0]

### Added
- Added customer name in order tickets

## [18.6.1]

### Fixed

- Fix bug with name clash for created case when submitting RML-orders via Orderportal


## [18.6.0]


### Added

- Add command 'delete case' to remove case from the database
- Add command 'delete cases' to remove multiple cases from the database

## [18.5.1]

### Fixed

- Fix bug with microsalt deliverables path where it only returns the path only if it exists. This caused errors in some cases when submitting to Trailblazer

## [18.5.0]

### Added
- Added MHT to gene panel master-list

## [18.4.0]

### Added

- Added submission of microsalt cases for tracking in Trailblazer

## [18.3.0]

### Changed

- cg workflow mip-dna --panel-bed and --dry-run options can be set when executing full workflow
- Changed logic for how case links are retrieved in order to support linking of very old cases
- Analysis not submitted to Trailblazer if executing MIP workflow in dry-run

## [18.2]

### Changed

- Remove option to specify delivery path when delivering data

### Fixed

- Improved usage of `cg deliver analysis` command

## [18.1.5]

### Fixed

- cg workflow mip-rna link command

## [18.1.4]

### Fixed

- Better help text for microsalt cli commands


## [18.1.3]

### Fixed

- deliver filtered cnvkit file for balsamic

## [18.1.2]

### Fixed

- cg workflow mip-rna config-case command

## [18.1.1]

### Fixed

- Updates balsamic deliver tags to align with the ones specified in hermes

## [18.1.0]

### Added
- Customer in the ticket created for an order from the Orderportal

## [18.0.0]

### Added
- New commands for running cron jobs

### Changed
- Changed cli commands for starting and storing microsalt workflows

### Fixed
- Full Microsalt can now be executed through cg interface

## [17.2.1]

### Fixed

- HermesApi added to context when running cg clean

## [17.2.0]

### Changed

- Using HermesApi to save Balsamic deliverables in Housekeeper

## [17.1.0]

### Added

- Added support for Balsamic-orderforms as json-file

### Changed

## [17.0.0]

### Added
- Lims ID is sent to Balsamic during case config

## [16.17.1]

### Fixed
- Fixed exporting reduced mt_bam to scout config

## 16.17.0

### Changed
- Update Scout config output for images from chromograph

## 16.16.1

### Fixed

- This PR fixes the problem handling wells in json orders without ":" as separator, e.g. A1 instead of A:1

## [16.16.0]

### Changed

- Use hermes for generating balsamic deliverables

## 16.15.1

### Fixed
- The problem handling mip-json without specified data_analysis

## [16.16.0]

### Added

- Validation models for excel files in `cg/store/api/import_func.py`

### Fixed

- Removes dependency on deprecated excel-parser `xlrd`


## 16.15.0

### Added
- cg deploy hermes

## 16.14.0

### Added
- cg deploy fluffy


## 16.13.0

### Added

- Stop on bad values for analysis (pipeline) when adding family through CLI

## 16.12.1

### Fixed
- Save in Family and Analysis Admin views

## 16.12.0

### Added

- Added support for RML-orderforms as json-file

## [16.11.1]

### Fixed

- Lock dependency for xlrd so that we can parse modern excel files


## 16.11.0

### Added
- cg set family [CASEID] now has the option --data-delivery

## [16.10.4]

### Fixed
- Bug when building tag definition for balsamic-analysis delivery

## [16.10.3]

### Fixed
- Use `--json` when exporting causative variants from scout

## [16.10.2]

### Fixed
- Use correct pipeline name when cleaning mip analysis dirs

## [16.10.1]

### Added

- Adds new mip-dna tags to hk

## [16.10.0]

### Added

- Adds new delivery type to balsamic-analysis

## [16.9.0]

### Added

- column percent_reads_guaranteed to application table

## [16.8.1]

### Fixed

- Bug in the interactions with Scout when cleaning Scout cases
- Bug in the interaction with scout in command export_causatives

## [16.8.0]

### Added

- Adds adding samplesheet to HK flowcell bundle to cg transfer flowcell

## [16.7.1]

### Fixed

- Mutacc looks for 'id' instead of '_id' in case export
- Convert 'other' to '0' for sex in case export

## 16.7.0

### Added
- Show sample priorities in created ticket

## [16.6.0]

### Changed

- Split generating config into its own command
- Delete old load config when running `cg upload scout --re-upload`

## [16.5.0]

### Added

- Functionality to deploy scout with cg

## [16.4.3]

### Fixed

- Bug that madeline output files where not uploaded to scout
- Bug when exporting panels with `cg workflow mip-dna panel`

## [16.4.2]

### Fixed

- Bug that display_name was used instead of sample_name

## [16.4.1]

### Fixed

- Change compression query to be both satisfactory syntax for flake and to be working on our version of sql server

## [16.4.0]

### Added
- Use Pydantic models to validate Scout input/output

### Changed
- Decouples scout from CG

## [16.3.4]

### Fixed

- Fixed documentation on Trailblazers purpose

## [16.3.3]

### Fixed

- Fixed setting of priority in statusDB and LIMS for samples

## [16.3.2]

### Fixed

- Fixed setting of apptag in LIMS for samples

## [16.3.1]

### Fixed

- Fixed a bug in naming of "default_gene_panels" in Scout load config


## [16.3.0]

### Changed
- Changed logic for which cases are to be compressed. Now compression will be run on all cases older then 60 days provided their fastq files have not been decompressed less than 21 days prior


## [16.2.0]

### Changed

- Use CLI to upload to Scout

## [16.1.1]

### Fixed
- Accreditation logotype only shown on new delivery reports for accredited analyses


## [16.1.0]

### Changed
- Changed the way cg cleans cases. Now it only uses StatusDB and family status

### Added
- Added one-time script to iterate over mip directories, and set cleaned_at timestamp on very old cases that were already cleaned


## [16.0.6]

### Fixed
- 'cg upload auto --pipeline' to accept 'mip-dna' as pipeline

## [16.0.5]

### Fixed
- Trailblazer integration fixed

## [16.0.4]

### Fixed
- Case database entities (Family) can only have specific values for data_analysis
- Analysis database entities can only have specific values for pipeline
- Enum used for pipeline as arguments

## [16.0.3]

### Fixed
- Microbial config-case now correctly imports reference from customer provided reference

## [16.0.2]

### Added
- Added case intentmayfly to list of cases to except from SPRING compression

## [16.0.1]

### Added
- Updated PR template to include implementation plan

## [16.0.0]

### Added
- Deliver analysis based on case-id or ticket

### Changed
- Deliver commands merged into new command `cg deliver analysis`

## [15.0.4]
### Fixed
- fixed failing `cg microsalt store completed` cronjob

## [15.0.3]
### Fixed
- Fixed path where microsalt deliverables files are located

## [15.0.2]
### Fixed
- Wrap more cg workflow mip-dna store code in try-except in order to not cause future production blocks

## [15.0.1]
### Fixed
- Fix bug in compress clean command

## [15.0.0]

### Added
- New command: cg store ticket <ticket_id>
- New command: cg store flowcell <flowcell_id>
- New command: cg store case <case_id>
- New command: cg store sample <sample_id>

### Removed
- Old command: cg store fastq <case_id>

## [14.0.1]

### Fixed
- Removed unused options form cg workflow balsamic base command


## [14.0.0]

### Added
- New command: cg decompress ticket <ticket_id>
- New command: cg decompress flowcell <flowcell_id>
- New command: cg decompress case <case_id>
- New command: cg decompress sample <sample_id>

### Removed
- Old command: cg compress decompress spring <case_id>

## [13.18.0]


### Changed
- Changed condition for which cases should be stored in CG. This fixes a bug where cg would try to store cases which already have been stored due to mismatch in timestamp stored in Trailblazer and Housekeeper

## [13.17.2]

### Changed
- Only fastq files older than three weeks will be compressed


## [13.17.1]

### Added
- Added new value to lims constants
- Moved lims constants to a constants directory


## [13.17.0]


### Changed
- Workflow mip-dna store no longer needs analysisrunstatus to be completed to attempt storing bundle


## [13.16.2]

### Fixed

- Fixed bug where parse_mip_config() only returned values for primary analysis, breaking Upload Delivery Report


## [13.16.1]

### Fixed

 - Fix bug where cg workflow mip store still relied on Trailblazer to find case_config.yaml (Where it can no longer be found)
 - Fix bug where microsalt cli lost its store command in merge conflict


## [13.16.0]

### Added
- New REST-based TrailblazerAPI
### Changed
- Trailblazer support for Balsamic
### Fixed
- Naming convention for API harmonized


## [13.15.0]

### Added
- New query to get all cases in ticket

## [13.14.3]

### Changed

- Refactors constants file

## [13.14.2]

### Fixed

 - Fixed bug where CalledProcessError class could not be represented as string, and broke workflows.
 - Rephrased query used for compression. The query output is unchanged
 - Fixed typo in query name


## [13.14.1]
### Removed
- Remove data_analysis from sample since it is deprecated

## [13.14.0]
### Changed
- Move data_analysis from sample level to case level to enable samples to be analysed differently in different cases

## [13.12.0]
### Added
- Store all available completed microbial analyses in HK

## [13.11.0]

### Changed
- Balsamic always skips mutect when application is WES
- SPRING compression is set to run on oldest families first

### Fixed
- Format print statements

## [13.10.2]

### Fixed
- Storing chromograph, upd and rhocall files in housekeeper

## [13.10.1]

### Fixed
- Repaired automation query for storing Balsamic cases in Housekeeper

## [13.10]

### Added
- Functionality to deploy `genotype` with CG on hasta

### Fixed
- Stored completed not parsing through all completed entries

## [13.9]

### Added
- Deployment command
- Functionality to deploy `shipping` with CG


## [13.8.0]
### Added
- Functionality to change multiple families in one go, e.g. cg set families --sample-identifier ticket_number 123456 --priority research

## [13.7.0]
### Fixed
- Set flowcell status to `ondisk` when retrieving archived flowcell from PDC has finished.

## [13.6.0]

### Added
- Store microsalt analyses in Housekeeper with a provided deliverables file

## [13.5.0]

### Added
- Possibility to give case-id as argument when setting values on multiple samples by the CLI


## [13.4.1]


### Fixed
- Updated changelog with correct release version


## [13.4.0]

### Removed
- Microbial order table
- Microbial order model
- Microbial sample table
- Microbial sample model
- Microbial Flowcell-sample table
- Microbial Flowcell-sample model

### Changed
Show customer name instead of id in invoices view.
Made customer name searchable in invoices view.

### Fixed
Made unidirectional links to Customer (instead of bi) to speed up customer view
Made unidirectional links to ApplicationVersion (instead of bi) to speed up view

## [13.3.1]

### Changed
- Exclude analysis older than hasta in production (2017-09-27) from delivery report generation

## [13.3.0]

### Added
- Added new cases to skip during compression

## [13.2.0]

### Changed
- Only talk to genotype via subprocess and CLI


## [13.1.0]

### Changed
- Added cases for all microbial samples
- Add a case when a new microbial order is received

## [13.0.0]

### Changed
- Moved all microbial samples into samples table and the depending logic

## [12.7.1]

### Fixed
 - Removed store-housekeeper one-time script that was used to store balsamic results in Housekeeper

## [12.7.0]

### Changed
- Moved queries in TrailblazerAPI to Trailblazer

## [12.6.0]

### Added
- Added support for MIP9
- Adds support for MIP 9.0 files and tags in HK:
  - telomerecat
  - cyrius star-caller
  - smncopynumber caller on case level
  - tiddit_coverage bigwig track
- Adds smncopynumbercaller file to scout load config
### Changed
- Removed TB mip start source code from cg

### Fixed
- Return when using mip-dry-run option so that the dry-run is not added to TB

## [12.5.0]

### Changed

- Now ignores errors while cleaning old Balsamic data with cg clean


## [12.4.0]

### Added
- Providing a name of panel bed file in MIP cli now overrides getting capture kit through LimsAPI during case config
### Changed
- Providing panel bed path or capture kit shortname in BALSAMIC cli now overrides getting capture kit through LimsAPI during case config
### Fixed
- Fix Balsamic automation functions to exit with 1 if any of the errors are raised while looping through cases

## [12.3.6]

### Fixed
- Fixes bug where scout_api was sent into the compression_api in cli/store. The compression_api does not have scout_as an argument.


## [12.3.5]

### Added
- Added @Mropat as codeowner

## [12.3.4]

### Fixed
- Fixes bug where  upload_started_at and uploaded_at timestamps were not being updated in StatusDB upon successful Scout upload.
This bug was happening because several instances of Store were instantiated in the same context

## [12.3.3]

### Fixed
- Fixes but where linking MIP trio samples only linked the first sample instead of the whole family (Introduced in recent PR)
- Fixes bug where linking by SampleID was not linking the entire family (Old)
- Fixes bug where linking by SampleID would not be able to generate correct linking path (Old)

## [x.x.x]
### Added

### Fixed

### Changed


## [13.0.0]
### Changed
- Microbial Samples are now treated as ordinary samples in a case

## [12.3.2]

### Fixed

- Upload delivery report should now only happen for mip analyses
- Re-use the same API within all upload context
- Handle unspecified exceptions in order to keep the cron running when unexpected exception occurs for one case
- When linking file without data analysis set, warn about it and link file correctly

## [12.3.1]

### Fixed

- Fixed bug where AnalysisAPI in cg upload auto was not updated to recent class changes

## [12.3.0]

### Changed

- Class ConfigHandler moved from Trailblazer codebase into CG codebase
- FastqHandler methods moved from Trailblazer to AnalysisAPI
- Merged MipAPI and AnalysisAPI for mip_rna and mip_dna into one meta-api class
- Adjusted tests to support the new architecture
- Removed (unused/deprecated)run method which was used to execute MIP through Trailblazer

### Fixed

- MIP workflow once again performs check to skip evaluation
- MIP workflow once again updates StatusDB about the case status

## [12.2.0]

### Changed

- Merged methods cases_to_mip_analyze and cases_to_balsamic_analyze, now called cases_to_analyze for any pipeline.
- Made method cases_to_deliver pipeline aware
- Made method cases_to_store pipeline aware
- Made method cases_to_clean pipeline aware
- Added option to apply read count threshold for cases_to_analyze based on panel in ClinicalDB
- Updated MIP and BALSAMIC workflows to utilize the new methods
- Added tests for new methods in balsamic workflow
- Removed class FastqAPI. FastqAPI was only used by BALSAMIC, and contained one method. The method is now moved to FastqHandler class.

## [12.1.6]
### Fixed
- Create crunchy pending path outside batch script

## [12.1.5]
### Fixed
- support current orderform RML-1604:9 again

## [12.1.4]
### Changed
- Use long description from setup.py on PyPI

## [12.1.3]
### Fixed
- Use another parameter in build and publish

## [12.1.2]
### Fixed
- Syntax in github action build and publish workflow

## [12.1.2]
### Added
- Build and publish on pypi with github actions

## [12]
### Added
- Create a meta-API (BalsamicAnalysisAPI) to handle communication between balsamic and other cg applications. The API will handle the following:
   - Calling BalsamicAPI to execute balsamic commands
   - Query Lims and StatusDB to decide what arguments to pass to Balsamic
   - Read (new version of) deliverables report generated by Balsamic and store bundle in Housekeeper + StatusDB
- More info in https://github.com/Clinical-Genomics/cg/pull/687

### Changed
- Reduce number of options that can/should be passed to run the workflow. Most of the logic for determining the options will be handled by BalsamicAnalysisAPI.
- Every command now requires sample family name as argument.
- No longer support using sample_id to link files for sake of consistency.

## [11]
### Changed
- Removes all interactions with the beacon software

## [10.1.2]
### Fixed
- Fixed so that empty gzipped files are considered empty considering metadata

## [10.1.1]
### Added
- Adds a CHANGELOG.md<|MERGE_RESOLUTION|>--- conflicted
+++ resolved
@@ -13,16 +13,14 @@
 ### Changed
 ### Fixed
 
-<<<<<<< HEAD
-## [x.x.x]
+## [20.5.1]
 ### Changed
 - Use cgmodels for crunchy metadata files
-=======
-## [NG.NG.NG]
+
+## [20.5.0]
 ### Added
 - Add support for Microbial Orderform 1603:10
 - Add support for Metagenome Orderform 1605:09
->>>>>>> d015f59a
 
 ## [20.4.0]
 ### Added
