# Change Log
All notable changes to this project will be documented in this file.
This project adheres to [Semantic Versioning](http://semver.org/).

About changelog [here](https://keepachangelog.com/en/1.0.0/)

<!-- Please add a new candidate release at the top after changing the latest one. Feel free to copy paste from the "squash and commit" box that gets generated when creating PRs

Try to use the following format:

__________ DO NOT TOUCH ___________


## [x.x.x]
### Added
### Changed
### Fixed

__________ DO NOT TOUCH ___________ -->

<<<<<<< HEAD
## [22.20.0]
### Added
- Mark a NIPT/Fluffy sample as control

## [22.19.8]
=======
## [22.21.1]
### Fixed
- Accept synopsis both as list and as string in ordering json

## [22.21.0]
### Fixed
- Compatability of fluffy and new headers in dragen samplesheets

## [22.20.1]
>>>>>>> f83d2da0
### Added
- Case opencow and stillant to MIP validation cases

## [22.19.7]
### Added
- New fields, subject_id, phenotype_groups in clinical samples json orders for Scout 

## [22.19.5]
### Fixed
- improve avatar search

## [22.19.4]
### Fixed
- include dragen samplesheet in HK

## [22.19.3]
### Added
* Action to clean up workflow artifact cache

## [22.19.2]
### Fixed
- error in post demux process 

## [22.19.1]
### Fixed
- demultiplexed runs project checks

## [22.19.0]
### Added
- Novaseq Dragen Demultiplexing

## [22.18.0]
### Added
- Display number of samples in order ticket

## [22.17.2]
### Changed
- Raised sbatch memory parameter for demultiplexing

## [22.17.1]
### Fixed
- Delivery type also works for one type

## [22.17.0]
### Added
- Added support for multiple delivery flags for the command cg deliver analysis.

## [22.16.0]
### Added
- Function for downloading external data from caesar

## [22.15.0]
### Changed
- Methods in mutant config to AM doc number

## [22.14.0]
### Changed

- Removed balsamic bam and bam index files from cg deliver analysis command

## [22.13.0]

### Added

- MIP command to start after a given step

## [22.12.0]

### Added
- Add new model for qc_metrics
- Add new model for mip_analysis

### Changed
- Use new metrics deliverables format, which is already part of qc_metrics file
- Use new models when parsing mip analysis files

## [22.11.3]
### Fixed
- Show more errors from parsing orderforms 

## [22.11.2]
### Changed
- Update deployment instructions

## [22.11.1]
### Changed
- Updated bump2version action to v3
- Removed build container action (for time being) since we never use the containers

## [22.11.0]
### Fixed
- New families can be created without the --panel flag

## [22.10.3]
### Changed
- Increased flowcells ondisk cap


## [22.10.2]
### Fixed
- Fixed mean Q score added to cgstats by `cg demultiplex add <flowcell>` being off by a factor of 
100.

## [22.10.1]
### Fixed
- Integrate with bump2version-ci workflow

## [22.10.0]
### Fixed
- Changed how qos for rsync is handled


## [22.9.4]
### Fixed
- Cases removed from FOHM batch properly

## [22.9.3]
### Changed
- Remove KS validation cases from upload to GISAID/FOHM


## [22.9.2]
### Added
- Added UMI validation cases to skip spring compress

## [22.9.1]
### Fixed
- Send multiple emails properly
### Added
- Progress bar when uploading to FOHM

## [22.9.0]
### Added
- Samples that lack data during delivery is reported


## [22.8.6]
### Fixed
- Statina load use latest file

## [22.8.5]
### Fixed
- Sftp upload before sending email to FOHM

## [22.8.4]
### Fixed
- Tooltips for fohm upload functions


## [22.8.3]
### Added
- Data delivery export to LIMS 

## [22.8.2]
### Fixed
- Fail graceful if Avatar url lookup fails 

## [22.8.1]
### Changed
- Upload gisaid uses once again single fasta
- Upload gisaid uses pandas
- Upload gisaid uploads only qc pass files

## [22.8.0]
### Added
- Added support for FOHM batch upload



## [22.7.0]
### Added
- email functionality

### Changed
- gisaid upload command: gisaid cli log file will be saved in housekeeper with tag gisaid-log
- gisaid upload command: the log file will be appended to if the upload is run again for the same case.
- gisaid upload command: Accession numbers will be parsed from the log file 
- gisaid upload command: The completion file which already exists in housekeeper will be updated with accession numbers
- gisaid upload command: If files are missing or not all samples within the case were uploaded to gisiad, an email will be sent to logwatch.

## [22.6.1]
### Changed
- Add deepvariant for input file in upload to loqusDB

## [22.6.0]
### Added
- Added rsync processes into trailblazer
- Added cleanup of rsync directories

## [22.5.2]
### Fixed
- mip check if analysis is complete


## [22.5.1]
### Fixed
- Avatar name lookup problem 

## [22.5.0]
### Added
- Avatars for cases

## [22.4.1]
### Fixed
- Statina upload api call to raise error when server response is not ok

## [22.4.0]
### Fixed
- cg will no longer run rsync on the gpu nodes

## [22.3.1]
### Fixed
- Fixed statina load bug where missing headers prevented data from being read

## [22.3.0]
### Added
- Add a command to upload both to Statina and ftp 
- Adds a command to run the first command for all available cases

## [22.2.2]
### Changed
- Header in indexreport to versal letters

## [22.2.1]
### Added
- Add more files to the mip-rna delivery

## [22.2.0]
### Added
- Add cg clean fluffy_past_run_dirs command

## [22.1.3]
### Fixed
- Remove dependency to archived pypi colorclass

## [22.1.2]
### Changed
- Use slurm qos class and constants instead of hard coding priority options

## [22.1.1]
### Fixed
- Check for case name uniqueness before storing order to avoid half stored orders

## [22.1.0]
### Changed
- Rsync now run on slurm instead of the login node

## [22.0.1]
### Added
- Added two more cases to BALSAMIC's validation
### Changed
- Divided VALIDATION_CASES into their own workflow lists to find them easier 

## [22.0.0]
### Added
- Adds store and store-available commands that use Hermes
- Add pydantic models for mip config and mip sample info
- Add constants for getting housekeeper MIP analysis tags
  
### Changed
- Remove old MIP-DNA store command using cg internally
- Remove old unused fixtures

## [21.12.0]
### Added
- cli for upload of data to Statina

## [21.11.2]
### Fixed
- NIPT upload to sftp server

## [21.11.1]
### Changed
- Clarified the code for automatic decompression

## [21.11.0]
### Added
- Deliver, concatenate (if needed) and rsync in one command

## [21.10.0]
### Added
- Support for showing demultiplexing in CiGRID

## [21.9.3]
### Fixed
- bugfix

## [21.9.2]
### Fixed
- gisaid -fixing bug accidentally inserted in the previous pr.

## [21.9.1]
### Fixed
- gisaid get region and lab from sample udfs
- gisaid adjusting for new fasta consensus file in housekeeper
- gisaid removing failing tests

### Changed
### Fixed

## [21.12.0]
### Added
- Support for Orderform 1508:24 for Clinical Samples

## [21.9.0]
### Added
- Add Fluffy analysis results -> ftp upload functionality for cust002

## [21.8.3]
### Changed
- Set memory allocation to 95G when demultiplexing on slurm 

## [21.8.2]
### Changed
- Add batch-ref flag to command string for fluffy analyses

## [21.8.1]
### Changed
- Changed so that barcode report is written to the correct path

## [21.8.0]
### Added
- Command `cg demultplex report` to generate barcode report for demuxed flowcells
### Changed
- Automatically generate barcode report when post processing demultiplexed flowcell

## [21.7.2]
### Added
- Copy sample sheet to demuxed flowcell dir
- Create `copycomplete.txt` after demux post-processing is done

## [21.7.1]
### Fixed
- Fixed bug when checking if flowcell projects has been renamed

## [21.7.0]
### Added
- Added support for SARS-CoV-2 Orderform 2184.5 with fields for GISAID upload

## [21.6.9]
### Changed
- Check if versions are larger than known version when determining reverse complement in demultiplexing

## [21.6.8]
### Changed
- Validate that flowcell name is correct when demultiplexing

## [21.6.7]
### Fixed
- Fixed linking sample files from case bundle

## [21.6.6]
### Changed
- Check that logfile exists before doing demux post-processing

## [21.6.5]
### Changed
- Check if Unaligned dir exists before doing demux post-processing
### Fixed
- Fix bugs in create sample sheet all command

## [21.6.4]
### Fixed
- Fix so that delivery will not break if fastq bundle is missing when delivering results with ticket id

## [21.6.3]
### Fixed
- Fix bug in sqlalchemy models

## [21.6.2]
### Fixed
- If a boolean value is passed to `cg set sample -kv <key> <value>` a boolean is passed to the db

## [21.6.1]
### Fixed
- Fix bug in mip and balsamic crontab

## [21.6.0]
### Added
- Functionality to do demultiplexing post processing from CG

## [21.5.7]
### Fixed
- Set status to analyze when resolving decompression

## [21.5.6]
### Fixed
- Use only the first item from region and lab code values in mutant workflow.

## [21.5.5]
### Fixed
- Fix tag to deliver correct mutant result files to KS inbox

## [21.5.4]
### Fixed
- Block orders unintentionally reusing case names 

## [21.5.3]
### Fixed
- Set correct fluffy analysis finish path

## [21.5.2]
### Fixed
- Fixed content of fluffy samplesheet according to customer specification

## [21.5.1]
### Fixed
- By default fetch related flowcell information using `cg get sample <sample_id>`

## [21.5.0]
### Added
- User field for allowing order portal login
### Changed 
- Delivery/Invoicing/Primary Contacts are now relations from Customer to User in admin

## [21.4.4]
### Fixed
- Propagate all samples to microsalt, even those without reads

## [21.4.3]
### Fixed
- Display invoice contact on invoice

## [21.4.2]
### Fixed
- Remove default option for mip-dna priority

## [21.4.1]
### Changed
- Change how samples are fetched for cgstats select command
### Fixed
- Bug when fetching info with `cg demultiplex select`-command

## [21.4.0]
### Added
- A column in customer-group admin view in to show customers in the group

## [21.3.1]
### Fixed
- PDC backup destination server for 2500 flowcells

## [21.3.0]
### Changed
- Remove dependency `cgstats` from requirements.txt and move used functionality into CG

## [21.2.0]
### Added
- Functionality for the cgstats api in CG

## [21.1.0]
### Added
Select analyses to be uploaded to vogue based on analysis completed date (before or after a date, of between two dates)
Add uploaded to vogue date to analysis table
Only select potential analyses to upload that have not been uploaded

## [21.0.0]
### Changed
- Add support for balsamic 7.x.x
- Rework Balsamic server configurations

### Fixed
- Upload to scout now possible for all analysis types through cg upload scout

## [20.26.2]
### Added
- Added more DNA and RNA positive control cases to VALIDATION_CASES

## [20.26.1]
### Fixed
- Workflow linking also links undetermined files when

## [20.26.0]
### Changed
- Cases to analyze query checks if any samples in case are newer than latest analysis to start topups
- Microsalt config-case wont include samples that dont pass sequencing qc

## [20.25.0]
### Changed
- Changes that customer contact persons are referred to as emails instead of users. This removes the need to add each contact as a user in the system and it becomes easier to manage the user list

## [20.24.0]
### Added
- Show customers in user admin view

## [20.23.0]
### Added
- gisaid uppload support via cli
- gisaid API

## [20.22.0]
### Added
- Add command `cg get analysis` to view analysis information

## [20.21.1]
### Fixed
- Fix subprocess wildcard issue in deliver rsync

## [20.21.0]
### Added
- Added cg deliver rsync <ticket_id>

## [20.20.1]
### Fixed
- bug in cg clean scout-finished-cases

## [20.20.0]

## Added
- CLI command to deploy Loqusdb via shipping

## [20.19.5]

### Fixed
- fixed bug where CgError was raised with wrong arguments in AnalysisAPI

## [20.19.4]

### Fixed
- fixed bug that cgstats configs was saved as cg_stats in CGConfig

## [20.19.3]

### Fixed
- Update sequenced at timestamp of sample whenever sample has been sequenced and flowcell transferred

## [20.19.2]

### Fixed
- Bug when instantiating analysis api in upload

## [20.19.1]
### Fixed
- Bug when fetching the api in mip workflow cli base

## [20.19.0]

### Changed
- use pydantic to control CLI context 

## [20.18.0]
### Added
- Trailblazer support for mutant/sars-cov-2

## [20.17.5]
### Fixed
- Bugfix allowing orders of single samples from existing families

## [20.17.4]
### Added
- Added new covid prep method to lims constants

## [20.17.3]
### Fixed
- Adds support to use original sample lims id in downsampled cases (affects balsamic)

## [20.17.2]
### Fixed
- Fix duplicate Housekeeper session in scout upload


## [20.17.1]
### Changed
- Status of mutant cases is set to running before running analysis, and revoked if start fails. 
  This prevents users and cron jobs from starting the case which already started, given they check in statusDB first.

## [20.17.0]
### Added

- Deliver sarscov2 cli

## [20.16.0]
### Added

- Demultiplexing functionality to CG

## [20.15.1]
### Fixed
- cg to rename mutant fastq files directly

## [20.15.0]
### Added
- CLI methods for starting mutant

## [20.14.2]
### Added
- Add RNA validation cases to blacklist, which defines cases to not compress fastq files for

## [20.14.1]
### Fixed
- So that existing samples don't get added to lims again

## [20.14.0]
### Added
- Possibility to associate more than one customer to each user 

## [20.13.0]
### Changed
- Update orderform 2184 to latest version 4

## [20.12.1]
### Fixed
- Fix skip MIP-DNA (for MAF) for tumours with wgs applications for fastq delivery

## [20.12.0]
### Added
- Add support for fastq delivery

## [20.11.0]
### Added
- functionality to upload synopsis, cohort and phenotype information to scout

## [20.10.1]
### Fixed
- Mip start-available command

## [20.10.0]
### Added
- Panel command to mip-rna analysis workflow
- Add genome build 38 as default for mip-rna when exporting gene panels from Scout
- Add genome build 37 as default for mip-dna when exporting gene panels from Scout
- Add genome build 37 as default when exporting gene panels from Scout

### Changed
- Refactor start and start-available for mip

## [20.9.12]
### Changed
- Use pydantic models for handling lims samples


## [20.9.11]
### Fixed
- Fix bug that that prevented wgs fastq samples from being genotyped

## [20.9.10]
### Fixed
- Move synopsis and cohorts from sample to case in the database since that is how they are used 

## [20.9.9]
### Fixed
- Fixed bug in upload delivery report automation

## [20.9.8]
### Fixed
- Fixed context in upload vogue

## [20.9.7]
### Fixed
- Added missing pipeline option in database for SARS-CoV-2 on case in database

## [20.9.6]
### Fixed
- Use `coverage_qc_report` instead of `delivery_report` when uploading balsamic cases to scout

## [20.9.5]
### Fixed
- Balsamic crontab start-available auto-disables balsamic dry run

## [20.9.4]
### Fixed
- Fix bug that pending path was not created 

## [20.9.3]
### Fixed
- Bug in automation of delivery report upload

## [20.9.2]
### Fixed
- Bug when updating crunchy metadata files

## [20.9.1]
### Fixed
- Bug preventing MicroSALT to start automatically

## [20.9.0]
### Added
- SlurmAPI to handle all communication with slurm from cg

## [20.8.1]
### Changed
- Deletes unused files .gitlint, housekeeper, status, status_db

## [20.8.0]
### Added
- Support for creating delivery reports for analyses that are not the latest ones

## [20.7.0]
### Added
- DIAB and NBS-M to master list 

### Fixed
- Alphabetical order of master list

## [20.6.0]
### Changed
- Use cgmodels for crunchy metadata files

## [20.5.4]
### Added
- Change ending of lintjob from .py to .yml (accidentaly changed in previous pr)

## [20.5.3]
### Added
- Support for SARS-CoV-2 Orderform 2184:3

## [20.5.2]
### Changed
- Remove pipfile and pipfile.lock since they are not used

## [20.5.1]
### Changed
- Removes linting gh actions job

## [20.5.0]
### Added
- Add support for Microbial Orderform 1603:10
- Add support for Metagenome Orderform 1605:09

## [20.4.0]
### Added
- Support for SARS-CoV-2 Orderform 2184:1

## [20.3.3]

### Changed
- Set concentration and concentration sample to str in json orderform sample since this is expected in frontend

## [20.3.2]
### Fixed
- Fixed cases_to_store for microbial workflow. 
- Fixed process call for all workflows to not create a new process object

## [20.3.1]
### Fixed
- HousekeeperAPI to reuse db connection from context instead of creating new one for each call

## [20.3.0]
### Changed
- Refactored AnalysisAPI anf FastHandler classes into one class

## [20.2.1]
### Fixed
- Fixed json orderform special cases

## [20.2.0]
### Changed
- Use pydantic models to validate orderforms

## [20.1.4]
### Added
- delivery_report handling from BALSAMIC case import to Scout config export

## [20.1.3]
### Changed
- Genes are optional when exporting scout variants

## [20.1.2]
### Changed
- Refactored and removed code from cg.store.utils in backwards compatible way

## [20.1.1]
### Changed
- Updates issue template

## [20.1.0]
### Fixed
- Fix automatic decompression to also work for mixed cases

## [20.0.1]
### Changed
- Removed old unused scripts and scripts directory
- Moved crunchy query from store into CompressAPI


## [20.0.0]

### Changed
- cg workflow mip-rna link command to take case as positional arg

## [19.5.4]

### Changed
- Refactor ticket handling from orders API

## [19.5.3]
### Fixed
- Fix dry run flag when resolving decompression state

## [19.5.2]
### Fixed
- fix container name when publishing branch builds on dockerhub

## [19.5.1]

### Fixed
- changelog

## [19.5.0]

### Added
- alembic functionality
### Changed
- destination server PDC retrieval novaseq flowcells thalamus -> hasta
### Fixed
- flowcell status after PDC retrieval ondisk -> retrieved

## [19.4.0]

### Added
- Support for storing cohorts, phenotype_terms and synopsis from order json

## [19.3.2]
### Added
- Dockerhub build app container for release and pull requests
### Changed
- Changed CI actions that run on pull request on push to only run on pull request

## [19.3.1]
### Added
- Dockerfile declaration for running the cg app. Dockerfile should not be used for the cli toolkit

## [19.3.0]
### Added
- New options for balsamic report deliver to propagate delivery report data to Balsamic


## [19.2.0]
### Added
- Cases that decompression is started for will have the action set to "analyze"

## [19.1.1]

### Fixed
- Allow price update files for application-version import to have empty prices 


## [19.1.1]
### Added
- Cases that decompression is started for will have the action set to "analyze"

## [19.1.0]
### Added
- Cli command to deliver old balsamic analyses which were stored with old hk tags

## [19.0.0]

### Added
- Adds command to start decompression for spring compressed files if needed
### Changed
- Refactors MIP cli slightly to always expect a case id
- workflow start now called start-available
- Checking if flowcells are on disk moved to its own cli command

## [18.12.0]

### Added
- Add prep-category 'cov' for applications

## [18.11.4]

### Fixed
- Install package in gihub-jobs via pip==21.0.1

## [18.11.3]

### Fixed
- Upgraded insecure cryptography dependency 

## [18.11.2]

### Fixed
- Chromograph image tags back on track

## [18.12.1]

### Fixed
- Fix message in order ticket that says what type of project it is

## [18.11.1]

### Fixed
 - Fix so that variants gets uploaded to scout for balsamic samples
 - Fix so that upload breaks if balsamic case is WGS

## [18.11.0]
- New Fluffy workflow for preparing, starting and storing of analyses

## [18.10.2]

### Fixed
- FLUFFY now have a validation schema and can be submitted in the Order Portal again
- Samples of pools are now marked not to be invoiced, only the pool is invoiced

## [18.10.1]

### Added
- Allow existing trio-samples to be re-run as single samples 

## [18.10.0]

### Added
- Support for delivery type in the Order Portal


## [18.9.1]

### Added
- cg upload vogue bioinfo-all uploads both BALSAMIC as well.

## [18.9.0]

### Added

- Add functionality to upload balsamic analyses to scout

## [18.8.0]

### Added
- cg workflow microsalt upload-analysis-vogue [case_id] to upload the latest analysis from specific case
- cg workflow microsalt upload-latest-analyses-vogue to upload all latest analyses what haven't been uploaded

## [18.7.2]

### Changed

- Skip deliver fastq files when delivering balsamic analysis

## [18.7.1]

### Fixed

- clean_fastq command now also skips validation cases when cleaning fastq files

## [18.7.0]

### Added
- Added customer name in order tickets

## [18.6.1]

### Fixed

- Fix bug with name clash for created case when submitting RML-orders via Orderportal


## [18.6.0]


### Added

- Add command 'delete case' to remove case from the database
- Add command 'delete cases' to remove multiple cases from the database

## [18.5.1]

### Fixed

- Fix bug with microsalt deliverables path where it only returns the path only if it exists. This caused errors in some cases when submitting to Trailblazer

## [18.5.0]

### Added
- Added MHT to gene panel master-list

## [18.4.0]

### Added

- Added submission of microsalt cases for tracking in Trailblazer

## [18.3.0]

### Changed

- cg workflow mip-dna --panel-bed and --dry-run options can be set when executing full workflow
- Changed logic for how case links are retrieved in order to support linking of very old cases
- Analysis not submitted to Trailblazer if executing MIP workflow in dry-run

## [18.2]

### Changed

- Remove option to specify delivery path when delivering data

### Fixed

- Improved usage of `cg deliver analysis` command

## [18.1.5]

### Fixed

- cg workflow mip-rna link command

## [18.1.4]

### Fixed

- Better help text for microsalt cli commands


## [18.1.3]

### Fixed

- deliver filtered cnvkit file for balsamic

## [18.1.2]

### Fixed

- cg workflow mip-rna config-case command

## [18.1.1]

### Fixed

- Updates balsamic deliver tags to align with the ones specified in hermes

## [18.1.0]

### Added
- Customer in the ticket created for an order from the Orderportal

## [18.0.0]

### Added
- New commands for running cron jobs

### Changed
- Changed cli commands for starting and storing microsalt workflows

### Fixed
- Full Microsalt can now be executed through cg interface

## [17.2.1]

### Fixed

- HermesApi added to context when running cg clean

## [17.2.0]

### Changed

- Using HermesApi to save Balsamic deliverables in Housekeeper

## [17.1.0]

### Added

- Added support for Balsamic-orderforms as json-file

### Changed

## [17.0.0]

### Added
- Lims ID is sent to Balsamic during case config

## [16.17.1]

### Fixed
- Fixed exporting reduced mt_bam to scout config

## 16.17.0

### Changed
- Update Scout config output for images from chromograph

## 16.16.1

### Fixed

- This PR fixes the problem handling wells in json orders without ":" as separator, e.g. A1 instead of A:1

## [16.16.0]

### Changed

- Use hermes for generating balsamic deliverables

## 16.15.1

### Fixed
- The problem handling mip-json without specified data_analysis

## [16.16.0]

### Added

- Validation models for excel files in `cg/store/api/import_func.py`

### Fixed

- Removes dependency on deprecated excel-parser `xlrd`


## 16.15.0

### Added
- cg deploy hermes

## 16.14.0

### Added
- cg deploy fluffy


## 16.13.0

### Added

- Stop on bad values for analysis (pipeline) when adding family through CLI

## 16.12.1

### Fixed
- Save in Family and Analysis Admin views

## 16.12.0

### Added

- Added support for RML-orderforms as json-file

## [16.11.1]

### Fixed

- Lock dependency for xlrd so that we can parse modern excel files


## 16.11.0

### Added
- cg set family [CASEID] now has the option --data-delivery

## [16.10.4]

### Fixed
- Bug when building tag definition for balsamic-analysis delivery

## [16.10.3]

### Fixed
- Use `--json` when exporting causative variants from scout

## [16.10.2]

### Fixed
- Use correct pipeline name when cleaning mip analysis dirs

## [16.10.1]

### Added

- Adds new mip-dna tags to hk

## [16.10.0]

### Added

- Adds new delivery type to balsamic-analysis

## [16.9.0]

### Added

- column percent_reads_guaranteed to application table

## [16.8.1]

### Fixed

- Bug in the interactions with Scout when cleaning Scout cases
- Bug in the interaction with scout in command export_causatives

## [16.8.0]

### Added

- Adds adding samplesheet to HK flowcell bundle to cg transfer flowcell

## [16.7.1]

### Fixed

- Mutacc looks for 'id' instead of '_id' in case export
- Convert 'other' to '0' for sex in case export

## 16.7.0

### Added
- Show sample priorities in created ticket

## [16.6.0]

### Changed

- Split generating config into its own command
- Delete old load config when running `cg upload scout --re-upload`

## [16.5.0]

### Added

- Functionality to deploy scout with cg

## [16.4.3]

### Fixed

- Bug that madeline output files where not uploaded to scout
- Bug when exporting panels with `cg workflow mip-dna panel`

## [16.4.2]

### Fixed

- Bug that display_name was used instead of sample_name

## [16.4.1]

### Fixed

- Change compression query to be both satisfactory syntax for flake and to be working on our version of sql server

## [16.4.0]

### Added
- Use Pydantic models to validate Scout input/output

### Changed
- Decouples scout from CG

## [16.3.4]

### Fixed

- Fixed documentation on Trailblazers purpose

## [16.3.3]

### Fixed

- Fixed setting of priority in statusDB and LIMS for samples

## [16.3.2]

### Fixed

- Fixed setting of apptag in LIMS for samples

## [16.3.1]

### Fixed

- Fixed a bug in naming of "default_gene_panels" in Scout load config


## [16.3.0]

### Changed
- Changed logic for which cases are to be compressed. Now compression will be run on all cases older then 60 days provided their fastq files have not been decompressed less than 21 days prior


## [16.2.0]

### Changed

- Use CLI to upload to Scout

## [16.1.1]

### Fixed
- Accreditation logotype only shown on new delivery reports for accredited analyses


## [16.1.0]

### Changed
- Changed the way cg cleans cases. Now it only uses StatusDB and family status

### Added
- Added one-time script to iterate over mip directories, and set cleaned_at timestamp on very old cases that were already cleaned


## [16.0.6]

### Fixed
- 'cg upload auto --pipeline' to accept 'mip-dna' as pipeline

## [16.0.5]

### Fixed
- Trailblazer integration fixed

## [16.0.4]

### Fixed
- Case database entities (Family) can only have specific values for data_analysis
- Analysis database entities can only have specific values for pipeline
- Enum used for pipeline as arguments

## [16.0.3]

### Fixed
- Microbial config-case now correctly imports reference from customer provided reference

## [16.0.2]

### Added
- Added case intentmayfly to list of cases to except from SPRING compression

## [16.0.1]

### Added
- Updated PR template to include implementation plan

## [16.0.0]

### Added
- Deliver analysis based on case-id or ticket

### Changed
- Deliver commands merged into new command `cg deliver analysis`

## [15.0.4]
### Fixed
- fixed failing `cg microsalt store completed` cronjob

## [15.0.3]
### Fixed
- Fixed path where microsalt deliverables files are located

## [15.0.2]
### Fixed
- Wrap more cg workflow mip-dna store code in try-except in order to not cause future production blocks

## [15.0.1]
### Fixed
- Fix bug in compress clean command

## [15.0.0]

### Added
- New command: cg store ticket <ticket_id>
- New command: cg store flowcell <flowcell_id>
- New command: cg store case <case_id>
- New command: cg store sample <sample_id>

### Removed
- Old command: cg store fastq <case_id>

## [14.0.1]

### Fixed
- Removed unused options form cg workflow balsamic base command


## [14.0.0]

### Added
- New command: cg decompress ticket <ticket_id>
- New command: cg decompress flowcell <flowcell_id>
- New command: cg decompress case <case_id>
- New command: cg decompress sample <sample_id>

### Removed
- Old command: cg compress decompress spring <case_id>

## [13.18.0]


### Changed
- Changed condition for which cases should be stored in CG. This fixes a bug where cg would try to store cases which already have been stored due to mismatch in timestamp stored in Trailblazer and Housekeeper

## [13.17.2]

### Changed
- Only fastq files older than three weeks will be compressed


## [13.17.1]

### Added
- Added new value to lims constants
- Moved lims constants to a constants directory


## [13.17.0]


### Changed
- Workflow mip-dna store no longer needs analysisrunstatus to be completed to attempt storing bundle


## [13.16.2]

### Fixed

- Fixed bug where parse_mip_config() only returned values for primary analysis, breaking Upload Delivery Report


## [13.16.1]

### Fixed

 - Fix bug where cg workflow mip store still relied on Trailblazer to find case_config.yaml (Where it can no longer be found)
 - Fix bug where microsalt cli lost its store command in merge conflict


## [13.16.0]

### Added
- New REST-based TrailblazerAPI
### Changed
- Trailblazer support for Balsamic
### Fixed
- Naming convention for API harmonized


## [13.15.0]

### Added
- New query to get all cases in ticket

## [13.14.3]

### Changed

- Refactors constants file

## [13.14.2]

### Fixed

 - Fixed bug where CalledProcessError class could not be represented as string, and broke workflows.
 - Rephrased query used for compression. The query output is unchanged
 - Fixed typo in query name


## [13.14.1]
### Removed
- Remove data_analysis from sample since it is deprecated

## [13.14.0]
### Changed
- Move data_analysis from sample level to case level to enable samples to be analysed differently in different cases

## [13.12.0]
### Added
- Store all available completed microbial analyses in HK

## [13.11.0]

### Changed
- Balsamic always skips mutect when application is WES
- SPRING compression is set to run on oldest families first

### Fixed
- Format print statements

## [13.10.2]

### Fixed
- Storing chromograph, upd and rhocall files in housekeeper

## [13.10.1]

### Fixed
- Repaired automation query for storing Balsamic cases in Housekeeper

## [13.10]

### Added
- Functionality to deploy `genotype` with CG on hasta

### Fixed
- Stored completed not parsing through all completed entries

## [13.9]

### Added
- Deployment command
- Functionality to deploy `shipping` with CG


## [13.8.0]
### Added
- Functionality to change multiple families in one go, e.g. cg set families --sample-identifier ticket_number 123456 --priority research

## [13.7.0]
### Fixed
- Set flowcell status to `ondisk` when retrieving archived flowcell from PDC has finished.

## [13.6.0]

### Added
- Store microsalt analyses in Housekeeper with a provided deliverables file

## [13.5.0]

### Added
- Possibility to give case-id as argument when setting values on multiple samples by the CLI


## [13.4.1]


### Fixed
- Updated changelog with correct release version


## [13.4.0]

### Removed
- Microbial order table
- Microbial order model
- Microbial sample table
- Microbial sample model
- Microbial Flowcell-sample table
- Microbial Flowcell-sample model

### Changed
Show customer name instead of id in invoices view.
Made customer name searchable in invoices view.

### Fixed
Made unidirectional links to Customer (instead of bi) to speed up customer view
Made unidirectional links to ApplicationVersion (instead of bi) to speed up view

## [13.3.1]

### Changed
- Exclude analysis older than hasta in production (2017-09-27) from delivery report generation

## [13.3.0]

### Added
- Added new cases to skip during compression

## [13.2.0]

### Changed
- Only talk to genotype via subprocess and CLI


## [13.1.0]

### Changed
- Added cases for all microbial samples
- Add a case when a new microbial order is received

## [13.0.0]

### Changed
- Moved all microbial samples into samples table and the depending logic

## [12.7.1]

### Fixed
 - Removed store-housekeeper one-time script that was used to store balsamic results in Housekeeper

## [12.7.0]

### Changed
- Moved queries in TrailblazerAPI to Trailblazer

## [12.6.0]

### Added
- Added support for MIP9
- Adds support for MIP 9.0 files and tags in HK:
  - telomerecat
  - cyrius star-caller
  - smncopynumber caller on case level
  - tiddit_coverage bigwig track
- Adds smncopynumbercaller file to scout load config
### Changed
- Removed TB mip start source code from cg

### Fixed
- Return when using mip-dry-run option so that the dry-run is not added to TB

## [12.5.0]

### Changed

- Now ignores errors while cleaning old Balsamic data with cg clean


## [12.4.0]

### Added
- Providing a name of panel bed file in MIP cli now overrides getting capture kit through LimsAPI during case config
### Changed
- Providing panel bed path or capture kit shortname in BALSAMIC cli now overrides getting capture kit through LimsAPI during case config
### Fixed
- Fix Balsamic automation functions to exit with 1 if any of the errors are raised while looping through cases

## [12.3.6]

### Fixed
- Fixes bug where scout_api was sent into the compression_api in cli/store. The compression_api does not have scout_as an argument.


## [12.3.5]

### Added
- Added @Mropat as codeowner

## [12.3.4]

### Fixed
- Fixes bug where  upload_started_at and uploaded_at timestamps were not being updated in StatusDB upon successful Scout upload.
This bug was happening because several instances of Store were instantiated in the same context

## [12.3.3]

### Fixed
- Fixes but where linking MIP trio samples only linked the first sample instead of the whole family (Introduced in recent PR)
- Fixes bug where linking by SampleID was not linking the entire family (Old)
- Fixes bug where linking by SampleID would not be able to generate correct linking path (Old)

## [x.x.x]
### Added

### Fixed

### Changed


## [13.0.0]
### Changed
- Microbial Samples are now treated as ordinary samples in a case

## [12.3.2]

### Fixed

- Upload delivery report should now only happen for mip analyses
- Re-use the same API within all upload context
- Handle unspecified exceptions in order to keep the cron running when unexpected exception occurs for one case
- When linking file without data analysis set, warn about it and link file correctly

## [12.3.1]

### Fixed

- Fixed bug where AnalysisAPI in cg upload auto was not updated to recent class changes

## [12.3.0]

### Changed

- Class ConfigHandler moved from Trailblazer codebase into CG codebase
- FastqHandler methods moved from Trailblazer to AnalysisAPI
- Merged MipAPI and AnalysisAPI for mip_rna and mip_dna into one meta-api class
- Adjusted tests to support the new architecture
- Removed (unused/deprecated)run method which was used to execute MIP through Trailblazer

### Fixed

- MIP workflow once again performs check to skip evaluation
- MIP workflow once again updates StatusDB about the case status

## [12.2.0]

### Changed

- Merged methods cases_to_mip_analyze and cases_to_balsamic_analyze, now called cases_to_analyze for any pipeline.
- Made method cases_to_deliver pipeline aware
- Made method cases_to_store pipeline aware
- Made method cases_to_clean pipeline aware
- Added option to apply read count threshold for cases_to_analyze based on panel in ClinicalDB
- Updated MIP and BALSAMIC workflows to utilize the new methods
- Added tests for new methods in balsamic workflow
- Removed class FastqAPI. FastqAPI was only used by BALSAMIC, and contained one method. The method is now moved to FastqHandler class.

## [12.1.6]
### Fixed
- Create crunchy pending path outside batch script

## [12.1.5]
### Fixed
- support current orderform RML-1604:9 again

## [12.1.4]
### Changed
- Use long description from setup.py on PyPI

## [12.1.3]
### Fixed
- Use another parameter in build and publish

## [12.1.2]
### Fixed
- Syntax in github action build and publish workflow

## [12.1.2]
### Added
- Build and publish on pypi with github actions

## [12]
### Added
- Create a meta-API (BalsamicAnalysisAPI) to handle communication between balsamic and other cg applications. The API will handle the following:
   - Calling BalsamicAPI to execute balsamic commands
   - Query Lims and StatusDB to decide what arguments to pass to Balsamic
   - Read (new version of) deliverables report generated by Balsamic and store bundle in Housekeeper + StatusDB
- More info in https://github.com/Clinical-Genomics/cg/pull/687

### Changed
- Reduce number of options that can/should be passed to run the workflow. Most of the logic for determining the options will be handled by BalsamicAnalysisAPI.
- Every command now requires sample family name as argument.
- No longer support using sample_id to link files for sake of consistency.

## [11]
### Changed
- Removes all interactions with the beacon software

## [10.1.2]
### Fixed
- Fixed so that empty gzipped files are considered empty considering metadata

## [10.1.1]
### Added
- Adds a CHANGELOG.md<|MERGE_RESOLUTION|>--- conflicted
+++ resolved
@@ -18,13 +18,11 @@
 
 __________ DO NOT TOUCH ___________ -->
 
-<<<<<<< HEAD
-## [22.20.0]
+
+## [22.22.0]
 ### Added
 - Mark a NIPT/Fluffy sample as control
 
-## [22.19.8]
-=======
 ## [22.21.1]
 ### Fixed
 - Accept synopsis both as list and as string in ordering json
@@ -34,7 +32,6 @@
 - Compatability of fluffy and new headers in dragen samplesheets
 
 ## [22.20.1]
->>>>>>> f83d2da0
 ### Added
 - Case opencow and stillant to MIP validation cases
 
