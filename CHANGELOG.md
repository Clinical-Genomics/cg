# Change Log
All notable changes to this project will be documented in this file.
This project adheres to [Semantic Versioning](http://semver.org/).

About changelog [here](https://keepachangelog.com/en/1.0.0/)

Please add a new candidate release at the top after changing the latest one. Feel free to copy paste from the "squash and commit" box that gets generated when creating PRs

Try to use the following format:

## [x.x.x]

### Added
### Changed
### Fixed

<<<<<<< HEAD
## [NG.NG.NG]

### Added
- Support for creating delivery reports for analyses that are not the latest ones

=======
## 18.7.0

### Added customer name in order tickets

## 18.6.1

### Fixed

- Fix bug with name clash for created case when submitting RML-orders via Orderportal

## 18.6.0

### Added

- Add command 'delete case' to remove case from the database
- Add command 'delete cases' to remove multiple cases from the database

## [18.5.1]

### Fixed

- Fix bug with microsalt deliverables path where it only returns the path only if it exists. This caused errors in some cases when submitting to Trailblazer

## [18.5.0]

### Added
- Added MHT to gene panel master-list

## [18.4.0]

### Added

- Added submission of microsalt cases for tracking in Trailblazer

## [18.3.0]

### Changed

- cg workflow mip-dna --panel-bed and --dry-run options can be set when executing full workflow
- Changed logic for how case links are retrieved in order to support linking of very old cases
- Analysis not submitted to Trailblazer if executing MIP workflow in dry-run

## [18.2]

### Changed

- Remove option to specify delivery path when delivering data

### Fixed

- Improved usage of `cg deliver analysis` command

## [18.1.5]

### Fixed

- cg workflow mip-rna link command

## [18.1.4]

### Fixed

- Better help text for microsalt cli commands


## [18.1.3]

### Fixed

- deliver filtered cnvkit file for balsamic

## [18.1.2]

### Fixed

- cg workflow mip-rna config-case command
 
## [18.1.1]

### Fixed

- Updates balsamic deliver tags to align with the ones specified in hermes

## [18.1.0]

### Added
- Customer in the ticket created for an order from the Orderportal

## [18.0.0]

### Added
- New commands for running cron jobs 

### Changed
- Changed cli commands for starting and storing microsalt workflows

### Fixed
- Full Microsalt can now be executed through cg interface

>>>>>>> 106c87d0
## [17.2.1]

### Fixed

- HermesApi added to context when running cg clean

## [17.2.0]

### Changed

- Using HermesApi to save Balsamic deliverables in Housekeeper

## [17.1.0]

### Added

- Added support for Balsamic-orderforms as json-file

### Changed

## [17.0.0]

### Added
- Lims ID is sent to Balsamic during case config

## [16.17.1]

### Fixed
- Fixed exporting reduced mt_bam to scout config

## 16.17.0

### Changed
- Update Scout config output for images from chromograph

## 16.16.1

### Fixed

- This PR fixes the problem handling wells in json orders without ":" as separator, e.g. A1 instead of A:1

## [16.16.0]

### Changed

- Use hermes for generating balsamic deliverables

## 16.15.1

### Fixed
- The problem handling mip-json without specified data_analysis

## [16.16.0]

### Added

- Validation models for excel files in `cg/store/api/import_func.py`

### Fixed

- Removes dependency on deprecated excel-parser `xlrd`


## 16.15.0

### Added
- cg deploy hermes

## 16.14.0

### Added
- cg deploy fluffy


## 16.13.0

### Added

- Stop on bad values for analysis (pipeline) when adding family through CLI

## 16.12.1

### Fixed
- Save in Family and Analysis Admin views

## 16.12.0

### Added

- Added support for RML-orderforms as json-file

## [16.11.1]

### Fixed

- Lock dependency for xlrd so that we can parse modern excel files


## 16.11.0

### Added
- cg set family [CASEID] now has the option --data-delivery

## [16.10.4]

### Fixed
- Bug when building tag definition for balsamic-analysis delivery

## [16.10.3]

### Fixed
- Use `--json` when exporting causative variants from scout

## [16.10.2]

### Fixed
- Use correct pipeline name when cleaning mip analysis dirs

## [16.10.1]

### Added

- Adds new mip-dna tags to hk

## [16.10.0]

### Added

- Adds new delivery type to balsamic-analysis

## [16.9.0]

### Added

- column percent_reads_guaranteed to application table

## [16.8.1]

### Fixed

- Bug in the interactions with Scout when cleaning Scout cases
- Bug in the interaction with scout in command export_causatives

## [16.8.0]

### Added

- Adds adding samplesheet to HK flowcell bundle to cg transfer flowcell

## [16.7.1]

### Fixed

- Mutacc looks for 'id' instead of '_id' in case export
- Convert 'other' to '0' for sex in case export

## 16.7.0

### Added
- Show sample priorities in created ticket

## [16.6.0]

### Changed

- Split generating config into its own command
- Delete old load config when running `cg upload scout --re-upload`

## [16.5.0]

### Added

- Functionality to deploy scout with cg

## [16.4.3]

### Fixed

- Bug that madeline output files where not uploaded to scout
- Bug when exporting panels with `cg workflow mip-dna panel`

## [16.4.2]

### Fixed

- Bug that display_name was used instead of sample_name

## [16.4.1]

### Fixed

- Change compression query to be both satisfactory syntax for flake and to be working on our version of sql server

## [16.4.0]

### Added
- Use Pydantic models to validate Scout input/output

### Changed
- Decouples scout from CG

## [16.3.4]

### Fixed

- Fixed documentation on Trailblazers purpose

## [16.3.3]

### Fixed

- Fixed setting of priority in statusDB and LIMS for samples

## [16.3.2]

### Fixed

- Fixed setting of apptag in LIMS for samples

## [16.3.1]

### Fixed

- Fixed a bug in naming of "default_gene_panels" in Scout load config


## [16.3.0]

### Changed
- Changed logic for which cases are to be compressed. Now compression will be run on all cases older then 60 days provided their fastq files have not been decompressed less than 21 days prior


## [16.2.0]

### Changed

- Use CLI to upload to Scout

## [16.1.1]

### Fixed
- Accreditation logotype only shown on new delivery reports for accredited analyses


## [16.1.0]

### Changed
- Changed the way cg cleans cases. Now it only uses StatusDB and family status

### Added
- Added one-time script to iterate over mip directories, and set cleaned_at timestamp on very old cases that were already cleaned


## [16.0.6]

### Fixed
- 'cg upload auto --pipeline' to accept 'mip-dna' as pipeline

## [16.0.5]

### Fixed
- Trailblazer integration fixed

## [16.0.4]

### Fixed
- Case database entities (Family) can only have specific values for data_analysis
- Analysis database entities can only have specific values for pipeline
- Enum used for pipeline as arguments

## [16.0.3]

### Fixed
- Microbial config-case now correctly imports reference from customer provided reference

## [16.0.2]

### Added
- Added case intentmayfly to list of cases to except from SPRING compression

## [16.0.1]

### Added
- Updated PR template to include implementation plan

## [16.0.0]

### Added
- Deliver analysis based on case-id or ticket

### Changed
- Deliver commands merged into new command `cg deliver analysis`

## [15.0.4]
### Fixed
- fixed failing `cg microsalt store completed` cronjob

## [15.0.3]
### Fixed
- Fixed path where microsalt deliverables files are located

## [15.0.2]
### Fixed
- Wrap more cg workflow mip-dna store code in try-except in order to not cause future production blocks

## [15.0.1]
### Fixed
- Fix bug in compress clean command

## [15.0.0]

### Added
- New command: cg store ticket <ticket_id>
- New command: cg store flowcell <flowcell_id>
- New command: cg store case <case_id>
- New command: cg store sample <sample_id>

### Removed
- Old command: cg store fastq <case_id>

## [14.0.1]

### Fixed
- Removed unused options form cg workflow balsamic base command


## [14.0.0]

### Added
- New command: cg decompress ticket <ticket_id>
- New command: cg decompress flowcell <flowcell_id>
- New command: cg decompress case <case_id>
- New command: cg decompress sample <sample_id>

### Removed
- Old command: cg compress decompress spring <case_id>

## [13.18.0]


### Changed
- Changed condition for which cases should be stored in CG. This fixes a bug where cg would try to store cases which already have been stored due to mismatch in timestamp stored in Trailblazer and Housekeeper

## [13.17.2]

### Changed
- Only fastq files older than three weeks will be compressed


## [13.17.1]

### Added
- Added new value to lims constants
- Moved lims constants to a constants directory


## [13.17.0]


### Changed
- Workflow mip-dna store no longer needs analysisrunstatus to be completed to attempt storing bundle


## [13.16.2]

### Fixed

- Fixed bug where parse_mip_config() only returned values for primary analysis, breaking Upload Delivery Report


## [13.16.1]

### Fixed

 - Fix bug where cg workflow mip store still relied on Trailblazer to find case_config.yaml (Where it can no longer be found)
 - Fix bug where microsalt cli lost its store command in merge conflict


## [13.16.0]

### Added
- New REST-based TrailblazerAPI
### Changed
- Trailblazer support for Balsamic
### Fixed
- Naming convention for API harmonized


## [13.15.0]

### Added
- New query to get all cases in ticket

## [13.14.3]

### Changed

- Refactors constants file

## [13.14.2]

### Fixed

 - Fixed bug where CalledProcessError class could not be represented as string, and broke workflows.
 - Rephrased query used for compression. The query output is unchanged
 - Fixed typo in query name


## [13.14.1]
### Removed
- Remove data_analysis from sample since it is deprecated

## [13.14.0]
### Changed
- Move data_analysis from sample level to case level to enable samples to be analysed differently in different cases

## [13.12.0]
### Added
- Store all available completed microbial analyses in HK

## [13.11.0]

### Changed
- Balsamic always skips mutect when application is WES
- SPRING compression is set to run on oldest families first

### Fixed
- Format print statements

## [13.10.2]

### Fixed
- Storing chromograph, upd and rhocall files in housekeeper

## [13.10.1]

### Fixed
- Repaired automation query for storing Balsamic cases in Housekeeper

## [13.10]

### Added
- Functionality to deploy `genotype` with CG on hasta

### Fixed
- Stored completed not parsing through all completed entries

## [13.9]

### Added
- Deployment command
- Functionality to deploy `shipping` with CG


## [13.8.0]
### Added
- Functionality to change multiple families in one go, e.g. cg set families --sample-identifier ticket_number 123456 --priority research

## [13.7.0]
### Fixed
- Set flowcell status to `ondisk` when retrieving archived flowcell from PDC has finished.

## [13.6.0]

### Added
- Store microsalt analyses in Housekeeper with a provided deliverables file

## [13.5.0]

### Added
- Possibility to give case-id as argument when setting values on multiple samples by the CLI


## [13.4.1]


### Fixed
- Updated changelog with correct release version


## [13.4.0]

### Removed
- Microbial order table
- Microbial order model
- Microbial sample table
- Microbial sample model
- Microbial Flowcell-sample table
- Microbial Flowcell-sample model

### Changed
Show customer name instead of id in invoices view.
Made customer name searchable in invoices view.

### Fixed
Made unidirectional links to Customer (instead of bi) to speed up customer view
Made unidirectional links to ApplicationVersion (instead of bi) to speed up view

## [13.3.1]

### Changed
- Exclude analysis older than hasta in production (2017-09-27) from delivery report generation

## [13.3.0]

### Added
- Added new cases to skip during compression

## [13.2.0]

### Changed
- Only talk to genotype via subprocess and CLI


## [13.1.0]

### Changed
- Added cases for all microbial samples
- Add a case when a new microbial order is received

## [13.0.0]

### Changed
- Moved all microbial samples into samples table and the depending logic

## [12.7.1]

### Fixed
 - Removed store-housekeeper one-time script that was used to store balsamic results in Housekeeper

## [12.7.0]

### Changed
- Moved queries in TrailblazerAPI to Trailblazer

## [12.6.0]

### Added
- Added support for MIP9
- Adds support for MIP 9.0 files and tags in HK:
  - telomerecat
  - cyrius star-caller
  - smncopynumber caller on case level
  - tiddit_coverage bigwig track
- Adds smncopynumbercaller file to scout load config
### Changed
- Removed TB mip start source code from cg

### Fixed
- Return when using mip-dry-run option so that the dry-run is not added to TB

## [12.5.0]

### Changed

- Now ignores errors while cleaning old Balsamic data with cg clean


## [12.4.0]

### Added
- Providing a name of panel bed file in MIP cli now overrides getting capture kit through LimsAPI during case config
### Changed
- Providing panel bed path or capture kit shortname in BALSAMIC cli now overrides getting capture kit through LimsAPI during case config
### Fixed
- Fix Balsamic automation functions to exit with 1 if any of the errors are raised while looping through cases

## [12.3.6]

### Fixed
- Fixes bug where scout_api was sent into the compression_api in cli/store. The compression_api does not have scout_as an argument.


## [12.3.5]

### Added
- Added @Mropat as codeowner

## [12.3.4]

### Fixed
- Fixes bug where  upload_started_at and uploaded_at timestamps were not being updated in StatusDB upon successful Scout upload.
This bug was happening because several instances of Store were instantiated in the same context

## [12.3.3]

### Fixed
- Fixes but where linking MIP trio samples only linked the first sample instead of the whole family (Introduced in recent PR)
- Fixes bug where linking by SampleID was not linking the entire family (Old)
- Fixes bug where linking by SampleID would not be able to generate correct linking path (Old)

## [x.x.x]
### Added

### Fixed

### Changed


## [13.0.0]
### Changed
- Microbial Samples are now treated as ordinary samples in a case

## [12.3.2]

### Fixed

- Upload delivery report should now only happen for mip analyses
- Re-use the same API within all upload context
- Handle unspecified exceptions in order to keep the cron running when unexpected exception occurs for one case
- When linking file without data analysis set, warn about it and link file correctly

## [12.3.1]

### Fixed

- Fixed bug where AnalysisAPI in cg upload auto was not updated to recent class changes

## [12.3.0]

### Changed

- Class ConfigHandler moved from Trailblazer codebase into CG codebase
- FastqHandler methods moved from Trailblazer to AnalysisAPI
- Merged MipAPI and AnalysisAPI for mip_rna and mip_dna into one meta-api class
- Adjusted tests to support the new architecture
- Removed (unused/deprecated)run method which was used to execute MIP through Trailblazer

### Fixed

- MIP workflow once again performs check to skip evaluation
- MIP workflow once again updates StatusDB about the case status

## [12.2.0]

### Changed

- Merged methods cases_to_mip_analyze and cases_to_balsamic_analyze, now called cases_to_analyze for any pipeline.
- Made method cases_to_deliver pipeline aware
- Made method cases_to_store pipeline aware
- Made method cases_to_clean pipeline aware
- Added option to apply read count threshold for cases_to_analyze based on panel in ClinicalDB
- Updated MIP and BALSAMIC workflows to utilize the new methods
- Added tests for new methods in balsamic workflow
- Removed class FastqAPI. FastqAPI was only used by BALSAMIC, and contained one method. The method is now moved to FastqHandler class.

## [12.1.6]
### Fixed
- Create crunchy pending path outside batch script

## [12.1.5]
### Fixed
- support current orderform RML-1604:9 again

## [12.1.4]
### Changed
- Use long description from setup.py on PyPI

## [12.1.3]
### Fixed
- Use another parameter in build and publish

## [12.1.2]
### Fixed
- Syntax in github action build and publish workflow

## [12.1.2]
### Added
- Build and publish on pypi with github actions

## [12]
### Added
- Create a meta-API (BalsamicAnalysisAPI) to handle communication between balsamic and other cg applications. The API will handle the following:
   - Calling BalsamicAPI to execute balsamic commands
   - Query Lims and StatusDB to decide what arguments to pass to Balsamic
   - Read (new version of) deliverables report generated by Balsamic and store bundle in Housekeeper + StatusDB
- More info in https://github.com/Clinical-Genomics/cg/pull/687

### Changed
- Reduce number of options that can/should be passed to run the workflow. Most of the logic for determining the options will be handled by BalsamicAnalysisAPI.
- Every command now requires sample family name as argument.
- No longer support using sample_id to link files for sake of consistency.

## [11]
### Changed
- Removes all interactions with the beacon software

## [10.1.2]
### Fixed
- Fixed so that empty gzipped files are considered empty considering metadata

## [10.1.1]
### Added
- Adds a CHANGELOG.md<|MERGE_RESOLUTION|>--- conflicted
+++ resolved
@@ -14,13 +14,11 @@
 ### Changed
 ### Fixed
 
-<<<<<<< HEAD
 ## [NG.NG.NG]
 
 ### Added
 - Support for creating delivery reports for analyses that are not the latest ones
 
-=======
 ## 18.7.0
 
 ### Added customer name in order tickets
@@ -120,7 +118,6 @@
 ### Fixed
 - Full Microsalt can now be executed through cg interface
 
->>>>>>> 106c87d0
 ## [17.2.1]
 
 ### Fixed
