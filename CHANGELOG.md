# Change Log
All notable changes to this project will be documented in this file.
This project adheres to [Semantic Versioning](http://semver.org/).

About changelog [here](https://keepachangelog.com/en/1.0.0/)

Please add a new candidate release at the top after changing the latest one. Feel free to copy paste from the "squash and commit" box that gets generated when creating PRs

Try to use the following format:
## [x.x.x]

### Added
### Changed
### Fixed

<<<<<<< HEAD
## [13.11.1]
=======
## [13.13.0]
### Changed
- Move data_analysis from sample level to case level to enable samples to be analysed differently in different cases

## [13.12.0]
### Added
- Store all available completed microbial analyses in HK

## [13.10.1]
>>>>>>> 69e398f1

### Fixed
 
 - Fixed bug where CalledProcessError class could not be represented as string, and broke workflows.
 - Rephrased query used for compression. The query output is unchanged
 - Fixed typo in query name


## [13.11.0]

### Changed
- Balsamic always skips mutect when application is WES
- SPRING compression is set to run on oldest families first

### Fixed
- Format print statements

## [13.10.1]

### Fixed
- Repaired automation query for storing Balsamic cases in Housekeeper 

## [13.10]

### Added
- Functionality to deploy `genotype` with CG on hasta

### Fixed
- Stored completed not parsing through all completed entries

## [13.9]

### Added
- Deployment command
- Functionality to deploy `shipping` with CG


## [13.8.0]
### Added
- Functionality to change multiple families in one go, e.g. cg set families --sample-identifier ticket_number 123456 --priority research

## [13.7.0]
### Fixed
- Set flowcell status to `ondisk` when retrieving archived flowcell from PDC has finished.

## [13.6.0]

### Added
- Store microsalt analyses in Housekeeper with a provided deliverables file

## [13.5.0]

### Added
- Possibility to give case-id as argument when setting values on multiple samples by the CLI


## [13.4.1]


### Fixed
- Updated changelog with correct release version


## [13.4.0]

### Removed
- Microbial order table
- Microbial order model
- Microbial sample table
- Microbial sample model
- Microbial Flowcell-sample table
- Microbial Flowcell-sample model

### Changed
Show customer name instead of id in invoices view.
Made customer name searchable in invoices view.

### Fixed
Made unidirectional links to Customer (instead of bi) to speed up customer view
Made unidirectional links to ApplicationVersion (instead of bi) to speed up view

## [13.3.1]

### Changed
- Exclude analysis older than hasta in production (2017-09-27) from delivery report generation

## [13.3.0]

### Added
- Added new cases to skip during compression 

## [13.2.0]

### Changed
- Only talk to genotype via subprocess and CLI 


## [13.1.0]

### Changed
- Added cases for all microbial samples
- Add a case when a new microbial order is received 

## [13.0.0]

### Changed
- Moved all microbial samples into samples table and the depending logic

## [12.7.1]

### Fixed
 - Removed store-housekeeper one-time script that was used to store balsamic results in Housekeeper

## [12.7.0]

### Changed
- Moved queries in TrailblazerAPI to Trailblazer

## [12.6.0]

### Added
- Added support for MIP9
- Adds support for MIP 9.0 files and tags in HK:
  - telomerecat
  - cyrius star-caller
  - smncopynumber caller on case level
  - tiddit_coverage bigwig track
- Adds smncopynumbercaller file to scout load config
### Changed
- Removed TB mip start source code from cg

### Fixed
- Return when using mip-dry-run option so that the dry-run is not added to TB

## [12.5.0]

### Changed

- Now ignores errors while cleaning old Balsamic data with cg clean


## [12.4.0]

### Added
- Providing a name of panel bed file in MIP cli now overrides getting capture kit through LimsAPI during case config
### Changed
- Providing panel bed path or capture kit shortname in BALSAMIC cli now overrides getting capture kit through LimsAPI during case config
### Fixed
- Fix Balsamic automation functions to exit with 1 if any of the errors are raised while looping through cases

## [12.3.6]

### Fixed
- Fixes bug where scout_api was sent into the compression_api in cli/store. The compression_api does not have scout_as an argument.


## [12.3.5]

### Added
- Added @Mropat as codeowner

## [12.3.4]

### Fixed
- Fixes bug where  upload_started_at and uploaded_at timestamps were not being updated in StatusDB upon successful Scout upload. 
This bug was happening because several instances of Store were instantiated in the same context

## [12.3.3]

### Fixed
- Fixes but where linking MIP trio samples only linked the first sample instead of the whole family (Introduced in recent PR)
- Fixes bug where linking by SampleID was not linking the entire family (Old)
- Fixes bug where linking by SampleID would not be able to generate correct linking path (Old)

## [x.x.x]
### Added

### Fixed

### Changed


## [13.0.0]
### Changed
- Microbial Samples are now treated as ordinary samples in a case

## [12.3.2]

### Fixed

- Upload delivery report should now only happen for mip analyses
- Re-use the same API within all upload context
- Handle unspecified exceptions in order to keep the cron running when unexpected exception occurs for one case
- When linking file without data analysis set, warn about it and link file correctly

## [12.3.1]

### Fixed
 
- Fixed bug where AnalysisAPI in cg upload auto was not updated to recent class changes

## [12.3.0]

### Changed

- Class ConfigHandler moved from Trailblazer codebase into CG codebase
- FastqHandler methods moved from Trailblazer to AnalysisAPI
- Merged MipAPI and AnalysisAPI for mip_rna and mip_dna into one meta-api class
- Adjusted tests to support the new architecture
- Removed (unused/deprecated)run method which was used to execute MIP through Trailblazer

### Fixed

- MIP workflow once again performs check to skip evaluation
- MIP workflow once again updates StatusDB about the case status

## [12.2.0]

### Changed

- Merged methods cases_to_mip_analyze and cases_to_balsamic_analyze, now called cases_to_analyze for any pipeline.
- Made method cases_to_deliver pipeline aware
- Made method cases_to_store pipeline aware
- Made method cases_to_clean pipeline aware
- Added option to apply read count threshold for cases_to_analyze based on panel in ClinicalDB
- Updated MIP and BALSAMIC workflows to utilize the new methods
- Added tests for new methods in balsamic workflow
- Removed class FastqAPI. FastqAPI was only used by BALSAMIC, and contained one method. The method is now moved to FastqHandler class.

## [12.1.6]
### Fixed
- Create crunchy pending path outside batch script

## [12.1.5]
### Fixed
- support current orderform RML-1604:9 again

## [12.1.4]
### Changed
- Use long description from setup.py on PyPI

## [12.1.3]
### Fixed
- Use another parameter in build and publish

## [12.1.2]
### Fixed
- Syntax in github action build and publish workflow

## [12.1.2]
### Added
- Build and publish on pypi with github actions

## [12]
### Added
- Create a meta-API (BalsamicAnalysisAPI) to handle communication between balsamic and other cg applications. The API will handle the following:
   - Calling BalsamicAPI to execute balsamic commands
   - Query Lims and StatusDB to decide what arguments to pass to Balsamic
   - Read (new version of) deliverables report generated by Balsamic and store bundle in Housekeeper + StatusDB
- More info in https://github.com/Clinical-Genomics/cg/pull/687

### Changed
- Reduce number of options that can/should be passed to run the workflow. Most of the logic for determining the options will be handled by BalsamicAnalysisAPI.
- Every command now requires sample family name as argument.
- No longer support using sample_id to link files for sake of consistency.

## [11]
### Changed
- Removes all interactions with the beacon software

## [10.1.2]
### Fixed
- Fixed so that empty gzipped files are considered empty considering metadata

## [10.1.1]
### Added
- Adds a CHANGELOG.md<|MERGE_RESOLUTION|>--- conflicted
+++ resolved
@@ -13,26 +13,25 @@
 ### Changed
 ### Fixed
 
-<<<<<<< HEAD
-## [13.11.1]
-=======
-## [13.13.0]
-### Changed
-- Move data_analysis from sample level to case level to enable samples to be analysed differently in different cases
-
-## [13.12.0]
-### Added
-- Store all available completed microbial analyses in HK
-
-## [13.10.1]
->>>>>>> 69e398f1
-
+## [13.13.1]
 ### Fixed
  
  - Fixed bug where CalledProcessError class could not be represented as string, and broke workflows.
  - Rephrased query used for compression. The query output is unchanged
  - Fixed typo in query name
 
+## [13.13.0]
+### Changed
+- Move data_analysis from sample level to case level to enable samples to be analysed differently in different cases
+
+## [13.12.0]
+### Added
+- Store all available completed microbial analyses in HK
+
+## [13.10.1]
+
+### Fixed
+- Storing chromograph, upd and rhocall files in housekeeper
 
 ## [13.11.0]
 
