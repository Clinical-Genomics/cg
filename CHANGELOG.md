# Change Log
All notable changes to this project will be documented in this file.
This project adheres to [Semantic Versioning](http://semver.org/).

About changelog [here](https://keepachangelog.com/en/1.0.0/)

Please add a new candidate release at the top after changing the latest one. Feel free to copy paste from the "squash and commit" box that gets generated when creating PRs

Try to use the following format:

## [x.x.x]

### Added
### Changed
### Fixed

<<<<<<< HEAD
## [NG.NG.NG]

### Added customer name in order tickets

## 18.5.0
=======
## 18.6.1

### Fixed

- Fix bug with name clash for created case when submitting RML-orders via Orderportal

## 18.6.0

### Added

- Add command 'delete case' to remove case from the database
- Add command 'delete cases' to remove multiple cases from the database

## [18.5.1]

### Fixed

- Fix bug with microsalt deliverables path where it only returns the path only if it exists. This caused errors in some cases when submitting to Trailblazer

## [18.5.0]
>>>>>>> 065e0e7a

### Added
- Added MHT to gene panel master-list

## [18.4.0]

### Added

- Added submission of microsalt cases for tracking in Trailblazer

## [18.3.0]

### Changed

- cg workflow mip-dna --panel-bed and --dry-run options can be set when executing full workflow
- Changed logic for how case links are retrieved in order to support linking of very old cases
- Analysis not submitted to Trailblazer if executing MIP workflow in dry-run

## [18.2]

### Changed

- Remove option to specify delivery path when delivering data

### Fixed

- Improved usage of `cg deliver analysis` command

## [18.1.5]

### Fixed

- cg workflow mip-rna link command

## [18.1.4]

### Fixed

- Better help text for microsalt cli commands


## [18.1.3]

### Fixed

- deliver filtered cnvkit file for balsamic

## [18.1.2]

### Fixed

- cg workflow mip-rna config-case command
 
## [18.1.1]

### Fixed

- Updates balsamic deliver tags to align with the ones specified in hermes

## [18.1.0]

### Added
- Customer in the ticket created for an order from the Orderportal

## [18.0.0]

### Added
- New commands for running cron jobs 

### Changed
- Changed cli commands for starting and storing microsalt workflows

### Fixed
- Full Microsalt can now be executed through cg interface

## [17.2.1]

### Fixed

- HermesApi added to context when running cg clean

## [17.2.0]

### Changed

- Using HermesApi to save Balsamic deliverables in Housekeeper

## [17.1.0]

### Added

- Added support for Balsamic-orderforms as json-file

### Changed

## [17.0.0]

### Added
- Lims ID is sent to Balsamic during case config

## [16.17.1]

### Fixed
- Fixed exporting reduced mt_bam to scout config

## 16.17.0

### Changed
- Update Scout config output for images from chromograph

## 16.16.1

### Fixed

- This PR fixes the problem handling wells in json orders without ":" as separator, e.g. A1 instead of A:1

## [16.16.0]

### Changed

- Use hermes for generating balsamic deliverables

## 16.15.1

### Fixed
- The problem handling mip-json without specified data_analysis

## [16.16.0]

### Added

- Validation models for excel files in `cg/store/api/import_func.py`

### Fixed

- Removes dependency on deprecated excel-parser `xlrd`


## 16.15.0

### Added
- cg deploy hermes

## 16.14.0

### Added
- cg deploy fluffy


## 16.13.0

### Added

- Stop on bad values for analysis (pipeline) when adding family through CLI

## 16.12.1

### Fixed
- Save in Family and Analysis Admin views

## 16.12.0

### Added

- Added support for RML-orderforms as json-file

## [16.11.1]

### Fixed

- Lock dependency for xlrd so that we can parse modern excel files


## 16.11.0

### Added
- cg set family [CASEID] now has the option --data-delivery

## [16.10.4]

### Fixed
- Bug when building tag definition for balsamic-analysis delivery

## [16.10.3]

### Fixed
- Use `--json` when exporting causative variants from scout

## [16.10.2]

### Fixed
- Use correct pipeline name when cleaning mip analysis dirs

## [16.10.1]

### Added

- Adds new mip-dna tags to hk

## [16.10.0]

### Added

- Adds new delivery type to balsamic-analysis

## [16.9.0]

### Added

- column percent_reads_guaranteed to application table

## [16.8.1]

### Fixed

- Bug in the interactions with Scout when cleaning Scout cases
- Bug in the interaction with scout in command export_causatives

## [16.8.0]

### Added

- Adds adding samplesheet to HK flowcell bundle to cg transfer flowcell

## [16.7.1]

### Fixed

- Mutacc looks for 'id' instead of '_id' in case export
- Convert 'other' to '0' for sex in case export

## 16.7.0

### Added
- Show sample priorities in created ticket

## [16.6.0]

### Changed

- Split generating config into its own command
- Delete old load config when running `cg upload scout --re-upload`

## [16.5.0]

### Added

- Functionality to deploy scout with cg

## [16.4.3]

### Fixed

- Bug that madeline output files where not uploaded to scout
- Bug when exporting panels with `cg workflow mip-dna panel`

## [16.4.2]

### Fixed

- Bug that display_name was used instead of sample_name

## [16.4.1]

### Fixed

- Change compression query to be both satisfactory syntax for flake and to be working on our version of sql server

## [16.4.0]

### Added
- Use Pydantic models to validate Scout input/output

### Changed
- Decouples scout from CG

## [16.3.4]

### Fixed

- Fixed documentation on Trailblazers purpose

## [16.3.3]

### Fixed

- Fixed setting of priority in statusDB and LIMS for samples

## [16.3.2]

### Fixed

- Fixed setting of apptag in LIMS for samples

## [16.3.1]

### Fixed

- Fixed a bug in naming of "default_gene_panels" in Scout load config


## [16.3.0]

### Changed
- Changed logic for which cases are to be compressed. Now compression will be run on all cases older then 60 days provided their fastq files have not been decompressed less than 21 days prior


## [16.2.0]

### Changed

- Use CLI to upload to Scout

## [16.1.1]

### Fixed
- Accreditation logotype only shown on new delivery reports for accredited analyses


## [16.1.0]

### Changed
- Changed the way cg cleans cases. Now it only uses StatusDB and family status

### Added
- Added one-time script to iterate over mip directories, and set cleaned_at timestamp on very old cases that were already cleaned


## [16.0.6]

### Fixed
- 'cg upload auto --pipeline' to accept 'mip-dna' as pipeline

## [16.0.5]

### Fixed
- Trailblazer integration fixed

## [16.0.4]

### Fixed
- Case database entities (Family) can only have specific values for data_analysis
- Analysis database entities can only have specific values for pipeline
- Enum used for pipeline as arguments

## [16.0.3]

### Fixed
- Microbial config-case now correctly imports reference from customer provided reference

## [16.0.2]

### Added
- Added case intentmayfly to list of cases to except from SPRING compression

## [16.0.1]

### Added
- Updated PR template to include implementation plan

## [16.0.0]

### Added
- Deliver analysis based on case-id or ticket

### Changed
- Deliver commands merged into new command `cg deliver analysis`

## [15.0.4]
### Fixed
- fixed failing `cg microsalt store completed` cronjob

## [15.0.3]
### Fixed
- Fixed path where microsalt deliverables files are located

## [15.0.2]
### Fixed
- Wrap more cg workflow mip-dna store code in try-except in order to not cause future production blocks

## [15.0.1]
### Fixed
- Fix bug in compress clean command

## [15.0.0]

### Added
- New command: cg store ticket <ticket_id>
- New command: cg store flowcell <flowcell_id>
- New command: cg store case <case_id>
- New command: cg store sample <sample_id>

### Removed
- Old command: cg store fastq <case_id>

## [14.0.1]

### Fixed
- Removed unused options form cg workflow balsamic base command


## [14.0.0]

### Added
- New command: cg decompress ticket <ticket_id>
- New command: cg decompress flowcell <flowcell_id>
- New command: cg decompress case <case_id>
- New command: cg decompress sample <sample_id>

### Removed
- Old command: cg compress decompress spring <case_id>

## [13.18.0]


### Changed
- Changed condition for which cases should be stored in CG. This fixes a bug where cg would try to store cases which already have been stored due to mismatch in timestamp stored in Trailblazer and Housekeeper

## [13.17.2]

### Changed
- Only fastq files older than three weeks will be compressed


## [13.17.1]

### Added
- Added new value to lims constants
- Moved lims constants to a constants directory


## [13.17.0]


### Changed
- Workflow mip-dna store no longer needs analysisrunstatus to be completed to attempt storing bundle


## [13.16.2]

### Fixed

- Fixed bug where parse_mip_config() only returned values for primary analysis, breaking Upload Delivery Report


## [13.16.1]

### Fixed

 - Fix bug where cg workflow mip store still relied on Trailblazer to find case_config.yaml (Where it can no longer be found)
 - Fix bug where microsalt cli lost its store command in merge conflict


## [13.16.0]

### Added
- New REST-based TrailblazerAPI
### Changed
- Trailblazer support for Balsamic
### Fixed
- Naming convention for API harmonized


## [13.15.0]

### Added
- New query to get all cases in ticket

## [13.14.3]

### Changed

- Refactors constants file

## [13.14.2]

### Fixed

 - Fixed bug where CalledProcessError class could not be represented as string, and broke workflows.
 - Rephrased query used for compression. The query output is unchanged
 - Fixed typo in query name


## [13.14.1]
### Removed
- Remove data_analysis from sample since it is deprecated

## [13.14.0]
### Changed
- Move data_analysis from sample level to case level to enable samples to be analysed differently in different cases

## [13.12.0]
### Added
- Store all available completed microbial analyses in HK

## [13.11.0]

### Changed
- Balsamic always skips mutect when application is WES
- SPRING compression is set to run on oldest families first

### Fixed
- Format print statements

## [13.10.2]

### Fixed
- Storing chromograph, upd and rhocall files in housekeeper

## [13.10.1]

### Fixed
- Repaired automation query for storing Balsamic cases in Housekeeper

## [13.10]

### Added
- Functionality to deploy `genotype` with CG on hasta

### Fixed
- Stored completed not parsing through all completed entries

## [13.9]

### Added
- Deployment command
- Functionality to deploy `shipping` with CG


## [13.8.0]
### Added
- Functionality to change multiple families in one go, e.g. cg set families --sample-identifier ticket_number 123456 --priority research

## [13.7.0]
### Fixed
- Set flowcell status to `ondisk` when retrieving archived flowcell from PDC has finished.

## [13.6.0]

### Added
- Store microsalt analyses in Housekeeper with a provided deliverables file

## [13.5.0]

### Added
- Possibility to give case-id as argument when setting values on multiple samples by the CLI


## [13.4.1]


### Fixed
- Updated changelog with correct release version


## [13.4.0]

### Removed
- Microbial order table
- Microbial order model
- Microbial sample table
- Microbial sample model
- Microbial Flowcell-sample table
- Microbial Flowcell-sample model

### Changed
Show customer name instead of id in invoices view.
Made customer name searchable in invoices view.

### Fixed
Made unidirectional links to Customer (instead of bi) to speed up customer view
Made unidirectional links to ApplicationVersion (instead of bi) to speed up view

## [13.3.1]

### Changed
- Exclude analysis older than hasta in production (2017-09-27) from delivery report generation

## [13.3.0]

### Added
- Added new cases to skip during compression

## [13.2.0]

### Changed
- Only talk to genotype via subprocess and CLI


## [13.1.0]

### Changed
- Added cases for all microbial samples
- Add a case when a new microbial order is received

## [13.0.0]

### Changed
- Moved all microbial samples into samples table and the depending logic

## [12.7.1]

### Fixed
 - Removed store-housekeeper one-time script that was used to store balsamic results in Housekeeper

## [12.7.0]

### Changed
- Moved queries in TrailblazerAPI to Trailblazer

## [12.6.0]

### Added
- Added support for MIP9
- Adds support for MIP 9.0 files and tags in HK:
  - telomerecat
  - cyrius star-caller
  - smncopynumber caller on case level
  - tiddit_coverage bigwig track
- Adds smncopynumbercaller file to scout load config
### Changed
- Removed TB mip start source code from cg

### Fixed
- Return when using mip-dry-run option so that the dry-run is not added to TB

## [12.5.0]

### Changed

- Now ignores errors while cleaning old Balsamic data with cg clean


## [12.4.0]

### Added
- Providing a name of panel bed file in MIP cli now overrides getting capture kit through LimsAPI during case config
### Changed
- Providing panel bed path or capture kit shortname in BALSAMIC cli now overrides getting capture kit through LimsAPI during case config
### Fixed
- Fix Balsamic automation functions to exit with 1 if any of the errors are raised while looping through cases

## [12.3.6]

### Fixed
- Fixes bug where scout_api was sent into the compression_api in cli/store. The compression_api does not have scout_as an argument.


## [12.3.5]

### Added
- Added @Mropat as codeowner

## [12.3.4]

### Fixed
- Fixes bug where  upload_started_at and uploaded_at timestamps were not being updated in StatusDB upon successful Scout upload.
This bug was happening because several instances of Store were instantiated in the same context

## [12.3.3]

### Fixed
- Fixes but where linking MIP trio samples only linked the first sample instead of the whole family (Introduced in recent PR)
- Fixes bug where linking by SampleID was not linking the entire family (Old)
- Fixes bug where linking by SampleID would not be able to generate correct linking path (Old)

## [x.x.x]
### Added

### Fixed

### Changed


## [13.0.0]
### Changed
- Microbial Samples are now treated as ordinary samples in a case

## [12.3.2]

### Fixed

- Upload delivery report should now only happen for mip analyses
- Re-use the same API within all upload context
- Handle unspecified exceptions in order to keep the cron running when unexpected exception occurs for one case
- When linking file without data analysis set, warn about it and link file correctly

## [12.3.1]

### Fixed

- Fixed bug where AnalysisAPI in cg upload auto was not updated to recent class changes

## [12.3.0]

### Changed

- Class ConfigHandler moved from Trailblazer codebase into CG codebase
- FastqHandler methods moved from Trailblazer to AnalysisAPI
- Merged MipAPI and AnalysisAPI for mip_rna and mip_dna into one meta-api class
- Adjusted tests to support the new architecture
- Removed (unused/deprecated)run method which was used to execute MIP through Trailblazer

### Fixed

- MIP workflow once again performs check to skip evaluation
- MIP workflow once again updates StatusDB about the case status

## [12.2.0]

### Changed

- Merged methods cases_to_mip_analyze and cases_to_balsamic_analyze, now called cases_to_analyze for any pipeline.
- Made method cases_to_deliver pipeline aware
- Made method cases_to_store pipeline aware
- Made method cases_to_clean pipeline aware
- Added option to apply read count threshold for cases_to_analyze based on panel in ClinicalDB
- Updated MIP and BALSAMIC workflows to utilize the new methods
- Added tests for new methods in balsamic workflow
- Removed class FastqAPI. FastqAPI was only used by BALSAMIC, and contained one method. The method is now moved to FastqHandler class.

## [12.1.6]
### Fixed
- Create crunchy pending path outside batch script

## [12.1.5]
### Fixed
- support current orderform RML-1604:9 again

## [12.1.4]
### Changed
- Use long description from setup.py on PyPI

## [12.1.3]
### Fixed
- Use another parameter in build and publish

## [12.1.2]
### Fixed
- Syntax in github action build and publish workflow

## [12.1.2]
### Added
- Build and publish on pypi with github actions

## [12]
### Added
- Create a meta-API (BalsamicAnalysisAPI) to handle communication between balsamic and other cg applications. The API will handle the following:
   - Calling BalsamicAPI to execute balsamic commands
   - Query Lims and StatusDB to decide what arguments to pass to Balsamic
   - Read (new version of) deliverables report generated by Balsamic and store bundle in Housekeeper + StatusDB
- More info in https://github.com/Clinical-Genomics/cg/pull/687

### Changed
- Reduce number of options that can/should be passed to run the workflow. Most of the logic for determining the options will be handled by BalsamicAnalysisAPI.
- Every command now requires sample family name as argument.
- No longer support using sample_id to link files for sake of consistency.

## [11]
### Changed
- Removes all interactions with the beacon software

## [10.1.2]
### Fixed
- Fixed so that empty gzipped files are considered empty considering metadata

## [10.1.1]
### Added
- Adds a CHANGELOG.md<|MERGE_RESOLUTION|>--- conflicted
+++ resolved
@@ -14,13 +14,10 @@
 ### Changed
 ### Fixed
 
-<<<<<<< HEAD
 ## [NG.NG.NG]
 
 ### Added customer name in order tickets
 
-## 18.5.0
-=======
 ## 18.6.1
 
 ### Fixed
@@ -41,7 +38,6 @@
 - Fix bug with microsalt deliverables path where it only returns the path only if it exists. This caused errors in some cases when submitting to Trailblazer
 
 ## [18.5.0]
->>>>>>> 065e0e7a
 
 ### Added
 - Added MHT to gene panel master-list
