--- conflicted
+++ resolved
@@ -19,11 +19,10 @@
 
 __________ DO NOT TOUCH ___________
 
-<<<<<<< HEAD
-## [22.3.0]
+## [22.9.0]
 ### Added
 - Samples that lack data during delivery is reported
-=======
+
 
 ## [22.8.6]
 ### Fixed
@@ -107,7 +106,6 @@
 ### Added
 - Add a command to upload both to Statina and ftp 
 - Adds a command to run the first command for all available cases
->>>>>>> 57836237
 
 ## [22.2.2]
 ### Changed
