--- conflicted
+++ resolved
@@ -13,11 +13,9 @@
 ### Changed
 ### Fixed
 
-<<<<<<< HEAD
 ## [NG.NG.NG]
 ### Added
 - Avatars for cases
-=======
 
 ## [20.26.1]
 ### Fixed
@@ -94,7 +92,10 @@
 
 ### Changed
 - use pydantic to control CLI context 
->>>>>>> cbfb7c31
+
+## [NG.NG.NG]
+### Added
+- Avatars for cases
 
 ## [20.18.0]
 ### Added
