# Change Log
All notable changes to this project will be documented in this file.
This project adheres to [Semantic Versioning](http://semver.org/).

About changelog [here](https://keepachangelog.com/en/1.0.0/)

Please add a new candidate release at the top after changing the latest one. Feel free to copy paste from the "squash and commit" box that gets generated when creating PRs

Try to use the following format:

## [x.x.x]
### Added
### Changed
### Fixed

<<<<<<< HEAD
## [20.1.0]

### Changed

- Use pydantic models to validate orderforms
=======

## [20.0.1]
### Changed
- Removed old unused scripts and scripts directory
- Moved crunchy query from store into CompressAPI

>>>>>>> 10d6c46f

## [20.0.0]

### Changed
- cg workflow mip-rna link command to take case as positional arg

## [19.5.4]

### Changed
- Refactor ticket handling from orders API

## [19.5.3]
### Fixed
- Fix dry run flag when resolving decompression state

## [19.5.2]
### Fixed
- fix container name when publishing branch builds on dockerhub

## [19.5.1]

### Fixed
- changelog

## [19.5.0]

### Added
- alembic functionality
### Changed
- destination server PDC retrieval novaseq flowcells thalamus -> hasta
### Fixed
- flowcell status after PDC retrieval ondisk -> retrieved

## [19.4.0]

### Added
- Support for storing cohorts, phenotype_terms and synopsis from order json

## [19.3.2]
### Added
- Dockerhub build app container for release and pull requests
### Changed
- Changed CI actions that run on pull request on push to only run on pull request

## [19.3.1]
### Added
- Dockerfile declaration for running the cg app. Dockerfile should not be used for the cli toolkit

## [19.3.0]
### Added
- New options for balsamic report deliver to propagate delivery report data to Balsamic


## [19.2.0]
### Added
- Cases that decompression is started for will have the action set to "analyze"


## [19.1.1]
### Fixed
- Allow price update files for application-version import to have empty prices 


## [19.1.0]
### Added
- Cli command to deliver old balsamic analyses which were stored with old hk tags

## [19.0.0]

### Added
- Adds command to start decompression for spring compressed files if needed
### Changed
- Refactors MIP cli slightly to always expect a case id
- workflow start now called start-available
- Checking if flowcells are on disk moved to its own cli command

## [18.12.0]

### Added
- Add prep-category 'cov' for applications

## [18.11.4]

### Fixed
- Install package in gihub-jobs via pip==21.0.1

## [18.11.3]

### Fixed
- Upgraded insecure cryptography dependency 

## [18.11.2]

### Fixed
- Chromograph image tags back on track

## [18.12.1]

### Fixed
- Fix message in order ticket that says what type of project it is

## [18.11.1]

### Fixed
 - Fix so that variants gets uploaded to scout for balsamic samples
 - Fix so that upload breaks if balsamic case is WGS

## [18.11.0]
- New Fluffy workflow for preparing, starting and storing of analyses

## [18.10.2]

### Fixed
- FLUFFY now have a validation schema and can be submitted in the Order Portal again
- Samples of pools are now marked not to be invoiced, only the pool is invoiced

## [18.10.1]

### Added
- Allow existing trio-samples to be re-run as single samples 

## [18.10.0]

### Added
- Support for delivery type in the Order Portal


## [18.9.1]

### Added
- cg upload vogue bioinfo-all uploads both BALSAMIC as well.

## [18.9.0]

### Added

- Add functionality to upload balsamic analyses to scout

## [18.8.0]

### Added
- cg workflow microsalt upload-analysis-vogue [case_id] to upload the latest analysis from specific case
- cg workflow microsalt upload-latest-analyses-vogue to upload all latest analyses what haven't been uploaded

## [18.7.2]

### Changed

- Skip deliver fastq files when delivering balsamic analysis

## [18.7.1]

### Fixed

- clean_fastq command now also skips validation cases when cleaning fastq files

## [18.7.0]

### Added
- Added customer name in order tickets

## [18.6.1]

### Fixed

- Fix bug with name clash for created case when submitting RML-orders via Orderportal


## [18.6.0]


### Added

- Add command 'delete case' to remove case from the database
- Add command 'delete cases' to remove multiple cases from the database

## [18.5.1]

### Fixed

- Fix bug with microsalt deliverables path where it only returns the path only if it exists. This caused errors in some cases when submitting to Trailblazer

## [18.5.0]

### Added
- Added MHT to gene panel master-list

## [18.4.0]

### Added

- Added submission of microsalt cases for tracking in Trailblazer

## [18.3.0]

### Changed

- cg workflow mip-dna --panel-bed and --dry-run options can be set when executing full workflow
- Changed logic for how case links are retrieved in order to support linking of very old cases
- Analysis not submitted to Trailblazer if executing MIP workflow in dry-run

## [18.2]

### Changed

- Remove option to specify delivery path when delivering data

### Fixed

- Improved usage of `cg deliver analysis` command

## [18.1.5]

### Fixed

- cg workflow mip-rna link command

## [18.1.4]

### Fixed

- Better help text for microsalt cli commands


## [18.1.3]

### Fixed

- deliver filtered cnvkit file for balsamic

## [18.1.2]

### Fixed

- cg workflow mip-rna config-case command

## [18.1.1]

### Fixed

- Updates balsamic deliver tags to align with the ones specified in hermes

## [18.1.0]

### Added
- Customer in the ticket created for an order from the Orderportal

## [18.0.0]

### Added
- New commands for running cron jobs

### Changed
- Changed cli commands for starting and storing microsalt workflows

### Fixed
- Full Microsalt can now be executed through cg interface

## [17.2.1]

### Fixed

- HermesApi added to context when running cg clean

## [17.2.0]

### Changed

- Using HermesApi to save Balsamic deliverables in Housekeeper

## [17.1.0]

### Added

- Added support for Balsamic-orderforms as json-file

### Changed

## [17.0.0]

### Added
- Lims ID is sent to Balsamic during case config

## [16.17.1]

### Fixed
- Fixed exporting reduced mt_bam to scout config

## 16.17.0

### Changed
- Update Scout config output for images from chromograph

## 16.16.1

### Fixed

- This PR fixes the problem handling wells in json orders without ":" as separator, e.g. A1 instead of A:1

## [16.16.0]

### Changed

- Use hermes for generating balsamic deliverables

## 16.15.1

### Fixed
- The problem handling mip-json without specified data_analysis

## [16.16.0]

### Added

- Validation models for excel files in `cg/store/api/import_func.py`

### Fixed

- Removes dependency on deprecated excel-parser `xlrd`


## 16.15.0

### Added
- cg deploy hermes

## 16.14.0

### Added
- cg deploy fluffy


## 16.13.0

### Added

- Stop on bad values for analysis (pipeline) when adding family through CLI

## 16.12.1

### Fixed
- Save in Family and Analysis Admin views

## 16.12.0

### Added

- Added support for RML-orderforms as json-file

## [16.11.1]

### Fixed

- Lock dependency for xlrd so that we can parse modern excel files


## 16.11.0

### Added
- cg set family [CASEID] now has the option --data-delivery

## [16.10.4]

### Fixed
- Bug when building tag definition for balsamic-analysis delivery

## [16.10.3]

### Fixed
- Use `--json` when exporting causative variants from scout

## [16.10.2]

### Fixed
- Use correct pipeline name when cleaning mip analysis dirs

## [16.10.1]

### Added

- Adds new mip-dna tags to hk

## [16.10.0]

### Added

- Adds new delivery type to balsamic-analysis

## [16.9.0]

### Added

- column percent_reads_guaranteed to application table

## [16.8.1]

### Fixed

- Bug in the interactions with Scout when cleaning Scout cases
- Bug in the interaction with scout in command export_causatives

## [16.8.0]

### Added

- Adds adding samplesheet to HK flowcell bundle to cg transfer flowcell

## [16.7.1]

### Fixed

- Mutacc looks for 'id' instead of '_id' in case export
- Convert 'other' to '0' for sex in case export

## 16.7.0

### Added
- Show sample priorities in created ticket

## [16.6.0]

### Changed

- Split generating config into its own command
- Delete old load config when running `cg upload scout --re-upload`

## [16.5.0]

### Added

- Functionality to deploy scout with cg

## [16.4.3]

### Fixed

- Bug that madeline output files where not uploaded to scout
- Bug when exporting panels with `cg workflow mip-dna panel`

## [16.4.2]

### Fixed

- Bug that display_name was used instead of sample_name

## [16.4.1]

### Fixed

- Change compression query to be both satisfactory syntax for flake and to be working on our version of sql server

## [16.4.0]

### Added
- Use Pydantic models to validate Scout input/output

### Changed
- Decouples scout from CG

## [16.3.4]

### Fixed

- Fixed documentation on Trailblazers purpose

## [16.3.3]

### Fixed

- Fixed setting of priority in statusDB and LIMS for samples

## [16.3.2]

### Fixed

- Fixed setting of apptag in LIMS for samples

## [16.3.1]

### Fixed

- Fixed a bug in naming of "default_gene_panels" in Scout load config


## [16.3.0]

### Changed
- Changed logic for which cases are to be compressed. Now compression will be run on all cases older then 60 days provided their fastq files have not been decompressed less than 21 days prior


## [16.2.0]

### Changed

- Use CLI to upload to Scout

## [16.1.1]

### Fixed
- Accreditation logotype only shown on new delivery reports for accredited analyses


## [16.1.0]

### Changed
- Changed the way cg cleans cases. Now it only uses StatusDB and family status

### Added
- Added one-time script to iterate over mip directories, and set cleaned_at timestamp on very old cases that were already cleaned


## [16.0.6]

### Fixed
- 'cg upload auto --pipeline' to accept 'mip-dna' as pipeline

## [16.0.5]

### Fixed
- Trailblazer integration fixed

## [16.0.4]

### Fixed
- Case database entities (Family) can only have specific values for data_analysis
- Analysis database entities can only have specific values for pipeline
- Enum used for pipeline as arguments

## [16.0.3]

### Fixed
- Microbial config-case now correctly imports reference from customer provided reference

## [16.0.2]

### Added
- Added case intentmayfly to list of cases to except from SPRING compression

## [16.0.1]

### Added
- Updated PR template to include implementation plan

## [16.0.0]

### Added
- Deliver analysis based on case-id or ticket

### Changed
- Deliver commands merged into new command `cg deliver analysis`

## [15.0.4]
### Fixed
- fixed failing `cg microsalt store completed` cronjob

## [15.0.3]
### Fixed
- Fixed path where microsalt deliverables files are located

## [15.0.2]
### Fixed
- Wrap more cg workflow mip-dna store code in try-except in order to not cause future production blocks

## [15.0.1]
### Fixed
- Fix bug in compress clean command

## [15.0.0]

### Added
- New command: cg store ticket <ticket_id>
- New command: cg store flowcell <flowcell_id>
- New command: cg store case <case_id>
- New command: cg store sample <sample_id>

### Removed
- Old command: cg store fastq <case_id>

## [14.0.1]

### Fixed
- Removed unused options form cg workflow balsamic base command


## [14.0.0]

### Added
- New command: cg decompress ticket <ticket_id>
- New command: cg decompress flowcell <flowcell_id>
- New command: cg decompress case <case_id>
- New command: cg decompress sample <sample_id>

### Removed
- Old command: cg compress decompress spring <case_id>

## [13.18.0]


### Changed
- Changed condition for which cases should be stored in CG. This fixes a bug where cg would try to store cases which already have been stored due to mismatch in timestamp stored in Trailblazer and Housekeeper

## [13.17.2]

### Changed
- Only fastq files older than three weeks will be compressed


## [13.17.1]

### Added
- Added new value to lims constants
- Moved lims constants to a constants directory


## [13.17.0]


### Changed
- Workflow mip-dna store no longer needs analysisrunstatus to be completed to attempt storing bundle


## [13.16.2]

### Fixed

- Fixed bug where parse_mip_config() only returned values for primary analysis, breaking Upload Delivery Report


## [13.16.1]

### Fixed

 - Fix bug where cg workflow mip store still relied on Trailblazer to find case_config.yaml (Where it can no longer be found)
 - Fix bug where microsalt cli lost its store command in merge conflict


## [13.16.0]

### Added
- New REST-based TrailblazerAPI
### Changed
- Trailblazer support for Balsamic
### Fixed
- Naming convention for API harmonized


## [13.15.0]

### Added
- New query to get all cases in ticket

## [13.14.3]

### Changed

- Refactors constants file

## [13.14.2]

### Fixed

 - Fixed bug where CalledProcessError class could not be represented as string, and broke workflows.
 - Rephrased query used for compression. The query output is unchanged
 - Fixed typo in query name


## [13.14.1]
### Removed
- Remove data_analysis from sample since it is deprecated

## [13.14.0]
### Changed
- Move data_analysis from sample level to case level to enable samples to be analysed differently in different cases

## [13.12.0]
### Added
- Store all available completed microbial analyses in HK

## [13.11.0]

### Changed
- Balsamic always skips mutect when application is WES
- SPRING compression is set to run on oldest families first

### Fixed
- Format print statements

## [13.10.2]

### Fixed
- Storing chromograph, upd and rhocall files in housekeeper

## [13.10.1]

### Fixed
- Repaired automation query for storing Balsamic cases in Housekeeper

## [13.10]

### Added
- Functionality to deploy `genotype` with CG on hasta

### Fixed
- Stored completed not parsing through all completed entries

## [13.9]

### Added
- Deployment command
- Functionality to deploy `shipping` with CG


## [13.8.0]
### Added
- Functionality to change multiple families in one go, e.g. cg set families --sample-identifier ticket_number 123456 --priority research

## [13.7.0]
### Fixed
- Set flowcell status to `ondisk` when retrieving archived flowcell from PDC has finished.

## [13.6.0]

### Added
- Store microsalt analyses in Housekeeper with a provided deliverables file

## [13.5.0]

### Added
- Possibility to give case-id as argument when setting values on multiple samples by the CLI


## [13.4.1]


### Fixed
- Updated changelog with correct release version


## [13.4.0]

### Removed
- Microbial order table
- Microbial order model
- Microbial sample table
- Microbial sample model
- Microbial Flowcell-sample table
- Microbial Flowcell-sample model

### Changed
Show customer name instead of id in invoices view.
Made customer name searchable in invoices view.

### Fixed
Made unidirectional links to Customer (instead of bi) to speed up customer view
Made unidirectional links to ApplicationVersion (instead of bi) to speed up view

## [13.3.1]

### Changed
- Exclude analysis older than hasta in production (2017-09-27) from delivery report generation

## [13.3.0]

### Added
- Added new cases to skip during compression

## [13.2.0]

### Changed
- Only talk to genotype via subprocess and CLI


## [13.1.0]

### Changed
- Added cases for all microbial samples
- Add a case when a new microbial order is received

## [13.0.0]

### Changed
- Moved all microbial samples into samples table and the depending logic

## [12.7.1]

### Fixed
 - Removed store-housekeeper one-time script that was used to store balsamic results in Housekeeper

## [12.7.0]

### Changed
- Moved queries in TrailblazerAPI to Trailblazer

## [12.6.0]

### Added
- Added support for MIP9
- Adds support for MIP 9.0 files and tags in HK:
  - telomerecat
  - cyrius star-caller
  - smncopynumber caller on case level
  - tiddit_coverage bigwig track
- Adds smncopynumbercaller file to scout load config
### Changed
- Removed TB mip start source code from cg

### Fixed
- Return when using mip-dry-run option so that the dry-run is not added to TB

## [12.5.0]

### Changed

- Now ignores errors while cleaning old Balsamic data with cg clean


## [12.4.0]

### Added
- Providing a name of panel bed file in MIP cli now overrides getting capture kit through LimsAPI during case config
### Changed
- Providing panel bed path or capture kit shortname in BALSAMIC cli now overrides getting capture kit through LimsAPI during case config
### Fixed
- Fix Balsamic automation functions to exit with 1 if any of the errors are raised while looping through cases

## [12.3.6]

### Fixed
- Fixes bug where scout_api was sent into the compression_api in cli/store. The compression_api does not have scout_as an argument.


## [12.3.5]

### Added
- Added @Mropat as codeowner

## [12.3.4]

### Fixed
- Fixes bug where  upload_started_at and uploaded_at timestamps were not being updated in StatusDB upon successful Scout upload.
This bug was happening because several instances of Store were instantiated in the same context

## [12.3.3]

### Fixed
- Fixes but where linking MIP trio samples only linked the first sample instead of the whole family (Introduced in recent PR)
- Fixes bug where linking by SampleID was not linking the entire family (Old)
- Fixes bug where linking by SampleID would not be able to generate correct linking path (Old)

## [x.x.x]
### Added

### Fixed

### Changed


## [13.0.0]
### Changed
- Microbial Samples are now treated as ordinary samples in a case

## [12.3.2]

### Fixed

- Upload delivery report should now only happen for mip analyses
- Re-use the same API within all upload context
- Handle unspecified exceptions in order to keep the cron running when unexpected exception occurs for one case
- When linking file without data analysis set, warn about it and link file correctly

## [12.3.1]

### Fixed

- Fixed bug where AnalysisAPI in cg upload auto was not updated to recent class changes

## [12.3.0]

### Changed

- Class ConfigHandler moved from Trailblazer codebase into CG codebase
- FastqHandler methods moved from Trailblazer to AnalysisAPI
- Merged MipAPI and AnalysisAPI for mip_rna and mip_dna into one meta-api class
- Adjusted tests to support the new architecture
- Removed (unused/deprecated)run method which was used to execute MIP through Trailblazer

### Fixed

- MIP workflow once again performs check to skip evaluation
- MIP workflow once again updates StatusDB about the case status

## [12.2.0]

### Changed

- Merged methods cases_to_mip_analyze and cases_to_balsamic_analyze, now called cases_to_analyze for any pipeline.
- Made method cases_to_deliver pipeline aware
- Made method cases_to_store pipeline aware
- Made method cases_to_clean pipeline aware
- Added option to apply read count threshold for cases_to_analyze based on panel in ClinicalDB
- Updated MIP and BALSAMIC workflows to utilize the new methods
- Added tests for new methods in balsamic workflow
- Removed class FastqAPI. FastqAPI was only used by BALSAMIC, and contained one method. The method is now moved to FastqHandler class.

## [12.1.6]
### Fixed
- Create crunchy pending path outside batch script

## [12.1.5]
### Fixed
- support current orderform RML-1604:9 again

## [12.1.4]
### Changed
- Use long description from setup.py on PyPI

## [12.1.3]
### Fixed
- Use another parameter in build and publish

## [12.1.2]
### Fixed
- Syntax in github action build and publish workflow

## [12.1.2]
### Added
- Build and publish on pypi with github actions

## [12]
### Added
- Create a meta-API (BalsamicAnalysisAPI) to handle communication between balsamic and other cg applications. The API will handle the following:
   - Calling BalsamicAPI to execute balsamic commands
   - Query Lims and StatusDB to decide what arguments to pass to Balsamic
   - Read (new version of) deliverables report generated by Balsamic and store bundle in Housekeeper + StatusDB
- More info in https://github.com/Clinical-Genomics/cg/pull/687

### Changed
- Reduce number of options that can/should be passed to run the workflow. Most of the logic for determining the options will be handled by BalsamicAnalysisAPI.
- Every command now requires sample family name as argument.
- No longer support using sample_id to link files for sake of consistency.

## [11]
### Changed
- Removes all interactions with the beacon software

## [10.1.2]
### Fixed
- Fixed so that empty gzipped files are considered empty considering metadata

## [10.1.1]
### Added
- Adds a CHANGELOG.md<|MERGE_RESOLUTION|>--- conflicted
+++ resolved
@@ -13,20 +13,17 @@
 ### Changed
 ### Fixed
 
-<<<<<<< HEAD
 ## [20.1.0]
 
 ### Changed
 
 - Use pydantic models to validate orderforms
-=======
 
 ## [20.0.1]
 ### Changed
 - Removed old unused scripts and scripts directory
 - Moved crunchy query from store into CompressAPI
 
->>>>>>> 10d6c46f
 
 ## [20.0.0]
 
