# Change Log
All notable changes to this project will be documented in this file.
This project adheres to [Semantic Versioning](http://semver.org/).

About changelog [here](https://keepachangelog.com/en/1.0.0/)

Please add a new candidate release at the top after changing the latest one. Feel free to copy paste from the "squash and commit" box that gets generated when creating PRs

Try to use the following format:

## [x.x.x]
### Added
### Changed
### Fixed

<<<<<<< HEAD
## [19.5.5]
### Changed
- Removed old unused scripts and scripts directory
- Moved crunchy query from store into CompressAPI
=======
## [20.0.0]

### Changed
- cg workflow mip-rna link command to take case as positional arg
>>>>>>> 5867d6c6

## [19.5.4]

### Changed
- Refactor ticket handling from orders API

## [19.5.3]
### Fixed
- Fix dry run flag when resolving decompression state

## [19.5.2]
### Fixed
- fix container name when publishing branch builds on dockerhub

## [19.5.1]

### Fixed
- changelog

## [19.5.0]

### Added
- alembic functionality
### Changed
- destination server PDC retrieval novaseq flowcells thalamus -> hasta
### Fixed
- flowcell status after PDC retrieval ondisk -> retrieved

## [19.4.0]

### Added
- Support for storing cohorts, phenotype_terms and synopsis from order json

## [19.3.2]
### Added
- Dockerhub build app container for release and pull requests
### Changed
- Changed CI actions that run on pull request on push to only run on pull request

## [19.3.1]
### Added
- Dockerfile declaration for running the cg app. Dockerfile should not be used for the cli toolkit

## [19.3.0]
### Added
- New options for balsamic report deliver to propagate delivery report data to Balsamic


## [19.2.0]
### Added
- Cases that decompression is started for will have the action set to "analyze"

## [19.1.1]

### Fixed
- Allow price update files for application-version import to have empty prices 


## [19.1.0]
### Added
- Cli command to deliver old balsamic analyses which were stored with old hk tags

## [19.0.0]

### Added
- Adds command to start decompression for spring compressed files if needed
### Changed
- Refactors MIP cli slightly to always expect a case id
- workflow start now called start-available
- Checking if flowcells are on disk moved to its own cli command

## [18.12.0]

### Added
- Add prep-category 'cov' for applications

## [18.11.4]

### Fixed
- Install package in gihub-jobs via pip==21.0.1

## [18.11.3]

### Fixed
- Upgraded insecure cryptography dependency 

## [18.11.2]

### Fixed
- Chromograph image tags back on track

## [18.12.1]

### Fixed
- Fix message in order ticket that says what type of project it is

## [18.11.1]

### Fixed
 - Fix so that variants gets uploaded to scout for balsamic samples
 - Fix so that upload breaks if balsamic case is WGS

## [18.11.0]
- New Fluffy workflow for preparing, starting and storing of analyses

## [18.10.2]

### Fixed
- FLUFFY now have a validation schema and can be submitted in the Order Portal again
- Samples of pools are now marked not to be invoiced, only the pool is invoiced

## [18.10.1]

### Added
- Allow existing trio-samples to be re-run as single samples 

## [18.10.0]

### Added
- Support for delivery type in the Order Portal


## [18.9.1]

### Added
- cg upload vogue bioinfo-all uploads both BALSAMIC as well.

## [18.9.0]

### Added

- Add functionality to upload balsamic analyses to scout

## [18.8.0]

### Added
- cg workflow microsalt upload-analysis-vogue [case_id] to upload the latest analysis from specific case
- cg workflow microsalt upload-latest-analyses-vogue to upload all latest analyses what haven't been uploaded

## [18.7.2]

### Changed

- Skip deliver fastq files when delivering balsamic analysis

## [18.7.1]

### Fixed

- clean_fastq command now also skips validation cases when cleaning fastq files

## [18.7.0]

### Added
- Added customer name in order tickets

## [18.6.1]

### Fixed

- Fix bug with name clash for created case when submitting RML-orders via Orderportal


## [18.6.0]


### Added

- Add command 'delete case' to remove case from the database
- Add command 'delete cases' to remove multiple cases from the database

## [18.5.1]

### Fixed

- Fix bug with microsalt deliverables path where it only returns the path only if it exists. This caused errors in some cases when submitting to Trailblazer

## [18.5.0]

### Added
- Added MHT to gene panel master-list

## [18.4.0]

### Added

- Added submission of microsalt cases for tracking in Trailblazer

## [18.3.0]

### Changed

- cg workflow mip-dna --panel-bed and --dry-run options can be set when executing full workflow
- Changed logic for how case links are retrieved in order to support linking of very old cases
- Analysis not submitted to Trailblazer if executing MIP workflow in dry-run

## [18.2]

### Changed

- Remove option to specify delivery path when delivering data

### Fixed

- Improved usage of `cg deliver analysis` command

## [18.1.5]

### Fixed

- cg workflow mip-rna link command

## [18.1.4]

### Fixed

- Better help text for microsalt cli commands


## [18.1.3]

### Fixed

- deliver filtered cnvkit file for balsamic

## [18.1.2]

### Fixed

- cg workflow mip-rna config-case command

## [18.1.1]

### Fixed

- Updates balsamic deliver tags to align with the ones specified in hermes

## [18.1.0]

### Added
- Customer in the ticket created for an order from the Orderportal

## [18.0.0]

### Added
- New commands for running cron jobs

### Changed
- Changed cli commands for starting and storing microsalt workflows

### Fixed
- Full Microsalt can now be executed through cg interface

## [17.2.1]

### Fixed

- HermesApi added to context when running cg clean

## [17.2.0]

### Changed

- Using HermesApi to save Balsamic deliverables in Housekeeper

## [17.1.0]

### Added

- Added support for Balsamic-orderforms as json-file

### Changed

## [17.0.0]

### Added
- Lims ID is sent to Balsamic during case config

## [16.17.1]

### Fixed
- Fixed exporting reduced mt_bam to scout config

## 16.17.0

### Changed
- Update Scout config output for images from chromograph

## 16.16.1

### Fixed

- This PR fixes the problem handling wells in json orders without ":" as separator, e.g. A1 instead of A:1

## [16.16.0]

### Changed

- Use hermes for generating balsamic deliverables

## 16.15.1

### Fixed
- The problem handling mip-json without specified data_analysis

## [16.16.0]

### Added

- Validation models for excel files in `cg/store/api/import_func.py`

### Fixed

- Removes dependency on deprecated excel-parser `xlrd`


## 16.15.0

### Added
- cg deploy hermes

## 16.14.0

### Added
- cg deploy fluffy


## 16.13.0

### Added

- Stop on bad values for analysis (pipeline) when adding family through CLI

## 16.12.1

### Fixed
- Save in Family and Analysis Admin views

## 16.12.0

### Added

- Added support for RML-orderforms as json-file

## [16.11.1]

### Fixed

- Lock dependency for xlrd so that we can parse modern excel files


## 16.11.0

### Added
- cg set family [CASEID] now has the option --data-delivery

## [16.10.4]

### Fixed
- Bug when building tag definition for balsamic-analysis delivery

## [16.10.3]

### Fixed
- Use `--json` when exporting causative variants from scout

## [16.10.2]

### Fixed
- Use correct pipeline name when cleaning mip analysis dirs

## [16.10.1]

### Added

- Adds new mip-dna tags to hk

## [16.10.0]

### Added

- Adds new delivery type to balsamic-analysis

## [16.9.0]

### Added

- column percent_reads_guaranteed to application table

## [16.8.1]

### Fixed

- Bug in the interactions with Scout when cleaning Scout cases
- Bug in the interaction with scout in command export_causatives

## [16.8.0]

### Added

- Adds adding samplesheet to HK flowcell bundle to cg transfer flowcell

## [16.7.1]

### Fixed

- Mutacc looks for 'id' instead of '_id' in case export
- Convert 'other' to '0' for sex in case export

## 16.7.0

### Added
- Show sample priorities in created ticket

## [16.6.0]

### Changed

- Split generating config into its own command
- Delete old load config when running `cg upload scout --re-upload`

## [16.5.0]

### Added

- Functionality to deploy scout with cg

## [16.4.3]

### Fixed

- Bug that madeline output files where not uploaded to scout
- Bug when exporting panels with `cg workflow mip-dna panel`

## [16.4.2]

### Fixed

- Bug that display_name was used instead of sample_name

## [16.4.1]

### Fixed

- Change compression query to be both satisfactory syntax for flake and to be working on our version of sql server

## [16.4.0]

### Added
- Use Pydantic models to validate Scout input/output

### Changed
- Decouples scout from CG

## [16.3.4]

### Fixed

- Fixed documentation on Trailblazers purpose

## [16.3.3]

### Fixed

- Fixed setting of priority in statusDB and LIMS for samples

## [16.3.2]

### Fixed

- Fixed setting of apptag in LIMS for samples

## [16.3.1]

### Fixed

- Fixed a bug in naming of "default_gene_panels" in Scout load config


## [16.3.0]

### Changed
- Changed logic for which cases are to be compressed. Now compression will be run on all cases older then 60 days provided their fastq files have not been decompressed less than 21 days prior


## [16.2.0]

### Changed

- Use CLI to upload to Scout

## [16.1.1]

### Fixed
- Accreditation logotype only shown on new delivery reports for accredited analyses


## [16.1.0]

### Changed
- Changed the way cg cleans cases. Now it only uses StatusDB and family status

### Added
- Added one-time script to iterate over mip directories, and set cleaned_at timestamp on very old cases that were already cleaned


## [16.0.6]

### Fixed
- 'cg upload auto --pipeline' to accept 'mip-dna' as pipeline

## [16.0.5]

### Fixed
- Trailblazer integration fixed

## [16.0.4]

### Fixed
- Case database entities (Family) can only have specific values for data_analysis
- Analysis database entities can only have specific values for pipeline
- Enum used for pipeline as arguments

## [16.0.3]

### Fixed
- Microbial config-case now correctly imports reference from customer provided reference

## [16.0.2]

### Added
- Added case intentmayfly to list of cases to except from SPRING compression

## [16.0.1]

### Added
- Updated PR template to include implementation plan

## [16.0.0]

### Added
- Deliver analysis based on case-id or ticket

### Changed
- Deliver commands merged into new command `cg deliver analysis`

## [15.0.4]
### Fixed
- fixed failing `cg microsalt store completed` cronjob

## [15.0.3]
### Fixed
- Fixed path where microsalt deliverables files are located

## [15.0.2]
### Fixed
- Wrap more cg workflow mip-dna store code in try-except in order to not cause future production blocks

## [15.0.1]
### Fixed
- Fix bug in compress clean command

## [15.0.0]

### Added
- New command: cg store ticket <ticket_id>
- New command: cg store flowcell <flowcell_id>
- New command: cg store case <case_id>
- New command: cg store sample <sample_id>

### Removed
- Old command: cg store fastq <case_id>

## [14.0.1]

### Fixed
- Removed unused options form cg workflow balsamic base command


## [14.0.0]

### Added
- New command: cg decompress ticket <ticket_id>
- New command: cg decompress flowcell <flowcell_id>
- New command: cg decompress case <case_id>
- New command: cg decompress sample <sample_id>

### Removed
- Old command: cg compress decompress spring <case_id>

## [13.18.0]


### Changed
- Changed condition for which cases should be stored in CG. This fixes a bug where cg would try to store cases which already have been stored due to mismatch in timestamp stored in Trailblazer and Housekeeper

## [13.17.2]

### Changed
- Only fastq files older than three weeks will be compressed


## [13.17.1]

### Added
- Added new value to lims constants
- Moved lims constants to a constants directory


## [13.17.0]


### Changed
- Workflow mip-dna store no longer needs analysisrunstatus to be completed to attempt storing bundle


## [13.16.2]

### Fixed

- Fixed bug where parse_mip_config() only returned values for primary analysis, breaking Upload Delivery Report


## [13.16.1]

### Fixed

 - Fix bug where cg workflow mip store still relied on Trailblazer to find case_config.yaml (Where it can no longer be found)
 - Fix bug where microsalt cli lost its store command in merge conflict


## [13.16.0]

### Added
- New REST-based TrailblazerAPI
### Changed
- Trailblazer support for Balsamic
### Fixed
- Naming convention for API harmonized


## [13.15.0]

### Added
- New query to get all cases in ticket

## [13.14.3]

### Changed

- Refactors constants file

## [13.14.2]

### Fixed

 - Fixed bug where CalledProcessError class could not be represented as string, and broke workflows.
 - Rephrased query used for compression. The query output is unchanged
 - Fixed typo in query name


## [13.14.1]
### Removed
- Remove data_analysis from sample since it is deprecated

## [13.14.0]
### Changed
- Move data_analysis from sample level to case level to enable samples to be analysed differently in different cases

## [13.12.0]
### Added
- Store all available completed microbial analyses in HK

## [13.11.0]

### Changed
- Balsamic always skips mutect when application is WES
- SPRING compression is set to run on oldest families first

### Fixed
- Format print statements

## [13.10.2]

### Fixed
- Storing chromograph, upd and rhocall files in housekeeper

## [13.10.1]

### Fixed
- Repaired automation query for storing Balsamic cases in Housekeeper

## [13.10]

### Added
- Functionality to deploy `genotype` with CG on hasta

### Fixed
- Stored completed not parsing through all completed entries

## [13.9]

### Added
- Deployment command
- Functionality to deploy `shipping` with CG


## [13.8.0]
### Added
- Functionality to change multiple families in one go, e.g. cg set families --sample-identifier ticket_number 123456 --priority research

## [13.7.0]
### Fixed
- Set flowcell status to `ondisk` when retrieving archived flowcell from PDC has finished.

## [13.6.0]

### Added
- Store microsalt analyses in Housekeeper with a provided deliverables file

## [13.5.0]

### Added
- Possibility to give case-id as argument when setting values on multiple samples by the CLI


## [13.4.1]


### Fixed
- Updated changelog with correct release version


## [13.4.0]

### Removed
- Microbial order table
- Microbial order model
- Microbial sample table
- Microbial sample model
- Microbial Flowcell-sample table
- Microbial Flowcell-sample model

### Changed
Show customer name instead of id in invoices view.
Made customer name searchable in invoices view.

### Fixed
Made unidirectional links to Customer (instead of bi) to speed up customer view
Made unidirectional links to ApplicationVersion (instead of bi) to speed up view

## [13.3.1]

### Changed
- Exclude analysis older than hasta in production (2017-09-27) from delivery report generation

## [13.3.0]

### Added
- Added new cases to skip during compression

## [13.2.0]

### Changed
- Only talk to genotype via subprocess and CLI


## [13.1.0]

### Changed
- Added cases for all microbial samples
- Add a case when a new microbial order is received

## [13.0.0]

### Changed
- Moved all microbial samples into samples table and the depending logic

## [12.7.1]

### Fixed
 - Removed store-housekeeper one-time script that was used to store balsamic results in Housekeeper

## [12.7.0]

### Changed
- Moved queries in TrailblazerAPI to Trailblazer

## [12.6.0]

### Added
- Added support for MIP9
- Adds support for MIP 9.0 files and tags in HK:
  - telomerecat
  - cyrius star-caller
  - smncopynumber caller on case level
  - tiddit_coverage bigwig track
- Adds smncopynumbercaller file to scout load config
### Changed
- Removed TB mip start source code from cg

### Fixed
- Return when using mip-dry-run option so that the dry-run is not added to TB

## [12.5.0]

### Changed

- Now ignores errors while cleaning old Balsamic data with cg clean


## [12.4.0]

### Added
- Providing a name of panel bed file in MIP cli now overrides getting capture kit through LimsAPI during case config
### Changed
- Providing panel bed path or capture kit shortname in BALSAMIC cli now overrides getting capture kit through LimsAPI during case config
### Fixed
- Fix Balsamic automation functions to exit with 1 if any of the errors are raised while looping through cases

## [12.3.6]

### Fixed
- Fixes bug where scout_api was sent into the compression_api in cli/store. The compression_api does not have scout_as an argument.


## [12.3.5]

### Added
- Added @Mropat as codeowner

## [12.3.4]

### Fixed
- Fixes bug where  upload_started_at and uploaded_at timestamps were not being updated in StatusDB upon successful Scout upload.
This bug was happening because several instances of Store were instantiated in the same context

## [12.3.3]

### Fixed
- Fixes but where linking MIP trio samples only linked the first sample instead of the whole family (Introduced in recent PR)
- Fixes bug where linking by SampleID was not linking the entire family (Old)
- Fixes bug where linking by SampleID would not be able to generate correct linking path (Old)

## [x.x.x]
### Added

### Fixed

### Changed


## [13.0.0]
### Changed
- Microbial Samples are now treated as ordinary samples in a case

## [12.3.2]

### Fixed

- Upload delivery report should now only happen for mip analyses
- Re-use the same API within all upload context
- Handle unspecified exceptions in order to keep the cron running when unexpected exception occurs for one case
- When linking file without data analysis set, warn about it and link file correctly

## [12.3.1]

### Fixed

- Fixed bug where AnalysisAPI in cg upload auto was not updated to recent class changes

## [12.3.0]

### Changed

- Class ConfigHandler moved from Trailblazer codebase into CG codebase
- FastqHandler methods moved from Trailblazer to AnalysisAPI
- Merged MipAPI and AnalysisAPI for mip_rna and mip_dna into one meta-api class
- Adjusted tests to support the new architecture
- Removed (unused/deprecated)run method which was used to execute MIP through Trailblazer

### Fixed

- MIP workflow once again performs check to skip evaluation
- MIP workflow once again updates StatusDB about the case status

## [12.2.0]

### Changed

- Merged methods cases_to_mip_analyze and cases_to_balsamic_analyze, now called cases_to_analyze for any pipeline.
- Made method cases_to_deliver pipeline aware
- Made method cases_to_store pipeline aware
- Made method cases_to_clean pipeline aware
- Added option to apply read count threshold for cases_to_analyze based on panel in ClinicalDB
- Updated MIP and BALSAMIC workflows to utilize the new methods
- Added tests for new methods in balsamic workflow
- Removed class FastqAPI. FastqAPI was only used by BALSAMIC, and contained one method. The method is now moved to FastqHandler class.

## [12.1.6]
### Fixed
- Create crunchy pending path outside batch script

## [12.1.5]
### Fixed
- support current orderform RML-1604:9 again

## [12.1.4]
### Changed
- Use long description from setup.py on PyPI

## [12.1.3]
### Fixed
- Use another parameter in build and publish

## [12.1.2]
### Fixed
- Syntax in github action build and publish workflow

## [12.1.2]
### Added
- Build and publish on pypi with github actions

## [12]
### Added
- Create a meta-API (BalsamicAnalysisAPI) to handle communication between balsamic and other cg applications. The API will handle the following:
   - Calling BalsamicAPI to execute balsamic commands
   - Query Lims and StatusDB to decide what arguments to pass to Balsamic
   - Read (new version of) deliverables report generated by Balsamic and store bundle in Housekeeper + StatusDB
- More info in https://github.com/Clinical-Genomics/cg/pull/687

### Changed
- Reduce number of options that can/should be passed to run the workflow. Most of the logic for determining the options will be handled by BalsamicAnalysisAPI.
- Every command now requires sample family name as argument.
- No longer support using sample_id to link files for sake of consistency.

## [11]
### Changed
- Removes all interactions with the beacon software

## [10.1.2]
### Fixed
- Fixed so that empty gzipped files are considered empty considering metadata

## [10.1.1]
### Added
- Adds a CHANGELOG.md<|MERGE_RESOLUTION|>--- conflicted
+++ resolved
@@ -13,17 +13,17 @@
 ### Changed
 ### Fixed
 
-<<<<<<< HEAD
-## [19.5.5]
+
+## [20.0.1]
 ### Changed
 - Removed old unused scripts and scripts directory
 - Moved crunchy query from store into CompressAPI
-=======
+
+
 ## [20.0.0]
 
 ### Changed
 - cg workflow mip-rna link command to take case as positional arg
->>>>>>> 5867d6c6
 
 ## [19.5.4]
 
