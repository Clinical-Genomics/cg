# Change Log
All notable changes to this project will be documented in this file.
This project adheres to [Semantic Versioning](http://semver.org/).

About changelog [here](https://keepachangelog.com/en/1.0.0/)

Please add a new candidate release at the top after changing the latest one. Feel free to copy paste from the "squash and commit" box that gets generated when creating PRs

Try to use the following format:

## [x.x.x]

### Added
### Changed
### Fixed

<<<<<<< HEAD
## [NG.NG.NG]

### Added support for delivery type in the Order Portal
=======
## 18.6.1

### Fixed

- Fix bug with name clash for created case when submitting RML-orders via Orderportal

## 18.6.0

### Added

- Add command 'delete case' to remove case from the database
- Add command 'delete cases' to remove multiple cases from the database

## [18.5.1]

### Fixed

- Fix bug with microsalt deliverables path where it only returns the path only if it exists. This caused errors in some cases when submitting to Trailblazer

## [18.5.0]

### Added
- Added MHT to gene panel master-list

## [18.4.0]

### Added

- Added submission of microsalt cases for tracking in Trailblazer

## [18.3.0]

### Changed

- cg workflow mip-dna --panel-bed and --dry-run options can be set when executing full workflow
- Changed logic for how case links are retrieved in order to support linking of very old cases
- Analysis not submitted to Trailblazer if executing MIP workflow in dry-run

## [18.2]

### Changed

- Remove option to specify delivery path when delivering data

### Fixed

- Improved usage of `cg deliver analysis` command
>>>>>>> 065e0e7a

## [18.1.5]

### Fixed

- cg workflow mip-rna link command

## [18.1.4]

### Fixed

- Better help text for microsalt cli commands


## [18.1.3]

### Fixed

- deliver filtered cnvkit file for balsamic

## [18.1.2]

### Fixed

- cg workflow mip-rna config-case command
 
## [18.1.1]

### Fixed

- Updates balsamic deliver tags to align with the ones specified in hermes

## [18.1.0]

### Added
- Customer in the ticket created for an order from the Orderportal

## [18.0.0]

### Added
- New commands for running cron jobs 

### Changed
- Changed cli commands for starting and storing microsalt workflows

### Fixed
- Full Microsalt can now be executed through cg interface

## [17.2.1]

### Fixed

- HermesApi added to context when running cg clean

## [17.2.0]

### Changed

- Using HermesApi to save Balsamic deliverables in Housekeeper

## [17.1.0]

### Added

- Added support for Balsamic-orderforms as json-file

### Changed

## [17.0.0]

### Added
- Lims ID is sent to Balsamic during case config

## [16.17.1]

### Fixed
- Fixed exporting reduced mt_bam to scout config

## 16.17.0

### Changed
- Update Scout config output for images from chromograph

## 16.16.1

### Fixed

- This PR fixes the problem handling wells in json orders without ":" as separator, e.g. A1 instead of A:1

## [16.16.0]

### Changed

- Use hermes for generating balsamic deliverables

## 16.15.1

### Fixed
- The problem handling mip-json without specified data_analysis

## [16.16.0]

### Added

- Validation models for excel files in `cg/store/api/import_func.py`

### Fixed

- Removes dependency on deprecated excel-parser `xlrd`


## 16.15.0

### Added
- cg deploy hermes

## 16.14.0

### Added
- cg deploy fluffy


## 16.13.0

### Added

- Stop on bad values for analysis (pipeline) when adding family through CLI

## 16.12.1

### Fixed
- Save in Family and Analysis Admin views

## 16.12.0

### Added

- Added support for RML-orderforms as json-file

## [16.11.1]

### Fixed

- Lock dependency for xlrd so that we can parse modern excel files


## 16.11.0

### Added
- cg set family [CASEID] now has the option --data-delivery

## [16.10.4]

### Fixed
- Bug when building tag definition for balsamic-analysis delivery

## [16.10.3]

### Fixed
- Use `--json` when exporting causative variants from scout

## [16.10.2]

### Fixed
- Use correct pipeline name when cleaning mip analysis dirs

## [16.10.1]

### Added

- Adds new mip-dna tags to hk

## [16.10.0]

### Added

- Adds new delivery type to balsamic-analysis

## [16.9.0]

### Added

- column percent_reads_guaranteed to application table

## [16.8.1]

### Fixed

- Bug in the interactions with Scout when cleaning Scout cases
- Bug in the interaction with scout in command export_causatives

## [16.8.0]

### Added

- Adds adding samplesheet to HK flowcell bundle to cg transfer flowcell

## [16.7.1]

### Fixed

- Mutacc looks for 'id' instead of '_id' in case export
- Convert 'other' to '0' for sex in case export

## 16.7.0

### Added
- Show sample priorities in created ticket

## [16.6.0]

### Changed

- Split generating config into its own command
- Delete old load config when running `cg upload scout --re-upload`

## [16.5.0]

### Added

- Functionality to deploy scout with cg

## [16.4.3]

### Fixed

- Bug that madeline output files where not uploaded to scout
- Bug when exporting panels with `cg workflow mip-dna panel`

## [16.4.2]

### Fixed

- Bug that display_name was used instead of sample_name

## [16.4.1]

### Fixed

- Change compression query to be both satisfactory syntax for flake and to be working on our version of sql server

## [16.4.0]

### Added
- Use Pydantic models to validate Scout input/output

### Changed
- Decouples scout from CG

## [16.3.4]

### Fixed

- Fixed documentation on Trailblazers purpose

## [16.3.3]

### Fixed

- Fixed setting of priority in statusDB and LIMS for samples

## [16.3.2]

### Fixed

- Fixed setting of apptag in LIMS for samples

## [16.3.1]

### Fixed

- Fixed a bug in naming of "default_gene_panels" in Scout load config


## [16.3.0]

### Changed
- Changed logic for which cases are to be compressed. Now compression will be run on all cases older then 60 days provided their fastq files have not been decompressed less than 21 days prior


## [16.2.0]

### Changed

- Use CLI to upload to Scout

## [16.1.1]

### Fixed
- Accreditation logotype only shown on new delivery reports for accredited analyses


## [16.1.0]

### Changed
- Changed the way cg cleans cases. Now it only uses StatusDB and family status

### Added
- Added one-time script to iterate over mip directories, and set cleaned_at timestamp on very old cases that were already cleaned


## [16.0.6]

### Fixed
- 'cg upload auto --pipeline' to accept 'mip-dna' as pipeline

## [16.0.5]

### Fixed
- Trailblazer integration fixed

## [16.0.4]

### Fixed
- Case database entities (Family) can only have specific values for data_analysis
- Analysis database entities can only have specific values for pipeline
- Enum used for pipeline as arguments

## [16.0.3]

### Fixed
- Microbial config-case now correctly imports reference from customer provided reference

## [16.0.2]

### Added
- Added case intentmayfly to list of cases to except from SPRING compression

## [16.0.1]

### Added
- Updated PR template to include implementation plan

## [16.0.0]

### Added
- Deliver analysis based on case-id or ticket

### Changed
- Deliver commands merged into new command `cg deliver analysis`

## [15.0.4]
### Fixed
- fixed failing `cg microsalt store completed` cronjob

## [15.0.3]
### Fixed
- Fixed path where microsalt deliverables files are located

## [15.0.2]
### Fixed
- Wrap more cg workflow mip-dna store code in try-except in order to not cause future production blocks

## [15.0.1]
### Fixed
- Fix bug in compress clean command

## [15.0.0]

### Added
- New command: cg store ticket <ticket_id>
- New command: cg store flowcell <flowcell_id>
- New command: cg store case <case_id>
- New command: cg store sample <sample_id>

### Removed
- Old command: cg store fastq <case_id>

## [14.0.1]

### Fixed
- Removed unused options form cg workflow balsamic base command


## [14.0.0]

### Added
- New command: cg decompress ticket <ticket_id>
- New command: cg decompress flowcell <flowcell_id>
- New command: cg decompress case <case_id>
- New command: cg decompress sample <sample_id>

### Removed
- Old command: cg compress decompress spring <case_id>

## [13.18.0]


### Changed
- Changed condition for which cases should be stored in CG. This fixes a bug where cg would try to store cases which already have been stored due to mismatch in timestamp stored in Trailblazer and Housekeeper

## [13.17.2]

### Changed
- Only fastq files older than three weeks will be compressed


## [13.17.1]

### Added
- Added new value to lims constants
- Moved lims constants to a constants directory


## [13.17.0]


### Changed
- Workflow mip-dna store no longer needs analysisrunstatus to be completed to attempt storing bundle


## [13.16.2]

### Fixed

- Fixed bug where parse_mip_config() only returned values for primary analysis, breaking Upload Delivery Report


## [13.16.1]

### Fixed

 - Fix bug where cg workflow mip store still relied on Trailblazer to find case_config.yaml (Where it can no longer be found)
 - Fix bug where microsalt cli lost its store command in merge conflict


## [13.16.0]

### Added
- New REST-based TrailblazerAPI
### Changed
- Trailblazer support for Balsamic
### Fixed
- Naming convention for API harmonized


## [13.15.0]

### Added
- New query to get all cases in ticket

## [13.14.3]

### Changed

- Refactors constants file

## [13.14.2]

### Fixed

 - Fixed bug where CalledProcessError class could not be represented as string, and broke workflows.
 - Rephrased query used for compression. The query output is unchanged
 - Fixed typo in query name


## [13.14.1]
### Removed
- Remove data_analysis from sample since it is deprecated

## [13.14.0]
### Changed
- Move data_analysis from sample level to case level to enable samples to be analysed differently in different cases

## [13.12.0]
### Added
- Store all available completed microbial analyses in HK

## [13.11.0]

### Changed
- Balsamic always skips mutect when application is WES
- SPRING compression is set to run on oldest families first

### Fixed
- Format print statements

## [13.10.2]

### Fixed
- Storing chromograph, upd and rhocall files in housekeeper

## [13.10.1]

### Fixed
- Repaired automation query for storing Balsamic cases in Housekeeper

## [13.10]

### Added
- Functionality to deploy `genotype` with CG on hasta

### Fixed
- Stored completed not parsing through all completed entries

## [13.9]

### Added
- Deployment command
- Functionality to deploy `shipping` with CG


## [13.8.0]
### Added
- Functionality to change multiple families in one go, e.g. cg set families --sample-identifier ticket_number 123456 --priority research

## [13.7.0]
### Fixed
- Set flowcell status to `ondisk` when retrieving archived flowcell from PDC has finished.

## [13.6.0]

### Added
- Store microsalt analyses in Housekeeper with a provided deliverables file

## [13.5.0]

### Added
- Possibility to give case-id as argument when setting values on multiple samples by the CLI


## [13.4.1]


### Fixed
- Updated changelog with correct release version


## [13.4.0]

### Removed
- Microbial order table
- Microbial order model
- Microbial sample table
- Microbial sample model
- Microbial Flowcell-sample table
- Microbial Flowcell-sample model

### Changed
Show customer name instead of id in invoices view.
Made customer name searchable in invoices view.

### Fixed
Made unidirectional links to Customer (instead of bi) to speed up customer view
Made unidirectional links to ApplicationVersion (instead of bi) to speed up view

## [13.3.1]

### Changed
- Exclude analysis older than hasta in production (2017-09-27) from delivery report generation

## [13.3.0]

### Added
- Added new cases to skip during compression

## [13.2.0]

### Changed
- Only talk to genotype via subprocess and CLI


## [13.1.0]

### Changed
- Added cases for all microbial samples
- Add a case when a new microbial order is received

## [13.0.0]

### Changed
- Moved all microbial samples into samples table and the depending logic

## [12.7.1]

### Fixed
 - Removed store-housekeeper one-time script that was used to store balsamic results in Housekeeper

## [12.7.0]

### Changed
- Moved queries in TrailblazerAPI to Trailblazer

## [12.6.0]

### Added
- Added support for MIP9
- Adds support for MIP 9.0 files and tags in HK:
  - telomerecat
  - cyrius star-caller
  - smncopynumber caller on case level
  - tiddit_coverage bigwig track
- Adds smncopynumbercaller file to scout load config
### Changed
- Removed TB mip start source code from cg

### Fixed
- Return when using mip-dry-run option so that the dry-run is not added to TB

## [12.5.0]

### Changed

- Now ignores errors while cleaning old Balsamic data with cg clean


## [12.4.0]

### Added
- Providing a name of panel bed file in MIP cli now overrides getting capture kit through LimsAPI during case config
### Changed
- Providing panel bed path or capture kit shortname in BALSAMIC cli now overrides getting capture kit through LimsAPI during case config
### Fixed
- Fix Balsamic automation functions to exit with 1 if any of the errors are raised while looping through cases

## [12.3.6]

### Fixed
- Fixes bug where scout_api was sent into the compression_api in cli/store. The compression_api does not have scout_as an argument.


## [12.3.5]

### Added
- Added @Mropat as codeowner

## [12.3.4]

### Fixed
- Fixes bug where  upload_started_at and uploaded_at timestamps were not being updated in StatusDB upon successful Scout upload.
This bug was happening because several instances of Store were instantiated in the same context

## [12.3.3]

### Fixed
- Fixes but where linking MIP trio samples only linked the first sample instead of the whole family (Introduced in recent PR)
- Fixes bug where linking by SampleID was not linking the entire family (Old)
- Fixes bug where linking by SampleID would not be able to generate correct linking path (Old)

## [x.x.x]
### Added

### Fixed

### Changed


## [13.0.0]
### Changed
- Microbial Samples are now treated as ordinary samples in a case

## [12.3.2]

### Fixed

- Upload delivery report should now only happen for mip analyses
- Re-use the same API within all upload context
- Handle unspecified exceptions in order to keep the cron running when unexpected exception occurs for one case
- When linking file without data analysis set, warn about it and link file correctly

## [12.3.1]

### Fixed

- Fixed bug where AnalysisAPI in cg upload auto was not updated to recent class changes

## [12.3.0]

### Changed

- Class ConfigHandler moved from Trailblazer codebase into CG codebase
- FastqHandler methods moved from Trailblazer to AnalysisAPI
- Merged MipAPI and AnalysisAPI for mip_rna and mip_dna into one meta-api class
- Adjusted tests to support the new architecture
- Removed (unused/deprecated)run method which was used to execute MIP through Trailblazer

### Fixed

- MIP workflow once again performs check to skip evaluation
- MIP workflow once again updates StatusDB about the case status

## [12.2.0]

### Changed

- Merged methods cases_to_mip_analyze and cases_to_balsamic_analyze, now called cases_to_analyze for any pipeline.
- Made method cases_to_deliver pipeline aware
- Made method cases_to_store pipeline aware
- Made method cases_to_clean pipeline aware
- Added option to apply read count threshold for cases_to_analyze based on panel in ClinicalDB
- Updated MIP and BALSAMIC workflows to utilize the new methods
- Added tests for new methods in balsamic workflow
- Removed class FastqAPI. FastqAPI was only used by BALSAMIC, and contained one method. The method is now moved to FastqHandler class.

## [12.1.6]
### Fixed
- Create crunchy pending path outside batch script

## [12.1.5]
### Fixed
- support current orderform RML-1604:9 again

## [12.1.4]
### Changed
- Use long description from setup.py on PyPI

## [12.1.3]
### Fixed
- Use another parameter in build and publish

## [12.1.2]
### Fixed
- Syntax in github action build and publish workflow

## [12.1.2]
### Added
- Build and publish on pypi with github actions

## [12]
### Added
- Create a meta-API (BalsamicAnalysisAPI) to handle communication between balsamic and other cg applications. The API will handle the following:
   - Calling BalsamicAPI to execute balsamic commands
   - Query Lims and StatusDB to decide what arguments to pass to Balsamic
   - Read (new version of) deliverables report generated by Balsamic and store bundle in Housekeeper + StatusDB
- More info in https://github.com/Clinical-Genomics/cg/pull/687

### Changed
- Reduce number of options that can/should be passed to run the workflow. Most of the logic for determining the options will be handled by BalsamicAnalysisAPI.
- Every command now requires sample family name as argument.
- No longer support using sample_id to link files for sake of consistency.

## [11]
### Changed
- Removes all interactions with the beacon software

## [10.1.2]
### Fixed
- Fixed so that empty gzipped files are considered empty considering metadata

## [10.1.1]
### Added
- Adds a CHANGELOG.md<|MERGE_RESOLUTION|>--- conflicted
+++ resolved
@@ -14,11 +14,10 @@
 ### Changed
 ### Fixed
 
-<<<<<<< HEAD
 ## [NG.NG.NG]
 
 ### Added support for delivery type in the Order Portal
-=======
+
 ## 18.6.1
 
 ### Fixed
@@ -66,7 +65,6 @@
 ### Fixed
 
 - Improved usage of `cg deliver analysis` command
->>>>>>> 065e0e7a
 
 ## [18.1.5]
 
