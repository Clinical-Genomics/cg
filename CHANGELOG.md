# Change Log
All notable changes to this project will be documented in this file.
This project adheres to [Semantic Versioning](http://semver.org/).

About changelog [here](https://keepachangelog.com/en/1.0.0/)

Please add a new candidate release at the top after changing the latest one. Feel free to copy paste from the "squash and commit" box that gets generated when creating PRs

Try to use the following format:

## [x.x.x]

### Added

### Changed

### Fixed

<<<<<<< HEAD

## [16.0.0]

### Added
- Deliver analysis based on case-id or ticket

### Changed
- Deliver commands merged into new command `cg deliver analysis` 
=======
## [15.0.4]
### Fixed
- fixed failing `cg microsalt store completed` cronjob
>>>>>>> 97439007

## [15.0.3]
### Fixed
- Fixed path where microsalt deliverables files are located

## [15.0.2]
### Fixed
- Wrap more cg workflow mip-dna store code in try-except in order to not cause future production blocks

## [15.0.1]
### Fixed
- Fix bug in compress clean command

## [15.0.0]

### Added
- New command: cg store ticket <ticket_id>
- New command: cg store flowcell <flowcell_id>
- New command: cg store case <case_id>
- New command: cg store sample <sample_id> 

### Removed
- Old command: cg store fastq <case_id>

## [14.0.1]

### Fixed
- Removed unused options form cg workflow balsamic base command


## [14.0.0]

### Added
- New command: cg decompress ticket <ticket_id>
- New command: cg decompress flowcell <flowcell_id>
- New command: cg decompress case <case_id>
- New command: cg decompress sample <sample_id> 

### Removed
- Old command: cg compress decompress spring <case_id>

## [13.18.0]


### Changed
- Changed condition for which cases should be stored in CG. This fixes a bug where cg would try to store cases which already have been stored due to mismatch in timestamp stored in Trailblazer and Housekeeper

## [13.17.2]

### Changed
- Only fastq files older than three weeks will be compressed


## [13.17.1]

### Added
- Added new value to lims constants
- Moved lims constants to a constants directory


## [13.17.0]


### Changed
- Workflow mip-dna store no longer needs analysisrunstatus to be completed to attempt storing bundle


## [13.16.2]

### Fixed

- Fixed bug where parse_mip_config() only returned values for primary analysis, breaking Upload Delivery Report


## [13.16.1]

### Fixed

 - Fix bug where cg workflow mip store still relied on Trailblazer to find case_config.yaml (Where it can no longer be found)
 - Fix bug where microsalt cli lost its store command in merge conflict


## [13.16.0]

### Added
- New REST-based TrailblazerAPI
### Changed
- Trailblazer support for Balsamic
### Fixed
- Naming convention for API harmonized


## [13.15.0]

### Added
- New query to get all cases in ticket

## [13.14.3]

### Changed

- Refactors constants file

## [13.14.2]

### Fixed
 
 - Fixed bug where CalledProcessError class could not be represented as string, and broke workflows.
 - Rephrased query used for compression. The query output is unchanged
 - Fixed typo in query name
 

## [13.14.1]
### Removed
- Remove data_analysis from sample since it is deprecated

## [13.14.0]
### Changed
- Move data_analysis from sample level to case level to enable samples to be analysed differently in different cases

## [13.12.0]
### Added
- Store all available completed microbial analyses in HK

## [13.11.0]

### Changed
- Balsamic always skips mutect when application is WES
- SPRING compression is set to run on oldest families first

### Fixed
- Format print statements

## [13.10.2]

### Fixed
- Storing chromograph, upd and rhocall files in housekeeper

## [13.10.1]

### Fixed
- Repaired automation query for storing Balsamic cases in Housekeeper 

## [13.10]

### Added
- Functionality to deploy `genotype` with CG on hasta

### Fixed
- Stored completed not parsing through all completed entries

## [13.9]

### Added
- Deployment command
- Functionality to deploy `shipping` with CG


## [13.8.0]
### Added
- Functionality to change multiple families in one go, e.g. cg set families --sample-identifier ticket_number 123456 --priority research

## [13.7.0]
### Fixed
- Set flowcell status to `ondisk` when retrieving archived flowcell from PDC has finished.

## [13.6.0]

### Added
- Store microsalt analyses in Housekeeper with a provided deliverables file

## [13.5.0]

### Added
- Possibility to give case-id as argument when setting values on multiple samples by the CLI


## [13.4.1]


### Fixed
- Updated changelog with correct release version


## [13.4.0]

### Removed
- Microbial order table
- Microbial order model
- Microbial sample table
- Microbial sample model
- Microbial Flowcell-sample table
- Microbial Flowcell-sample model

### Changed
Show customer name instead of id in invoices view.
Made customer name searchable in invoices view.

### Fixed
Made unidirectional links to Customer (instead of bi) to speed up customer view
Made unidirectional links to ApplicationVersion (instead of bi) to speed up view

## [13.3.1]

### Changed
- Exclude analysis older than hasta in production (2017-09-27) from delivery report generation

## [13.3.0]

### Added
- Added new cases to skip during compression 

## [13.2.0]

### Changed
- Only talk to genotype via subprocess and CLI 


## [13.1.0]

### Changed
- Added cases for all microbial samples
- Add a case when a new microbial order is received 

## [13.0.0]

### Changed
- Moved all microbial samples into samples table and the depending logic

## [12.7.1]

### Fixed
 - Removed store-housekeeper one-time script that was used to store balsamic results in Housekeeper

## [12.7.0]

### Changed
- Moved queries in TrailblazerAPI to Trailblazer

## [12.6.0]

### Added
- Added support for MIP9
- Adds support for MIP 9.0 files and tags in HK:
  - telomerecat
  - cyrius star-caller
  - smncopynumber caller on case level
  - tiddit_coverage bigwig track
- Adds smncopynumbercaller file to scout load config
### Changed
- Removed TB mip start source code from cg

### Fixed
- Return when using mip-dry-run option so that the dry-run is not added to TB

## [12.5.0]

### Changed

- Now ignores errors while cleaning old Balsamic data with cg clean


## [12.4.0]

### Added
- Providing a name of panel bed file in MIP cli now overrides getting capture kit through LimsAPI during case config
### Changed
- Providing panel bed path or capture kit shortname in BALSAMIC cli now overrides getting capture kit through LimsAPI during case config
### Fixed
- Fix Balsamic automation functions to exit with 1 if any of the errors are raised while looping through cases

## [12.3.6]

### Fixed
- Fixes bug where scout_api was sent into the compression_api in cli/store. The compression_api does not have scout_as an argument.


## [12.3.5]

### Added
- Added @Mropat as codeowner

## [12.3.4]

### Fixed
- Fixes bug where  upload_started_at and uploaded_at timestamps were not being updated in StatusDB upon successful Scout upload. 
This bug was happening because several instances of Store were instantiated in the same context

## [12.3.3]

### Fixed
- Fixes but where linking MIP trio samples only linked the first sample instead of the whole family (Introduced in recent PR)
- Fixes bug where linking by SampleID was not linking the entire family (Old)
- Fixes bug where linking by SampleID would not be able to generate correct linking path (Old)

## [x.x.x]
### Added

### Fixed

### Changed


## [13.0.0]
### Changed
- Microbial Samples are now treated as ordinary samples in a case

## [12.3.2]

### Fixed

- Upload delivery report should now only happen for mip analyses
- Re-use the same API within all upload context
- Handle unspecified exceptions in order to keep the cron running when unexpected exception occurs for one case
- When linking file without data analysis set, warn about it and link file correctly

## [12.3.1]

### Fixed
 
- Fixed bug where AnalysisAPI in cg upload auto was not updated to recent class changes

## [12.3.0]

### Changed

- Class ConfigHandler moved from Trailblazer codebase into CG codebase
- FastqHandler methods moved from Trailblazer to AnalysisAPI
- Merged MipAPI and AnalysisAPI for mip_rna and mip_dna into one meta-api class
- Adjusted tests to support the new architecture
- Removed (unused/deprecated)run method which was used to execute MIP through Trailblazer

### Fixed

- MIP workflow once again performs check to skip evaluation
- MIP workflow once again updates StatusDB about the case status

## [12.2.0]

### Changed

- Merged methods cases_to_mip_analyze and cases_to_balsamic_analyze, now called cases_to_analyze for any pipeline.
- Made method cases_to_deliver pipeline aware
- Made method cases_to_store pipeline aware
- Made method cases_to_clean pipeline aware
- Added option to apply read count threshold for cases_to_analyze based on panel in ClinicalDB
- Updated MIP and BALSAMIC workflows to utilize the new methods
- Added tests for new methods in balsamic workflow
- Removed class FastqAPI. FastqAPI was only used by BALSAMIC, and contained one method. The method is now moved to FastqHandler class.

## [12.1.6]
### Fixed
- Create crunchy pending path outside batch script

## [12.1.5]
### Fixed
- support current orderform RML-1604:9 again

## [12.1.4]
### Changed
- Use long description from setup.py on PyPI

## [12.1.3]
### Fixed
- Use another parameter in build and publish

## [12.1.2]
### Fixed
- Syntax in github action build and publish workflow

## [12.1.2]
### Added
- Build and publish on pypi with github actions

## [12]
### Added
- Create a meta-API (BalsamicAnalysisAPI) to handle communication between balsamic and other cg applications. The API will handle the following:
   - Calling BalsamicAPI to execute balsamic commands
   - Query Lims and StatusDB to decide what arguments to pass to Balsamic
   - Read (new version of) deliverables report generated by Balsamic and store bundle in Housekeeper + StatusDB
- More info in https://github.com/Clinical-Genomics/cg/pull/687

### Changed
- Reduce number of options that can/should be passed to run the workflow. Most of the logic for determining the options will be handled by BalsamicAnalysisAPI.
- Every command now requires sample family name as argument.
- No longer support using sample_id to link files for sake of consistency.

## [11]
### Changed
- Removes all interactions with the beacon software

## [10.1.2]
### Fixed
- Fixed so that empty gzipped files are considered empty considering metadata

## [10.1.1]
### Added
- Adds a CHANGELOG.md<|MERGE_RESOLUTION|>--- conflicted
+++ resolved
@@ -16,8 +16,6 @@
 
 ### Fixed
 
-<<<<<<< HEAD
-
 ## [16.0.0]
 
 ### Added
@@ -25,11 +23,10 @@
 
 ### Changed
 - Deliver commands merged into new command `cg deliver analysis` 
-=======
+
 ## [15.0.4]
 ### Fixed
 - fixed failing `cg microsalt store completed` cronjob
->>>>>>> 97439007
 
 ## [15.0.3]
 ### Fixed
