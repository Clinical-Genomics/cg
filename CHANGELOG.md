--- conflicted
+++ resolved
@@ -13,18 +13,16 @@
 ### Changed
 ### Fixed
 
-<<<<<<< HEAD
-## [19.6.0]
+## [20.1.0]
 
 ### Changed
 
 - Use pydantic models to validate orderforms
-=======
+
 ## [20.0.0]
 
 ### Changed
 - cg workflow mip-rna link command to take case as positional arg
->>>>>>> 5867d6c6
 
 ## [19.5.4]
 
