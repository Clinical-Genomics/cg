# Change Log
All notable changes to this project will be documented in this file.
This project adheres to [Semantic Versioning](http://semver.org/).

About changelog [here](https://keepachangelog.com/en/1.0.0/)

Please add a new candidate release at the top after changing the latest one. Feel free to copy paste from the "squash and commit" box that gets generated when creating PRs

Try to use the following format:
## [x.x.x]

### Added
### Changed
### Fixed

<<<<<<< HEAD
## [13.2.1]

### Changed
- Exclude analysis older than hasta in production (2017-09-27) from delivery report generation
=======

## [13.2.1]

### Added
- Added new cases to skip during compression 
>>>>>>> 4d8b1f32

## [13.2.0]

### Changed
- Only talk to genotype via subprocess and CLI 


## [13.1.0]

### Changed
- Added cases for all microbial samples
- Add a case when a new microbial order is received 

## [13.0.0]

### Changed
- Moved all microbial samples into samples table and the depending logic

## [12.7.1]

### Fixed
 - Removed store-housekeeper one-time script that was used to store balsamic results in Housekeeper

## [12.7.0]

### Changed
- Moved queries in TrailblazerAPI to Trailblazer

## [12.6.0]

### Added
- Added support for MIP9
- Adds support for MIP 9.0 files and tags in HK:
  - telomerecat
  - cyrius star-caller
  - smncopynumber caller on case level
  - tiddit_coverage bigwig track
- Adds smncopynumbercaller file to scout load config
### Changed
- Removed TB mip start source code from cg

### Fixed
- Return when using mip-dry-run option so that the dry-run is not added to TB

## [12.5.0]

### Changed

- Now ignores errors while cleaning old Balsamic data with cg clean


## [12.4.0]

### Added
- Providing a name of panel bed file in MIP cli now overrides getting capture kit through LimsAPI during case config
### Changed
- Providing panel bed path or capture kit shortname in BALSAMIC cli now overrides getting capture kit through LimsAPI during case config
### Fixed
- Fix Balsamic automation functions to exit with 1 if any of the errors are raised while looping through cases

## [12.3.6]

### Fixed
- Fixes bug where scout_api was sent into the compression_api in cli/store. The compression_api does not have scout_as an argument.


## [12.3.5]

### Added
- Added @Mropat as codeowner

## [12.3.4]

### Fixed
- Fixes bug where  upload_started_at and uploaded_at timestamps were not being updated in StatusDB upon successful Scout upload. 
This bug was happening because several instances of Store were instantiated in the same context

## [12.3.3]

### Fixed
- Fixes but where linking MIP trio samples only linked the first sample instead of the whole family (Introduced in recent PR)
- Fixes bug where linking by SampleID was not linking the entire family (Old)
- Fixes bug where linking by SampleID would not be able to generate correct linking path (Old)

## [x.x.x]
### Added

### Fixed

### Changed


## [13.0.0]
### Changed
- Microbial Samples are now treated as ordinary samples in a case

## [12.3.2]

### Fixed

- Upload delivery report should now only happen for mip analyses
- Re-use the same API within all upload context
- Handle unspecified exceptions in order to keep the cron running when unexpected exception occurs for one case
- When linking file without data analysis set, warn about it and link file correctly

## [12.3.1]

### Fixed
 
- Fixed bug where AnalysisAPI in cg upload auto was not updated to recent class changes

## [12.3.0]

### Changed

- Class ConfigHandler moved from Trailblazer codebase into CG codebase
- FastqHandler methods moved from Trailblazer to AnalysisAPI
- Merged MipAPI and AnalysisAPI for mip_rna and mip_dna into one meta-api class
- Adjusted tests to support the new architecture
- Removed (unused/deprecated)run method which was used to execute MIP through Trailblazer

### Fixed

- MIP workflow once again performs check to skip evaluation
- MIP workflow once again updates StatusDB about the case status

## [12.2.0]

### Changed

- Merged methods cases_to_mip_analyze and cases_to_balsamic_analyze, now called cases_to_analyze for any pipeline.
- Made method cases_to_deliver pipeline aware
- Made method cases_to_store pipeline aware
- Made method cases_to_clean pipeline aware
- Added option to apply read count threshold for cases_to_analyze based on panel in ClinicalDB
- Updated MIP and BALSAMIC workflows to utilize the new methods
- Added tests for new methods in balsamic workflow
- Removed class FastqAPI. FastqAPI was only used by BALSAMIC, and contained one method. The method is now moved to FastqHandler class.

## [12.1.6]
### Fixed
- Create crunchy pending path outside batch script

## [12.1.5]
### Fixed
- support current orderform RML-1604:9 again

## [12.1.4]
### Changed
- Use long description from setup.py on PyPI

## [12.1.3]
### Fixed
- Use another parameter in build and publish

## [12.1.2]
### Fixed
- Syntax in github action build and publish workflow

## [12.1.2]
### Added
- Build and publish on pypi with github actions

## [12]
### Added
- Create a meta-API (BalsamicAnalysisAPI) to handle communication between balsamic and other cg applications. The API will handle the following:
   - Calling BalsamicAPI to execute balsamic commands
   - Query Lims and StatusDB to decide what arguments to pass to Balsamic
   - Read (new version of) deliverables report generated by Balsamic and store bundle in Housekeeper + StatusDB
- More info in https://github.com/Clinical-Genomics/cg/pull/687

### Changed
- Reduce number of options that can/should be passed to run the workflow. Most of the logic for determining the options will be handled by BalsamicAnalysisAPI.
- Every command now requires sample family name as argument.
- No longer support using sample_id to link files for sake of consistency.

## [11]
### Changed
- Removes all interactions with the beacon software

## [10.1.2]
### Fixed
- Fixed so that empty gzipped files are considered empty considering metadata

## [10.1.1]
### Added
- Adds a CHANGELOG.md<|MERGE_RESOLUTION|>--- conflicted
+++ resolved
@@ -13,18 +13,15 @@
 ### Changed
 ### Fixed
 
-<<<<<<< HEAD
+## [13.2.2]
+
+### Changed
+- Exclude analysis older than hasta in production (2017-09-27) from delivery report generation
+
 ## [13.2.1]
 
-### Changed
-- Exclude analysis older than hasta in production (2017-09-27) from delivery report generation
-=======
-
-## [13.2.1]
-
 ### Added
 - Added new cases to skip during compression 
->>>>>>> 4d8b1f32
 
 ## [13.2.0]
 
