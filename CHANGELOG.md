# Change Log
All notable changes to this project will be documented in this file.
This project adheres to [Semantic Versioning](http://semver.org/).

About changelog [here](https://keepachangelog.com/en/1.0.0/)

Please add a new candidate release at the top after changing the latest one. Feel free to copy paste from the "squash and commit" box that gets generated when creating PRs

Try to use the following format:

## [x.x.x]

### Added

### Fixed

### Changed

<<<<<<< HEAD
## 16.15.0

### Added
- cg deploy hermes
=======
>>>>>>> a6f9afc3

## 16.14.0

### Added
- cg deploy fluffy

## 16.13.0

### Added

- Stop on bad values for analysis (pipeline) when adding family through CLI

## 16.12.1

### Fixed
- Save in Family and Analysis Admin views

## 16.12.0

### Added

- Added support for RML-orderforms as json-file

## [16.11.1]

### Fixed

- Lock dependency for xlrd so that we can parse modern excel files


## 16.11.0

### Added
- cg set family [CASEID] now has the option --data-delivery 

## [16.10.4]

### Fixed
- Bug when building tag definition for balsamic-analysis delivery

## [16.10.3]

### Fixed
- Use `--json` when exporting causative variants from scout

## [16.10.2]

### Fixed
- Use correct pipeline name when cleaning mip analysis dirs

## [16.10.1]

### Added

- Adds new mip-dna tags to hk

## [16.10.0]

### Added

- Adds new delivery type to balsamic-analysis

## [16.9.0]

### Added

- column percent_reads_guaranteed to application table

## [16.8.1]

### Fixed

- Bug in the interactions with Scout when cleaning Scout cases
- Bug in the interaction with scout in command export_causatives

## [16.8.0]

### Added

- Adds adding samplesheet to HK flowcell bundle to cg transfer flowcell

## [16.7.1]

### Fixed

- Mutacc looks for 'id' instead of '_id' in case export
- Convert 'other' to '0' for sex in case export

## 16.7.0

### Added
- Show sample priorities in created ticket

## [16.6.0]

### Changed

- Split generating config into its own command
- Delete old load config when running `cg upload scout --re-upload`

## [16.5.0]

### Added

- Functionality to deploy scout with cg

## [16.4.3]

### Fixed

- Bug that madeline output files where not uploaded to scout
- Bug when exporting panels with `cg workflow mip-dna panel`

## [16.4.2]

### Fixed

- Bug that display_name was used instead of sample_name

## [16.4.1]

### Fixed

- Change compression query to be both satisfactory syntax for flake and to be working on our version of sql server

## [16.4.0]

### Added
- Use Pydantic models to validate Scout input/output

### Changed
- Decouples scout from CG

## [16.3.4]

### Fixed

- Fixed documentation on Trailblazers purpose

## [16.3.3]

### Fixed

- Fixed setting of priority in statusDB and LIMS for samples

## [16.3.2]

### Fixed

- Fixed setting of apptag in LIMS for samples

## [16.3.1]

### Fixed

- Fixed a bug in naming of "default_gene_panels" in Scout load config


## [16.3.0]

### Changed
- Changed logic for which cases are to be compressed. Now compression will be run on all cases older then 60 days provided their fastq files have not been decompressed less than 21 days prior


## [16.2.0]

### Changed

- Use CLI to upload to Scout

## [16.1.1]

### Fixed
- Accreditation logotype only shown on new delivery reports for accredited analyses


## [16.1.0]

### Changed
- Changed the way cg cleans cases. Now it only uses StatusDB and family status

### Added
- Added one-time script to iterate over mip directories, and set cleaned_at timestamp on very old cases that were already cleaned


## [16.0.6]

### Fixed
- 'cg upload auto --pipeline' to accept 'mip-dna' as pipeline 

## [16.0.5]

### Fixed
- Trailblazer integration fixed

## [16.0.4]

### Fixed
- Case database entities (Family) can only have specific values for data_analysis
- Analysis database entities can only have specific values for pipeline
- Enum used for pipeline as arguments 

## [16.0.3]

### Fixed
- Microbial config-case now correctly imports reference from customer provided reference

## [16.0.2]

### Added
- Added case intentmayfly to list of cases to except from SPRING compression

## [16.0.1]

### Added
- Updated PR template to include implementation plan

## [16.0.0]

### Added
- Deliver analysis based on case-id or ticket

### Changed
- Deliver commands merged into new command `cg deliver analysis` 

## [15.0.4]
### Fixed
- fixed failing `cg microsalt store completed` cronjob

## [15.0.3]
### Fixed
- Fixed path where microsalt deliverables files are located

## [15.0.2]
### Fixed
- Wrap more cg workflow mip-dna store code in try-except in order to not cause future production blocks

## [15.0.1]
### Fixed
- Fix bug in compress clean command

## [15.0.0]

### Added
- New command: cg store ticket <ticket_id>
- New command: cg store flowcell <flowcell_id>
- New command: cg store case <case_id>
- New command: cg store sample <sample_id> 

### Removed
- Old command: cg store fastq <case_id>

## [14.0.1]

### Fixed
- Removed unused options form cg workflow balsamic base command


## [14.0.0]

### Added
- New command: cg decompress ticket <ticket_id>
- New command: cg decompress flowcell <flowcell_id>
- New command: cg decompress case <case_id>
- New command: cg decompress sample <sample_id> 

### Removed
- Old command: cg compress decompress spring <case_id>

## [13.18.0]


### Changed
- Changed condition for which cases should be stored in CG. This fixes a bug where cg would try to store cases which already have been stored due to mismatch in timestamp stored in Trailblazer and Housekeeper

## [13.17.2]

### Changed
- Only fastq files older than three weeks will be compressed


## [13.17.1]

### Added
- Added new value to lims constants
- Moved lims constants to a constants directory


## [13.17.0]


### Changed
- Workflow mip-dna store no longer needs analysisrunstatus to be completed to attempt storing bundle


## [13.16.2]

### Fixed

- Fixed bug where parse_mip_config() only returned values for primary analysis, breaking Upload Delivery Report


## [13.16.1]

### Fixed

 - Fix bug where cg workflow mip store still relied on Trailblazer to find case_config.yaml (Where it can no longer be found)
 - Fix bug where microsalt cli lost its store command in merge conflict


## [13.16.0]

### Added
- New REST-based TrailblazerAPI
### Changed
- Trailblazer support for Balsamic
### Fixed
- Naming convention for API harmonized


## [13.15.0]

### Added
- New query to get all cases in ticket

## [13.14.3]

### Changed

- Refactors constants file

## [13.14.2]

### Fixed
 
 - Fixed bug where CalledProcessError class could not be represented as string, and broke workflows.
 - Rephrased query used for compression. The query output is unchanged
 - Fixed typo in query name
 

## [13.14.1]
### Removed
- Remove data_analysis from sample since it is deprecated

## [13.14.0]
### Changed
- Move data_analysis from sample level to case level to enable samples to be analysed differently in different cases

## [13.12.0]
### Added
- Store all available completed microbial analyses in HK

## [13.11.0]

### Changed
- Balsamic always skips mutect when application is WES
- SPRING compression is set to run on oldest families first

### Fixed
- Format print statements

## [13.10.2]

### Fixed
- Storing chromograph, upd and rhocall files in housekeeper

## [13.10.1]

### Fixed
- Repaired automation query for storing Balsamic cases in Housekeeper 

## [13.10]

### Added
- Functionality to deploy `genotype` with CG on hasta

### Fixed
- Stored completed not parsing through all completed entries

## [13.9]

### Added
- Deployment command
- Functionality to deploy `shipping` with CG


## [13.8.0]
### Added
- Functionality to change multiple families in one go, e.g. cg set families --sample-identifier ticket_number 123456 --priority research

## [13.7.0]
### Fixed
- Set flowcell status to `ondisk` when retrieving archived flowcell from PDC has finished.

## [13.6.0]

### Added
- Store microsalt analyses in Housekeeper with a provided deliverables file

## [13.5.0]

### Added
- Possibility to give case-id as argument when setting values on multiple samples by the CLI


## [13.4.1]


### Fixed
- Updated changelog with correct release version


## [13.4.0]

### Removed
- Microbial order table
- Microbial order model
- Microbial sample table
- Microbial sample model
- Microbial Flowcell-sample table
- Microbial Flowcell-sample model

### Changed
Show customer name instead of id in invoices view.
Made customer name searchable in invoices view.

### Fixed
Made unidirectional links to Customer (instead of bi) to speed up customer view
Made unidirectional links to ApplicationVersion (instead of bi) to speed up view

## [13.3.1]

### Changed
- Exclude analysis older than hasta in production (2017-09-27) from delivery report generation

## [13.3.0]

### Added
- Added new cases to skip during compression 

## [13.2.0]

### Changed
- Only talk to genotype via subprocess and CLI 


## [13.1.0]

### Changed
- Added cases for all microbial samples
- Add a case when a new microbial order is received 

## [13.0.0]

### Changed
- Moved all microbial samples into samples table and the depending logic

## [12.7.1]

### Fixed
 - Removed store-housekeeper one-time script that was used to store balsamic results in Housekeeper

## [12.7.0]

### Changed
- Moved queries in TrailblazerAPI to Trailblazer

## [12.6.0]

### Added
- Added support for MIP9
- Adds support for MIP 9.0 files and tags in HK:
  - telomerecat
  - cyrius star-caller
  - smncopynumber caller on case level
  - tiddit_coverage bigwig track
- Adds smncopynumbercaller file to scout load config
### Changed
- Removed TB mip start source code from cg

### Fixed
- Return when using mip-dry-run option so that the dry-run is not added to TB

## [12.5.0]

### Changed

- Now ignores errors while cleaning old Balsamic data with cg clean


## [12.4.0]

### Added
- Providing a name of panel bed file in MIP cli now overrides getting capture kit through LimsAPI during case config
### Changed
- Providing panel bed path or capture kit shortname in BALSAMIC cli now overrides getting capture kit through LimsAPI during case config
### Fixed
- Fix Balsamic automation functions to exit with 1 if any of the errors are raised while looping through cases

## [12.3.6]

### Fixed
- Fixes bug where scout_api was sent into the compression_api in cli/store. The compression_api does not have scout_as an argument.


## [12.3.5]

### Added
- Added @Mropat as codeowner

## [12.3.4]

### Fixed
- Fixes bug where  upload_started_at and uploaded_at timestamps were not being updated in StatusDB upon successful Scout upload. 
This bug was happening because several instances of Store were instantiated in the same context

## [12.3.3]

### Fixed
- Fixes but where linking MIP trio samples only linked the first sample instead of the whole family (Introduced in recent PR)
- Fixes bug where linking by SampleID was not linking the entire family (Old)
- Fixes bug where linking by SampleID would not be able to generate correct linking path (Old)

## [x.x.x]
### Added

### Fixed

### Changed


## [13.0.0]
### Changed
- Microbial Samples are now treated as ordinary samples in a case

## [12.3.2]

### Fixed

- Upload delivery report should now only happen for mip analyses
- Re-use the same API within all upload context
- Handle unspecified exceptions in order to keep the cron running when unexpected exception occurs for one case
- When linking file without data analysis set, warn about it and link file correctly

## [12.3.1]

### Fixed
 
- Fixed bug where AnalysisAPI in cg upload auto was not updated to recent class changes

## [12.3.0]

### Changed

- Class ConfigHandler moved from Trailblazer codebase into CG codebase
- FastqHandler methods moved from Trailblazer to AnalysisAPI
- Merged MipAPI and AnalysisAPI for mip_rna and mip_dna into one meta-api class
- Adjusted tests to support the new architecture
- Removed (unused/deprecated)run method which was used to execute MIP through Trailblazer

### Fixed

- MIP workflow once again performs check to skip evaluation
- MIP workflow once again updates StatusDB about the case status

## [12.2.0]

### Changed

- Merged methods cases_to_mip_analyze and cases_to_balsamic_analyze, now called cases_to_analyze for any pipeline.
- Made method cases_to_deliver pipeline aware
- Made method cases_to_store pipeline aware
- Made method cases_to_clean pipeline aware
- Added option to apply read count threshold for cases_to_analyze based on panel in ClinicalDB
- Updated MIP and BALSAMIC workflows to utilize the new methods
- Added tests for new methods in balsamic workflow
- Removed class FastqAPI. FastqAPI was only used by BALSAMIC, and contained one method. The method is now moved to FastqHandler class.

## [12.1.6]
### Fixed
- Create crunchy pending path outside batch script

## [12.1.5]
### Fixed
- support current orderform RML-1604:9 again

## [12.1.4]
### Changed
- Use long description from setup.py on PyPI

## [12.1.3]
### Fixed
- Use another parameter in build and publish

## [12.1.2]
### Fixed
- Syntax in github action build and publish workflow

## [12.1.2]
### Added
- Build and publish on pypi with github actions

## [12]
### Added
- Create a meta-API (BalsamicAnalysisAPI) to handle communication between balsamic and other cg applications. The API will handle the following:
   - Calling BalsamicAPI to execute balsamic commands
   - Query Lims and StatusDB to decide what arguments to pass to Balsamic
   - Read (new version of) deliverables report generated by Balsamic and store bundle in Housekeeper + StatusDB
- More info in https://github.com/Clinical-Genomics/cg/pull/687

### Changed
- Reduce number of options that can/should be passed to run the workflow. Most of the logic for determining the options will be handled by BalsamicAnalysisAPI.
- Every command now requires sample family name as argument.
- No longer support using sample_id to link files for sake of consistency.

## [11]
### Changed
- Removes all interactions with the beacon software

## [10.1.2]
### Fixed
- Fixed so that empty gzipped files are considered empty considering metadata

## [10.1.1]
### Added
- Adds a CHANGELOG.md<|MERGE_RESOLUTION|>--- conflicted
+++ resolved
@@ -16,13 +16,12 @@
 
 ### Changed
 
-<<<<<<< HEAD
+
 ## 16.15.0
 
 ### Added
 - cg deploy hermes
-=======
->>>>>>> a6f9afc3
+
 
 ## 16.14.0
 
