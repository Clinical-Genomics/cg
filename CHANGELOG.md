# Change Log
All notable changes to this project will be documented in this file.
This project adheres to [Semantic Versioning](http://semver.org/).

About changelog [here](https://keepachangelog.com/en/1.0.0/)

Please add a new candidate release at the top after changing the latest one. Feel free to copy paste from the "squash and commit" box that gets generated when creating PRs

Try to use the following format:


__________ DO NOT TOUCH ___________


## [x.x.x]
### Added
### Changed
### Fixed

__________ DO NOT TOUCH ___________

<<<<<<< HEAD
## [22.10.0]
### Fixed
- Changed how qos for rsync is handled
=======

## [22.9.4]
### Fixed
- Cases removed from FOHM batch properly

## [22.9.3]
### Changed
- Remove KS validation cases from upload to GISAID/FOHM


## [22.9.2]
### Added
- Added UMI validation cases to skip spring compress
>>>>>>> ca44026d

## [22.9.1]
### Fixed
- Send multiple emails properly
### Added
- Progress bar when uploading to FOHM

## [22.9.0]
### Added
- Samples that lack data during delivery is reported


## [22.8.6]
### Fixed
- Statina load use latest file

## [22.8.5]
### Fixed
- Sftp upload before sending email to FOHM

## [22.8.4]
### Fixed
- Tooltips for fohm upload functions


## [22.8.3]
### Added
- Data delivery export to LIMS 

## [22.8.2]
### Fixed
- Fail graceful if Avatar url lookup fails 

## [22.8.1]
### Changed
- Upload gisaid uses once again single fasta
- Upload gisaid uses pandas
- Upload gisaid uploads only qc pass files

## [22.8.0]
### Added
- Added support for FOHM batch upload



## [22.7.0]
### Added
- email functionality

### Changed
- gisaid upload command: gisaid cli log file will be saved in housekeeper with tag gisaid-log
- gisaid upload command: the log file will be appended to if the upload is run again for the same case.
- gisaid upload command: Accession numbers will be parsed from the log file 
- gisaid upload command: The completion file which already exists in housekeeper will be updated with accession numbers
- gisaid upload command: If files are missing or not all samples within the case were uploaded to gisiad, an email will be sent to logwatch.

## [22.6.1]
### Changed
- Add deepvariant for input file in upload to loqusDB

## [22.6.0]
### Added
- Added rsync processes into trailblazer
- Added cleanup of rsync directories

## [22.5.2]
### Fixed
- mip check if analysis is complete


## [22.5.1]
### Fixed
- Avatar name lookup problem 

## [22.5.0]
### Added
- Avatars for cases

## [22.4.1]
### Fixed
- Statina upload api call to raise error when server response is not ok

## [22.4.0]
### Fixed
- cg will no longer run rsync on the gpu nodes

## [22.3.1]
### Fixed
- Fixed statina load bug where missing headers prevented data from being read

## [22.3.0]
### Added
- Add a command to upload both to Statina and ftp 
- Adds a command to run the first command for all available cases

## [22.2.2]
### Changed
- Header in indexreport to versal letters

## [22.2.1]
### Added
- Add more files to the mip-rna delivery

## [22.2.0]
### Added
- Add cg clean fluffy_past_run_dirs command

## [22.1.3]
### Fixed
- Remove dependency to archived pypi colorclass

## [22.1.2]
### Changed
- Use slurm qos class and constants instead of hard coding priority options

## [22.1.1]
### Fixed
- Check for case name uniqueness before storing order to avoid half stored orders

## [22.1.0]
### Changed
- Rsync now run on slurm instead of the login node

## [22.0.1]
### Added
- Added two more cases to BALSAMIC's validation
### Changed
- Divided VALIDATION_CASES into their own workflow lists to find them easier 

## [22.0.0]
### Added
- Adds store and store-available commands that use Hermes
- Add pydantic models for mip config and mip sample info
- Add constants for getting housekeeper MIP analysis tags
  
### Changed
- Remove old MIP-DNA store command using cg internally
- Remove old unused fixtures

## [21.12.0]
### Added
- cli for upload of data to Statina

## [21.11.2]
### Fixed
- NIPT upload to sftp server

## [21.11.1]
### Changed
- Clarified the code for automatic decompression

## [21.11.0]
### Added
- Deliver, concatenate (if needed) and rsync in one command

## [21.10.0]
### Added
- Support for showing demultiplexing in CiGRID

## [21.9.3]
### Fixed
- bugfix

## [21.9.2]
### Fixed
- gisaid -fixing bug accidentally inserted in the previous pr.

## [21.9.1]
### Fixed
- gisaid get region and lab from sample udfs
- gisaid adjusting for new fasta consensus file in housekeeper
- gisaid removing failing tests

### Changed
### Fixed

## [21.12.0]
### Added
- Support for Orderform 1508:24 for Clinical Samples

## [21.9.0]
### Added
- Add Fluffy analysis results -> ftp upload functionality for cust002

## [21.8.3]
### Changed
- Set memory allocation to 95G when demultiplexing on slurm 

## [21.8.2]
### Changed
- Add batch-ref flag to command string for fluffy analyses

## [21.8.1]
### Changed
- Changed so that barcode report is written to the correct path

## [21.8.0]
### Added
- Command `cg demultplex report` to generate barcode report for demuxed flowcells
### Changed
- Automatically generate barcode report when post processing demultiplexed flowcell

## [21.7.2]
### Added
- Copy sample sheet to demuxed flowcell dir
- Create `copycomplete.txt` after demux post-processing is done

## [21.7.1]
### Fixed
- Fixed bug when checking if flowcell projects has been renamed

## [21.7.0]
### Added
- Added support for SARS-CoV-2 Orderform 2184.5 with fields for GISAID upload

## [21.6.9]
### Changed
- Check if versions are larger than known version when determining reverse complement in demultiplexing

## [21.6.8]
### Changed
- Validate that flowcell name is correct when demultiplexing

## [21.6.7]
### Fixed
- Fixed linking sample files from case bundle

## [21.6.6]
### Changed
- Check that logfile exists before doing demux post-processing

## [21.6.5]
### Changed
- Check if Unaligned dir exists before doing demux post-processing
### Fixed
- Fix bugs in create sample sheet all command

## [21.6.4]
### Fixed
- Fix so that delivery will not break if fastq bundle is missing when delivering results with ticket id

## [21.6.3]
### Fixed
- Fix bug in sqlalchemy models

## [21.6.2]
### Fixed
- If a boolean value is passed to `cg set sample -kv <key> <value>` a boolean is passed to the db

## [21.6.1]
### Fixed
- Fix bug in mip and balsamic crontab

## [21.6.0]
### Added
- Functionality to do demultiplexing post processing from CG

## [21.5.7]
### Fixed
- Set status to analyze when resolving decompression

## [21.5.6]
### Fixed
- Use only the first item from region and lab code values in mutant workflow.

## [21.5.5]
### Fixed
- Fix tag to deliver correct mutant result files to KS inbox

## [21.5.4]
### Fixed
- Block orders unintentionally reusing case names 

## [21.5.3]
### Fixed
- Set correct fluffy analysis finish path

## [21.5.2]
### Fixed
- Fixed content of fluffy samplesheet according to customer specification

## [21.5.1]
### Fixed
- By default fetch related flowcell information using `cg get sample <sample_id>`

## [21.5.0]
### Added
- User field for allowing order portal login
### Changed 
- Delivery/Invoicing/Primary Contacts are now relations from Customer to User in admin

## [21.4.4]
### Fixed
- Propagate all samples to microsalt, even those without reads

## [21.4.3]
### Fixed
- Display invoice contact on invoice

## [21.4.2]
### Fixed
- Remove default option for mip-dna priority

## [21.4.1]
### Changed
- Change how samples are fetched for cgstats select command
### Fixed
- Bug when fetching info with `cg demultiplex select`-command

## [21.4.0]
### Added
- A column in customer-group admin view in to show customers in the group

## [21.3.1]
### Fixed
- PDC backup destination server for 2500 flowcells

## [21.3.0]
### Changed
- Remove dependency `cgstats` from requirements.txt and move used functionality into CG

## [21.2.0]
### Added
- Functionality for the cgstats api in CG

## [21.1.0]
### Added
Select analyses to be uploaded to vogue based on analysis completed date (before or after a date, of between two dates)
Add uploaded to vogue date to analysis table
Only select potential analyses to upload that have not been uploaded

## [21.0.0]
### Changed
- Add support for balsamic 7.x.x
- Rework Balsamic server configurations

### Fixed
- Upload to scout now possible for all analysis types through cg upload scout

## [20.26.2]
### Added
- Added more DNA and RNA positive control cases to VALIDATION_CASES

## [20.26.1]
### Fixed
- Workflow linking also links undetermined files when

## [20.26.0]
### Changed
- Cases to analyze query checks if any samples in case are newer than latest analysis to start topups
- Microsalt config-case wont include samples that dont pass sequencing qc

## [20.25.0]
### Changed
- Changes that customer contact persons are referred to as emails instead of users. This removes the need to add each contact as a user in the system and it becomes easier to manage the user list

## [20.24.0]
### Added
- Show customers in user admin view

## [20.23.0]
### Added
- gisaid uppload support via cli
- gisaid API

## [20.22.0]
### Added
- Add command `cg get analysis` to view analysis information

## [20.21.1]
### Fixed
- Fix subprocess wildcard issue in deliver rsync

## [20.21.0]
### Added
- Added cg deliver rsync <ticket_id>

## [20.20.1]
### Fixed
- bug in cg clean scout-finished-cases

## [20.20.0]

## Added
- CLI command to deploy Loqusdb via shipping

## [20.19.5]

### Fixed
- fixed bug where CgError was raised with wrong arguments in AnalysisAPI

## [20.19.4]

### Fixed
- fixed bug that cgstats configs was saved as cg_stats in CGConfig

## [20.19.3]

### Fixed
- Update sequenced at timestamp of sample whenever sample has been sequenced and flowcell transferred

## [20.19.2]

### Fixed
- Bug when instantiating analysis api in upload

## [20.19.1]
### Fixed
- Bug when fetching the api in mip workflow cli base

## [20.19.0]

### Changed
- use pydantic to control CLI context 

## [20.18.0]
### Added
- Trailblazer support for mutant/sars-cov-2

## [20.17.5]
### Fixed
- Bugfix allowing orders of single samples from existing families

## [20.17.4]
### Added
- Added new covid prep method to lims constants

## [20.17.3]
### Fixed
- Adds support to use original sample lims id in downsampled cases (affects balsamic)

## [20.17.2]
### Fixed
- Fix duplicate Housekeeper session in scout upload


## [20.17.1]
### Changed
- Status of mutant cases is set to running before running analysis, and revoked if start fails. 
  This prevents users and cron jobs from starting the case which already started, given they check in statusDB first.

## [20.17.0]
### Added

- Deliver sarscov2 cli

## [20.16.0]
### Added

- Demultiplexing functionality to CG

## [20.15.1]
### Fixed
- cg to rename mutant fastq files directly

## [20.15.0]
### Added
- CLI methods for starting mutant

## [20.14.2]
### Added
- Add RNA validation cases to blacklist, which defines cases to not compress fastq files for

## [20.14.1]
### Fixed
- So that existing samples don't get added to lims again

## [20.14.0]
### Added
- Possibility to associate more than one customer to each user 

## [20.13.0]
### Changed
- Update orderform 2184 to latest version 4

## [20.12.1]
### Fixed
- Fix skip MIP-DNA (for MAF) for tumours with wgs applications for fastq delivery

## [20.12.0]
### Added
- Add support for fastq delivery

## [20.11.0]
### Added
- functionality to upload synopsis, cohort and phenotype information to scout

## [20.10.1]
### Fixed
- Mip start-available command

## [20.10.0]
### Added
- Panel command to mip-rna analysis workflow
- Add genome build 38 as default for mip-rna when exporting gene panels from Scout
- Add genome build 37 as default for mip-dna when exporting gene panels from Scout
- Add genome build 37 as default when exporting gene panels from Scout

### Changed
- Refactor start and start-available for mip

## [20.9.12]
### Changed
- Use pydantic models for handling lims samples


## [20.9.11]
### Fixed
- Fix bug that that prevented wgs fastq samples from being genotyped

## [20.9.10]
### Fixed
- Move synopsis and cohorts from sample to case in the database since that is how they are used 

## [20.9.9]
### Fixed
- Fixed bug in upload delivery report automation

## [20.9.8]
### Fixed
- Fixed context in upload vogue

## [20.9.7]
### Fixed
- Added missing pipeline option in database for SARS-CoV-2 on case in database

## [20.9.6]
### Fixed
- Use `coverage_qc_report` instead of `delivery_report` when uploading balsamic cases to scout

## [20.9.5]
### Fixed
- Balsamic crontab start-available auto-disables balsamic dry run

## [20.9.4]
### Fixed
- Fix bug that pending path was not created 

## [20.9.3]
### Fixed
- Bug in automation of delivery report upload

## [20.9.2]
### Fixed
- Bug when updating crunchy metadata files

## [20.9.1]
### Fixed
- Bug preventing MicroSALT to start automatically

## [20.9.0]
### Added
- SlurmAPI to handle all communication with slurm from cg

## [20.8.1]
### Changed
- Deletes unused files .gitlint, housekeeper, status, status_db

## [20.8.0]
### Added
- Support for creating delivery reports for analyses that are not the latest ones

## [20.7.0]
### Added
- DIAB and NBS-M to master list 

### Fixed
- Alphabetical order of master list

## [20.6.0]
### Changed
- Use cgmodels for crunchy metadata files

## [20.5.4]
### Added
- Change ending of lintjob from .py to .yml (accidentaly changed in previous pr)

## [20.5.3]
### Added
- Support for SARS-CoV-2 Orderform 2184:3

## [20.5.2]
### Changed
- Remove pipfile and pipfile.lock since they are not used

## [20.5.1]
### Changed
- Removes linting gh actions job

## [20.5.0]
### Added
- Add support for Microbial Orderform 1603:10
- Add support for Metagenome Orderform 1605:09

## [20.4.0]
### Added
- Support for SARS-CoV-2 Orderform 2184:1

## [20.3.3]

### Changed
- Set concentration and concentration sample to str in json orderform sample since this is expected in frontend

## [20.3.2]
### Fixed
- Fixed cases_to_store for microbial workflow. 
- Fixed process call for all workflows to not create a new process object

## [20.3.1]
### Fixed
- HousekeeperAPI to reuse db connection from context instead of creating new one for each call

## [20.3.0]
### Changed
- Refactored AnalysisAPI anf FastHandler classes into one class

## [20.2.1]
### Fixed
- Fixed json orderform special cases

## [20.2.0]
### Changed
- Use pydantic models to validate orderforms

## [20.1.4]
### Added
- delivery_report handling from BALSAMIC case import to Scout config export

## [20.1.3]
### Changed
- Genes are optional when exporting scout variants

## [20.1.2]
### Changed
- Refactored and removed code from cg.store.utils in backwards compatible way

## [20.1.1]
### Changed
- Updates issue template

## [20.1.0]
### Fixed
- Fix automatic decompression to also work for mixed cases

## [20.0.1]
### Changed
- Removed old unused scripts and scripts directory
- Moved crunchy query from store into CompressAPI


## [20.0.0]

### Changed
- cg workflow mip-rna link command to take case as positional arg

## [19.5.4]

### Changed
- Refactor ticket handling from orders API

## [19.5.3]
### Fixed
- Fix dry run flag when resolving decompression state

## [19.5.2]
### Fixed
- fix container name when publishing branch builds on dockerhub

## [19.5.1]

### Fixed
- changelog

## [19.5.0]

### Added
- alembic functionality
### Changed
- destination server PDC retrieval novaseq flowcells thalamus -> hasta
### Fixed
- flowcell status after PDC retrieval ondisk -> retrieved

## [19.4.0]

### Added
- Support for storing cohorts, phenotype_terms and synopsis from order json

## [19.3.2]
### Added
- Dockerhub build app container for release and pull requests
### Changed
- Changed CI actions that run on pull request on push to only run on pull request

## [19.3.1]
### Added
- Dockerfile declaration for running the cg app. Dockerfile should not be used for the cli toolkit

## [19.3.0]
### Added
- New options for balsamic report deliver to propagate delivery report data to Balsamic


## [19.2.0]
### Added
- Cases that decompression is started for will have the action set to "analyze"

## [19.1.1]

### Fixed
- Allow price update files for application-version import to have empty prices 


## [19.1.1]
### Added
- Cases that decompression is started for will have the action set to "analyze"

## [19.1.0]
### Added
- Cli command to deliver old balsamic analyses which were stored with old hk tags

## [19.0.0]

### Added
- Adds command to start decompression for spring compressed files if needed
### Changed
- Refactors MIP cli slightly to always expect a case id
- workflow start now called start-available
- Checking if flowcells are on disk moved to its own cli command

## [18.12.0]

### Added
- Add prep-category 'cov' for applications

## [18.11.4]

### Fixed
- Install package in gihub-jobs via pip==21.0.1

## [18.11.3]

### Fixed
- Upgraded insecure cryptography dependency 

## [18.11.2]

### Fixed
- Chromograph image tags back on track

## [18.12.1]

### Fixed
- Fix message in order ticket that says what type of project it is

## [18.11.1]

### Fixed
 - Fix so that variants gets uploaded to scout for balsamic samples
 - Fix so that upload breaks if balsamic case is WGS

## [18.11.0]
- New Fluffy workflow for preparing, starting and storing of analyses

## [18.10.2]

### Fixed
- FLUFFY now have a validation schema and can be submitted in the Order Portal again
- Samples of pools are now marked not to be invoiced, only the pool is invoiced

## [18.10.1]

### Added
- Allow existing trio-samples to be re-run as single samples 

## [18.10.0]

### Added
- Support for delivery type in the Order Portal


## [18.9.1]

### Added
- cg upload vogue bioinfo-all uploads both BALSAMIC as well.

## [18.9.0]

### Added

- Add functionality to upload balsamic analyses to scout

## [18.8.0]

### Added
- cg workflow microsalt upload-analysis-vogue [case_id] to upload the latest analysis from specific case
- cg workflow microsalt upload-latest-analyses-vogue to upload all latest analyses what haven't been uploaded

## [18.7.2]

### Changed

- Skip deliver fastq files when delivering balsamic analysis

## [18.7.1]

### Fixed

- clean_fastq command now also skips validation cases when cleaning fastq files

## [18.7.0]

### Added
- Added customer name in order tickets

## [18.6.1]

### Fixed

- Fix bug with name clash for created case when submitting RML-orders via Orderportal


## [18.6.0]


### Added

- Add command 'delete case' to remove case from the database
- Add command 'delete cases' to remove multiple cases from the database

## [18.5.1]

### Fixed

- Fix bug with microsalt deliverables path where it only returns the path only if it exists. This caused errors in some cases when submitting to Trailblazer

## [18.5.0]

### Added
- Added MHT to gene panel master-list

## [18.4.0]

### Added

- Added submission of microsalt cases for tracking in Trailblazer

## [18.3.0]

### Changed

- cg workflow mip-dna --panel-bed and --dry-run options can be set when executing full workflow
- Changed logic for how case links are retrieved in order to support linking of very old cases
- Analysis not submitted to Trailblazer if executing MIP workflow in dry-run

## [18.2]

### Changed

- Remove option to specify delivery path when delivering data

### Fixed

- Improved usage of `cg deliver analysis` command

## [18.1.5]

### Fixed

- cg workflow mip-rna link command

## [18.1.4]

### Fixed

- Better help text for microsalt cli commands


## [18.1.3]

### Fixed

- deliver filtered cnvkit file for balsamic

## [18.1.2]

### Fixed

- cg workflow mip-rna config-case command

## [18.1.1]

### Fixed

- Updates balsamic deliver tags to align with the ones specified in hermes

## [18.1.0]

### Added
- Customer in the ticket created for an order from the Orderportal

## [18.0.0]

### Added
- New commands for running cron jobs

### Changed
- Changed cli commands for starting and storing microsalt workflows

### Fixed
- Full Microsalt can now be executed through cg interface

## [17.2.1]

### Fixed

- HermesApi added to context when running cg clean

## [17.2.0]

### Changed

- Using HermesApi to save Balsamic deliverables in Housekeeper

## [17.1.0]

### Added

- Added support for Balsamic-orderforms as json-file

### Changed

## [17.0.0]

### Added
- Lims ID is sent to Balsamic during case config

## [16.17.1]

### Fixed
- Fixed exporting reduced mt_bam to scout config

## 16.17.0

### Changed
- Update Scout config output for images from chromograph

## 16.16.1

### Fixed

- This PR fixes the problem handling wells in json orders without ":" as separator, e.g. A1 instead of A:1

## [16.16.0]

### Changed

- Use hermes for generating balsamic deliverables

## 16.15.1

### Fixed
- The problem handling mip-json without specified data_analysis

## [16.16.0]

### Added

- Validation models for excel files in `cg/store/api/import_func.py`

### Fixed

- Removes dependency on deprecated excel-parser `xlrd`


## 16.15.0

### Added
- cg deploy hermes

## 16.14.0

### Added
- cg deploy fluffy


## 16.13.0

### Added

- Stop on bad values for analysis (pipeline) when adding family through CLI

## 16.12.1

### Fixed
- Save in Family and Analysis Admin views

## 16.12.0

### Added

- Added support for RML-orderforms as json-file

## [16.11.1]

### Fixed

- Lock dependency for xlrd so that we can parse modern excel files


## 16.11.0

### Added
- cg set family [CASEID] now has the option --data-delivery

## [16.10.4]

### Fixed
- Bug when building tag definition for balsamic-analysis delivery

## [16.10.3]

### Fixed
- Use `--json` when exporting causative variants from scout

## [16.10.2]

### Fixed
- Use correct pipeline name when cleaning mip analysis dirs

## [16.10.1]

### Added

- Adds new mip-dna tags to hk

## [16.10.0]

### Added

- Adds new delivery type to balsamic-analysis

## [16.9.0]

### Added

- column percent_reads_guaranteed to application table

## [16.8.1]

### Fixed

- Bug in the interactions with Scout when cleaning Scout cases
- Bug in the interaction with scout in command export_causatives

## [16.8.0]

### Added

- Adds adding samplesheet to HK flowcell bundle to cg transfer flowcell

## [16.7.1]

### Fixed

- Mutacc looks for 'id' instead of '_id' in case export
- Convert 'other' to '0' for sex in case export

## 16.7.0

### Added
- Show sample priorities in created ticket

## [16.6.0]

### Changed

- Split generating config into its own command
- Delete old load config when running `cg upload scout --re-upload`

## [16.5.0]

### Added

- Functionality to deploy scout with cg

## [16.4.3]

### Fixed

- Bug that madeline output files where not uploaded to scout
- Bug when exporting panels with `cg workflow mip-dna panel`

## [16.4.2]

### Fixed

- Bug that display_name was used instead of sample_name

## [16.4.1]

### Fixed

- Change compression query to be both satisfactory syntax for flake and to be working on our version of sql server

## [16.4.0]

### Added
- Use Pydantic models to validate Scout input/output

### Changed
- Decouples scout from CG

## [16.3.4]

### Fixed

- Fixed documentation on Trailblazers purpose

## [16.3.3]

### Fixed

- Fixed setting of priority in statusDB and LIMS for samples

## [16.3.2]

### Fixed

- Fixed setting of apptag in LIMS for samples

## [16.3.1]

### Fixed

- Fixed a bug in naming of "default_gene_panels" in Scout load config


## [16.3.0]

### Changed
- Changed logic for which cases are to be compressed. Now compression will be run on all cases older then 60 days provided their fastq files have not been decompressed less than 21 days prior


## [16.2.0]

### Changed

- Use CLI to upload to Scout

## [16.1.1]

### Fixed
- Accreditation logotype only shown on new delivery reports for accredited analyses


## [16.1.0]

### Changed
- Changed the way cg cleans cases. Now it only uses StatusDB and family status

### Added
- Added one-time script to iterate over mip directories, and set cleaned_at timestamp on very old cases that were already cleaned


## [16.0.6]

### Fixed
- 'cg upload auto --pipeline' to accept 'mip-dna' as pipeline

## [16.0.5]

### Fixed
- Trailblazer integration fixed

## [16.0.4]

### Fixed
- Case database entities (Family) can only have specific values for data_analysis
- Analysis database entities can only have specific values for pipeline
- Enum used for pipeline as arguments

## [16.0.3]

### Fixed
- Microbial config-case now correctly imports reference from customer provided reference

## [16.0.2]

### Added
- Added case intentmayfly to list of cases to except from SPRING compression

## [16.0.1]

### Added
- Updated PR template to include implementation plan

## [16.0.0]

### Added
- Deliver analysis based on case-id or ticket

### Changed
- Deliver commands merged into new command `cg deliver analysis`

## [15.0.4]
### Fixed
- fixed failing `cg microsalt store completed` cronjob

## [15.0.3]
### Fixed
- Fixed path where microsalt deliverables files are located

## [15.0.2]
### Fixed
- Wrap more cg workflow mip-dna store code in try-except in order to not cause future production blocks

## [15.0.1]
### Fixed
- Fix bug in compress clean command

## [15.0.0]

### Added
- New command: cg store ticket <ticket_id>
- New command: cg store flowcell <flowcell_id>
- New command: cg store case <case_id>
- New command: cg store sample <sample_id>

### Removed
- Old command: cg store fastq <case_id>

## [14.0.1]

### Fixed
- Removed unused options form cg workflow balsamic base command


## [14.0.0]

### Added
- New command: cg decompress ticket <ticket_id>
- New command: cg decompress flowcell <flowcell_id>
- New command: cg decompress case <case_id>
- New command: cg decompress sample <sample_id>

### Removed
- Old command: cg compress decompress spring <case_id>

## [13.18.0]


### Changed
- Changed condition for which cases should be stored in CG. This fixes a bug where cg would try to store cases which already have been stored due to mismatch in timestamp stored in Trailblazer and Housekeeper

## [13.17.2]

### Changed
- Only fastq files older than three weeks will be compressed


## [13.17.1]

### Added
- Added new value to lims constants
- Moved lims constants to a constants directory


## [13.17.0]


### Changed
- Workflow mip-dna store no longer needs analysisrunstatus to be completed to attempt storing bundle


## [13.16.2]

### Fixed

- Fixed bug where parse_mip_config() only returned values for primary analysis, breaking Upload Delivery Report


## [13.16.1]

### Fixed

 - Fix bug where cg workflow mip store still relied on Trailblazer to find case_config.yaml (Where it can no longer be found)
 - Fix bug where microsalt cli lost its store command in merge conflict


## [13.16.0]

### Added
- New REST-based TrailblazerAPI
### Changed
- Trailblazer support for Balsamic
### Fixed
- Naming convention for API harmonized


## [13.15.0]

### Added
- New query to get all cases in ticket

## [13.14.3]

### Changed

- Refactors constants file

## [13.14.2]

### Fixed

 - Fixed bug where CalledProcessError class could not be represented as string, and broke workflows.
 - Rephrased query used for compression. The query output is unchanged
 - Fixed typo in query name


## [13.14.1]
### Removed
- Remove data_analysis from sample since it is deprecated

## [13.14.0]
### Changed
- Move data_analysis from sample level to case level to enable samples to be analysed differently in different cases

## [13.12.0]
### Added
- Store all available completed microbial analyses in HK

## [13.11.0]

### Changed
- Balsamic always skips mutect when application is WES
- SPRING compression is set to run on oldest families first

### Fixed
- Format print statements

## [13.10.2]

### Fixed
- Storing chromograph, upd and rhocall files in housekeeper

## [13.10.1]

### Fixed
- Repaired automation query for storing Balsamic cases in Housekeeper

## [13.10]

### Added
- Functionality to deploy `genotype` with CG on hasta

### Fixed
- Stored completed not parsing through all completed entries

## [13.9]

### Added
- Deployment command
- Functionality to deploy `shipping` with CG


## [13.8.0]
### Added
- Functionality to change multiple families in one go, e.g. cg set families --sample-identifier ticket_number 123456 --priority research

## [13.7.0]
### Fixed
- Set flowcell status to `ondisk` when retrieving archived flowcell from PDC has finished.

## [13.6.0]

### Added
- Store microsalt analyses in Housekeeper with a provided deliverables file

## [13.5.0]

### Added
- Possibility to give case-id as argument when setting values on multiple samples by the CLI


## [13.4.1]


### Fixed
- Updated changelog with correct release version


## [13.4.0]

### Removed
- Microbial order table
- Microbial order model
- Microbial sample table
- Microbial sample model
- Microbial Flowcell-sample table
- Microbial Flowcell-sample model

### Changed
Show customer name instead of id in invoices view.
Made customer name searchable in invoices view.

### Fixed
Made unidirectional links to Customer (instead of bi) to speed up customer view
Made unidirectional links to ApplicationVersion (instead of bi) to speed up view

## [13.3.1]

### Changed
- Exclude analysis older than hasta in production (2017-09-27) from delivery report generation

## [13.3.0]

### Added
- Added new cases to skip during compression

## [13.2.0]

### Changed
- Only talk to genotype via subprocess and CLI


## [13.1.0]

### Changed
- Added cases for all microbial samples
- Add a case when a new microbial order is received

## [13.0.0]

### Changed
- Moved all microbial samples into samples table and the depending logic

## [12.7.1]

### Fixed
 - Removed store-housekeeper one-time script that was used to store balsamic results in Housekeeper

## [12.7.0]

### Changed
- Moved queries in TrailblazerAPI to Trailblazer

## [12.6.0]

### Added
- Added support for MIP9
- Adds support for MIP 9.0 files and tags in HK:
  - telomerecat
  - cyrius star-caller
  - smncopynumber caller on case level
  - tiddit_coverage bigwig track
- Adds smncopynumbercaller file to scout load config
### Changed
- Removed TB mip start source code from cg

### Fixed
- Return when using mip-dry-run option so that the dry-run is not added to TB

## [12.5.0]

### Changed

- Now ignores errors while cleaning old Balsamic data with cg clean


## [12.4.0]

### Added
- Providing a name of panel bed file in MIP cli now overrides getting capture kit through LimsAPI during case config
### Changed
- Providing panel bed path or capture kit shortname in BALSAMIC cli now overrides getting capture kit through LimsAPI during case config
### Fixed
- Fix Balsamic automation functions to exit with 1 if any of the errors are raised while looping through cases

## [12.3.6]

### Fixed
- Fixes bug where scout_api was sent into the compression_api in cli/store. The compression_api does not have scout_as an argument.


## [12.3.5]

### Added
- Added @Mropat as codeowner

## [12.3.4]

### Fixed
- Fixes bug where  upload_started_at and uploaded_at timestamps were not being updated in StatusDB upon successful Scout upload.
This bug was happening because several instances of Store were instantiated in the same context

## [12.3.3]

### Fixed
- Fixes but where linking MIP trio samples only linked the first sample instead of the whole family (Introduced in recent PR)
- Fixes bug where linking by SampleID was not linking the entire family (Old)
- Fixes bug where linking by SampleID would not be able to generate correct linking path (Old)

## [x.x.x]
### Added

### Fixed

### Changed


## [13.0.0]
### Changed
- Microbial Samples are now treated as ordinary samples in a case

## [12.3.2]

### Fixed

- Upload delivery report should now only happen for mip analyses
- Re-use the same API within all upload context
- Handle unspecified exceptions in order to keep the cron running when unexpected exception occurs for one case
- When linking file without data analysis set, warn about it and link file correctly

## [12.3.1]

### Fixed

- Fixed bug where AnalysisAPI in cg upload auto was not updated to recent class changes

## [12.3.0]

### Changed

- Class ConfigHandler moved from Trailblazer codebase into CG codebase
- FastqHandler methods moved from Trailblazer to AnalysisAPI
- Merged MipAPI and AnalysisAPI for mip_rna and mip_dna into one meta-api class
- Adjusted tests to support the new architecture
- Removed (unused/deprecated)run method which was used to execute MIP through Trailblazer

### Fixed

- MIP workflow once again performs check to skip evaluation
- MIP workflow once again updates StatusDB about the case status

## [12.2.0]

### Changed

- Merged methods cases_to_mip_analyze and cases_to_balsamic_analyze, now called cases_to_analyze for any pipeline.
- Made method cases_to_deliver pipeline aware
- Made method cases_to_store pipeline aware
- Made method cases_to_clean pipeline aware
- Added option to apply read count threshold for cases_to_analyze based on panel in ClinicalDB
- Updated MIP and BALSAMIC workflows to utilize the new methods
- Added tests for new methods in balsamic workflow
- Removed class FastqAPI. FastqAPI was only used by BALSAMIC, and contained one method. The method is now moved to FastqHandler class.

## [12.1.6]
### Fixed
- Create crunchy pending path outside batch script

## [12.1.5]
### Fixed
- support current orderform RML-1604:9 again

## [12.1.4]
### Changed
- Use long description from setup.py on PyPI

## [12.1.3]
### Fixed
- Use another parameter in build and publish

## [12.1.2]
### Fixed
- Syntax in github action build and publish workflow

## [12.1.2]
### Added
- Build and publish on pypi with github actions

## [12]
### Added
- Create a meta-API (BalsamicAnalysisAPI) to handle communication between balsamic and other cg applications. The API will handle the following:
   - Calling BalsamicAPI to execute balsamic commands
   - Query Lims and StatusDB to decide what arguments to pass to Balsamic
   - Read (new version of) deliverables report generated by Balsamic and store bundle in Housekeeper + StatusDB
- More info in https://github.com/Clinical-Genomics/cg/pull/687

### Changed
- Reduce number of options that can/should be passed to run the workflow. Most of the logic for determining the options will be handled by BalsamicAnalysisAPI.
- Every command now requires sample family name as argument.
- No longer support using sample_id to link files for sake of consistency.

## [11]
### Changed
- Removes all interactions with the beacon software

## [10.1.2]
### Fixed
- Fixed so that empty gzipped files are considered empty considering metadata

## [10.1.1]
### Added
- Adds a CHANGELOG.md<|MERGE_RESOLUTION|>--- conflicted
+++ resolved
@@ -19,11 +19,10 @@
 
 __________ DO NOT TOUCH ___________
 
-<<<<<<< HEAD
 ## [22.10.0]
 ### Fixed
 - Changed how qos for rsync is handled
-=======
+
 
 ## [22.9.4]
 ### Fixed
@@ -37,7 +36,6 @@
 ## [22.9.2]
 ### Added
 - Added UMI validation cases to skip spring compress
->>>>>>> ca44026d
 
 ## [22.9.1]
 ### Fixed
