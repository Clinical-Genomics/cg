# Change Log
All notable changes to this project will be documented in this file.
This project adheres to [Semantic Versioning](http://semver.org/).

About changelog [here](https://keepachangelog.com/en/1.0.0/)

Please add a new candidate release at the top after changing the latest one. Feel free to copy paste from the "squash and commit" box that gets generated when creating PRs

Try to use the following format:

## [x.x.x]
### Added
### Changed
### Fixed

<<<<<<< HEAD
## [NG.NG.NG]
### Added
- Support for SARS-CoV-2 Orderform 2184:3
=======
## [20.5.2]
### Changed
- Remove pipfile and pipfile.lock since they are not used
>>>>>>> a140f15d

## [20.5.1]
### Changed
- Removes linting gh actions job

## [20.5.0]
### Added
- Add support for Microbial Orderform 1603:10
- Add support for Metagenome Orderform 1605:09

## [20.4.0]
### Added
- Support for SARS-CoV-2 Orderform 2184:1

## [20.3.3]

### Changed
- Set concentration and concentration sample to str in json orderform sample since this is expected in frontend

## [20.3.2]
### Fixed
- Fixed cases_to_store for microbial workflow. 
- Fixed process call for all workflows to not create a new process object

## [20.3.1]
### Fixed
- HousekeeperAPI to reuse db connection from context instead of creating new one for each call

## [20.3.0]
### Changed
- Refactored AnalysisAPI anf FastHandler classes into one class


## [20.2.1]
### Fixed
- Fixed json orderform special cases

## [20.2.0]
### Changed
- Use pydantic models to validate orderforms

## [20.1.4]
### Added
- delivery_report handling from BALSAMIC case import to Scout config export

## [20.1.3]
### Changed
- Genes are optional when exporting scout variants

## [20.1.2]
### Changed
- Refactored and removed code from cg.store.utils in backwards compatible way

## [20.1.1]
### Changed
- Updates issue template

## [20.1.0]
### Fixed
- Fix automatic decompression to also work for mixed cases

## [20.0.1]
### Changed
- Removed old unused scripts and scripts directory
- Moved crunchy query from store into CompressAPI


## [20.0.0]

### Changed
- cg workflow mip-rna link command to take case as positional arg

## [19.5.4]

### Changed
- Refactor ticket handling from orders API

## [19.5.3]
### Fixed
- Fix dry run flag when resolving decompression state

## [19.5.2]
### Fixed
- fix container name when publishing branch builds on dockerhub

## [19.5.1]

### Fixed
- changelog

## [19.5.0]

### Added
- alembic functionality
### Changed
- destination server PDC retrieval novaseq flowcells thalamus -> hasta
### Fixed
- flowcell status after PDC retrieval ondisk -> retrieved

## [19.4.0]

### Added
- Support for storing cohorts, phenotype_terms and synopsis from order json

## [19.3.2]
### Added
- Dockerhub build app container for release and pull requests
### Changed
- Changed CI actions that run on pull request on push to only run on pull request

## [19.3.1]
### Added
- Dockerfile declaration for running the cg app. Dockerfile should not be used for the cli toolkit

## [19.3.0]
### Added
- New options for balsamic report deliver to propagate delivery report data to Balsamic


## [19.2.0]
### Added
- Cases that decompression is started for will have the action set to "analyze"

## [19.1.1]

### Fixed
- Allow price update files for application-version import to have empty prices 


## [19.1.1]
### Added
- Cases that decompression is started for will have the action set to "analyze"

## [19.1.0]
### Added
- Cli command to deliver old balsamic analyses which were stored with old hk tags

## [19.0.0]

### Added
- Adds command to start decompression for spring compressed files if needed
### Changed
- Refactors MIP cli slightly to always expect a case id
- workflow start now called start-available
- Checking if flowcells are on disk moved to its own cli command

## [18.12.0]

### Added
- Add prep-category 'cov' for applications

## [18.11.4]

### Fixed
- Install package in gihub-jobs via pip==21.0.1

## [18.11.3]

### Fixed
- Upgraded insecure cryptography dependency 

## [18.11.2]

### Fixed
- Chromograph image tags back on track

## [18.12.1]

### Fixed
- Fix message in order ticket that says what type of project it is

## [18.11.1]

### Fixed
 - Fix so that variants gets uploaded to scout for balsamic samples
 - Fix so that upload breaks if balsamic case is WGS

## [18.11.0]
- New Fluffy workflow for preparing, starting and storing of analyses

## [18.10.2]

### Fixed
- FLUFFY now have a validation schema and can be submitted in the Order Portal again
- Samples of pools are now marked not to be invoiced, only the pool is invoiced

## [18.10.1]

### Added
- Allow existing trio-samples to be re-run as single samples 

## [18.10.0]

### Added
- Support for delivery type in the Order Portal


## [18.9.1]

### Added
- cg upload vogue bioinfo-all uploads both BALSAMIC as well.

## [18.9.0]

### Added

- Add functionality to upload balsamic analyses to scout

## [18.8.0]

### Added
- cg workflow microsalt upload-analysis-vogue [case_id] to upload the latest analysis from specific case
- cg workflow microsalt upload-latest-analyses-vogue to upload all latest analyses what haven't been uploaded

## [18.7.2]

### Changed

- Skip deliver fastq files when delivering balsamic analysis

## [18.7.1]

### Fixed

- clean_fastq command now also skips validation cases when cleaning fastq files

## [18.7.0]

### Added
- Added customer name in order tickets

## [18.6.1]

### Fixed

- Fix bug with name clash for created case when submitting RML-orders via Orderportal


## [18.6.0]


### Added

- Add command 'delete case' to remove case from the database
- Add command 'delete cases' to remove multiple cases from the database

## [18.5.1]

### Fixed

- Fix bug with microsalt deliverables path where it only returns the path only if it exists. This caused errors in some cases when submitting to Trailblazer

## [18.5.0]

### Added
- Added MHT to gene panel master-list

## [18.4.0]

### Added

- Added submission of microsalt cases for tracking in Trailblazer

## [18.3.0]

### Changed

- cg workflow mip-dna --panel-bed and --dry-run options can be set when executing full workflow
- Changed logic for how case links are retrieved in order to support linking of very old cases
- Analysis not submitted to Trailblazer if executing MIP workflow in dry-run

## [18.2]

### Changed

- Remove option to specify delivery path when delivering data

### Fixed

- Improved usage of `cg deliver analysis` command

## [18.1.5]

### Fixed

- cg workflow mip-rna link command

## [18.1.4]

### Fixed

- Better help text for microsalt cli commands


## [18.1.3]

### Fixed

- deliver filtered cnvkit file for balsamic

## [18.1.2]

### Fixed

- cg workflow mip-rna config-case command

## [18.1.1]

### Fixed

- Updates balsamic deliver tags to align with the ones specified in hermes

## [18.1.0]

### Added
- Customer in the ticket created for an order from the Orderportal

## [18.0.0]

### Added
- New commands for running cron jobs

### Changed
- Changed cli commands for starting and storing microsalt workflows

### Fixed
- Full Microsalt can now be executed through cg interface

## [17.2.1]

### Fixed

- HermesApi added to context when running cg clean

## [17.2.0]

### Changed

- Using HermesApi to save Balsamic deliverables in Housekeeper

## [17.1.0]

### Added

- Added support for Balsamic-orderforms as json-file

### Changed

## [17.0.0]

### Added
- Lims ID is sent to Balsamic during case config

## [16.17.1]

### Fixed
- Fixed exporting reduced mt_bam to scout config

## 16.17.0

### Changed
- Update Scout config output for images from chromograph

## 16.16.1

### Fixed

- This PR fixes the problem handling wells in json orders without ":" as separator, e.g. A1 instead of A:1

## [16.16.0]

### Changed

- Use hermes for generating balsamic deliverables

## 16.15.1

### Fixed
- The problem handling mip-json without specified data_analysis

## [16.16.0]

### Added

- Validation models for excel files in `cg/store/api/import_func.py`

### Fixed

- Removes dependency on deprecated excel-parser `xlrd`


## 16.15.0

### Added
- cg deploy hermes

## 16.14.0

### Added
- cg deploy fluffy


## 16.13.0

### Added

- Stop on bad values for analysis (pipeline) when adding family through CLI

## 16.12.1

### Fixed
- Save in Family and Analysis Admin views

## 16.12.0

### Added

- Added support for RML-orderforms as json-file

## [16.11.1]

### Fixed

- Lock dependency for xlrd so that we can parse modern excel files


## 16.11.0

### Added
- cg set family [CASEID] now has the option --data-delivery

## [16.10.4]

### Fixed
- Bug when building tag definition for balsamic-analysis delivery

## [16.10.3]

### Fixed
- Use `--json` when exporting causative variants from scout

## [16.10.2]

### Fixed
- Use correct pipeline name when cleaning mip analysis dirs

## [16.10.1]

### Added

- Adds new mip-dna tags to hk

## [16.10.0]

### Added

- Adds new delivery type to balsamic-analysis

## [16.9.0]

### Added

- column percent_reads_guaranteed to application table

## [16.8.1]

### Fixed

- Bug in the interactions with Scout when cleaning Scout cases
- Bug in the interaction with scout in command export_causatives

## [16.8.0]

### Added

- Adds adding samplesheet to HK flowcell bundle to cg transfer flowcell

## [16.7.1]

### Fixed

- Mutacc looks for 'id' instead of '_id' in case export
- Convert 'other' to '0' for sex in case export

## 16.7.0

### Added
- Show sample priorities in created ticket

## [16.6.0]

### Changed

- Split generating config into its own command
- Delete old load config when running `cg upload scout --re-upload`

## [16.5.0]

### Added

- Functionality to deploy scout with cg

## [16.4.3]

### Fixed

- Bug that madeline output files where not uploaded to scout
- Bug when exporting panels with `cg workflow mip-dna panel`

## [16.4.2]

### Fixed

- Bug that display_name was used instead of sample_name

## [16.4.1]

### Fixed

- Change compression query to be both satisfactory syntax for flake and to be working on our version of sql server

## [16.4.0]

### Added
- Use Pydantic models to validate Scout input/output

### Changed
- Decouples scout from CG

## [16.3.4]

### Fixed

- Fixed documentation on Trailblazers purpose

## [16.3.3]

### Fixed

- Fixed setting of priority in statusDB and LIMS for samples

## [16.3.2]

### Fixed

- Fixed setting of apptag in LIMS for samples

## [16.3.1]

### Fixed

- Fixed a bug in naming of "default_gene_panels" in Scout load config


## [16.3.0]

### Changed
- Changed logic for which cases are to be compressed. Now compression will be run on all cases older then 60 days provided their fastq files have not been decompressed less than 21 days prior


## [16.2.0]

### Changed

- Use CLI to upload to Scout

## [16.1.1]

### Fixed
- Accreditation logotype only shown on new delivery reports for accredited analyses


## [16.1.0]

### Changed
- Changed the way cg cleans cases. Now it only uses StatusDB and family status

### Added
- Added one-time script to iterate over mip directories, and set cleaned_at timestamp on very old cases that were already cleaned


## [16.0.6]

### Fixed
- 'cg upload auto --pipeline' to accept 'mip-dna' as pipeline

## [16.0.5]

### Fixed
- Trailblazer integration fixed

## [16.0.4]

### Fixed
- Case database entities (Family) can only have specific values for data_analysis
- Analysis database entities can only have specific values for pipeline
- Enum used for pipeline as arguments

## [16.0.3]

### Fixed
- Microbial config-case now correctly imports reference from customer provided reference

## [16.0.2]

### Added
- Added case intentmayfly to list of cases to except from SPRING compression

## [16.0.1]

### Added
- Updated PR template to include implementation plan

## [16.0.0]

### Added
- Deliver analysis based on case-id or ticket

### Changed
- Deliver commands merged into new command `cg deliver analysis`

## [15.0.4]
### Fixed
- fixed failing `cg microsalt store completed` cronjob

## [15.0.3]
### Fixed
- Fixed path where microsalt deliverables files are located

## [15.0.2]
### Fixed
- Wrap more cg workflow mip-dna store code in try-except in order to not cause future production blocks

## [15.0.1]
### Fixed
- Fix bug in compress clean command

## [15.0.0]

### Added
- New command: cg store ticket <ticket_id>
- New command: cg store flowcell <flowcell_id>
- New command: cg store case <case_id>
- New command: cg store sample <sample_id>

### Removed
- Old command: cg store fastq <case_id>

## [14.0.1]

### Fixed
- Removed unused options form cg workflow balsamic base command


## [14.0.0]

### Added
- New command: cg decompress ticket <ticket_id>
- New command: cg decompress flowcell <flowcell_id>
- New command: cg decompress case <case_id>
- New command: cg decompress sample <sample_id>

### Removed
- Old command: cg compress decompress spring <case_id>

## [13.18.0]


### Changed
- Changed condition for which cases should be stored in CG. This fixes a bug where cg would try to store cases which already have been stored due to mismatch in timestamp stored in Trailblazer and Housekeeper

## [13.17.2]

### Changed
- Only fastq files older than three weeks will be compressed


## [13.17.1]

### Added
- Added new value to lims constants
- Moved lims constants to a constants directory


## [13.17.0]


### Changed
- Workflow mip-dna store no longer needs analysisrunstatus to be completed to attempt storing bundle


## [13.16.2]

### Fixed

- Fixed bug where parse_mip_config() only returned values for primary analysis, breaking Upload Delivery Report


## [13.16.1]

### Fixed

 - Fix bug where cg workflow mip store still relied on Trailblazer to find case_config.yaml (Where it can no longer be found)
 - Fix bug where microsalt cli lost its store command in merge conflict


## [13.16.0]

### Added
- New REST-based TrailblazerAPI
### Changed
- Trailblazer support for Balsamic
### Fixed
- Naming convention for API harmonized


## [13.15.0]

### Added
- New query to get all cases in ticket

## [13.14.3]

### Changed

- Refactors constants file

## [13.14.2]

### Fixed

 - Fixed bug where CalledProcessError class could not be represented as string, and broke workflows.
 - Rephrased query used for compression. The query output is unchanged
 - Fixed typo in query name


## [13.14.1]
### Removed
- Remove data_analysis from sample since it is deprecated

## [13.14.0]
### Changed
- Move data_analysis from sample level to case level to enable samples to be analysed differently in different cases

## [13.12.0]
### Added
- Store all available completed microbial analyses in HK

## [13.11.0]

### Changed
- Balsamic always skips mutect when application is WES
- SPRING compression is set to run on oldest families first

### Fixed
- Format print statements

## [13.10.2]

### Fixed
- Storing chromograph, upd and rhocall files in housekeeper

## [13.10.1]

### Fixed
- Repaired automation query for storing Balsamic cases in Housekeeper

## [13.10]

### Added
- Functionality to deploy `genotype` with CG on hasta

### Fixed
- Stored completed not parsing through all completed entries

## [13.9]

### Added
- Deployment command
- Functionality to deploy `shipping` with CG


## [13.8.0]
### Added
- Functionality to change multiple families in one go, e.g. cg set families --sample-identifier ticket_number 123456 --priority research

## [13.7.0]
### Fixed
- Set flowcell status to `ondisk` when retrieving archived flowcell from PDC has finished.

## [13.6.0]

### Added
- Store microsalt analyses in Housekeeper with a provided deliverables file

## [13.5.0]

### Added
- Possibility to give case-id as argument when setting values on multiple samples by the CLI


## [13.4.1]


### Fixed
- Updated changelog with correct release version


## [13.4.0]

### Removed
- Microbial order table
- Microbial order model
- Microbial sample table
- Microbial sample model
- Microbial Flowcell-sample table
- Microbial Flowcell-sample model

### Changed
Show customer name instead of id in invoices view.
Made customer name searchable in invoices view.

### Fixed
Made unidirectional links to Customer (instead of bi) to speed up customer view
Made unidirectional links to ApplicationVersion (instead of bi) to speed up view

## [13.3.1]

### Changed
- Exclude analysis older than hasta in production (2017-09-27) from delivery report generation

## [13.3.0]

### Added
- Added new cases to skip during compression

## [13.2.0]

### Changed
- Only talk to genotype via subprocess and CLI


## [13.1.0]

### Changed
- Added cases for all microbial samples
- Add a case when a new microbial order is received

## [13.0.0]

### Changed
- Moved all microbial samples into samples table and the depending logic

## [12.7.1]

### Fixed
 - Removed store-housekeeper one-time script that was used to store balsamic results in Housekeeper

## [12.7.0]

### Changed
- Moved queries in TrailblazerAPI to Trailblazer

## [12.6.0]

### Added
- Added support for MIP9
- Adds support for MIP 9.0 files and tags in HK:
  - telomerecat
  - cyrius star-caller
  - smncopynumber caller on case level
  - tiddit_coverage bigwig track
- Adds smncopynumbercaller file to scout load config
### Changed
- Removed TB mip start source code from cg

### Fixed
- Return when using mip-dry-run option so that the dry-run is not added to TB

## [12.5.0]

### Changed

- Now ignores errors while cleaning old Balsamic data with cg clean


## [12.4.0]

### Added
- Providing a name of panel bed file in MIP cli now overrides getting capture kit through LimsAPI during case config
### Changed
- Providing panel bed path or capture kit shortname in BALSAMIC cli now overrides getting capture kit through LimsAPI during case config
### Fixed
- Fix Balsamic automation functions to exit with 1 if any of the errors are raised while looping through cases

## [12.3.6]

### Fixed
- Fixes bug where scout_api was sent into the compression_api in cli/store. The compression_api does not have scout_as an argument.


## [12.3.5]

### Added
- Added @Mropat as codeowner

## [12.3.4]

### Fixed
- Fixes bug where  upload_started_at and uploaded_at timestamps were not being updated in StatusDB upon successful Scout upload.
This bug was happening because several instances of Store were instantiated in the same context

## [12.3.3]

### Fixed
- Fixes but where linking MIP trio samples only linked the first sample instead of the whole family (Introduced in recent PR)
- Fixes bug where linking by SampleID was not linking the entire family (Old)
- Fixes bug where linking by SampleID would not be able to generate correct linking path (Old)

## [x.x.x]
### Added

### Fixed

### Changed


## [13.0.0]
### Changed
- Microbial Samples are now treated as ordinary samples in a case

## [12.3.2]

### Fixed

- Upload delivery report should now only happen for mip analyses
- Re-use the same API within all upload context
- Handle unspecified exceptions in order to keep the cron running when unexpected exception occurs for one case
- When linking file without data analysis set, warn about it and link file correctly

## [12.3.1]

### Fixed

- Fixed bug where AnalysisAPI in cg upload auto was not updated to recent class changes

## [12.3.0]

### Changed

- Class ConfigHandler moved from Trailblazer codebase into CG codebase
- FastqHandler methods moved from Trailblazer to AnalysisAPI
- Merged MipAPI and AnalysisAPI for mip_rna and mip_dna into one meta-api class
- Adjusted tests to support the new architecture
- Removed (unused/deprecated)run method which was used to execute MIP through Trailblazer

### Fixed

- MIP workflow once again performs check to skip evaluation
- MIP workflow once again updates StatusDB about the case status

## [12.2.0]

### Changed

- Merged methods cases_to_mip_analyze and cases_to_balsamic_analyze, now called cases_to_analyze for any pipeline.
- Made method cases_to_deliver pipeline aware
- Made method cases_to_store pipeline aware
- Made method cases_to_clean pipeline aware
- Added option to apply read count threshold for cases_to_analyze based on panel in ClinicalDB
- Updated MIP and BALSAMIC workflows to utilize the new methods
- Added tests for new methods in balsamic workflow
- Removed class FastqAPI. FastqAPI was only used by BALSAMIC, and contained one method. The method is now moved to FastqHandler class.

## [12.1.6]
### Fixed
- Create crunchy pending path outside batch script

## [12.1.5]
### Fixed
- support current orderform RML-1604:9 again

## [12.1.4]
### Changed
- Use long description from setup.py on PyPI

## [12.1.3]
### Fixed
- Use another parameter in build and publish

## [12.1.2]
### Fixed
- Syntax in github action build and publish workflow

## [12.1.2]
### Added
- Build and publish on pypi with github actions

## [12]
### Added
- Create a meta-API (BalsamicAnalysisAPI) to handle communication between balsamic and other cg applications. The API will handle the following:
   - Calling BalsamicAPI to execute balsamic commands
   - Query Lims and StatusDB to decide what arguments to pass to Balsamic
   - Read (new version of) deliverables report generated by Balsamic and store bundle in Housekeeper + StatusDB
- More info in https://github.com/Clinical-Genomics/cg/pull/687

### Changed
- Reduce number of options that can/should be passed to run the workflow. Most of the logic for determining the options will be handled by BalsamicAnalysisAPI.
- Every command now requires sample family name as argument.
- No longer support using sample_id to link files for sake of consistency.

## [11]
### Changed
- Removes all interactions with the beacon software

## [10.1.2]
### Fixed
- Fixed so that empty gzipped files are considered empty considering metadata

## [10.1.1]
### Added
- Adds a CHANGELOG.md<|MERGE_RESOLUTION|>--- conflicted
+++ resolved
@@ -13,15 +13,13 @@
 ### Changed
 ### Fixed
 
-<<<<<<< HEAD
 ## [NG.NG.NG]
 ### Added
 - Support for SARS-CoV-2 Orderform 2184:3
-=======
+
 ## [20.5.2]
 ### Changed
 - Remove pipfile and pipfile.lock since they are not used
->>>>>>> a140f15d
 
 ## [20.5.1]
 ### Changed
