--- conflicted
+++ resolved
@@ -13,14 +13,11 @@
 ### Changed
 ### Fixed
 
-<<<<<<< HEAD
+## [21.3.0]
+### Changed
+- Remove dependency `cgstats` from requirements.txt and move used functionality into CG
+
 ## [21.2.0]
-### Changed
-- Remove dependency `cgstats` from requirements.txt and move used functionality into CG
-
-=======
->>>>>>> e7e336c7
-## [21.1.0]
 ### Added
 - Functionality for the cgstats api in CG
 
