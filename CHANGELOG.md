--- conflicted
+++ resolved
@@ -18,14 +18,10 @@
 
 __________ DO NOT TOUCH ___________ -->
 
-<<<<<<< HEAD
-## [22.22.4]
+## [22.25.3]
 ### Added
 - Added median target coverage to mip:s pydantic model
 - Added step to mips metric deliverables model
-
-## [22.22.3]
-=======
 
 ## [22.25.2]
 ### Fixed
@@ -47,7 +43,6 @@
 - Handle empty values for synopsis in excel orders
 
 ## [22.23.2]
->>>>>>> fac1d15f
 ### Fixed
 - Add proxy-protocol to dockerfile
 
