# Change Log
All notable changes to this project will be documented in this file.
This project adheres to [Semantic Versioning](http://semver.org/).

About changelog [here](https://keepachangelog.com/en/1.0.0/)

Please add a new candidate release at the top after changing the latest one. Feel free to copy paste from the "squash and commit" box that gets generated when creating PRs

Try to use the following format:


__________ DO NOT TOUCH ___________


## [x.x.x]
### Added
### Changed
### Fixed

__________ DO NOT TOUCH ___________

<<<<<<< HEAD
## [22.2.3]
### Changed
- Add deepvariant for input file in upload to loqusDB
=======
## [22.5.1]
### Fixed
- Avatar name lookup problem 

## [22.5.0]
### Added
- Avatars for cases

## [22.4.1]
### Fixed
- Statina upload api call to raise error when server response is not ok


## [22.4.0]
### Fixed
- cg will no longer run rsync on the gpu nodes

## [22.3.1]
### Fixed
Fixed statina load bug where missing headers prevented data from being read

## [22.3.0]
### Added
- Add a command to upload both to Statina and ftp 
- Adds a command to run the first command for all available cases
>>>>>>> 52edd77f

## [22.2.2]
### Changed
- Header in indexreport to versal letters

## [22.2.1]
### Added
- Add more files to the mip-rna delivery

## [22.2.0]
### Added
- Add cg clean fluffy_past_run_dirs command

## [22.1.3]
### Fixed
- Remove dependency to archived pypi colorclass

## [22.1.2]
### Changed
- Use slurm qos class and constants instead of hard coding priority options

## [22.1.1]
### Fixed
- Check for case name uniqueness before storing order to avoid half stored orders

## [22.1.0]
### Changed
- Rsync now run on slurm instead of the login node

## [22.0.1]
### Added
- Added two more cases to BALSAMIC's validation
### Changed
- Divided VALIDATION_CASES into their own workflow lists to find them easier 

## [22.0.0]
### Added
- Adds store and store-available commands that use Hermes
- Add pydantic models for mip config and mip sample info
- Add constants for getting housekeeper MIP analysis tags
  
### Changed
- Remove old MIP-DNA store command using cg internally
- Remove old unused fixtures

## [21.12.0]
### Added
- cli for upload of data to Statina

## [21.11.2]
### Fixed
- NIPT upload to sftp server

## [21.11.1]
### Changed
- Clarified the code for automatic decompression

## [21.11.0]
### Added
- Deliver, concatenate (if needed) and rsync in one command

## [21.10.0]
### Added
- Support for showing demultiplexing in CiGRID

## [21.9.3]
### Fixed
- bugfix

## [21.9.2]
### Fixed
- gisaid -fixing bug accidentally inserted in the previous pr.

## [21.9.1]
### Fixed
- gisaid get region and lab from sample udfs
- gisaid adjusting for new fasta consensus file in housekeeper
- gisaid removing failing tests

### Changed
### Fixed

## [21.12.0]
### Added
- Support for Orderform 1508:24 for Clinical Samples

## [21.9.0]
### Added
- Add Fluffy analysis results -> ftp upload functionality for cust002

## [21.8.3]
### Changed
- Set memory allocation to 95G when demultiplexing on slurm 

## [21.8.2]
### Changed
- Add batch-ref flag to command string for fluffy analyses

## [21.8.1]
### Changed
- Changed so that barcode report is written to the correct path

## [21.8.0]
### Added
- Command `cg demultplex report` to generate barcode report for demuxed flowcells
### Changed
- Automatically generate barcode report when post processing demultiplexed flowcell

## [21.7.2]
### Added
- Copy sample sheet to demuxed flowcell dir
- Create `copycomplete.txt` after demux post-processing is done

## [21.7.1]
### Fixed
- Fixed bug when checking if flowcell projects has been renamed

## [21.7.0]
### Added
- Added support for SARS-CoV-2 Orderform 2184.5 with fields for GISAID upload

## [21.6.9]
### Changed
- Check if versions are larger than known version when determining reverse complement in demultiplexing

## [21.6.8]
### Changed
- Validate that flowcell name is correct when demultiplexing

## [21.6.7]
### Fixed
- Fixed linking sample files from case bundle

## [21.6.6]
### Changed
- Check that logfile exists before doing demux post-processing

## [21.6.5]
### Changed
- Check if Unaligned dir exists before doing demux post-processing
### Fixed
- Fix bugs in create sample sheet all command

## [21.6.4]
### Fixed
- Fix so that delivery will not break if fastq bundle is missing when delivering results with ticket id

## [21.6.3]
### Fixed
- Fix bug in sqlalchemy models

## [21.6.2]
### Fixed
- If a boolean value is passed to `cg set sample -kv <key> <value>` a boolean is passed to the db

## [21.6.1]
### Fixed
- Fix bug in mip and balsamic crontab

## [21.6.0]
### Added
- Functionality to do demultiplexing post processing from CG

## [21.5.7]
### Fixed
- Set status to analyze when resolving decompression

## [21.5.6]
### Fixed
- Use only the first item from region and lab code values in mutant workflow.

## [21.5.5]
### Fixed
- Fix tag to deliver correct mutant result files to KS inbox

## [21.5.4]
### Fixed
- Block orders unintentionally reusing case names 

## [21.5.3]
### Fixed
- Set correct fluffy analysis finish path

## [21.5.2]
### Fixed
- Fixed content of fluffy samplesheet according to customer specification

## [21.5.1]
### Fixed
- By default fetch related flowcell information using `cg get sample <sample_id>`

## [21.5.0]
### Added
- User field for allowing order portal login
### Changed 
- Delivery/Invoicing/Primary Contacts are now relations from Customer to User in admin

## [21.4.4]
### Fixed
- Propagate all samples to microsalt, even those without reads

## [21.4.3]
### Fixed
- Display invoice contact on invoice

## [21.4.2]
### Fixed
- Remove default option for mip-dna priority

## [21.4.1]
### Changed
- Change how samples are fetched for cgstats select command
### Fixed
- Bug when fetching info with `cg demultiplex select`-command

## [21.4.0]
### Added
- A column in customer-group admin view in to show customers in the group

## [21.3.1]
### Fixed
- PDC backup destination server for 2500 flowcells

## [21.3.0]
### Changed
- Remove dependency `cgstats` from requirements.txt and move used functionality into CG

## [21.2.0]
### Added
- Functionality for the cgstats api in CG

## [21.1.0]
### Added
Select analyses to be uploaded to vogue based on analysis completed date (before or after a date, of between two dates)
Add uploaded to vogue date to analysis table
Only select potential analyses to upload that have not been uploaded

## [21.0.0]
### Changed
- Add support for balsamic 7.x.x
- Rework Balsamic server configurations

### Fixed
- Upload to scout now possible for all analysis types through cg upload scout

## [20.26.2]
### Added
- Added more DNA and RNA positive control cases to VALIDATION_CASES

## [20.26.1]
### Fixed
- Workflow linking also links undetermined files when

## [20.26.0]
### Changed
- Cases to analyze query checks if any samples in case are newer than latest analysis to start topups
- Microsalt config-case wont include samples that dont pass sequencing qc

## [20.25.0]
### Changed
- Changes that customer contact persons are referred to as emails instead of users. This removes the need to add each contact as a user in the system and it becomes easier to manage the user list

## [20.24.0]
### Added
- Show customers in user admin view

## [20.23.0]
### Added
- gisaid uppload support via cli
- gisaid API

## [20.22.0]
### Added
- Add command `cg get analysis` to view analysis information

## [20.21.1]
### Fixed
- Fix subprocess wildcard issue in deliver rsync

## [20.21.0]
### Added
- Added cg deliver rsync <ticket_id>

## [20.20.1]
### Fixed
- bug in cg clean scout-finished-cases

## [20.20.0]

## Added
- CLI command to deploy Loqusdb via shipping

## [20.19.5]

### Fixed
- fixed bug where CgError was raised with wrong arguments in AnalysisAPI

## [20.19.4]

### Fixed
- fixed bug that cgstats configs was saved as cg_stats in CGConfig

## [20.19.3]

### Fixed
- Update sequenced at timestamp of sample whenever sample has been sequenced and flowcell transferred

## [20.19.2]

### Fixed
- Bug when instantiating analysis api in upload

## [20.19.1]
### Fixed
- Bug when fetching the api in mip workflow cli base

## [20.19.0]

### Changed
- use pydantic to control CLI context 

## [20.18.0]
### Added
- Trailblazer support for mutant/sars-cov-2

## [20.17.5]
### Fixed
- Bugfix allowing orders of single samples from existing families

## [20.17.4]
### Added
- Added new covid prep method to lims constants

## [20.17.3]
### Fixed
- Adds support to use original sample lims id in downsampled cases (affects balsamic)

## [20.17.2]
### Fixed
- Fix duplicate Housekeeper session in scout upload


## [20.17.1]
### Changed
- Status of mutant cases is set to running before running analysis, and revoked if start fails. 
  This prevents users and cron jobs from starting the case which already started, given they check in statusDB first.

## [20.17.0]
### Added

- Deliver sarscov2 cli

## [20.16.0]
### Added

- Demultiplexing functionality to CG

## [20.15.1]
### Fixed
- cg to rename mutant fastq files directly

## [20.15.0]
### Added
- CLI methods for starting mutant

## [20.14.2]
### Added
- Add RNA validation cases to blacklist, which defines cases to not compress fastq files for

## [20.14.1]
### Fixed
- So that existing samples don't get added to lims again

## [20.14.0]
### Added
- Possibility to associate more than one customer to each user 

## [20.13.0]
### Changed
- Update orderform 2184 to latest version 4

## [20.12.1]
### Fixed
- Fix skip MIP-DNA (for MAF) for tumours with wgs applications for fastq delivery

## [20.12.0]
### Added
- Add support for fastq delivery

## [20.11.0]
### Added
- functionality to upload synopsis, cohort and phenotype information to scout

## [20.10.1]
### Fixed
- Mip start-available command

## [20.10.0]
### Added
- Panel command to mip-rna analysis workflow
- Add genome build 38 as default for mip-rna when exporting gene panels from Scout
- Add genome build 37 as default for mip-dna when exporting gene panels from Scout
- Add genome build 37 as default when exporting gene panels from Scout

### Changed
- Refactor start and start-available for mip

## [20.9.12]
### Changed
- Use pydantic models for handling lims samples


## [20.9.11]
### Fixed
- Fix bug that that prevented wgs fastq samples from being genotyped

## [20.9.10]
### Fixed
- Move synopsis and cohorts from sample to case in the database since that is how they are used 

## [20.9.9]
### Fixed
- Fixed bug in upload delivery report automation

## [20.9.8]
### Fixed
- Fixed context in upload vogue

## [20.9.7]
### Fixed
- Added missing pipeline option in database for SARS-CoV-2 on case in database

## [20.9.6]
### Fixed
- Use `coverage_qc_report` instead of `delivery_report` when uploading balsamic cases to scout

## [20.9.5]
### Fixed
- Balsamic crontab start-available auto-disables balsamic dry run

## [20.9.4]
### Fixed
- Fix bug that pending path was not created 

## [20.9.3]
### Fixed
- Bug in automation of delivery report upload

## [20.9.2]
### Fixed
- Bug when updating crunchy metadata files

## [20.9.1]
### Fixed
- Bug preventing MicroSALT to start automatically

## [20.9.0]
### Added
- SlurmAPI to handle all communication with slurm from cg

## [20.8.1]
### Changed
- Deletes unused files .gitlint, housekeeper, status, status_db

## [20.8.0]
### Added
- Support for creating delivery reports for analyses that are not the latest ones

## [20.7.0]
### Added
- DIAB and NBS-M to master list 

### Fixed
- Alphabetical order of master list

## [20.6.0]
### Changed
- Use cgmodels for crunchy metadata files

## [20.5.4]
### Added
- Change ending of lintjob from .py to .yml (accidentaly changed in previous pr)

## [20.5.3]
### Added
- Support for SARS-CoV-2 Orderform 2184:3

## [20.5.2]
### Changed
- Remove pipfile and pipfile.lock since they are not used

## [20.5.1]
### Changed
- Removes linting gh actions job

## [20.5.0]
### Added
- Add support for Microbial Orderform 1603:10
- Add support for Metagenome Orderform 1605:09

## [20.4.0]
### Added
- Support for SARS-CoV-2 Orderform 2184:1

## [20.3.3]

### Changed
- Set concentration and concentration sample to str in json orderform sample since this is expected in frontend

## [20.3.2]
### Fixed
- Fixed cases_to_store for microbial workflow. 
- Fixed process call for all workflows to not create a new process object

## [20.3.1]
### Fixed
- HousekeeperAPI to reuse db connection from context instead of creating new one for each call

## [20.3.0]
### Changed
- Refactored AnalysisAPI anf FastHandler classes into one class

## [20.2.1]
### Fixed
- Fixed json orderform special cases

## [20.2.0]
### Changed
- Use pydantic models to validate orderforms

## [20.1.4]
### Added
- delivery_report handling from BALSAMIC case import to Scout config export

## [20.1.3]
### Changed
- Genes are optional when exporting scout variants

## [20.1.2]
### Changed
- Refactored and removed code from cg.store.utils in backwards compatible way

## [20.1.1]
### Changed
- Updates issue template

## [20.1.0]
### Fixed
- Fix automatic decompression to also work for mixed cases

## [20.0.1]
### Changed
- Removed old unused scripts and scripts directory
- Moved crunchy query from store into CompressAPI


## [20.0.0]

### Changed
- cg workflow mip-rna link command to take case as positional arg

## [19.5.4]

### Changed
- Refactor ticket handling from orders API

## [19.5.3]
### Fixed
- Fix dry run flag when resolving decompression state

## [19.5.2]
### Fixed
- fix container name when publishing branch builds on dockerhub

## [19.5.1]

### Fixed
- changelog

## [19.5.0]

### Added
- alembic functionality
### Changed
- destination server PDC retrieval novaseq flowcells thalamus -> hasta
### Fixed
- flowcell status after PDC retrieval ondisk -> retrieved

## [19.4.0]

### Added
- Support for storing cohorts, phenotype_terms and synopsis from order json

## [19.3.2]
### Added
- Dockerhub build app container for release and pull requests
### Changed
- Changed CI actions that run on pull request on push to only run on pull request

## [19.3.1]
### Added
- Dockerfile declaration for running the cg app. Dockerfile should not be used for the cli toolkit

## [19.3.0]
### Added
- New options for balsamic report deliver to propagate delivery report data to Balsamic


## [19.2.0]
### Added
- Cases that decompression is started for will have the action set to "analyze"

## [19.1.1]

### Fixed
- Allow price update files for application-version import to have empty prices 


## [19.1.1]
### Added
- Cases that decompression is started for will have the action set to "analyze"

## [19.1.0]
### Added
- Cli command to deliver old balsamic analyses which were stored with old hk tags

## [19.0.0]

### Added
- Adds command to start decompression for spring compressed files if needed
### Changed
- Refactors MIP cli slightly to always expect a case id
- workflow start now called start-available
- Checking if flowcells are on disk moved to its own cli command

## [18.12.0]

### Added
- Add prep-category 'cov' for applications

## [18.11.4]

### Fixed
- Install package in gihub-jobs via pip==21.0.1

## [18.11.3]

### Fixed
- Upgraded insecure cryptography dependency 

## [18.11.2]

### Fixed
- Chromograph image tags back on track

## [18.12.1]

### Fixed
- Fix message in order ticket that says what type of project it is

## [18.11.1]

### Fixed
 - Fix so that variants gets uploaded to scout for balsamic samples
 - Fix so that upload breaks if balsamic case is WGS

## [18.11.0]
- New Fluffy workflow for preparing, starting and storing of analyses

## [18.10.2]

### Fixed
- FLUFFY now have a validation schema and can be submitted in the Order Portal again
- Samples of pools are now marked not to be invoiced, only the pool is invoiced

## [18.10.1]

### Added
- Allow existing trio-samples to be re-run as single samples 

## [18.10.0]

### Added
- Support for delivery type in the Order Portal


## [18.9.1]

### Added
- cg upload vogue bioinfo-all uploads both BALSAMIC as well.

## [18.9.0]

### Added

- Add functionality to upload balsamic analyses to scout

## [18.8.0]

### Added
- cg workflow microsalt upload-analysis-vogue [case_id] to upload the latest analysis from specific case
- cg workflow microsalt upload-latest-analyses-vogue to upload all latest analyses what haven't been uploaded

## [18.7.2]

### Changed

- Skip deliver fastq files when delivering balsamic analysis

## [18.7.1]

### Fixed

- clean_fastq command now also skips validation cases when cleaning fastq files

## [18.7.0]

### Added
- Added customer name in order tickets

## [18.6.1]

### Fixed

- Fix bug with name clash for created case when submitting RML-orders via Orderportal


## [18.6.0]


### Added

- Add command 'delete case' to remove case from the database
- Add command 'delete cases' to remove multiple cases from the database

## [18.5.1]

### Fixed

- Fix bug with microsalt deliverables path where it only returns the path only if it exists. This caused errors in some cases when submitting to Trailblazer

## [18.5.0]

### Added
- Added MHT to gene panel master-list

## [18.4.0]

### Added

- Added submission of microsalt cases for tracking in Trailblazer

## [18.3.0]

### Changed

- cg workflow mip-dna --panel-bed and --dry-run options can be set when executing full workflow
- Changed logic for how case links are retrieved in order to support linking of very old cases
- Analysis not submitted to Trailblazer if executing MIP workflow in dry-run

## [18.2]

### Changed

- Remove option to specify delivery path when delivering data

### Fixed

- Improved usage of `cg deliver analysis` command

## [18.1.5]

### Fixed

- cg workflow mip-rna link command

## [18.1.4]

### Fixed

- Better help text for microsalt cli commands


## [18.1.3]

### Fixed

- deliver filtered cnvkit file for balsamic

## [18.1.2]

### Fixed

- cg workflow mip-rna config-case command

## [18.1.1]

### Fixed

- Updates balsamic deliver tags to align with the ones specified in hermes

## [18.1.0]

### Added
- Customer in the ticket created for an order from the Orderportal

## [18.0.0]

### Added
- New commands for running cron jobs

### Changed
- Changed cli commands for starting and storing microsalt workflows

### Fixed
- Full Microsalt can now be executed through cg interface

## [17.2.1]

### Fixed

- HermesApi added to context when running cg clean

## [17.2.0]

### Changed

- Using HermesApi to save Balsamic deliverables in Housekeeper

## [17.1.0]

### Added

- Added support for Balsamic-orderforms as json-file

### Changed

## [17.0.0]

### Added
- Lims ID is sent to Balsamic during case config

## [16.17.1]

### Fixed
- Fixed exporting reduced mt_bam to scout config

## 16.17.0

### Changed
- Update Scout config output for images from chromograph

## 16.16.1

### Fixed

- This PR fixes the problem handling wells in json orders without ":" as separator, e.g. A1 instead of A:1

## [16.16.0]

### Changed

- Use hermes for generating balsamic deliverables

## 16.15.1

### Fixed
- The problem handling mip-json without specified data_analysis

## [16.16.0]

### Added

- Validation models for excel files in `cg/store/api/import_func.py`

### Fixed

- Removes dependency on deprecated excel-parser `xlrd`


## 16.15.0

### Added
- cg deploy hermes

## 16.14.0

### Added
- cg deploy fluffy


## 16.13.0

### Added

- Stop on bad values for analysis (pipeline) when adding family through CLI

## 16.12.1

### Fixed
- Save in Family and Analysis Admin views

## 16.12.0

### Added

- Added support for RML-orderforms as json-file

## [16.11.1]

### Fixed

- Lock dependency for xlrd so that we can parse modern excel files


## 16.11.0

### Added
- cg set family [CASEID] now has the option --data-delivery

## [16.10.4]

### Fixed
- Bug when building tag definition for balsamic-analysis delivery

## [16.10.3]

### Fixed
- Use `--json` when exporting causative variants from scout

## [16.10.2]

### Fixed
- Use correct pipeline name when cleaning mip analysis dirs

## [16.10.1]

### Added

- Adds new mip-dna tags to hk

## [16.10.0]

### Added

- Adds new delivery type to balsamic-analysis

## [16.9.0]

### Added

- column percent_reads_guaranteed to application table

## [16.8.1]

### Fixed

- Bug in the interactions with Scout when cleaning Scout cases
- Bug in the interaction with scout in command export_causatives

## [16.8.0]

### Added

- Adds adding samplesheet to HK flowcell bundle to cg transfer flowcell

## [16.7.1]

### Fixed

- Mutacc looks for 'id' instead of '_id' in case export
- Convert 'other' to '0' for sex in case export

## 16.7.0

### Added
- Show sample priorities in created ticket

## [16.6.0]

### Changed

- Split generating config into its own command
- Delete old load config when running `cg upload scout --re-upload`

## [16.5.0]

### Added

- Functionality to deploy scout with cg

## [16.4.3]

### Fixed

- Bug that madeline output files where not uploaded to scout
- Bug when exporting panels with `cg workflow mip-dna panel`

## [16.4.2]

### Fixed

- Bug that display_name was used instead of sample_name

## [16.4.1]

### Fixed

- Change compression query to be both satisfactory syntax for flake and to be working on our version of sql server

## [16.4.0]

### Added
- Use Pydantic models to validate Scout input/output

### Changed
- Decouples scout from CG

## [16.3.4]

### Fixed

- Fixed documentation on Trailblazers purpose

## [16.3.3]

### Fixed

- Fixed setting of priority in statusDB and LIMS for samples

## [16.3.2]

### Fixed

- Fixed setting of apptag in LIMS for samples

## [16.3.1]

### Fixed

- Fixed a bug in naming of "default_gene_panels" in Scout load config


## [16.3.0]

### Changed
- Changed logic for which cases are to be compressed. Now compression will be run on all cases older then 60 days provided their fastq files have not been decompressed less than 21 days prior


## [16.2.0]

### Changed

- Use CLI to upload to Scout

## [16.1.1]

### Fixed
- Accreditation logotype only shown on new delivery reports for accredited analyses


## [16.1.0]

### Changed
- Changed the way cg cleans cases. Now it only uses StatusDB and family status

### Added
- Added one-time script to iterate over mip directories, and set cleaned_at timestamp on very old cases that were already cleaned


## [16.0.6]

### Fixed
- 'cg upload auto --pipeline' to accept 'mip-dna' as pipeline

## [16.0.5]

### Fixed
- Trailblazer integration fixed

## [16.0.4]

### Fixed
- Case database entities (Family) can only have specific values for data_analysis
- Analysis database entities can only have specific values for pipeline
- Enum used for pipeline as arguments

## [16.0.3]

### Fixed
- Microbial config-case now correctly imports reference from customer provided reference

## [16.0.2]

### Added
- Added case intentmayfly to list of cases to except from SPRING compression

## [16.0.1]

### Added
- Updated PR template to include implementation plan

## [16.0.0]

### Added
- Deliver analysis based on case-id or ticket

### Changed
- Deliver commands merged into new command `cg deliver analysis`

## [15.0.4]
### Fixed
- fixed failing `cg microsalt store completed` cronjob

## [15.0.3]
### Fixed
- Fixed path where microsalt deliverables files are located

## [15.0.2]
### Fixed
- Wrap more cg workflow mip-dna store code in try-except in order to not cause future production blocks

## [15.0.1]
### Fixed
- Fix bug in compress clean command

## [15.0.0]

### Added
- New command: cg store ticket <ticket_id>
- New command: cg store flowcell <flowcell_id>
- New command: cg store case <case_id>
- New command: cg store sample <sample_id>

### Removed
- Old command: cg store fastq <case_id>

## [14.0.1]

### Fixed
- Removed unused options form cg workflow balsamic base command


## [14.0.0]

### Added
- New command: cg decompress ticket <ticket_id>
- New command: cg decompress flowcell <flowcell_id>
- New command: cg decompress case <case_id>
- New command: cg decompress sample <sample_id>

### Removed
- Old command: cg compress decompress spring <case_id>

## [13.18.0]


### Changed
- Changed condition for which cases should be stored in CG. This fixes a bug where cg would try to store cases which already have been stored due to mismatch in timestamp stored in Trailblazer and Housekeeper

## [13.17.2]

### Changed
- Only fastq files older than three weeks will be compressed


## [13.17.1]

### Added
- Added new value to lims constants
- Moved lims constants to a constants directory


## [13.17.0]


### Changed
- Workflow mip-dna store no longer needs analysisrunstatus to be completed to attempt storing bundle


## [13.16.2]

### Fixed

- Fixed bug where parse_mip_config() only returned values for primary analysis, breaking Upload Delivery Report


## [13.16.1]

### Fixed

 - Fix bug where cg workflow mip store still relied on Trailblazer to find case_config.yaml (Where it can no longer be found)
 - Fix bug where microsalt cli lost its store command in merge conflict


## [13.16.0]

### Added
- New REST-based TrailblazerAPI
### Changed
- Trailblazer support for Balsamic
### Fixed
- Naming convention for API harmonized


## [13.15.0]

### Added
- New query to get all cases in ticket

## [13.14.3]

### Changed

- Refactors constants file

## [13.14.2]

### Fixed

 - Fixed bug where CalledProcessError class could not be represented as string, and broke workflows.
 - Rephrased query used for compression. The query output is unchanged
 - Fixed typo in query name


## [13.14.1]
### Removed
- Remove data_analysis from sample since it is deprecated

## [13.14.0]
### Changed
- Move data_analysis from sample level to case level to enable samples to be analysed differently in different cases

## [13.12.0]
### Added
- Store all available completed microbial analyses in HK

## [13.11.0]

### Changed
- Balsamic always skips mutect when application is WES
- SPRING compression is set to run on oldest families first

### Fixed
- Format print statements

## [13.10.2]

### Fixed
- Storing chromograph, upd and rhocall files in housekeeper

## [13.10.1]

### Fixed
- Repaired automation query for storing Balsamic cases in Housekeeper

## [13.10]

### Added
- Functionality to deploy `genotype` with CG on hasta

### Fixed
- Stored completed not parsing through all completed entries

## [13.9]

### Added
- Deployment command
- Functionality to deploy `shipping` with CG


## [13.8.0]
### Added
- Functionality to change multiple families in one go, e.g. cg set families --sample-identifier ticket_number 123456 --priority research

## [13.7.0]
### Fixed
- Set flowcell status to `ondisk` when retrieving archived flowcell from PDC has finished.

## [13.6.0]

### Added
- Store microsalt analyses in Housekeeper with a provided deliverables file

## [13.5.0]

### Added
- Possibility to give case-id as argument when setting values on multiple samples by the CLI


## [13.4.1]


### Fixed
- Updated changelog with correct release version


## [13.4.0]

### Removed
- Microbial order table
- Microbial order model
- Microbial sample table
- Microbial sample model
- Microbial Flowcell-sample table
- Microbial Flowcell-sample model

### Changed
Show customer name instead of id in invoices view.
Made customer name searchable in invoices view.

### Fixed
Made unidirectional links to Customer (instead of bi) to speed up customer view
Made unidirectional links to ApplicationVersion (instead of bi) to speed up view

## [13.3.1]

### Changed
- Exclude analysis older than hasta in production (2017-09-27) from delivery report generation

## [13.3.0]

### Added
- Added new cases to skip during compression

## [13.2.0]

### Changed
- Only talk to genotype via subprocess and CLI


## [13.1.0]

### Changed
- Added cases for all microbial samples
- Add a case when a new microbial order is received

## [13.0.0]

### Changed
- Moved all microbial samples into samples table and the depending logic

## [12.7.1]

### Fixed
 - Removed store-housekeeper one-time script that was used to store balsamic results in Housekeeper

## [12.7.0]

### Changed
- Moved queries in TrailblazerAPI to Trailblazer

## [12.6.0]

### Added
- Added support for MIP9
- Adds support for MIP 9.0 files and tags in HK:
  - telomerecat
  - cyrius star-caller
  - smncopynumber caller on case level
  - tiddit_coverage bigwig track
- Adds smncopynumbercaller file to scout load config
### Changed
- Removed TB mip start source code from cg

### Fixed
- Return when using mip-dry-run option so that the dry-run is not added to TB

## [12.5.0]

### Changed

- Now ignores errors while cleaning old Balsamic data with cg clean


## [12.4.0]

### Added
- Providing a name of panel bed file in MIP cli now overrides getting capture kit through LimsAPI during case config
### Changed
- Providing panel bed path or capture kit shortname in BALSAMIC cli now overrides getting capture kit through LimsAPI during case config
### Fixed
- Fix Balsamic automation functions to exit with 1 if any of the errors are raised while looping through cases

## [12.3.6]

### Fixed
- Fixes bug where scout_api was sent into the compression_api in cli/store. The compression_api does not have scout_as an argument.


## [12.3.5]

### Added
- Added @Mropat as codeowner

## [12.3.4]

### Fixed
- Fixes bug where  upload_started_at and uploaded_at timestamps were not being updated in StatusDB upon successful Scout upload.
This bug was happening because several instances of Store were instantiated in the same context

## [12.3.3]

### Fixed
- Fixes but where linking MIP trio samples only linked the first sample instead of the whole family (Introduced in recent PR)
- Fixes bug where linking by SampleID was not linking the entire family (Old)
- Fixes bug where linking by SampleID would not be able to generate correct linking path (Old)

## [x.x.x]
### Added

### Fixed

### Changed


## [13.0.0]
### Changed
- Microbial Samples are now treated as ordinary samples in a case

## [12.3.2]

### Fixed

- Upload delivery report should now only happen for mip analyses
- Re-use the same API within all upload context
- Handle unspecified exceptions in order to keep the cron running when unexpected exception occurs for one case
- When linking file without data analysis set, warn about it and link file correctly

## [12.3.1]

### Fixed

- Fixed bug where AnalysisAPI in cg upload auto was not updated to recent class changes

## [12.3.0]

### Changed

- Class ConfigHandler moved from Trailblazer codebase into CG codebase
- FastqHandler methods moved from Trailblazer to AnalysisAPI
- Merged MipAPI and AnalysisAPI for mip_rna and mip_dna into one meta-api class
- Adjusted tests to support the new architecture
- Removed (unused/deprecated)run method which was used to execute MIP through Trailblazer

### Fixed

- MIP workflow once again performs check to skip evaluation
- MIP workflow once again updates StatusDB about the case status

## [12.2.0]

### Changed

- Merged methods cases_to_mip_analyze and cases_to_balsamic_analyze, now called cases_to_analyze for any pipeline.
- Made method cases_to_deliver pipeline aware
- Made method cases_to_store pipeline aware
- Made method cases_to_clean pipeline aware
- Added option to apply read count threshold for cases_to_analyze based on panel in ClinicalDB
- Updated MIP and BALSAMIC workflows to utilize the new methods
- Added tests for new methods in balsamic workflow
- Removed class FastqAPI. FastqAPI was only used by BALSAMIC, and contained one method. The method is now moved to FastqHandler class.

## [12.1.6]
### Fixed
- Create crunchy pending path outside batch script

## [12.1.5]
### Fixed
- support current orderform RML-1604:9 again

## [12.1.4]
### Changed
- Use long description from setup.py on PyPI

## [12.1.3]
### Fixed
- Use another parameter in build and publish

## [12.1.2]
### Fixed
- Syntax in github action build and publish workflow

## [12.1.2]
### Added
- Build and publish on pypi with github actions

## [12]
### Added
- Create a meta-API (BalsamicAnalysisAPI) to handle communication between balsamic and other cg applications. The API will handle the following:
   - Calling BalsamicAPI to execute balsamic commands
   - Query Lims and StatusDB to decide what arguments to pass to Balsamic
   - Read (new version of) deliverables report generated by Balsamic and store bundle in Housekeeper + StatusDB
- More info in https://github.com/Clinical-Genomics/cg/pull/687

### Changed
- Reduce number of options that can/should be passed to run the workflow. Most of the logic for determining the options will be handled by BalsamicAnalysisAPI.
- Every command now requires sample family name as argument.
- No longer support using sample_id to link files for sake of consistency.

## [11]
### Changed
- Removes all interactions with the beacon software

## [10.1.2]
### Fixed
- Fixed so that empty gzipped files are considered empty considering metadata

## [10.1.1]
### Added
- Adds a CHANGELOG.md<|MERGE_RESOLUTION|>--- conflicted
+++ resolved
@@ -19,11 +19,10 @@
 
 __________ DO NOT TOUCH ___________
 
-<<<<<<< HEAD
-## [22.2.3]
+## [22.5.2]
 ### Changed
 - Add deepvariant for input file in upload to loqusDB
-=======
+
 ## [22.5.1]
 ### Fixed
 - Avatar name lookup problem 
@@ -49,7 +48,6 @@
 ### Added
 - Add a command to upload both to Statina and ftp 
 - Adds a command to run the first command for all available cases
->>>>>>> 52edd77f
 
 ## [22.2.2]
 ### Changed
