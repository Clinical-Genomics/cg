--- conflicted
+++ resolved
@@ -19,11 +19,11 @@
 
 __________ DO NOT TOUCH ___________
 
-<<<<<<< HEAD
-## [22.12.0]
+## [22.17.0]
 ### Added
 - Added support for multiple delivery flags for the command cg deliver analysis.
-=======
+
+
 ## [22.16.0]
 ### Added
 - Function for downloading external data from caesar
@@ -67,7 +67,6 @@
 ### Changed
 - Updated bump2version action to v3
 - Removed build container action (for time being) since we never use the containers
->>>>>>> 9139664f
 
 ## [22.11.0]
 ### Fixed
