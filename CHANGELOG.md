--- conflicted
+++ resolved
@@ -13,15 +13,11 @@
 ### Changed
 ### Fixed
 
-<<<<<<< HEAD
-## [20.28.0]
+## [21.2.0]
 ### Changed
 - Remove dependency `cgstats` from requirements.txt and move used functionality into CG
 
-## [20.27.0]
-=======
 ## [21.1.0]
->>>>>>> c6e7b2e7
 ### Added
 - Functionality for the cgstats api in CG
 
