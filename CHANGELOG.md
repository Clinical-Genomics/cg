# Change Log
All notable changes to this project will be documented in this file.
This project adheres to [Semantic Versioning](http://semver.org/).

About changelog [here](https://keepachangelog.com/en/1.0.0/)

Please add a new candidate release at the top after changing the latest one. Feel free to copy paste from the "squash and commit" box that gets generated when creating PRs

Try to use the following format:


__________ DO NOT TOUCH ___________


## [x.x.x]
### Added
### Changed
### Fixed

__________ DO NOT TOUCH ___________

<<<<<<< HEAD
## [22.1.1]
### Changed
- Use slurm qos class and constants intead of hard coding priority options
=======

## [22.1.1]
### Fixed
- Check for case name uniqueness before storing order to avoid half stored orders
>>>>>>> a1aeab38

## [22.1.0]
### Changed
- Rsync now run on slurm instead of the login node

## [22.0.1]
### Added
- Added two more cases to BALSAMIC's validation
### Changed
- Divided VALIDATION_CASES into their own workflow lists to find them easier 

## [22.0.0]
### Added
- Adds store and store-available commands that use Hermes
- Add pydantic models for mip config and mip sample info
- Add constants for getting housekeeper MIP analysis tags
  
### Changed
- Remove old MIP-DNA store command using cg internally
- Remove old unused fixtures

## [21.12.0]
### Added
- cli for upload of data to Statina

## [21.11.2]
### Fixed
- NIPT upload to sftp server

## [21.11.1]
### Changed
- Clarified the code for automatic decompression

## [21.11.0]
### Added
- Deliver, concatenate (if needed) and rsync in one command

## [21.10.0]
### Added
- Support for showing demultiplexing in CiGRID

## [21.9.3]
### Fixed
- bugfix

## [21.9.2]
### Fixed
- gisaid -fixing bug accidentally inserted in the previous pr.

## [21.9.1]
### Fixed
- gisaid get region and lab from sample udfs
- gisaid adjusting for new fasta consensus file in housekeeper
- gisaid removing failing tests 

### Changed
### Fixed

## [21.12.0]
### Added
- Support for Orderform 1508:24 for Clinical Samples

## [21.9.0]
### Added
- Add Fluffy analysis results -> ftp upload functionality for cust002

## [21.8.3]
### Changed
- Set memory allocation to 95G when demultiplexing on slurm 

## [21.8.2]
### Changed
- Add batch-ref flag to command string for fluffy analyses


## [21.8.1]
### Changed
- Changed so that barcode report is written to the correct path

## [21.8.0]
### Added
- Command `cg demultplex report` to generate barcode report for demuxed flowcells
### Changed
- Automatically generate barcode report when post processing demultiplexed flowcell

## [21.7.2]
### Added
- Copy sample sheet to demuxed flowcell dir
- Create `copycomplete.txt` after demux post-processing is done

## [21.7.1]
### Fixed
- Fixed bug when checking if flowcell projects has been renamed


## [21.7.0]
### Added
- Added support for SARS-CoV-2 Orderform 2184.5 with fields for GISAID upload

## [21.6.9]
### Changed
- Check if versions are larger than known version when determining reverse complement in demultiplexing

## [21.6.8]
### Changed
- Validate that flowcell name is correct when demultiplexing

## [21.6.7]
### Fixed
- Fixed linking sample files from case bundle

## [21.6.6]
### Changed
- Check that logfile exists before doing demux post-processing

## [21.6.5]
### Changed
- Check if Unaligned dir exists before doing demux post-processing
### Fixed
- Fix bugs in create sample sheet all command

## [21.6.4]
### Fixed
- Fix so that delivery will not break if fastq bundle is missing when delivering results with ticket id

## [21.6.3]
### Fixed
- Fix bug in sqlalchemy models

## [21.6.2]
### Fixed
- If a boolean value is passed to `cg set sample -kv <key> <value>` a boolean is passed to the db

## [21.6.1]
### Fixed
- Fix bug in mip and balsamic crontab

## [21.6.0]
### Added
- Functionality to do demultiplexing post processing from CG

## [21.5.7]
### Fixed
- Set status to analyze when resolving decompression

## [21.5.6]
### Fixed
- Use only the first item from region and lab code values in mutant workflow.

## [21.5.5]
### Fixed
- Fix tag to deliver correct mutant result files to KS inbox

## [21.5.4]
### Fixed
- Block orders unintentionally reusing case names 

## [21.5.3]
### Fixed
- Set correct fluffy analysis finish path

## [21.5.2]
### Fixed
- Fixed content of fluffy samplesheet according to customer specification

## [21.5.1]
### Fixed
- By default fetch related flowcell information using `cg get sample <sample_id>`

## [21.5.0]
### Added
- User field for allowing order portal login
### Changed 
- Delivery/Invoicing/Primary Contacts are now relations from Customer to User in admin

## [21.4.4]
### Fixed
- Propagate all samples to microsalt, even those without reads

## [21.4.3]
### Fixed
- Display invoice contact on invoice

## [21.4.2]
### Fixed
- Remove default option for mip-dna priority

## [21.4.1]
### Changed
- Change how samples are fetched for cgstats select command
### Fixed
- Bug when fetching info with `cg demultiplex select`-command

## [21.4.0]
### Added
- A column in customer-group admin view in to show customers in the group

## [21.3.1]
### Fixed
- PDC backup destination server for 2500 flowcells

## [21.3.0]
### Changed
- Remove dependency `cgstats` from requirements.txt and move used functionality into CG

## [21.2.0]
### Added
- Functionality for the cgstats api in CG

## [21.1.0]
### Added
Select analyses to be uploaded to vogue based on analysis completed date (before or after a date, of between two dates)
Add uploaded to vogue date to analysis table
Only select potential analyses to upload that have not been uploaded

## [21.0.0]

### Changed
- Add support for balsamic 7.x.x
- Rework Balsamic server configurations

### Fixed
- Upload to scout now possible for all analysis types through cg upload scout


## [20.26.2]
### Added
- Added more DNA and RNA positive control cases to VALIDATION_CASES

## [20.26.1]
### Fixed
- Workflow linking also links undetermined files when

## [20.26.0]
### Changed
- Cases to analyze query checks if any samples in case are newer than latest analysis to start topups
- Microsalt config-case wont include samples that dont pass sequencing qc

## [20.25.0]
### Changed
- Changes that customer contact persons are referred to as emails instead of users. This removes the need to add each contact as a user in the system and it becomes easier to manage the user list

## [20.24.0]
### Added
- Show customers in user admin view

## [20.23.0]
### Added
- gisaid uppload support via cli
- gisaid API

### Added
- Add command `cg get analysis` to view analysis information

## [20.21.1]
### Fixed
- Fix subprocess wildcard issue in deliver rsync

## [20.21.0]
### Added
- Added cg deliver rsync <ticket_id>

## [20.20.1]
### Fixed
- bug in cg clean scout-finished-cases

## [20.20.0]

## Added
- CLI command to deploy Loqusdb via shipping

## [20.19.5]

### Fixed
- fixed bug where CgError was raised with wrong arguments in AnalysisAPI

## [20.19.4]

### Fixed
- fixed bug that cgstats configs was saved as cg_stats in CGConfig

## [20.19.3]

### Fixed
- Update sequenced at timestamp of sample whenever sample has been sequenced and flowcell transferred

## [20.19.2]

### Fixed
- Bug when instantiating analysis api in upload

## [20.19.1]
### Fixed
- Bug when fetching the api in mip workflow cli base

## [20.19.0]

### Changed
- use pydantic to control CLI context 

## [20.18.0]
### Added
- Trailblazer support for mutant/sars-cov-2

## [20.17.5]
### Fixed
- Bugfix allowing orders of single samples from existing families

## [20.17.4]
### Added
- Added new covid prep method to lims constants

## [20.17.3]
### Fixed
- Adds support to use original sample lims id in downsampled cases (affects balsamic)

## [20.17.2]
### Fixed
- Fix duplicate Housekeeper session in scout upload


## [20.17.1]
### Changed
- Status of mutant cases is set to running before running analysis, and revoked if start fails. 
  This prevents users and cron jobs from starting the case which already started, given they check in statusDB first.

## [20.17.0]
### Added

- Deliver sarscov2 cli

## [20.16.0]
### Added

- Demultiplexing functionality to CG

## [20.15.1]
### Fixed
- cg to rename mutant fastq files directly

## [20.15.0]
### Added
- CLI methods for starting mutant

## [20.14.2]
### Added
- Add RNA validation cases to blacklist, which defines cases to not compress fastq files for

## [20.14.1]
### Fixed
- So that existing samples don't get added to lims again

## [20.14.0]
### Added
- Possibility to associate more than one customer to each user 

## [20.13.0]
### Changed
- Update orderform 2184 to latest version 4

## [20.12.1]
### Fixed
- Fix skip MIP-DNA (for MAF) for tumours with wgs applications for fastq delivery

## [20.12.0]
### Added
- Add support for fastq delivery

## [20.11.0]
### Added
- functionality to upload synopsis, cohort and phenotype information to scout

## [20.10.1]
### Fixed
- Mip start-available command

## [20.10.0]
### Added
- Panel command to mip-rna analysis workflow
- Add genome build 38 as default for mip-rna when exporting gene panels from Scout
- Add genome build 37 as default for mip-dna when exporting gene panels from Scout
- Add genome build 37 as default when exporting gene panels from Scout

### Changed
- Refactor start and start-available for mip

## [20.9.12]
### Changed
- Use pydantic models for handling lims samples


## [20.9.11]
### Fixed
- Fix bug that that prevented wgs fastq samples from being genotyped

## [20.9.10]
### Fixed
- Move synopsis and cohorts from sample to case in the database since that is how they are used 

## [20.9.9]
### Fixed
- Fixed bug in upload delivery report automation

## [20.9.8]
### Fixed
- Fixed context in upload vogue

## [20.9.7]
### Fixed
- Added missing pipeline option in database for SARS-CoV-2 on case in database

## [20.9.6]
### Fixed
- Use `coverage_qc_report` instead of `delivery_report` when uploading balsamic cases to scout

## [20.9.5]
### Fixed
- Balsamic crontab start-available auto-disables balsamic dry run

## [20.9.4]
### Fixed
- Fix bug that pending path was not created 

## [20.9.3]
### Fixed
- Bug in automation of delivery report upload

## [20.9.2]
### Fixed
- Bug when updating crunchy metadata files

## [20.9.1]
### Fixed
- Bug preventing MicroSALT to start automatically

## [20.9.0]
### Added
- SlurmAPI to handle all communication with slurm from cg

## [20.8.1]
### Changed
- Deletes unused files .gitlint, housekeeper, status, status_db

## [20.8.0]
### Added
- Support for creating delivery reports for analyses that are not the latest ones

## [20.7.0]
### Added
- DIAB and NBS-M to master list 

### Fixed
- Alphabetical order of master list

## [20.6.0]
### Changed
- Use cgmodels for crunchy metadata files

## [20.5.4]
### Added
- Change ending of lintjob from .py to .yml (accidentaly changed in previous pr)

## [20.5.3]
### Added
- Support for SARS-CoV-2 Orderform 2184:3

## [20.5.2]
### Changed
- Remove pipfile and pipfile.lock since they are not used

## [20.5.1]
### Changed
- Removes linting gh actions job

## [20.5.0]
### Added
- Add support for Microbial Orderform 1603:10
- Add support for Metagenome Orderform 1605:09

## [20.4.0]
### Added
- Support for SARS-CoV-2 Orderform 2184:1

## [20.3.3]

### Changed
- Set concentration and concentration sample to str in json orderform sample since this is expected in frontend

## [20.3.2]
### Fixed
- Fixed cases_to_store for microbial workflow. 
- Fixed process call for all workflows to not create a new process object

## [20.3.1]
### Fixed
- HousekeeperAPI to reuse db connection from context instead of creating new one for each call

## [20.3.0]
### Changed
- Refactored AnalysisAPI anf FastHandler classes into one class

## [20.2.1]
### Fixed
- Fixed json orderform special cases

## [20.2.0]
### Changed
- Use pydantic models to validate orderforms

## [20.1.4]
### Added
- delivery_report handling from BALSAMIC case import to Scout config export

## [20.1.3]
### Changed
- Genes are optional when exporting scout variants

## [20.1.2]
### Changed
- Refactored and removed code from cg.store.utils in backwards compatible way

## [20.1.1]
### Changed
- Updates issue template

## [20.1.0]
### Fixed
- Fix automatic decompression to also work for mixed cases

## [20.0.1]
### Changed
- Removed old unused scripts and scripts directory
- Moved crunchy query from store into CompressAPI


## [20.0.0]

### Changed
- cg workflow mip-rna link command to take case as positional arg

## [19.5.4]

### Changed
- Refactor ticket handling from orders API

## [19.5.3]
### Fixed
- Fix dry run flag when resolving decompression state

## [19.5.2]
### Fixed
- fix container name when publishing branch builds on dockerhub

## [19.5.1]

### Fixed
- changelog

## [19.5.0]

### Added
- alembic functionality
### Changed
- destination server PDC retrieval novaseq flowcells thalamus -> hasta
### Fixed
- flowcell status after PDC retrieval ondisk -> retrieved

## [19.4.0]

### Added
- Support for storing cohorts, phenotype_terms and synopsis from order json

## [19.3.2]
### Added
- Dockerhub build app container for release and pull requests
### Changed
- Changed CI actions that run on pull request on push to only run on pull request

## [19.3.1]
### Added
- Dockerfile declaration for running the cg app. Dockerfile should not be used for the cli toolkit

## [19.3.0]
### Added
- New options for balsamic report deliver to propagate delivery report data to Balsamic


## [19.2.0]
### Added
- Cases that decompression is started for will have the action set to "analyze"

## [19.1.1]

### Fixed
- Allow price update files for application-version import to have empty prices 


## [19.1.1]
### Added
- Cases that decompression is started for will have the action set to "analyze"

## [19.1.0]
### Added
- Cli command to deliver old balsamic analyses which were stored with old hk tags

## [19.0.0]

### Added
- Adds command to start decompression for spring compressed files if needed
### Changed
- Refactors MIP cli slightly to always expect a case id
- workflow start now called start-available
- Checking if flowcells are on disk moved to its own cli command

## [18.12.0]

### Added
- Add prep-category 'cov' for applications

## [18.11.4]

### Fixed
- Install package in gihub-jobs via pip==21.0.1

## [18.11.3]

### Fixed
- Upgraded insecure cryptography dependency 

## [18.11.2]

### Fixed
- Chromograph image tags back on track

## [18.12.1]

### Fixed
- Fix message in order ticket that says what type of project it is

## [18.11.1]

### Fixed
 - Fix so that variants gets uploaded to scout for balsamic samples
 - Fix so that upload breaks if balsamic case is WGS

## [18.11.0]
- New Fluffy workflow for preparing, starting and storing of analyses

## [18.10.2]

### Fixed
- FLUFFY now have a validation schema and can be submitted in the Order Portal again
- Samples of pools are now marked not to be invoiced, only the pool is invoiced

## [18.10.1]

### Added
- Allow existing trio-samples to be re-run as single samples 

## [18.10.0]

### Added
- Support for delivery type in the Order Portal


## [18.9.1]

### Added
- cg upload vogue bioinfo-all uploads both BALSAMIC as well.

## [18.9.0]

### Added

- Add functionality to upload balsamic analyses to scout

## [18.8.0]

### Added
- cg workflow microsalt upload-analysis-vogue [case_id] to upload the latest analysis from specific case
- cg workflow microsalt upload-latest-analyses-vogue to upload all latest analyses what haven't been uploaded

## [18.7.2]

### Changed

- Skip deliver fastq files when delivering balsamic analysis

## [18.7.1]

### Fixed

- clean_fastq command now also skips validation cases when cleaning fastq files

## [18.7.0]

### Added
- Added customer name in order tickets

## [18.6.1]

### Fixed

- Fix bug with name clash for created case when submitting RML-orders via Orderportal


## [18.6.0]


### Added

- Add command 'delete case' to remove case from the database
- Add command 'delete cases' to remove multiple cases from the database

## [18.5.1]

### Fixed

- Fix bug with microsalt deliverables path where it only returns the path only if it exists. This caused errors in some cases when submitting to Trailblazer

## [18.5.0]

### Added
- Added MHT to gene panel master-list

## [18.4.0]

### Added

- Added submission of microsalt cases for tracking in Trailblazer

## [18.3.0]

### Changed

- cg workflow mip-dna --panel-bed and --dry-run options can be set when executing full workflow
- Changed logic for how case links are retrieved in order to support linking of very old cases
- Analysis not submitted to Trailblazer if executing MIP workflow in dry-run

## [18.2]

### Changed

- Remove option to specify delivery path when delivering data

### Fixed

- Improved usage of `cg deliver analysis` command

## [18.1.5]

### Fixed

- cg workflow mip-rna link command

## [18.1.4]

### Fixed

- Better help text for microsalt cli commands


## [18.1.3]

### Fixed

- deliver filtered cnvkit file for balsamic

## [18.1.2]

### Fixed

- cg workflow mip-rna config-case command

## [18.1.1]

### Fixed

- Updates balsamic deliver tags to align with the ones specified in hermes

## [18.1.0]

### Added
- Customer in the ticket created for an order from the Orderportal

## [18.0.0]

### Added
- New commands for running cron jobs

### Changed
- Changed cli commands for starting and storing microsalt workflows

### Fixed
- Full Microsalt can now be executed through cg interface

## [17.2.1]

### Fixed

- HermesApi added to context when running cg clean

## [17.2.0]

### Changed

- Using HermesApi to save Balsamic deliverables in Housekeeper

## [17.1.0]

### Added

- Added support for Balsamic-orderforms as json-file

### Changed

## [17.0.0]

### Added
- Lims ID is sent to Balsamic during case config

## [16.17.1]

### Fixed
- Fixed exporting reduced mt_bam to scout config

## 16.17.0

### Changed
- Update Scout config output for images from chromograph

## 16.16.1

### Fixed

- This PR fixes the problem handling wells in json orders without ":" as separator, e.g. A1 instead of A:1

## [16.16.0]

### Changed

- Use hermes for generating balsamic deliverables

## 16.15.1

### Fixed
- The problem handling mip-json without specified data_analysis

## [16.16.0]

### Added

- Validation models for excel files in `cg/store/api/import_func.py`

### Fixed

- Removes dependency on deprecated excel-parser `xlrd`


## 16.15.0

### Added
- cg deploy hermes

## 16.14.0

### Added
- cg deploy fluffy


## 16.13.0

### Added

- Stop on bad values for analysis (pipeline) when adding family through CLI

## 16.12.1

### Fixed
- Save in Family and Analysis Admin views

## 16.12.0

### Added

- Added support for RML-orderforms as json-file

## [16.11.1]

### Fixed

- Lock dependency for xlrd so that we can parse modern excel files


## 16.11.0

### Added
- cg set family [CASEID] now has the option --data-delivery

## [16.10.4]

### Fixed
- Bug when building tag definition for balsamic-analysis delivery

## [16.10.3]

### Fixed
- Use `--json` when exporting causative variants from scout

## [16.10.2]

### Fixed
- Use correct pipeline name when cleaning mip analysis dirs

## [16.10.1]

### Added

- Adds new mip-dna tags to hk

## [16.10.0]

### Added

- Adds new delivery type to balsamic-analysis

## [16.9.0]

### Added

- column percent_reads_guaranteed to application table

## [16.8.1]

### Fixed

- Bug in the interactions with Scout when cleaning Scout cases
- Bug in the interaction with scout in command export_causatives

## [16.8.0]

### Added

- Adds adding samplesheet to HK flowcell bundle to cg transfer flowcell

## [16.7.1]

### Fixed

- Mutacc looks for 'id' instead of '_id' in case export
- Convert 'other' to '0' for sex in case export

## 16.7.0

### Added
- Show sample priorities in created ticket

## [16.6.0]

### Changed

- Split generating config into its own command
- Delete old load config when running `cg upload scout --re-upload`

## [16.5.0]

### Added

- Functionality to deploy scout with cg

## [16.4.3]

### Fixed

- Bug that madeline output files where not uploaded to scout
- Bug when exporting panels with `cg workflow mip-dna panel`

## [16.4.2]

### Fixed

- Bug that display_name was used instead of sample_name

## [16.4.1]

### Fixed

- Change compression query to be both satisfactory syntax for flake and to be working on our version of sql server

## [16.4.0]

### Added
- Use Pydantic models to validate Scout input/output

### Changed
- Decouples scout from CG

## [16.3.4]

### Fixed

- Fixed documentation on Trailblazers purpose

## [16.3.3]

### Fixed

- Fixed setting of priority in statusDB and LIMS for samples

## [16.3.2]

### Fixed

- Fixed setting of apptag in LIMS for samples

## [16.3.1]

### Fixed

- Fixed a bug in naming of "default_gene_panels" in Scout load config


## [16.3.0]

### Changed
- Changed logic for which cases are to be compressed. Now compression will be run on all cases older then 60 days provided their fastq files have not been decompressed less than 21 days prior


## [16.2.0]

### Changed

- Use CLI to upload to Scout

## [16.1.1]

### Fixed
- Accreditation logotype only shown on new delivery reports for accredited analyses


## [16.1.0]

### Changed
- Changed the way cg cleans cases. Now it only uses StatusDB and family status

### Added
- Added one-time script to iterate over mip directories, and set cleaned_at timestamp on very old cases that were already cleaned


## [16.0.6]

### Fixed
- 'cg upload auto --pipeline' to accept 'mip-dna' as pipeline

## [16.0.5]

### Fixed
- Trailblazer integration fixed

## [16.0.4]

### Fixed
- Case database entities (Family) can only have specific values for data_analysis
- Analysis database entities can only have specific values for pipeline
- Enum used for pipeline as arguments

## [16.0.3]

### Fixed
- Microbial config-case now correctly imports reference from customer provided reference

## [16.0.2]

### Added
- Added case intentmayfly to list of cases to except from SPRING compression

## [16.0.1]

### Added
- Updated PR template to include implementation plan

## [16.0.0]

### Added
- Deliver analysis based on case-id or ticket

### Changed
- Deliver commands merged into new command `cg deliver analysis`

## [15.0.4]
### Fixed
- fixed failing `cg microsalt store completed` cronjob

## [15.0.3]
### Fixed
- Fixed path where microsalt deliverables files are located

## [15.0.2]
### Fixed
- Wrap more cg workflow mip-dna store code in try-except in order to not cause future production blocks

## [15.0.1]
### Fixed
- Fix bug in compress clean command

## [15.0.0]

### Added
- New command: cg store ticket <ticket_id>
- New command: cg store flowcell <flowcell_id>
- New command: cg store case <case_id>
- New command: cg store sample <sample_id>

### Removed
- Old command: cg store fastq <case_id>

## [14.0.1]

### Fixed
- Removed unused options form cg workflow balsamic base command


## [14.0.0]

### Added
- New command: cg decompress ticket <ticket_id>
- New command: cg decompress flowcell <flowcell_id>
- New command: cg decompress case <case_id>
- New command: cg decompress sample <sample_id>

### Removed
- Old command: cg compress decompress spring <case_id>

## [13.18.0]


### Changed
- Changed condition for which cases should be stored in CG. This fixes a bug where cg would try to store cases which already have been stored due to mismatch in timestamp stored in Trailblazer and Housekeeper

## [13.17.2]

### Changed
- Only fastq files older than three weeks will be compressed


## [13.17.1]

### Added
- Added new value to lims constants
- Moved lims constants to a constants directory


## [13.17.0]


### Changed
- Workflow mip-dna store no longer needs analysisrunstatus to be completed to attempt storing bundle


## [13.16.2]

### Fixed

- Fixed bug where parse_mip_config() only returned values for primary analysis, breaking Upload Delivery Report


## [13.16.1]

### Fixed

 - Fix bug where cg workflow mip store still relied on Trailblazer to find case_config.yaml (Where it can no longer be found)
 - Fix bug where microsalt cli lost its store command in merge conflict


## [13.16.0]

### Added
- New REST-based TrailblazerAPI
### Changed
- Trailblazer support for Balsamic
### Fixed
- Naming convention for API harmonized


## [13.15.0]

### Added
- New query to get all cases in ticket

## [13.14.3]

### Changed

- Refactors constants file

## [13.14.2]

### Fixed

 - Fixed bug where CalledProcessError class could not be represented as string, and broke workflows.
 - Rephrased query used for compression. The query output is unchanged
 - Fixed typo in query name


## [13.14.1]
### Removed
- Remove data_analysis from sample since it is deprecated

## [13.14.0]
### Changed
- Move data_analysis from sample level to case level to enable samples to be analysed differently in different cases

## [13.12.0]
### Added
- Store all available completed microbial analyses in HK

## [13.11.0]

### Changed
- Balsamic always skips mutect when application is WES
- SPRING compression is set to run on oldest families first

### Fixed
- Format print statements

## [13.10.2]

### Fixed
- Storing chromograph, upd and rhocall files in housekeeper

## [13.10.1]

### Fixed
- Repaired automation query for storing Balsamic cases in Housekeeper

## [13.10]

### Added
- Functionality to deploy `genotype` with CG on hasta

### Fixed
- Stored completed not parsing through all completed entries

## [13.9]

### Added
- Deployment command
- Functionality to deploy `shipping` with CG


## [13.8.0]
### Added
- Functionality to change multiple families in one go, e.g. cg set families --sample-identifier ticket_number 123456 --priority research

## [13.7.0]
### Fixed
- Set flowcell status to `ondisk` when retrieving archived flowcell from PDC has finished.

## [13.6.0]

### Added
- Store microsalt analyses in Housekeeper with a provided deliverables file

## [13.5.0]

### Added
- Possibility to give case-id as argument when setting values on multiple samples by the CLI


## [13.4.1]


### Fixed
- Updated changelog with correct release version


## [13.4.0]

### Removed
- Microbial order table
- Microbial order model
- Microbial sample table
- Microbial sample model
- Microbial Flowcell-sample table
- Microbial Flowcell-sample model

### Changed
Show customer name instead of id in invoices view.
Made customer name searchable in invoices view.

### Fixed
Made unidirectional links to Customer (instead of bi) to speed up customer view
Made unidirectional links to ApplicationVersion (instead of bi) to speed up view

## [13.3.1]

### Changed
- Exclude analysis older than hasta in production (2017-09-27) from delivery report generation

## [13.3.0]

### Added
- Added new cases to skip during compression

## [13.2.0]

### Changed
- Only talk to genotype via subprocess and CLI


## [13.1.0]

### Changed
- Added cases for all microbial samples
- Add a case when a new microbial order is received

## [13.0.0]

### Changed
- Moved all microbial samples into samples table and the depending logic

## [12.7.1]

### Fixed
 - Removed store-housekeeper one-time script that was used to store balsamic results in Housekeeper

## [12.7.0]

### Changed
- Moved queries in TrailblazerAPI to Trailblazer

## [12.6.0]

### Added
- Added support for MIP9
- Adds support for MIP 9.0 files and tags in HK:
  - telomerecat
  - cyrius star-caller
  - smncopynumber caller on case level
  - tiddit_coverage bigwig track
- Adds smncopynumbercaller file to scout load config
### Changed
- Removed TB mip start source code from cg

### Fixed
- Return when using mip-dry-run option so that the dry-run is not added to TB

## [12.5.0]

### Changed

- Now ignores errors while cleaning old Balsamic data with cg clean


## [12.4.0]

### Added
- Providing a name of panel bed file in MIP cli now overrides getting capture kit through LimsAPI during case config
### Changed
- Providing panel bed path or capture kit shortname in BALSAMIC cli now overrides getting capture kit through LimsAPI during case config
### Fixed
- Fix Balsamic automation functions to exit with 1 if any of the errors are raised while looping through cases

## [12.3.6]

### Fixed
- Fixes bug where scout_api was sent into the compression_api in cli/store. The compression_api does not have scout_as an argument.


## [12.3.5]

### Added
- Added @Mropat as codeowner

## [12.3.4]

### Fixed
- Fixes bug where  upload_started_at and uploaded_at timestamps were not being updated in StatusDB upon successful Scout upload.
This bug was happening because several instances of Store were instantiated in the same context

## [12.3.3]

### Fixed
- Fixes but where linking MIP trio samples only linked the first sample instead of the whole family (Introduced in recent PR)
- Fixes bug where linking by SampleID was not linking the entire family (Old)
- Fixes bug where linking by SampleID would not be able to generate correct linking path (Old)

## [x.x.x]
### Added

### Fixed

### Changed


## [13.0.0]
### Changed
- Microbial Samples are now treated as ordinary samples in a case

## [12.3.2]

### Fixed

- Upload delivery report should now only happen for mip analyses
- Re-use the same API within all upload context
- Handle unspecified exceptions in order to keep the cron running when unexpected exception occurs for one case
- When linking file without data analysis set, warn about it and link file correctly

## [12.3.1]

### Fixed

- Fixed bug where AnalysisAPI in cg upload auto was not updated to recent class changes

## [12.3.0]

### Changed

- Class ConfigHandler moved from Trailblazer codebase into CG codebase
- FastqHandler methods moved from Trailblazer to AnalysisAPI
- Merged MipAPI and AnalysisAPI for mip_rna and mip_dna into one meta-api class
- Adjusted tests to support the new architecture
- Removed (unused/deprecated)run method which was used to execute MIP through Trailblazer

### Fixed

- MIP workflow once again performs check to skip evaluation
- MIP workflow once again updates StatusDB about the case status

## [12.2.0]

### Changed

- Merged methods cases_to_mip_analyze and cases_to_balsamic_analyze, now called cases_to_analyze for any pipeline.
- Made method cases_to_deliver pipeline aware
- Made method cases_to_store pipeline aware
- Made method cases_to_clean pipeline aware
- Added option to apply read count threshold for cases_to_analyze based on panel in ClinicalDB
- Updated MIP and BALSAMIC workflows to utilize the new methods
- Added tests for new methods in balsamic workflow
- Removed class FastqAPI. FastqAPI was only used by BALSAMIC, and contained one method. The method is now moved to FastqHandler class.

## [12.1.6]
### Fixed
- Create crunchy pending path outside batch script

## [12.1.5]
### Fixed
- support current orderform RML-1604:9 again

## [12.1.4]
### Changed
- Use long description from setup.py on PyPI

## [12.1.3]
### Fixed
- Use another parameter in build and publish

## [12.1.2]
### Fixed
- Syntax in github action build and publish workflow

## [12.1.2]
### Added
- Build and publish on pypi with github actions

## [12]
### Added
- Create a meta-API (BalsamicAnalysisAPI) to handle communication between balsamic and other cg applications. The API will handle the following:
   - Calling BalsamicAPI to execute balsamic commands
   - Query Lims and StatusDB to decide what arguments to pass to Balsamic
   - Read (new version of) deliverables report generated by Balsamic and store bundle in Housekeeper + StatusDB
- More info in https://github.com/Clinical-Genomics/cg/pull/687

### Changed
- Reduce number of options that can/should be passed to run the workflow. Most of the logic for determining the options will be handled by BalsamicAnalysisAPI.
- Every command now requires sample family name as argument.
- No longer support using sample_id to link files for sake of consistency.

## [11]
### Changed
- Removes all interactions with the beacon software

## [10.1.2]
### Fixed
- Fixed so that empty gzipped files are considered empty considering metadata

## [10.1.1]
### Added
- Adds a CHANGELOG.md<|MERGE_RESOLUTION|>--- conflicted
+++ resolved
@@ -19,16 +19,14 @@
 
 __________ DO NOT TOUCH ___________
 
-<<<<<<< HEAD
+
+## [22.1.2]
+### Changed
+- Use slurm qos class and constants intead of hard coding priority options
+
 ## [22.1.1]
-### Changed
-- Use slurm qos class and constants intead of hard coding priority options
-=======
-
-## [22.1.1]
 ### Fixed
 - Check for case name uniqueness before storing order to avoid half stored orders
->>>>>>> a1aeab38
 
 ## [22.1.0]
 ### Changed
