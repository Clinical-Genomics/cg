# Change Log
All notable changes to this project will be documented in this file.
This project adheres to [Semantic Versioning](http://semver.org/).

About changelog [here](https://keepachangelog.com/en/1.0.0/)

Please add a new candidate release at the top after changing the latest one. Feel free to copy paste from the "squash and commit" box that gets generated when creating PRs

Try to use the following format:

## [x.x.x]
### Added
### Changed
### Fixed

<<<<<<< HEAD
=======
## [21.4.1]
### Changed
- Change how samples are fetched for cgstats select command
### Fixed
- Bug when fetching info with `cg demultiplex select`-command


## [21.4.0]
### Added
- A column in customer-group admin view in to show customers in the group

>>>>>>> e56fbbef
## [21.3.1]
### Fixed
- PDC backup destination server for 2500 flowcells

## [21.3.0]
### Changed
- Remove dependency `cgstats` from requirements.txt and move used functionality into CG

## [21.2.0]
### Added
- Functionality for the cgstats api in CG

## [21.1.0]
### Added
Select analyses to be uploaded to vogue based on analysis completed date (before or after a date, of between two dates)
Add uploaded to vogue date to analysis table
Only select potential analyses to upload that have not been uploaded

## [21.0.0]

### Changed
- Add support for balsamic 7.x.x
- Rework Balsamic server configurations

### Fixed
- Upload to scout now possible for all analysis types through cg upload scout


## [20.26.2]
### Added
- Added more DNA and RNA positive control cases to VALIDATION_CASES

## [20.26.1]
### Fixed
- Workflow linking also links undetermined files when

## [20.26.0]
### Changed
- Cases to analyze query checks if any samples in case are newer than latest analysis to start topups
- Microsalt config-case wont include samples that dont pass sequencing qc

## [20.25.0]
### Changed
- Changes that customer contact persons are referred to as emails instead of users. This removes the need to add each contact as a user in the system and it becomes easier to manage the user list

## [20.24.0]
### Added
- Show customers in user admin view

## [20.23.0]
### Added
- gisaid uppload support via cli
- gisaid API

### Added
- Add command `cg get analysis` to view analysis information

## [20.21.1]
### Fixed
- Fix subprocess wildcard issue in deliver rsync

## [20.21.0]
### Added
- Added cg deliver rsync <ticket_id>

## [20.20.1]
### Fixed
- bug in cg clean scout-finished-cases

## [20.20.0]

## Added
- CLI command to deploy Loqusdb via shipping

## [20.19.5]

### Fixed
- fixed bug where CgError was raised with wrong arguments in AnalysisAPI

## [20.19.4]

### Fixed
- fixed bug that cgstats configs was saved as cg_stats in CGConfig

## [20.19.3]

### Fixed
- Update sequenced at timestamp of sample whenever sample has been sequenced and flowcell transferred

## [20.19.2]

### Fixed
- Bug when instantiating analysis api in upload

## [20.19.1]
### Fixed
- Bug when fetching the api in mip workflow cli base

## [20.19.0]

### Changed
- use pydantic to control CLI context 

## [20.18.0]
### Added
- Trailblazer support for mutant/sars-cov-2

## [20.17.5]
### Fixed
- Bugfix allowing orders of single samples from existing families

## [20.17.4]
### Added
- Added new covid prep method to lims constants

## [20.17.3]
### Fixed
- Adds support to use original sample lims id in downsampled cases (affects balsamic)

## [20.17.2]
### Fixed
- Fix duplicate Housekeeper session in scout upload


## [20.17.1]
### Changed
- Status of mutant cases is set to running before running analysis, and revoked if start fails. 
  This prevents users and cron jobs from starting the case which already started, given they check in statusDB first.

## [20.17.0]
### Added

- Deliver sarscov2 cli

## [20.16.0]
### Added

- Demultiplexing functionality to CG

## [20.15.1]
### Fixed
- cg to rename mutant fastq files directly

## [20.15.0]
### Added
- CLI methods for starting mutant

## [20.14.2]
### Added
- Add RNA validation cases to blacklist, which defines cases to not compress fastq files for

## [20.14.1]
### Fixed
- So that existing samples don't get added to lims again

## [20.14.0]
### Added
- Possibility to associate more than one customer to each user 

## [20.13.0]
### Changed
- Update orderform 2184 to latest version 4

## [20.12.1]
### Fixed
- Fix skip MIP-DNA (for MAF) for tumours with wgs applications for fastq delivery

## [20.12.0]
### Added
- Add support for fastq delivery

## [20.11.0]
### Added
- functionality to upload synopsis, cohort and phenotype information to scout

## [20.10.1]
### Fixed
- Mip start-available command

## [20.10.0]
### Added
- Panel command to mip-rna analysis workflow
- Add genome build 38 as default for mip-rna when exporting gene panels from Scout
- Add genome build 37 as default for mip-dna when exporting gene panels from Scout
- Add genome build 37 as default when exporting gene panels from Scout

### Changed
- Refactor start and start-available for mip

## [20.9.12]
### Changed
- Use pydantic models for handling lims samples


## [20.9.11]
### Fixed
- Fix bug that that prevented wgs fastq samples from being genotyped

## [20.9.10]
### Fixed
- Move synopsis and cohorts from sample to case in the database since that is how they are used 

## [20.9.9]
### Fixed
- Fixed bug in upload delivery report automation

## [20.9.8]
### Fixed
- Fixed context in upload vogue

## [20.9.7]
### Fixed
- Added missing pipeline option in database for SARS-CoV-2 on case in database

## [20.9.6]
### Fixed
- Use `coverage_qc_report` instead of `delivery_report` when uploading balsamic cases to scout

## [20.9.5]
### Fixed
- Balsamic crontab start-available auto-disables balsamic dry run

## [20.9.4]
### Fixed
- Fix bug that pending path was not created 

## [20.9.3]
### Fixed
- Bug in automation of delivery report upload

## [20.9.2]
### Fixed
- Bug when updating crunchy metadata files

## [20.9.1]
### Fixed
- Bug preventing MicroSALT to start automatically

## [20.9.0]
### Added
- SlurmAPI to handle all communication with slurm from cg

## [20.8.1]
### Changed
- Deletes unused files .gitlint, housekeeper, status, status_db

## [20.8.0]
### Added
- Support for creating delivery reports for analyses that are not the latest ones

## [20.7.0]
### Added
- DIAB and NBS-M to master list 

### Fixed
- Alphabetical order of master list

## [20.6.0]
### Changed
- Use cgmodels for crunchy metadata files

## [20.5.4]
### Added
- Change ending of lintjob from .py to .yml (accidentaly changed in previous pr)

## [20.5.3]
### Added
- Support for SARS-CoV-2 Orderform 2184:3

## [20.5.2]
### Changed
- Remove pipfile and pipfile.lock since they are not used

## [20.5.1]
### Changed
- Removes linting gh actions job

## [20.5.0]
### Added
- Add support for Microbial Orderform 1603:10
- Add support for Metagenome Orderform 1605:09

## [20.4.0]
### Added
- Support for SARS-CoV-2 Orderform 2184:1

## [20.3.3]

### Changed
- Set concentration and concentration sample to str in json orderform sample since this is expected in frontend

## [20.3.2]
### Fixed
- Fixed cases_to_store for microbial workflow. 
- Fixed process call for all workflows to not create a new process object

## [20.3.1]
### Fixed
- HousekeeperAPI to reuse db connection from context instead of creating new one for each call

## [20.3.0]
### Changed
- Refactored AnalysisAPI anf FastHandler classes into one class

## [20.2.1]
### Fixed
- Fixed json orderform special cases

## [20.2.0]
### Changed
- Use pydantic models to validate orderforms

## [20.1.4]
### Added
- delivery_report handling from BALSAMIC case import to Scout config export

## [20.1.3]
### Changed
- Genes are optional when exporting scout variants

## [20.1.2]
### Changed
- Refactored and removed code from cg.store.utils in backwards compatible way

## [20.1.1]
### Changed
- Updates issue template

## [20.1.0]
### Fixed
- Fix automatic decompression to also work for mixed cases

## [20.0.1]
### Changed
- Removed old unused scripts and scripts directory
- Moved crunchy query from store into CompressAPI


## [20.0.0]

### Changed
- cg workflow mip-rna link command to take case as positional arg

## [19.5.4]

### Changed
- Refactor ticket handling from orders API

## [19.5.3]
### Fixed
- Fix dry run flag when resolving decompression state

## [19.5.2]
### Fixed
- fix container name when publishing branch builds on dockerhub

## [19.5.1]

### Fixed
- changelog

## [19.5.0]

### Added
- alembic functionality
### Changed
- destination server PDC retrieval novaseq flowcells thalamus -> hasta
### Fixed
- flowcell status after PDC retrieval ondisk -> retrieved

## [19.4.0]

### Added
- Support for storing cohorts, phenotype_terms and synopsis from order json

## [19.3.2]
### Added
- Dockerhub build app container for release and pull requests
### Changed
- Changed CI actions that run on pull request on push to only run on pull request

## [19.3.1]
### Added
- Dockerfile declaration for running the cg app. Dockerfile should not be used for the cli toolkit

## [19.3.0]
### Added
- New options for balsamic report deliver to propagate delivery report data to Balsamic


## [19.2.0]
### Added
- Cases that decompression is started for will have the action set to "analyze"

## [19.1.1]

### Fixed
- Allow price update files for application-version import to have empty prices 


## [19.1.1]
### Added
- Cases that decompression is started for will have the action set to "analyze"

## [19.1.0]
### Added
- Cli command to deliver old balsamic analyses which were stored with old hk tags

## [19.0.0]

### Added
- Adds command to start decompression for spring compressed files if needed
### Changed
- Refactors MIP cli slightly to always expect a case id
- workflow start now called start-available
- Checking if flowcells are on disk moved to its own cli command

## [18.12.0]

### Added
- Add prep-category 'cov' for applications

## [18.11.4]

### Fixed
- Install package in gihub-jobs via pip==21.0.1

## [18.11.3]

### Fixed
- Upgraded insecure cryptography dependency 

## [18.11.2]

### Fixed
- Chromograph image tags back on track

## [18.12.1]

### Fixed
- Fix message in order ticket that says what type of project it is

## [18.11.1]

### Fixed
 - Fix so that variants gets uploaded to scout for balsamic samples
 - Fix so that upload breaks if balsamic case is WGS

## [18.11.0]
- New Fluffy workflow for preparing, starting and storing of analyses

## [18.10.2]

### Fixed
- FLUFFY now have a validation schema and can be submitted in the Order Portal again
- Samples of pools are now marked not to be invoiced, only the pool is invoiced

## [18.10.1]

### Added
- Allow existing trio-samples to be re-run as single samples 

## [18.10.0]

### Added
- Support for delivery type in the Order Portal


## [18.9.1]

### Added
- cg upload vogue bioinfo-all uploads both BALSAMIC as well.

## [18.9.0]

### Added

- Add functionality to upload balsamic analyses to scout

## [18.8.0]

### Added
- cg workflow microsalt upload-analysis-vogue [case_id] to upload the latest analysis from specific case
- cg workflow microsalt upload-latest-analyses-vogue to upload all latest analyses what haven't been uploaded

## [18.7.2]

### Changed

- Skip deliver fastq files when delivering balsamic analysis

## [18.7.1]

### Fixed

- clean_fastq command now also skips validation cases when cleaning fastq files

## [18.7.0]

### Added
- Added customer name in order tickets

## [18.6.1]

### Fixed

- Fix bug with name clash for created case when submitting RML-orders via Orderportal


## [18.6.0]


### Added

- Add command 'delete case' to remove case from the database
- Add command 'delete cases' to remove multiple cases from the database

## [18.5.1]

### Fixed

- Fix bug with microsalt deliverables path where it only returns the path only if it exists. This caused errors in some cases when submitting to Trailblazer

## [18.5.0]

### Added
- Added MHT to gene panel master-list

## [18.4.0]

### Added

- Added submission of microsalt cases for tracking in Trailblazer

## [18.3.0]

### Changed

- cg workflow mip-dna --panel-bed and --dry-run options can be set when executing full workflow
- Changed logic for how case links are retrieved in order to support linking of very old cases
- Analysis not submitted to Trailblazer if executing MIP workflow in dry-run

## [18.2]

### Changed

- Remove option to specify delivery path when delivering data

### Fixed

- Improved usage of `cg deliver analysis` command

## [18.1.5]

### Fixed

- cg workflow mip-rna link command

## [18.1.4]

### Fixed

- Better help text for microsalt cli commands


## [18.1.3]

### Fixed

- deliver filtered cnvkit file for balsamic

## [18.1.2]

### Fixed

- cg workflow mip-rna config-case command

## [18.1.1]

### Fixed

- Updates balsamic deliver tags to align with the ones specified in hermes

## [18.1.0]

### Added
- Customer in the ticket created for an order from the Orderportal

## [18.0.0]

### Added
- New commands for running cron jobs

### Changed
- Changed cli commands for starting and storing microsalt workflows

### Fixed
- Full Microsalt can now be executed through cg interface

## [17.2.1]

### Fixed

- HermesApi added to context when running cg clean

## [17.2.0]

### Changed

- Using HermesApi to save Balsamic deliverables in Housekeeper

## [17.1.0]

### Added

- Added support for Balsamic-orderforms as json-file

### Changed

## [17.0.0]

### Added
- Lims ID is sent to Balsamic during case config

## [16.17.1]

### Fixed
- Fixed exporting reduced mt_bam to scout config

## 16.17.0

### Changed
- Update Scout config output for images from chromograph

## 16.16.1

### Fixed

- This PR fixes the problem handling wells in json orders without ":" as separator, e.g. A1 instead of A:1

## [16.16.0]

### Changed

- Use hermes for generating balsamic deliverables

## 16.15.1

### Fixed
- The problem handling mip-json without specified data_analysis

## [16.16.0]

### Added

- Validation models for excel files in `cg/store/api/import_func.py`

### Fixed

- Removes dependency on deprecated excel-parser `xlrd`


## 16.15.0

### Added
- cg deploy hermes

## 16.14.0

### Added
- cg deploy fluffy


## 16.13.0

### Added

- Stop on bad values for analysis (pipeline) when adding family through CLI

## 16.12.1

### Fixed
- Save in Family and Analysis Admin views

## 16.12.0

### Added

- Added support for RML-orderforms as json-file

## [16.11.1]

### Fixed

- Lock dependency for xlrd so that we can parse modern excel files


## 16.11.0

### Added
- cg set family [CASEID] now has the option --data-delivery

## [16.10.4]

### Fixed
- Bug when building tag definition for balsamic-analysis delivery

## [16.10.3]

### Fixed
- Use `--json` when exporting causative variants from scout

## [16.10.2]

### Fixed
- Use correct pipeline name when cleaning mip analysis dirs

## [16.10.1]

### Added

- Adds new mip-dna tags to hk

## [16.10.0]

### Added

- Adds new delivery type to balsamic-analysis

## [16.9.0]

### Added

- column percent_reads_guaranteed to application table

## [16.8.1]

### Fixed

- Bug in the interactions with Scout when cleaning Scout cases
- Bug in the interaction with scout in command export_causatives

## [16.8.0]

### Added

- Adds adding samplesheet to HK flowcell bundle to cg transfer flowcell

## [16.7.1]

### Fixed

- Mutacc looks for 'id' instead of '_id' in case export
- Convert 'other' to '0' for sex in case export

## 16.7.0

### Added
- Show sample priorities in created ticket

## [16.6.0]

### Changed

- Split generating config into its own command
- Delete old load config when running `cg upload scout --re-upload`

## [16.5.0]

### Added

- Functionality to deploy scout with cg

## [16.4.3]

### Fixed

- Bug that madeline output files where not uploaded to scout
- Bug when exporting panels with `cg workflow mip-dna panel`

## [16.4.2]

### Fixed

- Bug that display_name was used instead of sample_name

## [16.4.1]

### Fixed

- Change compression query to be both satisfactory syntax for flake and to be working on our version of sql server

## [16.4.0]

### Added
- Use Pydantic models to validate Scout input/output

### Changed
- Decouples scout from CG

## [16.3.4]

### Fixed

- Fixed documentation on Trailblazers purpose

## [16.3.3]

### Fixed

- Fixed setting of priority in statusDB and LIMS for samples

## [16.3.2]

### Fixed

- Fixed setting of apptag in LIMS for samples

## [16.3.1]

### Fixed

- Fixed a bug in naming of "default_gene_panels" in Scout load config


## [16.3.0]

### Changed
- Changed logic for which cases are to be compressed. Now compression will be run on all cases older then 60 days provided their fastq files have not been decompressed less than 21 days prior


## [16.2.0]

### Changed

- Use CLI to upload to Scout

## [16.1.1]

### Fixed
- Accreditation logotype only shown on new delivery reports for accredited analyses


## [16.1.0]

### Changed
- Changed the way cg cleans cases. Now it only uses StatusDB and family status

### Added
- Added one-time script to iterate over mip directories, and set cleaned_at timestamp on very old cases that were already cleaned


## [16.0.6]

### Fixed
- 'cg upload auto --pipeline' to accept 'mip-dna' as pipeline

## [16.0.5]

### Fixed
- Trailblazer integration fixed

## [16.0.4]

### Fixed
- Case database entities (Family) can only have specific values for data_analysis
- Analysis database entities can only have specific values for pipeline
- Enum used for pipeline as arguments

## [16.0.3]

### Fixed
- Microbial config-case now correctly imports reference from customer provided reference

## [16.0.2]

### Added
- Added case intentmayfly to list of cases to except from SPRING compression

## [16.0.1]

### Added
- Updated PR template to include implementation plan

## [16.0.0]

### Added
- Deliver analysis based on case-id or ticket

### Changed
- Deliver commands merged into new command `cg deliver analysis`

## [15.0.4]
### Fixed
- fixed failing `cg microsalt store completed` cronjob

## [15.0.3]
### Fixed
- Fixed path where microsalt deliverables files are located

## [15.0.2]
### Fixed
- Wrap more cg workflow mip-dna store code in try-except in order to not cause future production blocks

## [15.0.1]
### Fixed
- Fix bug in compress clean command

## [15.0.0]

### Added
- New command: cg store ticket <ticket_id>
- New command: cg store flowcell <flowcell_id>
- New command: cg store case <case_id>
- New command: cg store sample <sample_id>

### Removed
- Old command: cg store fastq <case_id>

## [14.0.1]

### Fixed
- Removed unused options form cg workflow balsamic base command


## [14.0.0]

### Added
- New command: cg decompress ticket <ticket_id>
- New command: cg decompress flowcell <flowcell_id>
- New command: cg decompress case <case_id>
- New command: cg decompress sample <sample_id>

### Removed
- Old command: cg compress decompress spring <case_id>

## [13.18.0]


### Changed
- Changed condition for which cases should be stored in CG. This fixes a bug where cg would try to store cases which already have been stored due to mismatch in timestamp stored in Trailblazer and Housekeeper

## [13.17.2]

### Changed
- Only fastq files older than three weeks will be compressed


## [13.17.1]

### Added
- Added new value to lims constants
- Moved lims constants to a constants directory


## [13.17.0]


### Changed
- Workflow mip-dna store no longer needs analysisrunstatus to be completed to attempt storing bundle


## [13.16.2]

### Fixed

- Fixed bug where parse_mip_config() only returned values for primary analysis, breaking Upload Delivery Report


## [13.16.1]

### Fixed

 - Fix bug where cg workflow mip store still relied on Trailblazer to find case_config.yaml (Where it can no longer be found)
 - Fix bug where microsalt cli lost its store command in merge conflict


## [13.16.0]

### Added
- New REST-based TrailblazerAPI
### Changed
- Trailblazer support for Balsamic
### Fixed
- Naming convention for API harmonized


## [13.15.0]

### Added
- New query to get all cases in ticket

## [13.14.3]

### Changed

- Refactors constants file

## [13.14.2]

### Fixed

 - Fixed bug where CalledProcessError class could not be represented as string, and broke workflows.
 - Rephrased query used for compression. The query output is unchanged
 - Fixed typo in query name


## [13.14.1]
### Removed
- Remove data_analysis from sample since it is deprecated

## [13.14.0]
### Changed
- Move data_analysis from sample level to case level to enable samples to be analysed differently in different cases

## [13.12.0]
### Added
- Store all available completed microbial analyses in HK

## [13.11.0]

### Changed
- Balsamic always skips mutect when application is WES
- SPRING compression is set to run on oldest families first

### Fixed
- Format print statements

## [13.10.2]

### Fixed
- Storing chromograph, upd and rhocall files in housekeeper

## [13.10.1]

### Fixed
- Repaired automation query for storing Balsamic cases in Housekeeper

## [13.10]

### Added
- Functionality to deploy `genotype` with CG on hasta

### Fixed
- Stored completed not parsing through all completed entries

## [13.9]

### Added
- Deployment command
- Functionality to deploy `shipping` with CG


## [13.8.0]
### Added
- Functionality to change multiple families in one go, e.g. cg set families --sample-identifier ticket_number 123456 --priority research

## [13.7.0]
### Fixed
- Set flowcell status to `ondisk` when retrieving archived flowcell from PDC has finished.

## [13.6.0]

### Added
- Store microsalt analyses in Housekeeper with a provided deliverables file

## [13.5.0]

### Added
- Possibility to give case-id as argument when setting values on multiple samples by the CLI


## [13.4.1]


### Fixed
- Updated changelog with correct release version


## [13.4.0]

### Removed
- Microbial order table
- Microbial order model
- Microbial sample table
- Microbial sample model
- Microbial Flowcell-sample table
- Microbial Flowcell-sample model

### Changed
Show customer name instead of id in invoices view.
Made customer name searchable in invoices view.

### Fixed
Made unidirectional links to Customer (instead of bi) to speed up customer view
Made unidirectional links to ApplicationVersion (instead of bi) to speed up view

## [13.3.1]

### Changed
- Exclude analysis older than hasta in production (2017-09-27) from delivery report generation

## [13.3.0]

### Added
- Added new cases to skip during compression

## [13.2.0]

### Changed
- Only talk to genotype via subprocess and CLI


## [13.1.0]

### Changed
- Added cases for all microbial samples
- Add a case when a new microbial order is received

## [13.0.0]

### Changed
- Moved all microbial samples into samples table and the depending logic

## [12.7.1]

### Fixed
 - Removed store-housekeeper one-time script that was used to store balsamic results in Housekeeper

## [12.7.0]

### Changed
- Moved queries in TrailblazerAPI to Trailblazer

## [12.6.0]

### Added
- Added support for MIP9
- Adds support for MIP 9.0 files and tags in HK:
  - telomerecat
  - cyrius star-caller
  - smncopynumber caller on case level
  - tiddit_coverage bigwig track
- Adds smncopynumbercaller file to scout load config
### Changed
- Removed TB mip start source code from cg

### Fixed
- Return when using mip-dry-run option so that the dry-run is not added to TB

## [12.5.0]

### Changed

- Now ignores errors while cleaning old Balsamic data with cg clean


## [12.4.0]

### Added
- Providing a name of panel bed file in MIP cli now overrides getting capture kit through LimsAPI during case config
### Changed
- Providing panel bed path or capture kit shortname in BALSAMIC cli now overrides getting capture kit through LimsAPI during case config
### Fixed
- Fix Balsamic automation functions to exit with 1 if any of the errors are raised while looping through cases

## [12.3.6]

### Fixed
- Fixes bug where scout_api was sent into the compression_api in cli/store. The compression_api does not have scout_as an argument.


## [12.3.5]

### Added
- Added @Mropat as codeowner

## [12.3.4]

### Fixed
- Fixes bug where  upload_started_at and uploaded_at timestamps were not being updated in StatusDB upon successful Scout upload.
This bug was happening because several instances of Store were instantiated in the same context

## [12.3.3]

### Fixed
- Fixes but where linking MIP trio samples only linked the first sample instead of the whole family (Introduced in recent PR)
- Fixes bug where linking by SampleID was not linking the entire family (Old)
- Fixes bug where linking by SampleID would not be able to generate correct linking path (Old)

## [x.x.x]
### Added

### Fixed

### Changed


## [13.0.0]
### Changed
- Microbial Samples are now treated as ordinary samples in a case

## [12.3.2]

### Fixed

- Upload delivery report should now only happen for mip analyses
- Re-use the same API within all upload context
- Handle unspecified exceptions in order to keep the cron running when unexpected exception occurs for one case
- When linking file without data analysis set, warn about it and link file correctly

## [12.3.1]

### Fixed

- Fixed bug where AnalysisAPI in cg upload auto was not updated to recent class changes

## [12.3.0]

### Changed

- Class ConfigHandler moved from Trailblazer codebase into CG codebase
- FastqHandler methods moved from Trailblazer to AnalysisAPI
- Merged MipAPI and AnalysisAPI for mip_rna and mip_dna into one meta-api class
- Adjusted tests to support the new architecture
- Removed (unused/deprecated)run method which was used to execute MIP through Trailblazer

### Fixed

- MIP workflow once again performs check to skip evaluation
- MIP workflow once again updates StatusDB about the case status

## [12.2.0]

### Changed

- Merged methods cases_to_mip_analyze and cases_to_balsamic_analyze, now called cases_to_analyze for any pipeline.
- Made method cases_to_deliver pipeline aware
- Made method cases_to_store pipeline aware
- Made method cases_to_clean pipeline aware
- Added option to apply read count threshold for cases_to_analyze based on panel in ClinicalDB
- Updated MIP and BALSAMIC workflows to utilize the new methods
- Added tests for new methods in balsamic workflow
- Removed class FastqAPI. FastqAPI was only used by BALSAMIC, and contained one method. The method is now moved to FastqHandler class.

## [12.1.6]
### Fixed
- Create crunchy pending path outside batch script

## [12.1.5]
### Fixed
- support current orderform RML-1604:9 again

## [12.1.4]
### Changed
- Use long description from setup.py on PyPI

## [12.1.3]
### Fixed
- Use another parameter in build and publish

## [12.1.2]
### Fixed
- Syntax in github action build and publish workflow

## [12.1.2]
### Added
- Build and publish on pypi with github actions

## [12]
### Added
- Create a meta-API (BalsamicAnalysisAPI) to handle communication between balsamic and other cg applications. The API will handle the following:
   - Calling BalsamicAPI to execute balsamic commands
   - Query Lims and StatusDB to decide what arguments to pass to Balsamic
   - Read (new version of) deliverables report generated by Balsamic and store bundle in Housekeeper + StatusDB
- More info in https://github.com/Clinical-Genomics/cg/pull/687

### Changed
- Reduce number of options that can/should be passed to run the workflow. Most of the logic for determining the options will be handled by BalsamicAnalysisAPI.
- Every command now requires sample family name as argument.
- No longer support using sample_id to link files for sake of consistency.

## [11]
### Changed
- Removes all interactions with the beacon software

## [10.1.2]
### Fixed
- Fixed so that empty gzipped files are considered empty considering metadata

## [10.1.1]
### Added
- Adds a CHANGELOG.md<|MERGE_RESOLUTION|>--- conflicted
+++ resolved
@@ -13,8 +13,6 @@
 ### Changed
 ### Fixed
 
-<<<<<<< HEAD
-=======
 ## [21.4.1]
 ### Changed
 - Change how samples are fetched for cgstats select command
@@ -26,7 +24,6 @@
 ### Added
 - A column in customer-group admin view in to show customers in the group
 
->>>>>>> e56fbbef
 ## [21.3.1]
 ### Fixed
 - PDC backup destination server for 2500 flowcells
