--- conflicted
+++ resolved
@@ -15,22 +15,20 @@
 ### Changed
 
 
+## [x.x.x]
+
+### Added
+- Use Pydantic models to validate Scout input/output
+
+### Changed
+- Decouples scout from CG
 
 ## [16.3.1]
 
 ### Fixed
 
-<<<<<<< HEAD
-## [x.x.x]
-
-### Added
-- Use Pydantic models to validate Scout input/output
-
-### Changed
-- Decouples scout from CG
-=======
 - Fixed a bug in naming of "default_gene_panels" in Scout load config
->>>>>>> ab874967
+
 
 ## [16.3.0]
 
