--- conflicted
+++ resolved
@@ -14,13 +14,9 @@
 ### Changed
 ### Fixed
 
-<<<<<<< HEAD
 ## [NG.NG.NG]
 
 ### Added support for delivery type in the Order Portal
-
-## 18.1.0
-=======
 
 ## [18.1.2]
 
@@ -35,7 +31,6 @@
 - Updates balsamic deliver tags to align with the ones specified in hermes
 
 ## [18.1.0]
->>>>>>> c491d605
 
 ### Added
 - Customer in the ticket created for an order from the Orderportal
