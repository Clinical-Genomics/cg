--- conflicted
+++ resolved
@@ -14,13 +14,10 @@
 ### Changed
 ### Fixed
 
-<<<<<<< HEAD
 ## [NG.NG.NG]
 
 ### Added support for delivery type in the Order Portal
 
-## 18.6.1
-=======
 ## [18.7.1]
 
 ### Fixed
@@ -32,7 +29,6 @@
 ### Added customer name in order tickets
 
 ## [18.6.1]
->>>>>>> 03acf111
 
 ### Fixed
 
