--- conflicted
+++ resolved
@@ -13,17 +13,16 @@
 ### Changed
 ### Fixed
 
+## [21.4.2]
+
+### Fixed
+- Remove default option for mip-dna priority
+
 ## [21.4.1]
-<<<<<<< HEAD
-### Fixed
-- Remove default option for mip-dna priority
-=======
 ### Changed
 - Change how samples are fetched for cgstats select command
 ### Fixed
 - Bug when fetching info with `cg demultiplex select`-command
-
->>>>>>> 9dd2b218
 
 ## [21.4.0]
 ### Added
