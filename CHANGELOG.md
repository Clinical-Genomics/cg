# Change Log
All notable changes to this project will be documented in this file.
This project adheres to [Semantic Versioning](http://semver.org/).

About changelog [here](https://keepachangelog.com/en/1.0.0/)

Please add a new candidate release at the top after changing the latest one. Feel free to copy paste from the "squash and commit" box that gets generated when creating PRs

Try to use the following format:

## [x.x.x]

### Added
### Changed
### Fixed

<<<<<<< HEAD
## [18.10.3]

### Fixed
 - Fix so that variants gets uploaded to scout for balsamic samples
 - Fix so that upload breaks if balsamic case is WGS
=======
## [18.11.0]

### Added
- New Fluffy workflow for preparing, starting and storing of analyses

>>>>>>> 21e4d47a

## [18.10.2]

### Fixed
- FLUFFY now have a validation schema and can be submitted in the Order Portal again
- Samples of pools are now marked not to be invoiced, only the pool is invoiced

## [18.10.1]

### Added
- Allow existing trio-samples to be re-run as single samples

## [18.10.0]

### Added
- Support for delivery type in the Order Portal

## [18.9.1]

### Added
- cg upload vogue bioinfo-all uploads both BALSAMIC as well.

## [18.9.0]

### Added

- Add functionality to upload balsamic analyses to scout

## [18.8.0]

### Added
- cg workflow microsalt upload-analysis-vogue [case_id] to upload the latest analysis from specific case
- cg workflow microsalt upload-latest-analyses-vogue to upload all latest analyses what haven't been uploaded

## [18.7.2]

### Changed

- Skip deliver fastq files when delivering balsamic analysis

## [18.7.1]

### Fixed

- clean_fastq command now also skips validation cases when cleaning fastq files

## [18.7.0]

### Added
- Added customer name in order tickets

## [18.6.1]

### Fixed

- Fix bug with name clash for created case when submitting RML-orders via Orderportal


## [18.6.0]


### Added

- Add command 'delete case' to remove case from the database
- Add command 'delete cases' to remove multiple cases from the database

## [18.5.1]

### Fixed

- Fix bug with microsalt deliverables path where it only returns the path only if it exists. This caused errors in some cases when submitting to Trailblazer

## [18.5.0]

### Added
- Added MHT to gene panel master-list

## [18.4.0]

### Added

- Added submission of microsalt cases for tracking in Trailblazer

## [18.3.0]

### Changed

- cg workflow mip-dna --panel-bed and --dry-run options can be set when executing full workflow
- Changed logic for how case links are retrieved in order to support linking of very old cases
- Analysis not submitted to Trailblazer if executing MIP workflow in dry-run

## [18.2]

### Changed

- Remove option to specify delivery path when delivering data

### Fixed

- Improved usage of `cg deliver analysis` command

## [18.1.5]

### Fixed

- cg workflow mip-rna link command

## [18.1.4]

### Fixed

- Better help text for microsalt cli commands


## [18.1.3]

### Fixed

- deliver filtered cnvkit file for balsamic

## [18.1.2]

### Fixed

- cg workflow mip-rna config-case command
 
## [18.1.1]

### Fixed

- Updates balsamic deliver tags to align with the ones specified in hermes

## [18.1.0]

### Added
- Customer in the ticket created for an order from the Orderportal

## [18.0.0]

### Added
- New commands for running cron jobs 

### Changed
- Changed cli commands for starting and storing microsalt workflows

### Fixed
- Full Microsalt can now be executed through cg interface

## [17.2.1]

### Fixed

- HermesApi added to context when running cg clean

## [17.2.0]

### Changed

- Using HermesApi to save Balsamic deliverables in Housekeeper

## [17.1.0]

### Added

- Added support for Balsamic-orderforms as json-file

### Changed

## [17.0.0]

### Added
- Lims ID is sent to Balsamic during case config

## [16.17.1]

### Fixed
- Fixed exporting reduced mt_bam to scout config

## 16.17.0

### Changed
- Update Scout config output for images from chromograph

## 16.16.1

### Fixed

- This PR fixes the problem handling wells in json orders without ":" as separator, e.g. A1 instead of A:1

## [16.16.0]

### Changed

- Use hermes for generating balsamic deliverables

## 16.15.1

### Fixed
- The problem handling mip-json without specified data_analysis

## [16.16.0]

### Added

- Validation models for excel files in `cg/store/api/import_func.py`

### Fixed

- Removes dependency on deprecated excel-parser `xlrd`


## [16.15.0]

### Added
- cg deploy hermes

## [16.14.0]

### Added
- cg deploy fluffy


## 16.13.0

### Added

- Stop on bad values for analysis (pipeline) when adding family through CLI

## [16.12.1]

### Fixed
- Save in Family and Analysis Admin views

## 16.12.0

### Added

- Added support for RML-orderforms as json-file

## [16.11.1]

### Fixed

- Lock dependency for xlrd so that we can parse modern excel files


## [16.11.0]

### Added
- cg set family [CASEID] now has the option --data-delivery


## [16.10.4]

### Fixed
- Bug when building tag definition for balsamic-analysis delivery

## [16.10.3]

### Fixed
- Use `--json` when exporting causative variants from scout

## [16.10.2]

### Fixed
- Use correct pipeline name when cleaning mip analysis dirs

## [16.10.1]

### Added

- Adds new mip-dna tags to hk

## [16.10.0]

### Added

- Adds new delivery type to balsamic-analysis

## [16.9.0]

### Added

- column percent_reads_guaranteed to application table

## [16.8.1]

### Fixed

- Bug in the interactions with Scout when cleaning Scout cases
- Bug in the interaction with scout in command export_causatives

## [16.8.0]

### Added

- Adds adding samplesheet to HK flowcell bundle to cg transfer flowcell

## [16.7.1]

### Fixed

- Mutacc looks for 'id' instead of '_id' in case export
- Convert 'other' to '0' for sex in case export

## [16.7.0]

### Added
- Show sample priorities in created ticket

## [16.6.0]

### Changed

- Split generating config into its own command
- Delete old load config when running `cg upload scout --re-upload`

## [16.5.0]

### Added

- Functionality to deploy scout with cg

## [16.4.3]

### Fixed

- Bug that madeline output files where not uploaded to scout
- Bug when exporting panels with `cg workflow mip-dna panel`

## [16.4.2]

### Fixed

- Bug that display_name was used instead of sample_name

## [16.4.1]

### Fixed

- Change compression query to be both satisfactory syntax for flake and to be working on our version of sql server

## [16.4.0]

### Added
- Use Pydantic models to validate Scout input/output

### Changed
- Decouples scout from CG

## [16.3.4]

### Fixed

- Fixed documentation on Trailblazers purpose

## [16.3.3]

### Fixed

- Fixed setting of priority in statusDB and LIMS for samples

## [16.3.2]

### Fixed

- Fixed setting of apptag in LIMS for samples

## [16.3.1]

### Fixed

- Fixed a bug in naming of "default_gene_panels" in Scout load config


## [16.3.0]

### Changed
- Changed logic for which cases are to be compressed. Now compression will be run on all cases older then 60 days provided their fastq files have not been decompressed less than 21 days prior


## [16.2.0]

### Changed

- Use CLI to upload to Scout

## [16.1.1]

### Fixed
- Accreditation logotype only shown on new delivery reports for accredited analyses


## [16.1.0]

### Changed
- Changed the way cg cleans cases. Now it only uses StatusDB and family status

### Added
- Added one-time script to iterate over mip directories, and set cleaned_at timestamp on very old cases that were already cleaned


## [16.0.6]

### Fixed
- 'cg upload auto --pipeline' to accept 'mip-dna' as pipeline

## [16.0.5]

### Fixed
- Trailblazer integration fixed

## [16.0.4]

### Fixed
- Case database entities (Family) can only have specific values for data_analysis
- Analysis database entities can only have specific values for pipeline
- Enum used for pipeline as arguments

## [16.0.3]

### Fixed
- Microbial config-case now correctly imports reference from customer provided reference

## [16.0.2]

### Added
- Added case intentmayfly to list of cases to except from SPRING compression

## [16.0.1]

### Added
- Updated PR template to include implementation plan

## [16.0.0]

### Added
- Deliver analysis based on case-id or ticket

### Changed
- Deliver commands merged into new command `cg deliver analysis`

## [15.0.4]
### Fixed
- fixed failing `cg microsalt store completed` cronjob

## [15.0.3]
### Fixed
- Fixed path where microsalt deliverables files are located

## [15.0.2]
### Fixed
- Wrap more cg workflow mip-dna store code in try-except in order to not cause future production blocks

## [15.0.1]
### Fixed
- Fix bug in compress clean command

## [15.0.0]

### Added
- New command: cg store ticket <ticket_id>
- New command: cg store flowcell <flowcell_id>
- New command: cg store case <case_id>
- New command: cg store sample <sample_id>

### Removed
- Old command: cg store fastq <case_id>

## [14.0.1]

### Fixed
- Removed unused options form cg workflow balsamic base command


## [14.0.0]

### Added
- New command: cg decompress ticket <ticket_id>
- New command: cg decompress flowcell <flowcell_id>
- New command: cg decompress case <case_id>
- New command: cg decompress sample <sample_id>

### Removed
- Old command: cg compress decompress spring <case_id>

## [13.18.0]


### Changed
- Changed condition for which cases should be stored in CG. This fixes a bug where cg would try to store cases which already have been stored due to mismatch in timestamp stored in Trailblazer and Housekeeper

## [13.17.2]

### Changed
- Only fastq files older than three weeks will be compressed


## [13.17.1]

### Added
- Added new value to lims constants
- Moved lims constants to a constants directory


## [13.17.0]


### Changed
- Workflow mip-dna store no longer needs analysisrunstatus to be completed to attempt storing bundle


## [13.16.2]

### Fixed

- Fixed bug where parse_mip_config() only returned values for primary analysis, breaking Upload Delivery Report


## [13.16.1]

### Fixed

 - Fix bug where cg workflow mip store still relied on Trailblazer to find case_config.yaml (Where it can no longer be found)
 - Fix bug where microsalt cli lost its store command in merge conflict


## [13.16.0]

### Added
- New REST-based TrailblazerAPI
### Changed
- Trailblazer support for Balsamic
### Fixed
- Naming convention for API harmonized


## [13.15.0]

### Added
- New query to get all cases in ticket

## [13.14.3]

### Changed

- Refactors constants file

## [13.14.2]

### Fixed

 - Fixed bug where CalledProcessError class could not be represented as string, and broke workflows.
 - Rephrased query used for compression. The query output is unchanged
 - Fixed typo in query name


## [13.14.1]
### Removed
- Remove data_analysis from sample since it is deprecated

## [13.14.0]
### Changed
- Move data_analysis from sample level to case level to enable samples to be analysed differently in different cases

## [13.12.0]
### Added
- Store all available completed microbial analyses in HK

## [13.11.0]

### Changed
- Balsamic always skips mutect when application is WES
- SPRING compression is set to run on oldest families first

### Fixed
- Format print statements

## [13.10.2]

### Fixed
- Storing chromograph, upd and rhocall files in housekeeper

## [13.10.1]

### Fixed
- Repaired automation query for storing Balsamic cases in Housekeeper

## [13.10]

### Added
- Functionality to deploy `genotype` with CG on hasta

### Fixed
- Stored completed not parsing through all completed entries

## [13.9]

### Added
- Deployment command
- Functionality to deploy `shipping` with CG


## [13.8.0]
### Added
- Functionality to change multiple families in one go, e.g. cg set families --sample-identifier ticket_number 123456 --priority research

## [13.7.0]
### Fixed
- Set flowcell status to `ondisk` when retrieving archived flowcell from PDC has finished.

## [13.6.0]

### Added
- Store microsalt analyses in Housekeeper with a provided deliverables file

## [13.5.0]

### Added
- Possibility to give case-id as argument when setting values on multiple samples by the CLI


## [13.4.1]


### Fixed
- Updated changelog with correct release version


## [13.4.0]

### Removed
- Microbial order table
- Microbial order model
- Microbial sample table
- Microbial sample model
- Microbial Flowcell-sample table
- Microbial Flowcell-sample model

### Changed
Show customer name instead of id in invoices view.
Made customer name searchable in invoices view.

### Fixed
Made unidirectional links to Customer (instead of bi) to speed up customer view
Made unidirectional links to ApplicationVersion (instead of bi) to speed up view

## [13.3.1]

### Changed
- Exclude analysis older than hasta in production (2017-09-27) from delivery report generation

## [13.3.0]

### Added
- Added new cases to skip during compression

## [13.2.0]

### Changed
- Only talk to genotype via subprocess and CLI


## [13.1.0]

### Changed
- Added cases for all microbial samples
- Add a case when a new microbial order is received

## [13.0.0]

### Changed
- Moved all microbial samples into samples table and the depending logic

## [12.7.1]

### Fixed
 - Removed store-housekeeper one-time script that was used to store balsamic results in Housekeeper

## [12.7.0]

### Changed
- Moved queries in TrailblazerAPI to Trailblazer

## [12.6.0]

### Added
- Added support for MIP9
- Adds support for MIP 9.0 files and tags in HK:
  - telomerecat
  - cyrius star-caller
  - smncopynumber caller on case level
  - tiddit_coverage bigwig track
- Adds smncopynumbercaller file to scout load config
### Changed
- Removed TB mip start source code from cg

### Fixed
- Return when using mip-dry-run option so that the dry-run is not added to TB

## [12.5.0]

### Changed

- Now ignores errors while cleaning old Balsamic data with cg clean


## [12.4.0]

### Added
- Providing a name of panel bed file in MIP cli now overrides getting capture kit through LimsAPI during case config
### Changed
- Providing panel bed path or capture kit shortname in BALSAMIC cli now overrides getting capture kit through LimsAPI during case config
### Fixed
- Fix Balsamic automation functions to exit with 1 if any of the errors are raised while looping through cases

## [12.3.6]

### Fixed
- Fixes bug where scout_api was sent into the compression_api in cli/store. The compression_api does not have scout_as an argument.


## [12.3.5]

### Added
- Added @Mropat as codeowner

## [12.3.4]

### Fixed
- Fixes bug where  upload_started_at and uploaded_at timestamps were not being updated in StatusDB upon successful Scout upload.
This bug was happening because several instances of Store were instantiated in the same context

## [12.3.3]

### Fixed
- Fixes but where linking MIP trio samples only linked the first sample instead of the whole family (Introduced in recent PR)
- Fixes bug where linking by SampleID was not linking the entire family (Old)
- Fixes bug where linking by SampleID would not be able to generate correct linking path (Old)

## [x.x.x]
### Added

### Fixed

### Changed


## [13.0.0]
### Changed
- Microbial Samples are now treated as ordinary samples in a case

## [12.3.2]

### Fixed

- Upload delivery report should now only happen for mip analyses
- Re-use the same API within all upload context
- Handle unspecified exceptions in order to keep the cron running when unexpected exception occurs for one case
- When linking file without data analysis set, warn about it and link file correctly

## [12.3.1]

### Fixed

- Fixed bug where AnalysisAPI in cg upload auto was not updated to recent class changes

## [12.3.0]

### Changed

- Class ConfigHandler moved from Trailblazer codebase into CG codebase
- FastqHandler methods moved from Trailblazer to AnalysisAPI
- Merged MipAPI and AnalysisAPI for mip_rna and mip_dna into one meta-api class
- Adjusted tests to support the new architecture
- Removed (unused/deprecated)run method which was used to execute MIP through Trailblazer

### Fixed

- MIP workflow once again performs check to skip evaluation
- MIP workflow once again updates StatusDB about the case status

## [12.2.0]

### Changed

- Merged methods cases_to_mip_analyze and cases_to_balsamic_analyze, now called cases_to_analyze for any pipeline.
- Made method cases_to_deliver pipeline aware
- Made method cases_to_store pipeline aware
- Made method cases_to_clean pipeline aware
- Added option to apply read count threshold for cases_to_analyze based on panel in ClinicalDB
- Updated MIP and BALSAMIC workflows to utilize the new methods
- Added tests for new methods in balsamic workflow
- Removed class FastqAPI. FastqAPI was only used by BALSAMIC, and contained one method. The method is now moved to FastqHandler class.

## [12.1.6]
### Fixed
- Create crunchy pending path outside batch script

## [12.1.5]
### Fixed
- support current orderform RML-1604:9 again

## [12.1.4]
### Changed
- Use long description from setup.py on PyPI

## [12.1.3]
### Fixed
- Use another parameter in build and publish

## [12.1.2]
### Fixed
- Syntax in github action build and publish workflow

## [12.1.2]
### Added
- Build and publish on pypi with github actions

## [12]
### Added
- Create a meta-API (BalsamicAnalysisAPI) to handle communication between balsamic and other cg applications. The API will handle the following:
   - Calling BalsamicAPI to execute balsamic commands
   - Query Lims and StatusDB to decide what arguments to pass to Balsamic
   - Read (new version of) deliverables report generated by Balsamic and store bundle in Housekeeper + StatusDB
- More info in https://github.com/Clinical-Genomics/cg/pull/687

### Changed
- Reduce number of options that can/should be passed to run the workflow. Most of the logic for determining the options will be handled by BalsamicAnalysisAPI.
- Every command now requires sample family name as argument.
- No longer support using sample_id to link files for sake of consistency.

## [11]
### Changed
- Removes all interactions with the beacon software

## [10.1.2]
### Fixed
- Fixed so that empty gzipped files are considered empty considering metadata

## [10.1.1]
### Added
- Adds a CHANGELOG.md<|MERGE_RESOLUTION|>--- conflicted
+++ resolved
@@ -14,19 +14,17 @@
 ### Changed
 ### Fixed
 
-<<<<<<< HEAD
-## [18.10.3]
+## [18.11.1]
 
 ### Fixed
  - Fix so that variants gets uploaded to scout for balsamic samples
  - Fix so that upload breaks if balsamic case is WGS
-=======
+
 ## [18.11.0]
 
 ### Added
 - New Fluffy workflow for preparing, starting and storing of analyses
 
->>>>>>> 21e4d47a
 
 ## [18.10.2]
 
@@ -37,7 +35,7 @@
 ## [18.10.1]
 
 ### Added
-- Allow existing trio-samples to be re-run as single samples
+- Allow existing trio-samples to be re-run as single samples 
 
 ## [18.10.0]
 
@@ -238,12 +236,12 @@
 - Removes dependency on deprecated excel-parser `xlrd`
 
 
-## [16.15.0]
+## 16.15.0
 
 ### Added
 - cg deploy hermes
 
-## [16.14.0]
+## 16.14.0
 
 ### Added
 - cg deploy fluffy
@@ -255,7 +253,7 @@
 
 - Stop on bad values for analysis (pipeline) when adding family through CLI
 
-## [16.12.1]
+## 16.12.1
 
 ### Fixed
 - Save in Family and Analysis Admin views
@@ -273,11 +271,10 @@
 - Lock dependency for xlrd so that we can parse modern excel files
 
 
-## [16.11.0]
+## 16.11.0
 
 ### Added
 - cg set family [CASEID] now has the option --data-delivery
-
 
 ## [16.10.4]
 
@@ -332,7 +329,7 @@
 - Mutacc looks for 'id' instead of '_id' in case export
 - Convert 'other' to '0' for sex in case export
 
-## [16.7.0]
+## 16.7.0
 
 ### Added
 - Show sample priorities in created ticket
