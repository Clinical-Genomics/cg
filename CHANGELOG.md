# Change Log
All notable changes to this project will be documented in this file.
This project adheres to [Semantic Versioning](http://semver.org/).

About changelog [here](https://keepachangelog.com/en/1.0.0/)

Please add a new candidate release at the top after changing the latest one. Feel free to copy paste from the "squash and commit" box that gets generated when creating PRs

Try to use the following format:


__________ DO NOT TOUCH ___________


## [x.x.x]
### Added
### Changed
### Fixed

__________ DO NOT TOUCH ___________

<<<<<<< HEAD
## [NG.NG.NG]
### Added
- Avatars for cases
=======
## [22.2.2]
### Changed
- Header in indexreport to versal letters

## [22.2.1]
### Added
- Add more files to the mip-rna delivery

## [22.2.0]
### Added
- Add cg clean fluffy_past_run_dirs command

## [22.1.3]
### Fixed
- Remove dependency to archived pypi colorclass

## [22.1.2]
### Changed
- Use slurm qos class and constants instead of hard coding priority options

## [22.1.1]
### Fixed
- Check for case name uniqueness before storing order to avoid half stored orders

## [22.1.0]
### Changed
- Rsync now run on slurm instead of the login node

## [22.0.1]
### Added
- Added two more cases to BALSAMIC's validation
### Changed
- Divided VALIDATION_CASES into their own workflow lists to find them easier 
>>>>>>> 45f67f10

## [22.0.0]
### Added
- Adds store and store-available commands that use Hermes
- Add pydantic models for mip config and mip sample info
- Add constants for getting housekeeper MIP analysis tags
  
### Changed
- Remove old MIP-DNA store command using cg internally
- Remove old unused fixtures

## [21.12.0]
### Added
- cli for upload of data to Statina

## [21.11.2]
### Fixed
- NIPT upload to sftp server

## [21.11.1]
### Changed
- Clarified the code for automatic decompression

## [21.11.0]
### Added
- Deliver, concatenate (if needed) and rsync in one command

## [21.10.0]
### Added
- Support for showing demultiplexing in CiGRID

## [21.9.3]
### Fixed
- bugfix

## [21.9.2]
### Fixed
- gisaid -fixing bug accidentally inserted in the previous pr.

## [21.9.1]
### Fixed
- gisaid get region and lab from sample udfs
- gisaid adjusting for new fasta consensus file in housekeeper
- gisaid removing failing tests

## [21.12.0]
### Added
- Support for Orderform 1508:24 for Clinical Samples

## [21.9.0]
### Added
- Add Fluffy analysis results -> ftp upload functionality for cust002

## [21.8.3]
### Changed
- Set memory allocation to 95G when demultiplexing on slurm 

## [21.8.2]
### Changed
- Add batch-ref flag to command string for fluffy analyses

## [21.8.1]
### Changed
- Changed so that barcode report is written to the correct path

## [21.8.0]
### Added
- Command `cg demultplex report` to generate barcode report for demuxed flowcells
### Changed
- Automatically generate barcode report when post processing demultiplexed flowcell

## [21.7.2]
### Added
- Copy sample sheet to demuxed flowcell dir
- Create `copycomplete.txt` after demux post-processing is done

## [21.7.1]
### Fixed
- Fixed bug when checking if flowcell projects has been renamed


## [21.7.0]
### Added
- Added support for SARS-CoV-2 Orderform 2184.5 with fields for GISAID upload

## [21.6.9]
### Changed
- Check if versions are larger than known version when determining reverse complement in demultiplexing

## [21.6.8]
### Changed
- Validate that flowcell name is correct when demultiplexing

## [21.6.7]
### Fixed
- Fixed linking sample files from case bundle

## [21.6.6]
### Changed
- Check that logfile exists before doing demux post-processing

## [21.6.5]
### Changed
- Check if Unaligned dir exists before doing demux post-processing
### Fixed
- Fix bugs in create sample sheet all command

## [21.6.4]
### Fixed
- Fix so that delivery will not break if fastq bundle is missing when delivering results with ticket id

## [21.6.3]
### Fixed
- Fix bug in sqlalchemy models

## [21.6.2]
### Fixed
- If a boolean value is passed to `cg set sample -kv <key> <value>` a boolean is passed to the db

## [21.6.1]
### Fixed
- Fix bug in mip and balsamic crontab

## [21.6.0]
### Added
- Functionality to do demultiplexing post processing from CG

## [21.5.7]
### Fixed
- Set status to analyze when resolving decompression

## [21.5.6]
### Fixed
- Use only the first item from region and lab code values in mutant workflow.

## [21.5.5]
### Fixed
- Fix tag to deliver correct mutant result files to KS inbox

## [21.5.4]
### Fixed
- Block orders unintentionally reusing case names 

## [21.5.3]
### Fixed
- Set correct fluffy analysis finish path

## [21.5.2]
### Fixed
- Fixed content of fluffy samplesheet according to customer specification

## [21.5.1]
### Fixed
- By default fetch related flowcell information using `cg get sample <sample_id>`

## [21.5.0]
### Added
- User field for allowing order portal login
### Changed 
- Delivery/Invoicing/Primary Contacts are now relations from Customer to User in admin

## [21.4.4]
### Fixed
- Propagate all samples to microsalt, even those without reads

## [21.4.3]
### Fixed
- Display invoice contact on invoice

## [21.4.2]
### Fixed
- Remove default option for mip-dna priority

## [21.4.1]
### Changed
- Change how samples are fetched for cgstats select command
### Fixed
- Bug when fetching info with `cg demultiplex select`-command

## [21.4.0]
### Added
- A column in customer-group admin view in to show customers in the group

## [21.3.1]
### Fixed
- PDC backup destination server for 2500 flowcells

## [21.3.0]
### Changed
- Remove dependency `cgstats` from requirements.txt and move used functionality into CG

## [21.2.0]
### Added
- Functionality for the cgstats api in CG

## [21.1.0]
### Added
Select analyses to be uploaded to vogue based on analysis completed date (before or after a date, of between two dates)
Add uploaded to vogue date to analysis table
Only select potential analyses to upload that have not been uploaded

## [21.0.0]

### Changed
- Add support for balsamic 7.x.x
- Rework Balsamic server configurations

### Fixed
- Upload to scout now possible for all analysis types through cg upload scout


## [20.26.2]
### Added
- Added more DNA and RNA positive control cases to VALIDATION_CASES

## [20.26.1]
### Fixed
- Workflow linking also links undetermined files when

## [20.26.0]
### Changed
- Cases to analyze query checks if any samples in case are newer than latest analysis to start topups
- Microsalt config-case wont include samples that dont pass sequencing qc

## [20.25.0]
### Changed
- Changes that customer contact persons are referred to as emails instead of users. This removes the need to add each contact as a user in the system and it becomes easier to manage the user list

## [20.24.0]
### Added
- Show customers in user admin view

## [20.23.0]
### Added
- gisaid uppload support via cli
- gisaid API

## [20.22.0]
### Added
- Add command `cg get analysis` to view analysis information

## [20.21.1]
### Fixed
- Fix subprocess wildcard issue in deliver rsync

## [20.21.0]
### Added
- Added cg deliver rsync <ticket_id>

## [20.20.1]
### Fixed
- bug in cg clean scout-finished-cases

## [20.20.0]

## Added
- CLI command to deploy Loqusdb via shipping

## [20.19.5]

### Fixed
- fixed bug where CgError was raised with wrong arguments in AnalysisAPI

## [20.19.4]

### Fixed
- fixed bug that cgstats configs was saved as cg_stats in CGConfig

## [20.19.3]

### Fixed
- Update sequenced at timestamp of sample whenever sample has been sequenced and flowcell transferred

## [20.19.2]

### Fixed
- Bug when instantiating analysis api in upload

## [20.19.1]
### Fixed
- Bug when fetching the api in mip workflow cli base

## [20.19.0]

### Changed
- use pydantic to control CLI context 

## [20.18.0]
### Added
- Trailblazer support for mutant/sars-cov-2

## [20.17.5]
### Fixed
- Bugfix allowing orders of single samples from existing families

## [20.17.4]
### Added
- Added new covid prep method to lims constants

## [20.17.3]
### Fixed
- Adds support to use original sample lims id in downsampled cases (affects balsamic)

## [20.17.2]
### Fixed
- Fix duplicate Housekeeper session in scout upload


## [20.17.1]
### Changed
- Status of mutant cases is set to running before running analysis, and revoked if start fails. 
  This prevents users and cron jobs from starting the case which already started, given they check in statusDB first.

## [20.17.0]
### Added

- Deliver sarscov2 cli

## [20.16.0]
### Added

- Demultiplexing functionality to CG

## [20.15.1]
### Fixed
- cg to rename mutant fastq files directly

## [20.15.0]
### Added
- CLI methods for starting mutant

## [20.14.2]
### Added
- Add RNA validation cases to blacklist, which defines cases to not compress fastq files for

## [20.14.1]
### Fixed
- So that existing samples don't get added to lims again

## [20.14.0]
### Added
- Possibility to associate more than one customer to each user 

## [20.13.0]
### Changed
- Update orderform 2184 to latest version 4

## [20.12.1]
### Fixed
- Fix skip MIP-DNA (for MAF) for tumours with wgs applications for fastq delivery

## [20.12.0]
### Added
- Add support for fastq delivery

## [20.11.0]
### Added
- functionality to upload synopsis, cohort and phenotype information to scout

## [20.10.1]
### Fixed
- Mip start-available command

## [20.10.0]
### Added
- Panel command to mip-rna analysis workflow
- Add genome build 38 as default for mip-rna when exporting gene panels from Scout
- Add genome build 37 as default for mip-dna when exporting gene panels from Scout
- Add genome build 37 as default when exporting gene panels from Scout

### Changed
- Refactor start and start-available for mip

## [20.9.12]
### Changed
- Use pydantic models for handling lims samples


## [20.9.11]
### Fixed
- Fix bug that that prevented wgs fastq samples from being genotyped

## [20.9.10]
### Fixed
- Move synopsis and cohorts from sample to case in the database since that is how they are used 

## [20.9.9]
### Fixed
- Fixed bug in upload delivery report automation

## [20.9.8]
### Fixed
- Fixed context in upload vogue

## [20.9.7]
### Fixed
- Added missing pipeline option in database for SARS-CoV-2 on case in database

## [20.9.6]
### Fixed
- Use `coverage_qc_report` instead of `delivery_report` when uploading balsamic cases to scout

## [20.9.5]
### Fixed
- Balsamic crontab start-available auto-disables balsamic dry run

## [20.9.4]
### Fixed
- Fix bug that pending path was not created 

## [20.9.3]
### Fixed
- Bug in automation of delivery report upload

## [20.9.2]
### Fixed
- Bug when updating crunchy metadata files

## [20.9.1]
### Fixed
- Bug preventing MicroSALT to start automatically

## [20.9.0]
### Added
- SlurmAPI to handle all communication with slurm from cg

## [20.8.1]
### Changed
- Deletes unused files .gitlint, housekeeper, status, status_db

## [20.8.0]
### Added
- Support for creating delivery reports for analyses that are not the latest ones

## [20.7.0]
### Added
- DIAB and NBS-M to master list 

### Fixed
- Alphabetical order of master list

## [20.6.0]
### Changed
- Use cgmodels for crunchy metadata files

## [20.5.4]
### Added
- Change ending of lintjob from .py to .yml (accidentaly changed in previous pr)

## [20.5.3]
### Added
- Support for SARS-CoV-2 Orderform 2184:3

## [20.5.2]
### Changed
- Remove pipfile and pipfile.lock since they are not used

## [20.5.1]
### Changed
- Removes linting gh actions job

## [20.5.0]
### Added
- Add support for Microbial Orderform 1603:10
- Add support for Metagenome Orderform 1605:09

## [20.4.0]
### Added
- Support for SARS-CoV-2 Orderform 2184:1

## [20.3.3]

### Changed
- Set concentration and concentration sample to str in json orderform sample since this is expected in frontend

## [20.3.2]
### Fixed
- Fixed cases_to_store for microbial workflow. 
- Fixed process call for all workflows to not create a new process object

## [20.3.1]
### Fixed
- HousekeeperAPI to reuse db connection from context instead of creating new one for each call

## [20.3.0]
### Changed
- Refactored AnalysisAPI anf FastHandler classes into one class

## [20.2.1]
### Fixed
- Fixed json orderform special cases

## [20.2.0]
### Changed
- Use pydantic models to validate orderforms

## [20.1.4]
### Added
- delivery_report handling from BALSAMIC case import to Scout config export

## [20.1.3]
### Changed
- Genes are optional when exporting scout variants

## [20.1.2]
### Changed
- Refactored and removed code from cg.store.utils in backwards compatible way

## [20.1.1]
### Changed
- Updates issue template

## [20.1.0]
### Fixed
- Fix automatic decompression to also work for mixed cases

## [20.0.1]
### Changed
- Removed old unused scripts and scripts directory
- Moved crunchy query from store into CompressAPI


## [20.0.0]

### Changed
- cg workflow mip-rna link command to take case as positional arg

## [19.5.4]

### Changed
- Refactor ticket handling from orders API

## [19.5.3]
### Fixed
- Fix dry run flag when resolving decompression state

## [19.5.2]
### Fixed
- fix container name when publishing branch builds on dockerhub

## [19.5.1]

### Fixed
- changelog

## [19.5.0]

### Added
- alembic functionality
### Changed
- destination server PDC retrieval novaseq flowcells thalamus -> hasta
### Fixed
- flowcell status after PDC retrieval ondisk -> retrieved

## [19.4.0]

### Added
- Support for storing cohorts, phenotype_terms and synopsis from order json

## [19.3.2]
### Added
- Dockerhub build app container for release and pull requests
### Changed
- Changed CI actions that run on pull request on push to only run on pull request

## [19.3.1]
### Added
- Dockerfile declaration for running the cg app. Dockerfile should not be used for the cli toolkit

## [19.3.0]
### Added
- New options for balsamic report deliver to propagate delivery report data to Balsamic


## [19.2.0]
### Added
- Cases that decompression is started for will have the action set to "analyze"

## [19.1.1]

### Fixed
- Allow price update files for application-version import to have empty prices 


## [19.1.1]
### Added
- Cases that decompression is started for will have the action set to "analyze"

## [19.1.0]
### Added
- Cli command to deliver old balsamic analyses which were stored with old hk tags

## [19.0.0]

### Added
- Adds command to start decompression for spring compressed files if needed
### Changed
- Refactors MIP cli slightly to always expect a case id
- workflow start now called start-available
- Checking if flowcells are on disk moved to its own cli command

## [18.12.0]

### Added
- Add prep-category 'cov' for applications

## [18.11.4]

### Fixed
- Install package in gihub-jobs via pip==21.0.1

## [18.11.3]

### Fixed
- Upgraded insecure cryptography dependency 

## [18.11.2]

### Fixed
- Chromograph image tags back on track

## [18.12.1]

### Fixed
- Fix message in order ticket that says what type of project it is

## [18.11.1]

### Fixed
 - Fix so that variants gets uploaded to scout for balsamic samples
 - Fix so that upload breaks if balsamic case is WGS

## [18.11.0]
- New Fluffy workflow for preparing, starting and storing of analyses

## [18.10.2]

### Fixed
- FLUFFY now have a validation schema and can be submitted in the Order Portal again
- Samples of pools are now marked not to be invoiced, only the pool is invoiced

## [18.10.1]

### Added
- Allow existing trio-samples to be re-run as single samples 

## [18.10.0]

### Added
- Support for delivery type in the Order Portal


## [18.9.1]

### Added
- cg upload vogue bioinfo-all uploads both BALSAMIC as well.

## [18.9.0]

### Added

- Add functionality to upload balsamic analyses to scout

## [18.8.0]

### Added
- cg workflow microsalt upload-analysis-vogue [case_id] to upload the latest analysis from specific case
- cg workflow microsalt upload-latest-analyses-vogue to upload all latest analyses what haven't been uploaded

## [18.7.2]

### Changed

- Skip deliver fastq files when delivering balsamic analysis

## [18.7.1]

### Fixed

- clean_fastq command now also skips validation cases when cleaning fastq files

## [18.7.0]

### Added
- Added customer name in order tickets

## [18.6.1]

### Fixed

- Fix bug with name clash for created case when submitting RML-orders via Orderportal


## [18.6.0]


### Added

- Add command 'delete case' to remove case from the database
- Add command 'delete cases' to remove multiple cases from the database

## [18.5.1]

### Fixed

- Fix bug with microsalt deliverables path where it only returns the path only if it exists. This caused errors in some cases when submitting to Trailblazer

## [18.5.0]

### Added
- Added MHT to gene panel master-list

## [18.4.0]

### Added

- Added submission of microsalt cases for tracking in Trailblazer

## [18.3.0]

### Changed

- cg workflow mip-dna --panel-bed and --dry-run options can be set when executing full workflow
- Changed logic for how case links are retrieved in order to support linking of very old cases
- Analysis not submitted to Trailblazer if executing MIP workflow in dry-run

## [18.2]

### Changed

- Remove option to specify delivery path when delivering data

### Fixed

- Improved usage of `cg deliver analysis` command

## [18.1.5]

### Fixed

- cg workflow mip-rna link command

## [18.1.4]

### Fixed

- Better help text for microsalt cli commands


## [18.1.3]

### Fixed

- deliver filtered cnvkit file for balsamic

## [18.1.2]

### Fixed

- cg workflow mip-rna config-case command

## [18.1.1]

### Fixed

- Updates balsamic deliver tags to align with the ones specified in hermes

## [18.1.0]

### Added
- Customer in the ticket created for an order from the Orderportal

## [18.0.0]

### Added
- New commands for running cron jobs

### Changed
- Changed cli commands for starting and storing microsalt workflows

### Fixed
- Full Microsalt can now be executed through cg interface

## [17.2.1]

### Fixed

- HermesApi added to context when running cg clean

## [17.2.0]

### Changed

- Using HermesApi to save Balsamic deliverables in Housekeeper

## [17.1.0]

### Added

- Added support for Balsamic-orderforms as json-file

### Changed

## [17.0.0]

### Added
- Lims ID is sent to Balsamic during case config

## [16.17.1]

### Fixed
- Fixed exporting reduced mt_bam to scout config

## 16.17.0

### Changed
- Update Scout config output for images from chromograph

## 16.16.1

### Fixed

- This PR fixes the problem handling wells in json orders without ":" as separator, e.g. A1 instead of A:1

## [16.16.0]

### Changed

- Use hermes for generating balsamic deliverables

## 16.15.1

### Fixed
- The problem handling mip-json without specified data_analysis

## [16.16.0]

### Added

- Validation models for excel files in `cg/store/api/import_func.py`

### Fixed

- Removes dependency on deprecated excel-parser `xlrd`


## 16.15.0

### Added
- cg deploy hermes

## 16.14.0

### Added
- cg deploy fluffy


## 16.13.0

### Added

- Stop on bad values for analysis (pipeline) when adding family through CLI

## 16.12.1

### Fixed
- Save in Family and Analysis Admin views

## 16.12.0

### Added

- Added support for RML-orderforms as json-file

## [16.11.1]

### Fixed

- Lock dependency for xlrd so that we can parse modern excel files


## 16.11.0

### Added
- cg set family [CASEID] now has the option --data-delivery

## [16.10.4]

### Fixed
- Bug when building tag definition for balsamic-analysis delivery

## [16.10.3]

### Fixed
- Use `--json` when exporting causative variants from scout

## [16.10.2]

### Fixed
- Use correct pipeline name when cleaning mip analysis dirs

## [16.10.1]

### Added

- Adds new mip-dna tags to hk

## [16.10.0]

### Added

- Adds new delivery type to balsamic-analysis

## [16.9.0]

### Added

- column percent_reads_guaranteed to application table

## [16.8.1]

### Fixed

- Bug in the interactions with Scout when cleaning Scout cases
- Bug in the interaction with scout in command export_causatives

## [16.8.0]

### Added

- Adds adding samplesheet to HK flowcell bundle to cg transfer flowcell

## [16.7.1]

### Fixed

- Mutacc looks for 'id' instead of '_id' in case export
- Convert 'other' to '0' for sex in case export

## 16.7.0

### Added
- Show sample priorities in created ticket

## [16.6.0]

### Changed

- Split generating config into its own command
- Delete old load config when running `cg upload scout --re-upload`

## [16.5.0]

### Added

- Functionality to deploy scout with cg

## [16.4.3]

### Fixed

- Bug that madeline output files where not uploaded to scout
- Bug when exporting panels with `cg workflow mip-dna panel`

## [16.4.2]

### Fixed

- Bug that display_name was used instead of sample_name

## [16.4.1]

### Fixed

- Change compression query to be both satisfactory syntax for flake and to be working on our version of sql server

## [16.4.0]

### Added
- Use Pydantic models to validate Scout input/output

### Changed
- Decouples scout from CG

## [16.3.4]

### Fixed

- Fixed documentation on Trailblazers purpose

## [16.3.3]

### Fixed

- Fixed setting of priority in statusDB and LIMS for samples

## [16.3.2]

### Fixed

- Fixed setting of apptag in LIMS for samples

## [16.3.1]

### Fixed

- Fixed a bug in naming of "default_gene_panels" in Scout load config


## [16.3.0]

### Changed
- Changed logic for which cases are to be compressed. Now compression will be run on all cases older then 60 days provided their fastq files have not been decompressed less than 21 days prior


## [16.2.0]

### Changed

- Use CLI to upload to Scout

## [16.1.1]

### Fixed
- Accreditation logotype only shown on new delivery reports for accredited analyses


## [16.1.0]

### Changed
- Changed the way cg cleans cases. Now it only uses StatusDB and family status

### Added
- Added one-time script to iterate over mip directories, and set cleaned_at timestamp on very old cases that were already cleaned


## [16.0.6]

### Fixed
- 'cg upload auto --pipeline' to accept 'mip-dna' as pipeline

## [16.0.5]

### Fixed
- Trailblazer integration fixed

## [16.0.4]

### Fixed
- Case database entities (Family) can only have specific values for data_analysis
- Analysis database entities can only have specific values for pipeline
- Enum used for pipeline as arguments

## [16.0.3]

### Fixed
- Microbial config-case now correctly imports reference from customer provided reference

## [16.0.2]

### Added
- Added case intentmayfly to list of cases to except from SPRING compression

## [16.0.1]

### Added
- Updated PR template to include implementation plan

## [16.0.0]

### Added
- Deliver analysis based on case-id or ticket

### Changed
- Deliver commands merged into new command `cg deliver analysis`

## [15.0.4]
### Fixed
- fixed failing `cg microsalt store completed` cronjob

## [15.0.3]
### Fixed
- Fixed path where microsalt deliverables files are located

## [15.0.2]
### Fixed
- Wrap more cg workflow mip-dna store code in try-except in order to not cause future production blocks

## [15.0.1]
### Fixed
- Fix bug in compress clean command

## [15.0.0]

### Added
- New command: cg store ticket <ticket_id>
- New command: cg store flowcell <flowcell_id>
- New command: cg store case <case_id>
- New command: cg store sample <sample_id>

### Removed
- Old command: cg store fastq <case_id>

## [14.0.1]

### Fixed
- Removed unused options form cg workflow balsamic base command


## [14.0.0]

### Added
- New command: cg decompress ticket <ticket_id>
- New command: cg decompress flowcell <flowcell_id>
- New command: cg decompress case <case_id>
- New command: cg decompress sample <sample_id>

### Removed
- Old command: cg compress decompress spring <case_id>

## [13.18.0]


### Changed
- Changed condition for which cases should be stored in CG. This fixes a bug where cg would try to store cases which already have been stored due to mismatch in timestamp stored in Trailblazer and Housekeeper

## [13.17.2]

### Changed
- Only fastq files older than three weeks will be compressed


## [13.17.1]

### Added
- Added new value to lims constants
- Moved lims constants to a constants directory


## [13.17.0]


### Changed
- Workflow mip-dna store no longer needs analysisrunstatus to be completed to attempt storing bundle


## [13.16.2]

### Fixed

- Fixed bug where parse_mip_config() only returned values for primary analysis, breaking Upload Delivery Report


## [13.16.1]

### Fixed

 - Fix bug where cg workflow mip store still relied on Trailblazer to find case_config.yaml (Where it can no longer be found)
 - Fix bug where microsalt cli lost its store command in merge conflict


## [13.16.0]

### Added
- New REST-based TrailblazerAPI
### Changed
- Trailblazer support for Balsamic
### Fixed
- Naming convention for API harmonized


## [13.15.0]

### Added
- New query to get all cases in ticket

## [13.14.3]

### Changed

- Refactors constants file

## [13.14.2]

### Fixed

 - Fixed bug where CalledProcessError class could not be represented as string, and broke workflows.
 - Rephrased query used for compression. The query output is unchanged
 - Fixed typo in query name


## [13.14.1]
### Removed
- Remove data_analysis from sample since it is deprecated

## [13.14.0]
### Changed
- Move data_analysis from sample level to case level to enable samples to be analysed differently in different cases

## [13.12.0]
### Added
- Store all available completed microbial analyses in HK

## [13.11.0]

### Changed
- Balsamic always skips mutect when application is WES
- SPRING compression is set to run on oldest families first

### Fixed
- Format print statements

## [13.10.2]

### Fixed
- Storing chromograph, upd and rhocall files in housekeeper

## [13.10.1]

### Fixed
- Repaired automation query for storing Balsamic cases in Housekeeper

## [13.10]

### Added
- Functionality to deploy `genotype` with CG on hasta

### Fixed
- Stored completed not parsing through all completed entries

## [13.9]

### Added
- Deployment command
- Functionality to deploy `shipping` with CG


## [13.8.0]
### Added
- Functionality to change multiple families in one go, e.g. cg set families --sample-identifier ticket_number 123456 --priority research

## [13.7.0]
### Fixed
- Set flowcell status to `ondisk` when retrieving archived flowcell from PDC has finished.

## [13.6.0]

### Added
- Store microsalt analyses in Housekeeper with a provided deliverables file

## [13.5.0]

### Added
- Possibility to give case-id as argument when setting values on multiple samples by the CLI


## [13.4.1]


### Fixed
- Updated changelog with correct release version


## [13.4.0]

### Removed
- Microbial order table
- Microbial order model
- Microbial sample table
- Microbial sample model
- Microbial Flowcell-sample table
- Microbial Flowcell-sample model

### Changed
Show customer name instead of id in invoices view.
Made customer name searchable in invoices view.

### Fixed
Made unidirectional links to Customer (instead of bi) to speed up customer view
Made unidirectional links to ApplicationVersion (instead of bi) to speed up view

## [13.3.1]

### Changed
- Exclude analysis older than hasta in production (2017-09-27) from delivery report generation

## [13.3.0]

### Added
- Added new cases to skip during compression

## [13.2.0]

### Changed
- Only talk to genotype via subprocess and CLI


## [13.1.0]

### Changed
- Added cases for all microbial samples
- Add a case when a new microbial order is received

## [13.0.0]

### Changed
- Moved all microbial samples into samples table and the depending logic

## [12.7.1]

### Fixed
 - Removed store-housekeeper one-time script that was used to store balsamic results in Housekeeper

## [12.7.0]

### Changed
- Moved queries in TrailblazerAPI to Trailblazer

## [12.6.0]

### Added
- Added support for MIP9
- Adds support for MIP 9.0 files and tags in HK:
  - telomerecat
  - cyrius star-caller
  - smncopynumber caller on case level
  - tiddit_coverage bigwig track
- Adds smncopynumbercaller file to scout load config
### Changed
- Removed TB mip start source code from cg

### Fixed
- Return when using mip-dry-run option so that the dry-run is not added to TB

## [12.5.0]

### Changed

- Now ignores errors while cleaning old Balsamic data with cg clean


## [12.4.0]

### Added
- Providing a name of panel bed file in MIP cli now overrides getting capture kit through LimsAPI during case config
### Changed
- Providing panel bed path or capture kit shortname in BALSAMIC cli now overrides getting capture kit through LimsAPI during case config
### Fixed
- Fix Balsamic automation functions to exit with 1 if any of the errors are raised while looping through cases

## [12.3.6]

### Fixed
- Fixes bug where scout_api was sent into the compression_api in cli/store. The compression_api does not have scout_as an argument.


## [12.3.5]

### Added
- Added @Mropat as codeowner

## [12.3.4]

### Fixed
- Fixes bug where  upload_started_at and uploaded_at timestamps were not being updated in StatusDB upon successful Scout upload.
This bug was happening because several instances of Store were instantiated in the same context

## [12.3.3]

### Fixed
- Fixes but where linking MIP trio samples only linked the first sample instead of the whole family (Introduced in recent PR)
- Fixes bug where linking by SampleID was not linking the entire family (Old)
- Fixes bug where linking by SampleID would not be able to generate correct linking path (Old)

## [x.x.x]
### Added

### Fixed

### Changed


## [13.0.0]
### Changed
- Microbial Samples are now treated as ordinary samples in a case

## [12.3.2]

### Fixed

- Upload delivery report should now only happen for mip analyses
- Re-use the same API within all upload context
- Handle unspecified exceptions in order to keep the cron running when unexpected exception occurs for one case
- When linking file without data analysis set, warn about it and link file correctly

## [12.3.1]

### Fixed

- Fixed bug where AnalysisAPI in cg upload auto was not updated to recent class changes

## [12.3.0]

### Changed

- Class ConfigHandler moved from Trailblazer codebase into CG codebase
- FastqHandler methods moved from Trailblazer to AnalysisAPI
- Merged MipAPI and AnalysisAPI for mip_rna and mip_dna into one meta-api class
- Adjusted tests to support the new architecture
- Removed (unused/deprecated)run method which was used to execute MIP through Trailblazer

### Fixed

- MIP workflow once again performs check to skip evaluation
- MIP workflow once again updates StatusDB about the case status

## [12.2.0]

### Changed

- Merged methods cases_to_mip_analyze and cases_to_balsamic_analyze, now called cases_to_analyze for any pipeline.
- Made method cases_to_deliver pipeline aware
- Made method cases_to_store pipeline aware
- Made method cases_to_clean pipeline aware
- Added option to apply read count threshold for cases_to_analyze based on panel in ClinicalDB
- Updated MIP and BALSAMIC workflows to utilize the new methods
- Added tests for new methods in balsamic workflow
- Removed class FastqAPI. FastqAPI was only used by BALSAMIC, and contained one method. The method is now moved to FastqHandler class.

## [12.1.6]
### Fixed
- Create crunchy pending path outside batch script

## [12.1.5]
### Fixed
- support current orderform RML-1604:9 again

## [12.1.4]
### Changed
- Use long description from setup.py on PyPI

## [12.1.3]
### Fixed
- Use another parameter in build and publish

## [12.1.2]
### Fixed
- Syntax in github action build and publish workflow

## [12.1.2]
### Added
- Build and publish on pypi with github actions

## [12]
### Added
- Create a meta-API (BalsamicAnalysisAPI) to handle communication between balsamic and other cg applications. The API will handle the following:
   - Calling BalsamicAPI to execute balsamic commands
   - Query Lims and StatusDB to decide what arguments to pass to Balsamic
   - Read (new version of) deliverables report generated by Balsamic and store bundle in Housekeeper + StatusDB
- More info in https://github.com/Clinical-Genomics/cg/pull/687

### Changed
- Reduce number of options that can/should be passed to run the workflow. Most of the logic for determining the options will be handled by BalsamicAnalysisAPI.
- Every command now requires sample family name as argument.
- No longer support using sample_id to link files for sake of consistency.

## [11]
### Changed
- Removes all interactions with the beacon software

## [10.1.2]
### Fixed
- Fixed so that empty gzipped files are considered empty considering metadata

## [10.1.1]
### Added
- Adds a CHANGELOG.md<|MERGE_RESOLUTION|>--- conflicted
+++ resolved
@@ -19,11 +19,10 @@
 
 __________ DO NOT TOUCH ___________
 
-<<<<<<< HEAD
 ## [NG.NG.NG]
 ### Added
 - Avatars for cases
-=======
+
 ## [22.2.2]
 ### Changed
 - Header in indexreport to versal letters
@@ -57,7 +56,6 @@
 - Added two more cases to BALSAMIC's validation
 ### Changed
 - Divided VALIDATION_CASES into their own workflow lists to find them easier 
->>>>>>> 45f67f10
 
 ## [22.0.0]
 ### Added
@@ -138,7 +136,6 @@
 ### Fixed
 - Fixed bug when checking if flowcell projects has been renamed
 
-
 ## [21.7.0]
 ### Added
 - Added support for SARS-CoV-2 Orderform 2184.5 with fields for GISAID upload
@@ -260,7 +257,6 @@
 Only select potential analyses to upload that have not been uploaded
 
 ## [21.0.0]
-
 ### Changed
 - Add support for balsamic 7.x.x
 - Rework Balsamic server configurations
