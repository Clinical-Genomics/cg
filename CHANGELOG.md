--- conflicted
+++ resolved
@@ -14,20 +14,17 @@
 ### Changed
 ### Fixed
 
-<<<<<<< HEAD
 ## [18.8.0]
 
 ### Added
 - cg workflow microsalt upload-analysis-vogue [case_id] to upload the latest analysis from specific case
 - cg workflow microsalt upload-latest-analyses-vogue to upload all latest analyses what haven't been uploaded
 
-=======
 ## [18.7.2]
 
 ### Changed
 
 - Skip deliver fastq files when delivering balsamic analysis
->>>>>>> dad947d4
 
 ## [18.7.1]
 
