# Change Log
All notable changes to this project will be documented in this file.
This project adheres to [Semantic Versioning](http://semver.org/).

About changelog [here](https://keepachangelog.com/en/1.0.0/)

Please add a new candidate release at the top after changing the latest one. Feel free to copy paste from the "squash and commit" box that gets generated when creating PRs

Try to use the following format:

## [x.x.x]

### Added
### Changed
### Fixed

<<<<<<< HEAD
## [NG.NG.NG]

### Added customer name in order tickets
=======
## 18.5.0

### Added
- Added MHT to gene panel master-list

## [18.4.0]

### Added

- Added submission of microsalt cases for tracking in Trailblazer

## [18.3.0]

### Changed

- cg workflow mip-dna --panel-bed and --dry-run options can be set when executing full workflow
- Changed logic for how case links are retrieved in order to support linking of very old cases
- Analysis not submitted to Trailblazer if executing MIP workflow in dry-run



## [18.2]

### Changed

- Remove option to specify delivery path when delivering data

### Fixed

- Improved usage of `cg deliver analysis` command

## [18.1.5]

### Fixed

- cg workflow mip-rna link command

## [18.1.4]

### Fixed

- Better help text for microsalt cli commands


## [18.1.3]

### Fixed

- deliver filtered cnvkit file for balsamic
>>>>>>> f707ff7e

## [18.1.2]

### Fixed

- cg workflow mip-rna config-case command
 
## [18.1.1]

### Fixed

- Updates balsamic deliver tags to align with the ones specified in hermes

## [18.1.0]

### Added
- Customer in the ticket created for an order from the Orderportal

## [18.0.0]

### Added
- New commands for running cron jobs 

### Changed
- Changed cli commands for starting and storing microsalt workflows

### Fixed
- Full Microsalt can now be executed through cg interface

## [17.2.1]

### Fixed

- HermesApi added to context when running cg clean

## [17.2.0]

### Changed

- Using HermesApi to save Balsamic deliverables in Housekeeper

## [17.1.0]

### Added

- Added support for Balsamic-orderforms as json-file

### Changed

## [17.0.0]

### Added
- Lims ID is sent to Balsamic during case config

## [16.17.1]

### Fixed
- Fixed exporting reduced mt_bam to scout config

## 16.17.0

### Changed
- Update Scout config output for images from chromograph

## 16.16.1

### Fixed

- This PR fixes the problem handling wells in json orders without ":" as separator, e.g. A1 instead of A:1

## [16.16.0]

### Changed

- Use hermes for generating balsamic deliverables

## 16.15.1

### Fixed
- The problem handling mip-json without specified data_analysis

## [16.16.0]

### Added

- Validation models for excel files in `cg/store/api/import_func.py`

### Fixed

- Removes dependency on deprecated excel-parser `xlrd`


## 16.15.0

### Added
- cg deploy hermes

## 16.14.0

### Added
- cg deploy fluffy


## 16.13.0

### Added

- Stop on bad values for analysis (pipeline) when adding family through CLI

## 16.12.1

### Fixed
- Save in Family and Analysis Admin views

## 16.12.0

### Added

- Added support for RML-orderforms as json-file

## [16.11.1]

### Fixed

- Lock dependency for xlrd so that we can parse modern excel files


## 16.11.0

### Added
- cg set family [CASEID] now has the option --data-delivery

## [16.10.4]

### Fixed
- Bug when building tag definition for balsamic-analysis delivery

## [16.10.3]

### Fixed
- Use `--json` when exporting causative variants from scout

## [16.10.2]

### Fixed
- Use correct pipeline name when cleaning mip analysis dirs

## [16.10.1]

### Added

- Adds new mip-dna tags to hk

## [16.10.0]

### Added

- Adds new delivery type to balsamic-analysis

## [16.9.0]

### Added

- column percent_reads_guaranteed to application table

## [16.8.1]

### Fixed

- Bug in the interactions with Scout when cleaning Scout cases
- Bug in the interaction with scout in command export_causatives

## [16.8.0]

### Added

- Adds adding samplesheet to HK flowcell bundle to cg transfer flowcell

## [16.7.1]

### Fixed

- Mutacc looks for 'id' instead of '_id' in case export
- Convert 'other' to '0' for sex in case export

## 16.7.0

### Added
- Show sample priorities in created ticket

## [16.6.0]

### Changed

- Split generating config into its own command
- Delete old load config when running `cg upload scout --re-upload`

## [16.5.0]

### Added

- Functionality to deploy scout with cg

## [16.4.3]

### Fixed

- Bug that madeline output files where not uploaded to scout
- Bug when exporting panels with `cg workflow mip-dna panel`

## [16.4.2]

### Fixed

- Bug that display_name was used instead of sample_name

## [16.4.1]

### Fixed

- Change compression query to be both satisfactory syntax for flake and to be working on our version of sql server

## [16.4.0]

### Added
- Use Pydantic models to validate Scout input/output

### Changed
- Decouples scout from CG

## [16.3.4]

### Fixed

- Fixed documentation on Trailblazers purpose

## [16.3.3]

### Fixed

- Fixed setting of priority in statusDB and LIMS for samples

## [16.3.2]

### Fixed

- Fixed setting of apptag in LIMS for samples

## [16.3.1]

### Fixed

- Fixed a bug in naming of "default_gene_panels" in Scout load config


## [16.3.0]

### Changed
- Changed logic for which cases are to be compressed. Now compression will be run on all cases older then 60 days provided their fastq files have not been decompressed less than 21 days prior


## [16.2.0]

### Changed

- Use CLI to upload to Scout

## [16.1.1]

### Fixed
- Accreditation logotype only shown on new delivery reports for accredited analyses


## [16.1.0]

### Changed
- Changed the way cg cleans cases. Now it only uses StatusDB and family status

### Added
- Added one-time script to iterate over mip directories, and set cleaned_at timestamp on very old cases that were already cleaned


## [16.0.6]

### Fixed
- 'cg upload auto --pipeline' to accept 'mip-dna' as pipeline

## [16.0.5]

### Fixed
- Trailblazer integration fixed

## [16.0.4]

### Fixed
- Case database entities (Family) can only have specific values for data_analysis
- Analysis database entities can only have specific values for pipeline
- Enum used for pipeline as arguments

## [16.0.3]

### Fixed
- Microbial config-case now correctly imports reference from customer provided reference

## [16.0.2]

### Added
- Added case intentmayfly to list of cases to except from SPRING compression

## [16.0.1]

### Added
- Updated PR template to include implementation plan

## [16.0.0]

### Added
- Deliver analysis based on case-id or ticket

### Changed
- Deliver commands merged into new command `cg deliver analysis`

## [15.0.4]
### Fixed
- fixed failing `cg microsalt store completed` cronjob

## [15.0.3]
### Fixed
- Fixed path where microsalt deliverables files are located

## [15.0.2]
### Fixed
- Wrap more cg workflow mip-dna store code in try-except in order to not cause future production blocks

## [15.0.1]
### Fixed
- Fix bug in compress clean command

## [15.0.0]

### Added
- New command: cg store ticket <ticket_id>
- New command: cg store flowcell <flowcell_id>
- New command: cg store case <case_id>
- New command: cg store sample <sample_id>

### Removed
- Old command: cg store fastq <case_id>

## [14.0.1]

### Fixed
- Removed unused options form cg workflow balsamic base command


## [14.0.0]

### Added
- New command: cg decompress ticket <ticket_id>
- New command: cg decompress flowcell <flowcell_id>
- New command: cg decompress case <case_id>
- New command: cg decompress sample <sample_id>

### Removed
- Old command: cg compress decompress spring <case_id>

## [13.18.0]


### Changed
- Changed condition for which cases should be stored in CG. This fixes a bug where cg would try to store cases which already have been stored due to mismatch in timestamp stored in Trailblazer and Housekeeper

## [13.17.2]

### Changed
- Only fastq files older than three weeks will be compressed


## [13.17.1]

### Added
- Added new value to lims constants
- Moved lims constants to a constants directory


## [13.17.0]


### Changed
- Workflow mip-dna store no longer needs analysisrunstatus to be completed to attempt storing bundle


## [13.16.2]

### Fixed

- Fixed bug where parse_mip_config() only returned values for primary analysis, breaking Upload Delivery Report


## [13.16.1]

### Fixed

 - Fix bug where cg workflow mip store still relied on Trailblazer to find case_config.yaml (Where it can no longer be found)
 - Fix bug where microsalt cli lost its store command in merge conflict


## [13.16.0]

### Added
- New REST-based TrailblazerAPI
### Changed
- Trailblazer support for Balsamic
### Fixed
- Naming convention for API harmonized


## [13.15.0]

### Added
- New query to get all cases in ticket

## [13.14.3]

### Changed

- Refactors constants file

## [13.14.2]

### Fixed

 - Fixed bug where CalledProcessError class could not be represented as string, and broke workflows.
 - Rephrased query used for compression. The query output is unchanged
 - Fixed typo in query name


## [13.14.1]
### Removed
- Remove data_analysis from sample since it is deprecated

## [13.14.0]
### Changed
- Move data_analysis from sample level to case level to enable samples to be analysed differently in different cases

## [13.12.0]
### Added
- Store all available completed microbial analyses in HK

## [13.11.0]

### Changed
- Balsamic always skips mutect when application is WES
- SPRING compression is set to run on oldest families first

### Fixed
- Format print statements

## [13.10.2]

### Fixed
- Storing chromograph, upd and rhocall files in housekeeper

## [13.10.1]

### Fixed
- Repaired automation query for storing Balsamic cases in Housekeeper

## [13.10]

### Added
- Functionality to deploy `genotype` with CG on hasta

### Fixed
- Stored completed not parsing through all completed entries

## [13.9]

### Added
- Deployment command
- Functionality to deploy `shipping` with CG


## [13.8.0]
### Added
- Functionality to change multiple families in one go, e.g. cg set families --sample-identifier ticket_number 123456 --priority research

## [13.7.0]
### Fixed
- Set flowcell status to `ondisk` when retrieving archived flowcell from PDC has finished.

## [13.6.0]

### Added
- Store microsalt analyses in Housekeeper with a provided deliverables file

## [13.5.0]

### Added
- Possibility to give case-id as argument when setting values on multiple samples by the CLI


## [13.4.1]


### Fixed
- Updated changelog with correct release version


## [13.4.0]

### Removed
- Microbial order table
- Microbial order model
- Microbial sample table
- Microbial sample model
- Microbial Flowcell-sample table
- Microbial Flowcell-sample model

### Changed
Show customer name instead of id in invoices view.
Made customer name searchable in invoices view.

### Fixed
Made unidirectional links to Customer (instead of bi) to speed up customer view
Made unidirectional links to ApplicationVersion (instead of bi) to speed up view

## [13.3.1]

### Changed
- Exclude analysis older than hasta in production (2017-09-27) from delivery report generation

## [13.3.0]

### Added
- Added new cases to skip during compression

## [13.2.0]

### Changed
- Only talk to genotype via subprocess and CLI


## [13.1.0]

### Changed
- Added cases for all microbial samples
- Add a case when a new microbial order is received

## [13.0.0]

### Changed
- Moved all microbial samples into samples table and the depending logic

## [12.7.1]

### Fixed
 - Removed store-housekeeper one-time script that was used to store balsamic results in Housekeeper

## [12.7.0]

### Changed
- Moved queries in TrailblazerAPI to Trailblazer

## [12.6.0]

### Added
- Added support for MIP9
- Adds support for MIP 9.0 files and tags in HK:
  - telomerecat
  - cyrius star-caller
  - smncopynumber caller on case level
  - tiddit_coverage bigwig track
- Adds smncopynumbercaller file to scout load config
### Changed
- Removed TB mip start source code from cg

### Fixed
- Return when using mip-dry-run option so that the dry-run is not added to TB

## [12.5.0]

### Changed

- Now ignores errors while cleaning old Balsamic data with cg clean


## [12.4.0]

### Added
- Providing a name of panel bed file in MIP cli now overrides getting capture kit through LimsAPI during case config
### Changed
- Providing panel bed path or capture kit shortname in BALSAMIC cli now overrides getting capture kit through LimsAPI during case config
### Fixed
- Fix Balsamic automation functions to exit with 1 if any of the errors are raised while looping through cases

## [12.3.6]

### Fixed
- Fixes bug where scout_api was sent into the compression_api in cli/store. The compression_api does not have scout_as an argument.


## [12.3.5]

### Added
- Added @Mropat as codeowner

## [12.3.4]

### Fixed
- Fixes bug where  upload_started_at and uploaded_at timestamps were not being updated in StatusDB upon successful Scout upload.
This bug was happening because several instances of Store were instantiated in the same context

## [12.3.3]

### Fixed
- Fixes but where linking MIP trio samples only linked the first sample instead of the whole family (Introduced in recent PR)
- Fixes bug where linking by SampleID was not linking the entire family (Old)
- Fixes bug where linking by SampleID would not be able to generate correct linking path (Old)

## [x.x.x]
### Added

### Fixed

### Changed


## [13.0.0]
### Changed
- Microbial Samples are now treated as ordinary samples in a case

## [12.3.2]

### Fixed

- Upload delivery report should now only happen for mip analyses
- Re-use the same API within all upload context
- Handle unspecified exceptions in order to keep the cron running when unexpected exception occurs for one case
- When linking file without data analysis set, warn about it and link file correctly

## [12.3.1]

### Fixed

- Fixed bug where AnalysisAPI in cg upload auto was not updated to recent class changes

## [12.3.0]

### Changed

- Class ConfigHandler moved from Trailblazer codebase into CG codebase
- FastqHandler methods moved from Trailblazer to AnalysisAPI
- Merged MipAPI and AnalysisAPI for mip_rna and mip_dna into one meta-api class
- Adjusted tests to support the new architecture
- Removed (unused/deprecated)run method which was used to execute MIP through Trailblazer

### Fixed

- MIP workflow once again performs check to skip evaluation
- MIP workflow once again updates StatusDB about the case status

## [12.2.0]

### Changed

- Merged methods cases_to_mip_analyze and cases_to_balsamic_analyze, now called cases_to_analyze for any pipeline.
- Made method cases_to_deliver pipeline aware
- Made method cases_to_store pipeline aware
- Made method cases_to_clean pipeline aware
- Added option to apply read count threshold for cases_to_analyze based on panel in ClinicalDB
- Updated MIP and BALSAMIC workflows to utilize the new methods
- Added tests for new methods in balsamic workflow
- Removed class FastqAPI. FastqAPI was only used by BALSAMIC, and contained one method. The method is now moved to FastqHandler class.

## [12.1.6]
### Fixed
- Create crunchy pending path outside batch script

## [12.1.5]
### Fixed
- support current orderform RML-1604:9 again

## [12.1.4]
### Changed
- Use long description from setup.py on PyPI

## [12.1.3]
### Fixed
- Use another parameter in build and publish

## [12.1.2]
### Fixed
- Syntax in github action build and publish workflow

## [12.1.2]
### Added
- Build and publish on pypi with github actions

## [12]
### Added
- Create a meta-API (BalsamicAnalysisAPI) to handle communication between balsamic and other cg applications. The API will handle the following:
   - Calling BalsamicAPI to execute balsamic commands
   - Query Lims and StatusDB to decide what arguments to pass to Balsamic
   - Read (new version of) deliverables report generated by Balsamic and store bundle in Housekeeper + StatusDB
- More info in https://github.com/Clinical-Genomics/cg/pull/687

### Changed
- Reduce number of options that can/should be passed to run the workflow. Most of the logic for determining the options will be handled by BalsamicAnalysisAPI.
- Every command now requires sample family name as argument.
- No longer support using sample_id to link files for sake of consistency.

## [11]
### Changed
- Removes all interactions with the beacon software

## [10.1.2]
### Fixed
- Fixed so that empty gzipped files are considered empty considering metadata

## [10.1.1]
### Added
- Adds a CHANGELOG.md<|MERGE_RESOLUTION|>--- conflicted
+++ resolved
@@ -14,11 +14,10 @@
 ### Changed
 ### Fixed
 
-<<<<<<< HEAD
 ## [NG.NG.NG]
 
 ### Added customer name in order tickets
-=======
+
 ## 18.5.0
 
 ### Added
@@ -68,7 +67,6 @@
 ### Fixed
 
 - deliver filtered cnvkit file for balsamic
->>>>>>> f707ff7e
 
 ## [18.1.2]
 
