--- conflicted
+++ resolved
@@ -13,22 +13,18 @@
 ### Changed
 ### Fixed
 
-<<<<<<< HEAD
-## [13.13.1]
+## [13.13.2]
 ### Fixed
  
  - Fixed bug where CalledProcessError class could not be represented as string, and broke workflows.
  - Rephrased query used for compression. The query output is unchanged
  - Fixed typo in query name
 
-## [13.13.0]
-=======
 ## [13.14.1]
 ### Removed
 - Remove data_analysis from sample since it is deprecated
 
 ## [13.14.0]
->>>>>>> 56ecea16
 ### Changed
 - Move data_analysis from sample level to case level to enable samples to be analysed differently in different cases
 
