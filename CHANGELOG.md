# Change Log
All notable changes to this project will be documented in this file.
This project adheres to [Semantic Versioning](http://semver.org/).

About changelog [here](https://keepachangelog.com/en/1.0.0/)

<!-- Please add a new candidate release at the top after changing the latest one. Feel free to copy paste from the "squash and commit" box that gets generated when creating PRs

Try to use the following format:

__________ DO NOT TOUCH ___________


## [x.x.x]
### Added
### Changed
### Fixed

__________ DO NOT TOUCH ___________ -->
<<<<<<< HEAD
## [22.19.3]
### Fixed
- include dragen samplesheet in HK
=======


## [22.19.3]
### Added
* Action to clean up workflow artifact cache
>>>>>>> 9659dca9

## [22.19.2]
### Fixed
- error in post demux process 

## [22.19.1]
### Fixed
- demultiplexed runs project checks

## [22.19.0]
### Added
- Novaseq Dragen Demultiplexing

## [22.18.0]
### Added
- Display number of samples in order ticket

## [22.17.2]
### Changed
- Raised sbatch memory parameter for demultiplexing

## [22.17.1]
### Fixed
- Delivery type also works for one type

## [22.17.0]
### Added
- Added support for multiple delivery flags for the command cg deliver analysis.

## [22.16.0]
### Added
- Function for downloading external data from caesar

## [22.15.0]
### Changed
- Methods in mutant config to AM doc number

## [22.14.0]
### Changed

- Removed balsamic bam and bam index files from cg deliver analysis command

## [22.13.0]

### Added

- MIP command to start after a given step

## [22.12.0]

### Added
- Add new model for qc_metrics
- Add new model for mip_analysis

### Changed
- Use new metrics deliverables format, which is already part of qc_metrics file
- Use new models when parsing mip analysis files

## [22.11.3]
### Fixed
- Show more errors from parsing orderforms 

## [22.11.2]
### Changed
- Update deployment instructions

## [22.11.1]
### Changed
- Updated bump2version action to v3
- Removed build container action (for time being) since we never use the containers

## [22.11.0]
### Fixed
- New families can be created without the --panel flag

## [22.10.3]
### Changed
- Increased flowcells ondisk cap


## [22.10.2]
### Fixed
- Fixed mean Q score added to cgstats by `cg demultiplex add <flowcell>` being off by a factor of 
100.

## [22.10.1]
### Fixed
- Integrate with bump2version-ci workflow

## [22.10.0]
### Fixed
- Changed how qos for rsync is handled


## [22.9.4]
### Fixed
- Cases removed from FOHM batch properly

## [22.9.3]
### Changed
- Remove KS validation cases from upload to GISAID/FOHM


## [22.9.2]
### Added
- Added UMI validation cases to skip spring compress

## [22.9.1]
### Fixed
- Send multiple emails properly
### Added
- Progress bar when uploading to FOHM

## [22.9.0]
### Added
- Samples that lack data during delivery is reported


## [22.8.6]
### Fixed
- Statina load use latest file

## [22.8.5]
### Fixed
- Sftp upload before sending email to FOHM

## [22.8.4]
### Fixed
- Tooltips for fohm upload functions


## [22.8.3]
### Added
- Data delivery export to LIMS 

## [22.8.2]
### Fixed
- Fail graceful if Avatar url lookup fails 

## [22.8.1]
### Changed
- Upload gisaid uses once again single fasta
- Upload gisaid uses pandas
- Upload gisaid uploads only qc pass files

## [22.8.0]
### Added
- Added support for FOHM batch upload



## [22.7.0]
### Added
- email functionality

### Changed
- gisaid upload command: gisaid cli log file will be saved in housekeeper with tag gisaid-log
- gisaid upload command: the log file will be appended to if the upload is run again for the same case.
- gisaid upload command: Accession numbers will be parsed from the log file 
- gisaid upload command: The completion file which already exists in housekeeper will be updated with accession numbers
- gisaid upload command: If files are missing or not all samples within the case were uploaded to gisiad, an email will be sent to logwatch.

## [22.6.1]
### Changed
- Add deepvariant for input file in upload to loqusDB

## [22.6.0]
### Added
- Added rsync processes into trailblazer
- Added cleanup of rsync directories

## [22.5.2]
### Fixed
- mip check if analysis is complete


## [22.5.1]
### Fixed
- Avatar name lookup problem 

## [22.5.0]
### Added
- Avatars for cases

## [22.4.1]
### Fixed
- Statina upload api call to raise error when server response is not ok

## [22.4.0]
### Fixed
- cg will no longer run rsync on the gpu nodes

## [22.3.1]
### Fixed
- Fixed statina load bug where missing headers prevented data from being read

## [22.3.0]
### Added
- Add a command to upload both to Statina and ftp 
- Adds a command to run the first command for all available cases

## [22.2.2]
### Changed
- Header in indexreport to versal letters

## [22.2.1]
### Added
- Add more files to the mip-rna delivery

## [22.2.0]
### Added
- Add cg clean fluffy_past_run_dirs command

## [22.1.3]
### Fixed
- Remove dependency to archived pypi colorclass

## [22.1.2]
### Changed
- Use slurm qos class and constants instead of hard coding priority options

## [22.1.1]
### Fixed
- Check for case name uniqueness before storing order to avoid half stored orders

## [22.1.0]
### Changed
- Rsync now run on slurm instead of the login node

## [22.0.1]
### Added
- Added two more cases to BALSAMIC's validation
### Changed
- Divided VALIDATION_CASES into their own workflow lists to find them easier 

## [22.0.0]
### Added
- Adds store and store-available commands that use Hermes
- Add pydantic models for mip config and mip sample info
- Add constants for getting housekeeper MIP analysis tags
  
### Changed
- Remove old MIP-DNA store command using cg internally
- Remove old unused fixtures

## [21.12.0]
### Added
- cli for upload of data to Statina

## [21.11.2]
### Fixed
- NIPT upload to sftp server

## [21.11.1]
### Changed
- Clarified the code for automatic decompression

## [21.11.0]
### Added
- Deliver, concatenate (if needed) and rsync in one command

## [21.10.0]
### Added
- Support for showing demultiplexing in CiGRID

## [21.9.3]
### Fixed
- bugfix

## [21.9.2]
### Fixed
- gisaid -fixing bug accidentally inserted in the previous pr.

## [21.9.1]
### Fixed
- gisaid get region and lab from sample udfs
- gisaid adjusting for new fasta consensus file in housekeeper
- gisaid removing failing tests

### Changed
### Fixed

## [21.12.0]
### Added
- Support for Orderform 1508:24 for Clinical Samples

## [21.9.0]
### Added
- Add Fluffy analysis results -> ftp upload functionality for cust002

## [21.8.3]
### Changed
- Set memory allocation to 95G when demultiplexing on slurm 

## [21.8.2]
### Changed
- Add batch-ref flag to command string for fluffy analyses

## [21.8.1]
### Changed
- Changed so that barcode report is written to the correct path

## [21.8.0]
### Added
- Command `cg demultplex report` to generate barcode report for demuxed flowcells
### Changed
- Automatically generate barcode report when post processing demultiplexed flowcell

## [21.7.2]
### Added
- Copy sample sheet to demuxed flowcell dir
- Create `copycomplete.txt` after demux post-processing is done

## [21.7.1]
### Fixed
- Fixed bug when checking if flowcell projects has been renamed

## [21.7.0]
### Added
- Added support for SARS-CoV-2 Orderform 2184.5 with fields for GISAID upload

## [21.6.9]
### Changed
- Check if versions are larger than known version when determining reverse complement in demultiplexing

## [21.6.8]
### Changed
- Validate that flowcell name is correct when demultiplexing

## [21.6.7]
### Fixed
- Fixed linking sample files from case bundle

## [21.6.6]
### Changed
- Check that logfile exists before doing demux post-processing

## [21.6.5]
### Changed
- Check if Unaligned dir exists before doing demux post-processing
### Fixed
- Fix bugs in create sample sheet all command

## [21.6.4]
### Fixed
- Fix so that delivery will not break if fastq bundle is missing when delivering results with ticket id

## [21.6.3]
### Fixed
- Fix bug in sqlalchemy models

## [21.6.2]
### Fixed
- If a boolean value is passed to `cg set sample -kv <key> <value>` a boolean is passed to the db

## [21.6.1]
### Fixed
- Fix bug in mip and balsamic crontab

## [21.6.0]
### Added
- Functionality to do demultiplexing post processing from CG

## [21.5.7]
### Fixed
- Set status to analyze when resolving decompression

## [21.5.6]
### Fixed
- Use only the first item from region and lab code values in mutant workflow.

## [21.5.5]
### Fixed
- Fix tag to deliver correct mutant result files to KS inbox

## [21.5.4]
### Fixed
- Block orders unintentionally reusing case names 

## [21.5.3]
### Fixed
- Set correct fluffy analysis finish path

## [21.5.2]
### Fixed
- Fixed content of fluffy samplesheet according to customer specification

## [21.5.1]
### Fixed
- By default fetch related flowcell information using `cg get sample <sample_id>`

## [21.5.0]
### Added
- User field for allowing order portal login
### Changed 
- Delivery/Invoicing/Primary Contacts are now relations from Customer to User in admin

## [21.4.4]
### Fixed
- Propagate all samples to microsalt, even those without reads

## [21.4.3]
### Fixed
- Display invoice contact on invoice

## [21.4.2]
### Fixed
- Remove default option for mip-dna priority

## [21.4.1]
### Changed
- Change how samples are fetched for cgstats select command
### Fixed
- Bug when fetching info with `cg demultiplex select`-command

## [21.4.0]
### Added
- A column in customer-group admin view in to show customers in the group

## [21.3.1]
### Fixed
- PDC backup destination server for 2500 flowcells

## [21.3.0]
### Changed
- Remove dependency `cgstats` from requirements.txt and move used functionality into CG

## [21.2.0]
### Added
- Functionality for the cgstats api in CG

## [21.1.0]
### Added
Select analyses to be uploaded to vogue based on analysis completed date (before or after a date, of between two dates)
Add uploaded to vogue date to analysis table
Only select potential analyses to upload that have not been uploaded

## [21.0.0]
### Changed
- Add support for balsamic 7.x.x
- Rework Balsamic server configurations

### Fixed
- Upload to scout now possible for all analysis types through cg upload scout

## [20.26.2]
### Added
- Added more DNA and RNA positive control cases to VALIDATION_CASES

## [20.26.1]
### Fixed
- Workflow linking also links undetermined files when

## [20.26.0]
### Changed
- Cases to analyze query checks if any samples in case are newer than latest analysis to start topups
- Microsalt config-case wont include samples that dont pass sequencing qc

## [20.25.0]
### Changed
- Changes that customer contact persons are referred to as emails instead of users. This removes the need to add each contact as a user in the system and it becomes easier to manage the user list

## [20.24.0]
### Added
- Show customers in user admin view

## [20.23.0]
### Added
- gisaid uppload support via cli
- gisaid API

## [20.22.0]
### Added
- Add command `cg get analysis` to view analysis information

## [20.21.1]
### Fixed
- Fix subprocess wildcard issue in deliver rsync

## [20.21.0]
### Added
- Added cg deliver rsync <ticket_id>

## [20.20.1]
### Fixed
- bug in cg clean scout-finished-cases

## [20.20.0]

## Added
- CLI command to deploy Loqusdb via shipping

## [20.19.5]

### Fixed
- fixed bug where CgError was raised with wrong arguments in AnalysisAPI

## [20.19.4]

### Fixed
- fixed bug that cgstats configs was saved as cg_stats in CGConfig

## [20.19.3]

### Fixed
- Update sequenced at timestamp of sample whenever sample has been sequenced and flowcell transferred

## [20.19.2]

### Fixed
- Bug when instantiating analysis api in upload

## [20.19.1]
### Fixed
- Bug when fetching the api in mip workflow cli base

## [20.19.0]

### Changed
- use pydantic to control CLI context 

## [20.18.0]
### Added
- Trailblazer support for mutant/sars-cov-2

## [20.17.5]
### Fixed
- Bugfix allowing orders of single samples from existing families

## [20.17.4]
### Added
- Added new covid prep method to lims constants

## [20.17.3]
### Fixed
- Adds support to use original sample lims id in downsampled cases (affects balsamic)

## [20.17.2]
### Fixed
- Fix duplicate Housekeeper session in scout upload


## [20.17.1]
### Changed
- Status of mutant cases is set to running before running analysis, and revoked if start fails. 
  This prevents users and cron jobs from starting the case which already started, given they check in statusDB first.

## [20.17.0]
### Added

- Deliver sarscov2 cli

## [20.16.0]
### Added

- Demultiplexing functionality to CG

## [20.15.1]
### Fixed
- cg to rename mutant fastq files directly

## [20.15.0]
### Added
- CLI methods for starting mutant

## [20.14.2]
### Added
- Add RNA validation cases to blacklist, which defines cases to not compress fastq files for

## [20.14.1]
### Fixed
- So that existing samples don't get added to lims again

## [20.14.0]
### Added
- Possibility to associate more than one customer to each user 

## [20.13.0]
### Changed
- Update orderform 2184 to latest version 4

## [20.12.1]
### Fixed
- Fix skip MIP-DNA (for MAF) for tumours with wgs applications for fastq delivery

## [20.12.0]
### Added
- Add support for fastq delivery

## [20.11.0]
### Added
- functionality to upload synopsis, cohort and phenotype information to scout

## [20.10.1]
### Fixed
- Mip start-available command

## [20.10.0]
### Added
- Panel command to mip-rna analysis workflow
- Add genome build 38 as default for mip-rna when exporting gene panels from Scout
- Add genome build 37 as default for mip-dna when exporting gene panels from Scout
- Add genome build 37 as default when exporting gene panels from Scout

### Changed
- Refactor start and start-available for mip

## [20.9.12]
### Changed
- Use pydantic models for handling lims samples


## [20.9.11]
### Fixed
- Fix bug that that prevented wgs fastq samples from being genotyped

## [20.9.10]
### Fixed
- Move synopsis and cohorts from sample to case in the database since that is how they are used 

## [20.9.9]
### Fixed
- Fixed bug in upload delivery report automation

## [20.9.8]
### Fixed
- Fixed context in upload vogue

## [20.9.7]
### Fixed
- Added missing pipeline option in database for SARS-CoV-2 on case in database

## [20.9.6]
### Fixed
- Use `coverage_qc_report` instead of `delivery_report` when uploading balsamic cases to scout

## [20.9.5]
### Fixed
- Balsamic crontab start-available auto-disables balsamic dry run

## [20.9.4]
### Fixed
- Fix bug that pending path was not created 

## [20.9.3]
### Fixed
- Bug in automation of delivery report upload

## [20.9.2]
### Fixed
- Bug when updating crunchy metadata files

## [20.9.1]
### Fixed
- Bug preventing MicroSALT to start automatically

## [20.9.0]
### Added
- SlurmAPI to handle all communication with slurm from cg

## [20.8.1]
### Changed
- Deletes unused files .gitlint, housekeeper, status, status_db

## [20.8.0]
### Added
- Support for creating delivery reports for analyses that are not the latest ones

## [20.7.0]
### Added
- DIAB and NBS-M to master list 

### Fixed
- Alphabetical order of master list

## [20.6.0]
### Changed
- Use cgmodels for crunchy metadata files

## [20.5.4]
### Added
- Change ending of lintjob from .py to .yml (accidentaly changed in previous pr)

## [20.5.3]
### Added
- Support for SARS-CoV-2 Orderform 2184:3

## [20.5.2]
### Changed
- Remove pipfile and pipfile.lock since they are not used

## [20.5.1]
### Changed
- Removes linting gh actions job

## [20.5.0]
### Added
- Add support for Microbial Orderform 1603:10
- Add support for Metagenome Orderform 1605:09

## [20.4.0]
### Added
- Support for SARS-CoV-2 Orderform 2184:1

## [20.3.3]

### Changed
- Set concentration and concentration sample to str in json orderform sample since this is expected in frontend

## [20.3.2]
### Fixed
- Fixed cases_to_store for microbial workflow. 
- Fixed process call for all workflows to not create a new process object

## [20.3.1]
### Fixed
- HousekeeperAPI to reuse db connection from context instead of creating new one for each call

## [20.3.0]
### Changed
- Refactored AnalysisAPI anf FastHandler classes into one class

## [20.2.1]
### Fixed
- Fixed json orderform special cases

## [20.2.0]
### Changed
- Use pydantic models to validate orderforms

## [20.1.4]
### Added
- delivery_report handling from BALSAMIC case import to Scout config export

## [20.1.3]
### Changed
- Genes are optional when exporting scout variants

## [20.1.2]
### Changed
- Refactored and removed code from cg.store.utils in backwards compatible way

## [20.1.1]
### Changed
- Updates issue template

## [20.1.0]
### Fixed
- Fix automatic decompression to also work for mixed cases

## [20.0.1]
### Changed
- Removed old unused scripts and scripts directory
- Moved crunchy query from store into CompressAPI


## [20.0.0]

### Changed
- cg workflow mip-rna link command to take case as positional arg

## [19.5.4]

### Changed
- Refactor ticket handling from orders API

## [19.5.3]
### Fixed
- Fix dry run flag when resolving decompression state

## [19.5.2]
### Fixed
- fix container name when publishing branch builds on dockerhub

## [19.5.1]

### Fixed
- changelog

## [19.5.0]

### Added
- alembic functionality
### Changed
- destination server PDC retrieval novaseq flowcells thalamus -> hasta
### Fixed
- flowcell status after PDC retrieval ondisk -> retrieved

## [19.4.0]

### Added
- Support for storing cohorts, phenotype_terms and synopsis from order json

## [19.3.2]
### Added
- Dockerhub build app container for release and pull requests
### Changed
- Changed CI actions that run on pull request on push to only run on pull request

## [19.3.1]
### Added
- Dockerfile declaration for running the cg app. Dockerfile should not be used for the cli toolkit

## [19.3.0]
### Added
- New options for balsamic report deliver to propagate delivery report data to Balsamic


## [19.2.0]
### Added
- Cases that decompression is started for will have the action set to "analyze"

## [19.1.1]

### Fixed
- Allow price update files for application-version import to have empty prices 


## [19.1.1]
### Added
- Cases that decompression is started for will have the action set to "analyze"

## [19.1.0]
### Added
- Cli command to deliver old balsamic analyses which were stored with old hk tags

## [19.0.0]

### Added
- Adds command to start decompression for spring compressed files if needed
### Changed
- Refactors MIP cli slightly to always expect a case id
- workflow start now called start-available
- Checking if flowcells are on disk moved to its own cli command

## [18.12.0]

### Added
- Add prep-category 'cov' for applications

## [18.11.4]

### Fixed
- Install package in gihub-jobs via pip==21.0.1

## [18.11.3]

### Fixed
- Upgraded insecure cryptography dependency 

## [18.11.2]

### Fixed
- Chromograph image tags back on track

## [18.12.1]

### Fixed
- Fix message in order ticket that says what type of project it is

## [18.11.1]

### Fixed
 - Fix so that variants gets uploaded to scout for balsamic samples
 - Fix so that upload breaks if balsamic case is WGS

## [18.11.0]
- New Fluffy workflow for preparing, starting and storing of analyses

## [18.10.2]

### Fixed
- FLUFFY now have a validation schema and can be submitted in the Order Portal again
- Samples of pools are now marked not to be invoiced, only the pool is invoiced

## [18.10.1]

### Added
- Allow existing trio-samples to be re-run as single samples 

## [18.10.0]

### Added
- Support for delivery type in the Order Portal


## [18.9.1]

### Added
- cg upload vogue bioinfo-all uploads both BALSAMIC as well.

## [18.9.0]

### Added

- Add functionality to upload balsamic analyses to scout

## [18.8.0]

### Added
- cg workflow microsalt upload-analysis-vogue [case_id] to upload the latest analysis from specific case
- cg workflow microsalt upload-latest-analyses-vogue to upload all latest analyses what haven't been uploaded

## [18.7.2]

### Changed

- Skip deliver fastq files when delivering balsamic analysis

## [18.7.1]

### Fixed

- clean_fastq command now also skips validation cases when cleaning fastq files

## [18.7.0]

### Added
- Added customer name in order tickets

## [18.6.1]

### Fixed

- Fix bug with name clash for created case when submitting RML-orders via Orderportal


## [18.6.0]


### Added

- Add command 'delete case' to remove case from the database
- Add command 'delete cases' to remove multiple cases from the database

## [18.5.1]

### Fixed

- Fix bug with microsalt deliverables path where it only returns the path only if it exists. This caused errors in some cases when submitting to Trailblazer

## [18.5.0]

### Added
- Added MHT to gene panel master-list

## [18.4.0]

### Added

- Added submission of microsalt cases for tracking in Trailblazer

## [18.3.0]

### Changed

- cg workflow mip-dna --panel-bed and --dry-run options can be set when executing full workflow
- Changed logic for how case links are retrieved in order to support linking of very old cases
- Analysis not submitted to Trailblazer if executing MIP workflow in dry-run

## [18.2]

### Changed

- Remove option to specify delivery path when delivering data

### Fixed

- Improved usage of `cg deliver analysis` command

## [18.1.5]

### Fixed

- cg workflow mip-rna link command

## [18.1.4]

### Fixed

- Better help text for microsalt cli commands


## [18.1.3]

### Fixed

- deliver filtered cnvkit file for balsamic

## [18.1.2]

### Fixed

- cg workflow mip-rna config-case command

## [18.1.1]

### Fixed

- Updates balsamic deliver tags to align with the ones specified in hermes

## [18.1.0]

### Added
- Customer in the ticket created for an order from the Orderportal

## [18.0.0]

### Added
- New commands for running cron jobs

### Changed
- Changed cli commands for starting and storing microsalt workflows

### Fixed
- Full Microsalt can now be executed through cg interface

## [17.2.1]

### Fixed

- HermesApi added to context when running cg clean

## [17.2.0]

### Changed

- Using HermesApi to save Balsamic deliverables in Housekeeper

## [17.1.0]

### Added

- Added support for Balsamic-orderforms as json-file

### Changed

## [17.0.0]

### Added
- Lims ID is sent to Balsamic during case config

## [16.17.1]

### Fixed
- Fixed exporting reduced mt_bam to scout config

## 16.17.0

### Changed
- Update Scout config output for images from chromograph

## 16.16.1

### Fixed

- This PR fixes the problem handling wells in json orders without ":" as separator, e.g. A1 instead of A:1

## [16.16.0]

### Changed

- Use hermes for generating balsamic deliverables

## 16.15.1

### Fixed
- The problem handling mip-json without specified data_analysis

## [16.16.0]

### Added

- Validation models for excel files in `cg/store/api/import_func.py`

### Fixed

- Removes dependency on deprecated excel-parser `xlrd`


## 16.15.0

### Added
- cg deploy hermes

## 16.14.0

### Added
- cg deploy fluffy


## 16.13.0

### Added

- Stop on bad values for analysis (pipeline) when adding family through CLI

## 16.12.1

### Fixed
- Save in Family and Analysis Admin views

## 16.12.0

### Added

- Added support for RML-orderforms as json-file

## [16.11.1]

### Fixed

- Lock dependency for xlrd so that we can parse modern excel files


## 16.11.0

### Added
- cg set family [CASEID] now has the option --data-delivery

## [16.10.4]

### Fixed
- Bug when building tag definition for balsamic-analysis delivery

## [16.10.3]

### Fixed
- Use `--json` when exporting causative variants from scout

## [16.10.2]

### Fixed
- Use correct pipeline name when cleaning mip analysis dirs

## [16.10.1]

### Added

- Adds new mip-dna tags to hk

## [16.10.0]

### Added

- Adds new delivery type to balsamic-analysis

## [16.9.0]

### Added

- column percent_reads_guaranteed to application table

## [16.8.1]

### Fixed

- Bug in the interactions with Scout when cleaning Scout cases
- Bug in the interaction with scout in command export_causatives

## [16.8.0]

### Added

- Adds adding samplesheet to HK flowcell bundle to cg transfer flowcell

## [16.7.1]

### Fixed

- Mutacc looks for 'id' instead of '_id' in case export
- Convert 'other' to '0' for sex in case export

## 16.7.0

### Added
- Show sample priorities in created ticket

## [16.6.0]

### Changed

- Split generating config into its own command
- Delete old load config when running `cg upload scout --re-upload`

## [16.5.0]

### Added

- Functionality to deploy scout with cg

## [16.4.3]

### Fixed

- Bug that madeline output files where not uploaded to scout
- Bug when exporting panels with `cg workflow mip-dna panel`

## [16.4.2]

### Fixed

- Bug that display_name was used instead of sample_name

## [16.4.1]

### Fixed

- Change compression query to be both satisfactory syntax for flake and to be working on our version of sql server

## [16.4.0]

### Added
- Use Pydantic models to validate Scout input/output

### Changed
- Decouples scout from CG

## [16.3.4]

### Fixed

- Fixed documentation on Trailblazers purpose

## [16.3.3]

### Fixed

- Fixed setting of priority in statusDB and LIMS for samples

## [16.3.2]

### Fixed

- Fixed setting of apptag in LIMS for samples

## [16.3.1]

### Fixed

- Fixed a bug in naming of "default_gene_panels" in Scout load config


## [16.3.0]

### Changed
- Changed logic for which cases are to be compressed. Now compression will be run on all cases older then 60 days provided their fastq files have not been decompressed less than 21 days prior


## [16.2.0]

### Changed

- Use CLI to upload to Scout

## [16.1.1]

### Fixed
- Accreditation logotype only shown on new delivery reports for accredited analyses


## [16.1.0]

### Changed
- Changed the way cg cleans cases. Now it only uses StatusDB and family status

### Added
- Added one-time script to iterate over mip directories, and set cleaned_at timestamp on very old cases that were already cleaned


## [16.0.6]

### Fixed
- 'cg upload auto --pipeline' to accept 'mip-dna' as pipeline

## [16.0.5]

### Fixed
- Trailblazer integration fixed

## [16.0.4]

### Fixed
- Case database entities (Family) can only have specific values for data_analysis
- Analysis database entities can only have specific values for pipeline
- Enum used for pipeline as arguments

## [16.0.3]

### Fixed
- Microbial config-case now correctly imports reference from customer provided reference

## [16.0.2]

### Added
- Added case intentmayfly to list of cases to except from SPRING compression

## [16.0.1]

### Added
- Updated PR template to include implementation plan

## [16.0.0]

### Added
- Deliver analysis based on case-id or ticket

### Changed
- Deliver commands merged into new command `cg deliver analysis`

## [15.0.4]
### Fixed
- fixed failing `cg microsalt store completed` cronjob

## [15.0.3]
### Fixed
- Fixed path where microsalt deliverables files are located

## [15.0.2]
### Fixed
- Wrap more cg workflow mip-dna store code in try-except in order to not cause future production blocks

## [15.0.1]
### Fixed
- Fix bug in compress clean command

## [15.0.0]

### Added
- New command: cg store ticket <ticket_id>
- New command: cg store flowcell <flowcell_id>
- New command: cg store case <case_id>
- New command: cg store sample <sample_id>

### Removed
- Old command: cg store fastq <case_id>

## [14.0.1]

### Fixed
- Removed unused options form cg workflow balsamic base command


## [14.0.0]

### Added
- New command: cg decompress ticket <ticket_id>
- New command: cg decompress flowcell <flowcell_id>
- New command: cg decompress case <case_id>
- New command: cg decompress sample <sample_id>

### Removed
- Old command: cg compress decompress spring <case_id>

## [13.18.0]


### Changed
- Changed condition for which cases should be stored in CG. This fixes a bug where cg would try to store cases which already have been stored due to mismatch in timestamp stored in Trailblazer and Housekeeper

## [13.17.2]

### Changed
- Only fastq files older than three weeks will be compressed


## [13.17.1]

### Added
- Added new value to lims constants
- Moved lims constants to a constants directory


## [13.17.0]


### Changed
- Workflow mip-dna store no longer needs analysisrunstatus to be completed to attempt storing bundle


## [13.16.2]

### Fixed

- Fixed bug where parse_mip_config() only returned values for primary analysis, breaking Upload Delivery Report


## [13.16.1]

### Fixed

 - Fix bug where cg workflow mip store still relied on Trailblazer to find case_config.yaml (Where it can no longer be found)
 - Fix bug where microsalt cli lost its store command in merge conflict


## [13.16.0]

### Added
- New REST-based TrailblazerAPI
### Changed
- Trailblazer support for Balsamic
### Fixed
- Naming convention for API harmonized


## [13.15.0]

### Added
- New query to get all cases in ticket

## [13.14.3]

### Changed

- Refactors constants file

## [13.14.2]

### Fixed

 - Fixed bug where CalledProcessError class could not be represented as string, and broke workflows.
 - Rephrased query used for compression. The query output is unchanged
 - Fixed typo in query name


## [13.14.1]
### Removed
- Remove data_analysis from sample since it is deprecated

## [13.14.0]
### Changed
- Move data_analysis from sample level to case level to enable samples to be analysed differently in different cases

## [13.12.0]
### Added
- Store all available completed microbial analyses in HK

## [13.11.0]

### Changed
- Balsamic always skips mutect when application is WES
- SPRING compression is set to run on oldest families first

### Fixed
- Format print statements

## [13.10.2]

### Fixed
- Storing chromograph, upd and rhocall files in housekeeper

## [13.10.1]

### Fixed
- Repaired automation query for storing Balsamic cases in Housekeeper

## [13.10]

### Added
- Functionality to deploy `genotype` with CG on hasta

### Fixed
- Stored completed not parsing through all completed entries

## [13.9]

### Added
- Deployment command
- Functionality to deploy `shipping` with CG


## [13.8.0]
### Added
- Functionality to change multiple families in one go, e.g. cg set families --sample-identifier ticket_number 123456 --priority research

## [13.7.0]
### Fixed
- Set flowcell status to `ondisk` when retrieving archived flowcell from PDC has finished.

## [13.6.0]

### Added
- Store microsalt analyses in Housekeeper with a provided deliverables file

## [13.5.0]

### Added
- Possibility to give case-id as argument when setting values on multiple samples by the CLI


## [13.4.1]


### Fixed
- Updated changelog with correct release version


## [13.4.0]

### Removed
- Microbial order table
- Microbial order model
- Microbial sample table
- Microbial sample model
- Microbial Flowcell-sample table
- Microbial Flowcell-sample model

### Changed
Show customer name instead of id in invoices view.
Made customer name searchable in invoices view.

### Fixed
Made unidirectional links to Customer (instead of bi) to speed up customer view
Made unidirectional links to ApplicationVersion (instead of bi) to speed up view

## [13.3.1]

### Changed
- Exclude analysis older than hasta in production (2017-09-27) from delivery report generation

## [13.3.0]

### Added
- Added new cases to skip during compression

## [13.2.0]

### Changed
- Only talk to genotype via subprocess and CLI


## [13.1.0]

### Changed
- Added cases for all microbial samples
- Add a case when a new microbial order is received

## [13.0.0]

### Changed
- Moved all microbial samples into samples table and the depending logic

## [12.7.1]

### Fixed
 - Removed store-housekeeper one-time script that was used to store balsamic results in Housekeeper

## [12.7.0]

### Changed
- Moved queries in TrailblazerAPI to Trailblazer

## [12.6.0]

### Added
- Added support for MIP9
- Adds support for MIP 9.0 files and tags in HK:
  - telomerecat
  - cyrius star-caller
  - smncopynumber caller on case level
  - tiddit_coverage bigwig track
- Adds smncopynumbercaller file to scout load config
### Changed
- Removed TB mip start source code from cg

### Fixed
- Return when using mip-dry-run option so that the dry-run is not added to TB

## [12.5.0]

### Changed

- Now ignores errors while cleaning old Balsamic data with cg clean


## [12.4.0]

### Added
- Providing a name of panel bed file in MIP cli now overrides getting capture kit through LimsAPI during case config
### Changed
- Providing panel bed path or capture kit shortname in BALSAMIC cli now overrides getting capture kit through LimsAPI during case config
### Fixed
- Fix Balsamic automation functions to exit with 1 if any of the errors are raised while looping through cases

## [12.3.6]

### Fixed
- Fixes bug where scout_api was sent into the compression_api in cli/store. The compression_api does not have scout_as an argument.


## [12.3.5]

### Added
- Added @Mropat as codeowner

## [12.3.4]

### Fixed
- Fixes bug where  upload_started_at and uploaded_at timestamps were not being updated in StatusDB upon successful Scout upload.
This bug was happening because several instances of Store were instantiated in the same context

## [12.3.3]

### Fixed
- Fixes but where linking MIP trio samples only linked the first sample instead of the whole family (Introduced in recent PR)
- Fixes bug where linking by SampleID was not linking the entire family (Old)
- Fixes bug where linking by SampleID would not be able to generate correct linking path (Old)

## [x.x.x]
### Added

### Fixed

### Changed


## [13.0.0]
### Changed
- Microbial Samples are now treated as ordinary samples in a case

## [12.3.2]

### Fixed

- Upload delivery report should now only happen for mip analyses
- Re-use the same API within all upload context
- Handle unspecified exceptions in order to keep the cron running when unexpected exception occurs for one case
- When linking file without data analysis set, warn about it and link file correctly

## [12.3.1]

### Fixed

- Fixed bug where AnalysisAPI in cg upload auto was not updated to recent class changes

## [12.3.0]

### Changed

- Class ConfigHandler moved from Trailblazer codebase into CG codebase
- FastqHandler methods moved from Trailblazer to AnalysisAPI
- Merged MipAPI and AnalysisAPI for mip_rna and mip_dna into one meta-api class
- Adjusted tests to support the new architecture
- Removed (unused/deprecated)run method which was used to execute MIP through Trailblazer

### Fixed

- MIP workflow once again performs check to skip evaluation
- MIP workflow once again updates StatusDB about the case status

## [12.2.0]

### Changed

- Merged methods cases_to_mip_analyze and cases_to_balsamic_analyze, now called cases_to_analyze for any pipeline.
- Made method cases_to_deliver pipeline aware
- Made method cases_to_store pipeline aware
- Made method cases_to_clean pipeline aware
- Added option to apply read count threshold for cases_to_analyze based on panel in ClinicalDB
- Updated MIP and BALSAMIC workflows to utilize the new methods
- Added tests for new methods in balsamic workflow
- Removed class FastqAPI. FastqAPI was only used by BALSAMIC, and contained one method. The method is now moved to FastqHandler class.

## [12.1.6]
### Fixed
- Create crunchy pending path outside batch script

## [12.1.5]
### Fixed
- support current orderform RML-1604:9 again

## [12.1.4]
### Changed
- Use long description from setup.py on PyPI

## [12.1.3]
### Fixed
- Use another parameter in build and publish

## [12.1.2]
### Fixed
- Syntax in github action build and publish workflow

## [12.1.2]
### Added
- Build and publish on pypi with github actions

## [12]
### Added
- Create a meta-API (BalsamicAnalysisAPI) to handle communication between balsamic and other cg applications. The API will handle the following:
   - Calling BalsamicAPI to execute balsamic commands
   - Query Lims and StatusDB to decide what arguments to pass to Balsamic
   - Read (new version of) deliverables report generated by Balsamic and store bundle in Housekeeper + StatusDB
- More info in https://github.com/Clinical-Genomics/cg/pull/687

### Changed
- Reduce number of options that can/should be passed to run the workflow. Most of the logic for determining the options will be handled by BalsamicAnalysisAPI.
- Every command now requires sample family name as argument.
- No longer support using sample_id to link files for sake of consistency.

## [11]
### Changed
- Removes all interactions with the beacon software

## [10.1.2]
### Fixed
- Fixed so that empty gzipped files are considered empty considering metadata

## [10.1.1]
### Added
- Adds a CHANGELOG.md<|MERGE_RESOLUTION|>--- conflicted
+++ resolved
@@ -17,17 +17,13 @@
 ### Fixed
 
 __________ DO NOT TOUCH ___________ -->
-<<<<<<< HEAD
+## [22.19.4]
+### Fixed
+- include dragen samplesheet in HK
+
 ## [22.19.3]
-### Fixed
-- include dragen samplesheet in HK
-=======
-
-
-## [22.19.3]
 ### Added
 * Action to clean up workflow artifact cache
->>>>>>> 9659dca9
 
 ## [22.19.2]
 ### Fixed
