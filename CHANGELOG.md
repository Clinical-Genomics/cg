--- conflicted
+++ resolved
@@ -13,12 +13,10 @@
 ### Changed
 ### Fixed
 
-<<<<<<< HEAD
-## [20.3.1]
+## [20.3.3]
 
 ### Changed
 - Set concentration and concentration sample to str in json orderform sample since this is expected in frontend
-=======
 
 ## [20.3.2]
 ### Fixed
@@ -28,7 +26,6 @@
 ## [20.3.1]
 ### Fixed
 - HousekeeperAPI to reuse db connection from context instead of creating new one for each call
->>>>>>> 7ef9d9f9
 
 ## [20.3.0]
 ### Changed
