--- conflicted
+++ resolved
@@ -14,14 +14,11 @@
 ### Changed
 ### Fixed
 
-<<<<<<< HEAD
 ## [NG.NG.NG]
 
 ### Added
 - Support for creating delivery reports for analyses that are not the latest ones
 
-## 18.7.0
-=======
 ## [18.7.1]
 
 ### Fixed
@@ -29,7 +26,6 @@
 - clean_fastq command now also skips validation cases when cleaning fastq files
 
 ## [18.7.0]
->>>>>>> 03acf111
 
 ### Added customer name in order tickets
 
