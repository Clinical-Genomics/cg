# Change Log
All notable changes to this project will be documented in this file.
This project adheres to [Semantic Versioning](http://semver.org/).

About changelog [here](https://keepachangelog.com/en/1.0.0/)

Please add a new candidate release at the top after changing the latest one. Feel free to copy paste from the "squash and commit" box that gets generated when creating PRs

Try to use the following format:


__________ DO NOT TOUCH ___________


## [x.x.x]
### Added
### Changed
### Fixed

__________ DO NOT TOUCH ___________

<<<<<<< HEAD
## [22.3.0]
### Added
- Added rsync processes into trailblazer
- Added cleanup of rsync directories
=======
## [22.3.1]
### Fixed
Fixed statina load bug where missing headers prevented data from being read

## [22.3.0]
### Added
- Add a command to upload both to Statina and ftp 
- Adds a command to run the first command for all available cases
>>>>>>> 7d88a37e

## [22.2.2]
### Changed
- Header in indexreport to versal letters

## [22.2.1]
### Added
- Add more files to the mip-rna delivery

## [22.2.0]
### Added
- Add cg clean fluffy_past_run_dirs command

## [22.1.3]
### Fixed
- Remove dependency to archived pypi colorclass

## [22.1.2]
### Changed
- Use slurm qos class and constants instead of hard coding priority options

## [22.1.1]
### Fixed
- Check for case name uniqueness before storing order to avoid half stored orders

## [22.1.0]
### Changed
- Rsync now run on slurm instead of the login node

## [22.0.1]
### Added
- Added two more cases to BALSAMIC's validation
### Changed
- Divided VALIDATION_CASES into their own workflow lists to find them easier 

## [22.0.0]
### Added
- Adds store and store-available commands that use Hermes
- Add pydantic models for mip config and mip sample info
- Add constants for getting housekeeper MIP analysis tags
  
### Changed
- Remove old MIP-DNA store command using cg internally
- Remove old unused fixtures

## [21.12.0]
### Added
- cli for upload of data to Statina

## [21.11.2]
### Fixed
- NIPT upload to sftp server

## [21.11.1]
### Changed
- Clarified the code for automatic decompression

## [21.11.0]
### Added
- Deliver, concatenate (if needed) and rsync in one command

## [21.10.0]
### Added
- Support for showing demultiplexing in CiGRID

## [21.9.3]
### Fixed
- bugfix

## [21.9.2]
### Fixed
- gisaid -fixing bug accidentally inserted in the previous pr.

## [21.9.1]
### Fixed
- gisaid get region and lab from sample udfs
- gisaid adjusting for new fasta consensus file in housekeeper
- gisaid removing failing tests 

### Changed
### Fixed

## [21.12.0]
### Added
- Support for Orderform 1508:24 for Clinical Samples

## [21.9.0]
### Added
- Add Fluffy analysis results -> ftp upload functionality for cust002

## [21.8.3]
### Changed
- Set memory allocation to 95G when demultiplexing on slurm 

## [21.8.2]
### Changed
- Add batch-ref flag to command string for fluffy analyses

## [21.8.1]
### Changed
- Changed so that barcode report is written to the correct path

## [21.8.0]
### Added
- Command `cg demultplex report` to generate barcode report for demuxed flowcells
### Changed
- Automatically generate barcode report when post processing demultiplexed flowcell

## [21.7.2]
### Added
- Copy sample sheet to demuxed flowcell dir
- Create `copycomplete.txt` after demux post-processing is done

## [21.7.1]
### Fixed
- Fixed bug when checking if flowcell projects has been renamed


## [21.7.0]
### Added
- Added support for SARS-CoV-2 Orderform 2184.5 with fields for GISAID upload

## [21.6.9]
### Changed
- Check if versions are larger than known version when determining reverse complement in demultiplexing

## [21.6.8]
### Changed
- Validate that flowcell name is correct when demultiplexing

## [21.6.7]
### Fixed
- Fixed linking sample files from case bundle

## [21.6.6]
### Changed
- Check that logfile exists before doing demux post-processing

## [21.6.5]
### Changed
- Check if Unaligned dir exists before doing demux post-processing
### Fixed
- Fix bugs in create sample sheet all command

## [21.6.4]
### Fixed
- Fix so that delivery will not break if fastq bundle is missing when delivering results with ticket id

## [21.6.3]
### Fixed
- Fix bug in sqlalchemy models

## [21.6.2]
### Fixed
- If a boolean value is passed to `cg set sample -kv <key> <value>` a boolean is passed to the db

## [21.6.1]
### Fixed
- Fix bug in mip and balsamic crontab

## [21.6.0]
### Added
- Functionality to do demultiplexing post processing from CG

## [21.5.7]
### Fixed
- Set status to analyze when resolving decompression

## [21.5.6]
### Fixed
- Use only the first item from region and lab code values in mutant workflow.

## [21.5.5]
### Fixed
- Fix tag to deliver correct mutant result files to KS inbox

## [21.5.4]
### Fixed
- Block orders unintentionally reusing case names 

## [21.5.3]
### Fixed
- Set correct fluffy analysis finish path

## [21.5.2]
### Fixed
- Fixed content of fluffy samplesheet according to customer specification

## [21.5.1]
### Fixed
- By default fetch related flowcell information using `cg get sample <sample_id>`

## [21.5.0]
### Added
- User field for allowing order portal login
### Changed 
- Delivery/Invoicing/Primary Contacts are now relations from Customer to User in admin

## [21.4.4]
### Fixed
- Propagate all samples to microsalt, even those without reads

## [21.4.3]
### Fixed
- Display invoice contact on invoice

## [21.4.2]
### Fixed
- Remove default option for mip-dna priority

## [21.4.1]
### Changed
- Change how samples are fetched for cgstats select command
### Fixed
- Bug when fetching info with `cg demultiplex select`-command

## [21.4.0]
### Added
- A column in customer-group admin view in to show customers in the group

## [21.3.1]
### Fixed
- PDC backup destination server for 2500 flowcells

## [21.3.0]
### Changed
- Remove dependency `cgstats` from requirements.txt and move used functionality into CG

## [21.2.0]
### Added
- Functionality for the cgstats api in CG

## [21.1.0]
### Added
Select analyses to be uploaded to vogue based on analysis completed date (before or after a date, of between two dates)
Add uploaded to vogue date to analysis table
Only select potential analyses to upload that have not been uploaded

## [21.0.0]

### Changed
- Add support for balsamic 7.x.x
- Rework Balsamic server configurations

### Fixed
- Upload to scout now possible for all analysis types through cg upload scout


## [20.26.2]
### Added
- Added more DNA and RNA positive control cases to VALIDATION_CASES

## [20.26.1]
### Fixed
- Workflow linking also links undetermined files when

## [20.26.0]
### Changed
- Cases to analyze query checks if any samples in case are newer than latest analysis to start topups
- Microsalt config-case wont include samples that dont pass sequencing qc

## [20.25.0]
### Changed
- Changes that customer contact persons are referred to as emails instead of users. This removes the need to add each contact as a user in the system and it becomes easier to manage the user list

## [20.24.0]
### Added
- Show customers in user admin view

## [20.23.0]
### Added
- gisaid uppload support via cli
- gisaid API

### Added
- Add command `cg get analysis` to view analysis information

## [20.21.1]
### Fixed
- Fix subprocess wildcard issue in deliver rsync

## [20.21.0]
### Added
- Added cg deliver rsync <ticket_id>

## [20.20.1]
### Fixed
- bug in cg clean scout-finished-cases

## [20.20.0]

## Added
- CLI command to deploy Loqusdb via shipping

## [20.19.5]

### Fixed
- fixed bug where CgError was raised with wrong arguments in AnalysisAPI

## [20.19.4]

### Fixed
- fixed bug that cgstats configs was saved as cg_stats in CGConfig

## [20.19.3]

### Fixed
- Update sequenced at timestamp of sample whenever sample has been sequenced and flowcell transferred

## [20.19.2]

### Fixed
- Bug when instantiating analysis api in upload

## [20.19.1]
### Fixed
- Bug when fetching the api in mip workflow cli base

## [20.19.0]

### Changed
- use pydantic to control CLI context 

## [20.18.0]
### Added
- Trailblazer support for mutant/sars-cov-2

## [20.17.5]
### Fixed
- Bugfix allowing orders of single samples from existing families

## [20.17.4]
### Added
- Added new covid prep method to lims constants

## [20.17.3]
### Fixed
- Adds support to use original sample lims id in downsampled cases (affects balsamic)

## [20.17.2]
### Fixed
- Fix duplicate Housekeeper session in scout upload


## [20.17.1]
### Changed
- Status of mutant cases is set to running before running analysis, and revoked if start fails. 
  This prevents users and cron jobs from starting the case which already started, given they check in statusDB first.

## [20.17.0]
### Added

- Deliver sarscov2 cli

## [20.16.0]
### Added

- Demultiplexing functionality to CG

## [20.15.1]
### Fixed
- cg to rename mutant fastq files directly

## [20.15.0]
### Added
- CLI methods for starting mutant

## [20.14.2]
### Added
- Add RNA validation cases to blacklist, which defines cases to not compress fastq files for

## [20.14.1]
### Fixed
- So that existing samples don't get added to lims again

## [20.14.0]
### Added
- Possibility to associate more than one customer to each user 

## [20.13.0]
### Changed
- Update orderform 2184 to latest version 4

## [20.12.1]
### Fixed
- Fix skip MIP-DNA (for MAF) for tumours with wgs applications for fastq delivery

## [20.12.0]
### Added
- Add support for fastq delivery

## [20.11.0]
### Added
- functionality to upload synopsis, cohort and phenotype information to scout

## [20.10.1]
### Fixed
- Mip start-available command

## [20.10.0]
### Added
- Panel command to mip-rna analysis workflow
- Add genome build 38 as default for mip-rna when exporting gene panels from Scout
- Add genome build 37 as default for mip-dna when exporting gene panels from Scout
- Add genome build 37 as default when exporting gene panels from Scout

### Changed
- Refactor start and start-available for mip

## [20.9.12]
### Changed
- Use pydantic models for handling lims samples


## [20.9.11]
### Fixed
- Fix bug that that prevented wgs fastq samples from being genotyped

## [20.9.10]
### Fixed
- Move synopsis and cohorts from sample to case in the database since that is how they are used 

## [20.9.9]
### Fixed
- Fixed bug in upload delivery report automation

## [20.9.8]
### Fixed
- Fixed context in upload vogue

## [20.9.7]
### Fixed
- Added missing pipeline option in database for SARS-CoV-2 on case in database

## [20.9.6]
### Fixed
- Use `coverage_qc_report` instead of `delivery_report` when uploading balsamic cases to scout

## [20.9.5]
### Fixed
- Balsamic crontab start-available auto-disables balsamic dry run

## [20.9.4]
### Fixed
- Fix bug that pending path was not created 

## [20.9.3]
### Fixed
- Bug in automation of delivery report upload

## [20.9.2]
### Fixed
- Bug when updating crunchy metadata files

## [20.9.1]
### Fixed
- Bug preventing MicroSALT to start automatically

## [20.9.0]
### Added
- SlurmAPI to handle all communication with slurm from cg

## [20.8.1]
### Changed
- Deletes unused files .gitlint, housekeeper, status, status_db

## [20.8.0]
### Added
- Support for creating delivery reports for analyses that are not the latest ones

## [20.7.0]
### Added
- DIAB and NBS-M to master list 

### Fixed
- Alphabetical order of master list

## [20.6.0]
### Changed
- Use cgmodels for crunchy metadata files

## [20.5.4]
### Added
- Change ending of lintjob from .py to .yml (accidentaly changed in previous pr)

## [20.5.3]
### Added
- Support for SARS-CoV-2 Orderform 2184:3

## [20.5.2]
### Changed
- Remove pipfile and pipfile.lock since they are not used

## [20.5.1]
### Changed
- Removes linting gh actions job

## [20.5.0]
### Added
- Add support for Microbial Orderform 1603:10
- Add support for Metagenome Orderform 1605:09

## [20.4.0]
### Added
- Support for SARS-CoV-2 Orderform 2184:1

## [20.3.3]

### Changed
- Set concentration and concentration sample to str in json orderform sample since this is expected in frontend

## [20.3.2]
### Fixed
- Fixed cases_to_store for microbial workflow. 
- Fixed process call for all workflows to not create a new process object

## [20.3.1]
### Fixed
- HousekeeperAPI to reuse db connection from context instead of creating new one for each call

## [20.3.0]
### Changed
- Refactored AnalysisAPI anf FastHandler classes into one class

## [20.2.1]
### Fixed
- Fixed json orderform special cases

## [20.2.0]
### Changed
- Use pydantic models to validate orderforms

## [20.1.4]
### Added
- delivery_report handling from BALSAMIC case import to Scout config export

## [20.1.3]
### Changed
- Genes are optional when exporting scout variants

## [20.1.2]
### Changed
- Refactored and removed code from cg.store.utils in backwards compatible way

## [20.1.1]
### Changed
- Updates issue template

## [20.1.0]
### Fixed
- Fix automatic decompression to also work for mixed cases

## [20.0.1]
### Changed
- Removed old unused scripts and scripts directory
- Moved crunchy query from store into CompressAPI


## [20.0.0]

### Changed
- cg workflow mip-rna link command to take case as positional arg

## [19.5.4]

### Changed
- Refactor ticket handling from orders API

## [19.5.3]
### Fixed
- Fix dry run flag when resolving decompression state

## [19.5.2]
### Fixed
- fix container name when publishing branch builds on dockerhub

## [19.5.1]

### Fixed
- changelog

## [19.5.0]

### Added
- alembic functionality
### Changed
- destination server PDC retrieval novaseq flowcells thalamus -> hasta
### Fixed
- flowcell status after PDC retrieval ondisk -> retrieved

## [19.4.0]

### Added
- Support for storing cohorts, phenotype_terms and synopsis from order json

## [19.3.2]
### Added
- Dockerhub build app container for release and pull requests
### Changed
- Changed CI actions that run on pull request on push to only run on pull request

## [19.3.1]
### Added
- Dockerfile declaration for running the cg app. Dockerfile should not be used for the cli toolkit

## [19.3.0]
### Added
- New options for balsamic report deliver to propagate delivery report data to Balsamic


## [19.2.0]
### Added
- Cases that decompression is started for will have the action set to "analyze"

## [19.1.1]

### Fixed
- Allow price update files for application-version import to have empty prices 


## [19.1.1]
### Added
- Cases that decompression is started for will have the action set to "analyze"

## [19.1.0]
### Added
- Cli command to deliver old balsamic analyses which were stored with old hk tags

## [19.0.0]

### Added
- Adds command to start decompression for spring compressed files if needed
### Changed
- Refactors MIP cli slightly to always expect a case id
- workflow start now called start-available
- Checking if flowcells are on disk moved to its own cli command

## [18.12.0]

### Added
- Add prep-category 'cov' for applications

## [18.11.4]

### Fixed
- Install package in gihub-jobs via pip==21.0.1

## [18.11.3]

### Fixed
- Upgraded insecure cryptography dependency 

## [18.11.2]

### Fixed
- Chromograph image tags back on track

## [18.12.1]

### Fixed
- Fix message in order ticket that says what type of project it is

## [18.11.1]

### Fixed
 - Fix so that variants gets uploaded to scout for balsamic samples
 - Fix so that upload breaks if balsamic case is WGS

## [18.11.0]
- New Fluffy workflow for preparing, starting and storing of analyses

## [18.10.2]

### Fixed
- FLUFFY now have a validation schema and can be submitted in the Order Portal again
- Samples of pools are now marked not to be invoiced, only the pool is invoiced

## [18.10.1]

### Added
- Allow existing trio-samples to be re-run as single samples 

## [18.10.0]

### Added
- Support for delivery type in the Order Portal


## [18.9.1]

### Added
- cg upload vogue bioinfo-all uploads both BALSAMIC as well.

## [18.9.0]

### Added

- Add functionality to upload balsamic analyses to scout

## [18.8.0]

### Added
- cg workflow microsalt upload-analysis-vogue [case_id] to upload the latest analysis from specific case
- cg workflow microsalt upload-latest-analyses-vogue to upload all latest analyses what haven't been uploaded

## [18.7.2]

### Changed

- Skip deliver fastq files when delivering balsamic analysis

## [18.7.1]

### Fixed

- clean_fastq command now also skips validation cases when cleaning fastq files

## [18.7.0]

### Added
- Added customer name in order tickets

## [18.6.1]

### Fixed

- Fix bug with name clash for created case when submitting RML-orders via Orderportal


## [18.6.0]


### Added

- Add command 'delete case' to remove case from the database
- Add command 'delete cases' to remove multiple cases from the database

## [18.5.1]

### Fixed

- Fix bug with microsalt deliverables path where it only returns the path only if it exists. This caused errors in some cases when submitting to Trailblazer

## [18.5.0]

### Added
- Added MHT to gene panel master-list

## [18.4.0]

### Added

- Added submission of microsalt cases for tracking in Trailblazer

## [18.3.0]

### Changed

- cg workflow mip-dna --panel-bed and --dry-run options can be set when executing full workflow
- Changed logic for how case links are retrieved in order to support linking of very old cases
- Analysis not submitted to Trailblazer if executing MIP workflow in dry-run

## [18.2]

### Changed

- Remove option to specify delivery path when delivering data

### Fixed

- Improved usage of `cg deliver analysis` command

## [18.1.5]

### Fixed

- cg workflow mip-rna link command

## [18.1.4]

### Fixed

- Better help text for microsalt cli commands


## [18.1.3]

### Fixed

- deliver filtered cnvkit file for balsamic

## [18.1.2]

### Fixed

- cg workflow mip-rna config-case command

## [18.1.1]

### Fixed

- Updates balsamic deliver tags to align with the ones specified in hermes

## [18.1.0]

### Added
- Customer in the ticket created for an order from the Orderportal

## [18.0.0]

### Added
- New commands for running cron jobs

### Changed
- Changed cli commands for starting and storing microsalt workflows

### Fixed
- Full Microsalt can now be executed through cg interface

## [17.2.1]

### Fixed

- HermesApi added to context when running cg clean

## [17.2.0]

### Changed

- Using HermesApi to save Balsamic deliverables in Housekeeper

## [17.1.0]

### Added

- Added support for Balsamic-orderforms as json-file

### Changed

## [17.0.0]

### Added
- Lims ID is sent to Balsamic during case config

## [16.17.1]

### Fixed
- Fixed exporting reduced mt_bam to scout config

## 16.17.0

### Changed
- Update Scout config output for images from chromograph

## 16.16.1

### Fixed

- This PR fixes the problem handling wells in json orders without ":" as separator, e.g. A1 instead of A:1

## [16.16.0]

### Changed

- Use hermes for generating balsamic deliverables

## 16.15.1

### Fixed
- The problem handling mip-json without specified data_analysis

## [16.16.0]

### Added

- Validation models for excel files in `cg/store/api/import_func.py`

### Fixed

- Removes dependency on deprecated excel-parser `xlrd`


## 16.15.0

### Added
- cg deploy hermes

## 16.14.0

### Added
- cg deploy fluffy


## 16.13.0

### Added

- Stop on bad values for analysis (pipeline) when adding family through CLI

## 16.12.1

### Fixed
- Save in Family and Analysis Admin views

## 16.12.0

### Added

- Added support for RML-orderforms as json-file

## [16.11.1]

### Fixed

- Lock dependency for xlrd so that we can parse modern excel files


## 16.11.0

### Added
- cg set family [CASEID] now has the option --data-delivery

## [16.10.4]

### Fixed
- Bug when building tag definition for balsamic-analysis delivery

## [16.10.3]

### Fixed
- Use `--json` when exporting causative variants from scout

## [16.10.2]

### Fixed
- Use correct pipeline name when cleaning mip analysis dirs

## [16.10.1]

### Added

- Adds new mip-dna tags to hk

## [16.10.0]

### Added

- Adds new delivery type to balsamic-analysis

## [16.9.0]

### Added

- column percent_reads_guaranteed to application table

## [16.8.1]

### Fixed

- Bug in the interactions with Scout when cleaning Scout cases
- Bug in the interaction with scout in command export_causatives

## [16.8.0]

### Added

- Adds adding samplesheet to HK flowcell bundle to cg transfer flowcell

## [16.7.1]

### Fixed

- Mutacc looks for 'id' instead of '_id' in case export
- Convert 'other' to '0' for sex in case export

## 16.7.0

### Added
- Show sample priorities in created ticket

## [16.6.0]

### Changed

- Split generating config into its own command
- Delete old load config when running `cg upload scout --re-upload`

## [16.5.0]

### Added

- Functionality to deploy scout with cg

## [16.4.3]

### Fixed

- Bug that madeline output files where not uploaded to scout
- Bug when exporting panels with `cg workflow mip-dna panel`

## [16.4.2]

### Fixed

- Bug that display_name was used instead of sample_name

## [16.4.1]

### Fixed

- Change compression query to be both satisfactory syntax for flake and to be working on our version of sql server

## [16.4.0]

### Added
- Use Pydantic models to validate Scout input/output

### Changed
- Decouples scout from CG

## [16.3.4]

### Fixed

- Fixed documentation on Trailblazers purpose

## [16.3.3]

### Fixed

- Fixed setting of priority in statusDB and LIMS for samples

## [16.3.2]

### Fixed

- Fixed setting of apptag in LIMS for samples

## [16.3.1]

### Fixed

- Fixed a bug in naming of "default_gene_panels" in Scout load config


## [16.3.0]

### Changed
- Changed logic for which cases are to be compressed. Now compression will be run on all cases older then 60 days provided their fastq files have not been decompressed less than 21 days prior


## [16.2.0]

### Changed

- Use CLI to upload to Scout

## [16.1.1]

### Fixed
- Accreditation logotype only shown on new delivery reports for accredited analyses


## [16.1.0]

### Changed
- Changed the way cg cleans cases. Now it only uses StatusDB and family status

### Added
- Added one-time script to iterate over mip directories, and set cleaned_at timestamp on very old cases that were already cleaned


## [16.0.6]

### Fixed
- 'cg upload auto --pipeline' to accept 'mip-dna' as pipeline

## [16.0.5]

### Fixed
- Trailblazer integration fixed

## [16.0.4]

### Fixed
- Case database entities (Family) can only have specific values for data_analysis
- Analysis database entities can only have specific values for pipeline
- Enum used for pipeline as arguments

## [16.0.3]

### Fixed
- Microbial config-case now correctly imports reference from customer provided reference

## [16.0.2]

### Added
- Added case intentmayfly to list of cases to except from SPRING compression

## [16.0.1]

### Added
- Updated PR template to include implementation plan

## [16.0.0]

### Added
- Deliver analysis based on case-id or ticket

### Changed
- Deliver commands merged into new command `cg deliver analysis`

## [15.0.4]
### Fixed
- fixed failing `cg microsalt store completed` cronjob

## [15.0.3]
### Fixed
- Fixed path where microsalt deliverables files are located

## [15.0.2]
### Fixed
- Wrap more cg workflow mip-dna store code in try-except in order to not cause future production blocks

## [15.0.1]
### Fixed
- Fix bug in compress clean command

## [15.0.0]

### Added
- New command: cg store ticket <ticket_id>
- New command: cg store flowcell <flowcell_id>
- New command: cg store case <case_id>
- New command: cg store sample <sample_id>

### Removed
- Old command: cg store fastq <case_id>

## [14.0.1]

### Fixed
- Removed unused options form cg workflow balsamic base command


## [14.0.0]

### Added
- New command: cg decompress ticket <ticket_id>
- New command: cg decompress flowcell <flowcell_id>
- New command: cg decompress case <case_id>
- New command: cg decompress sample <sample_id>

### Removed
- Old command: cg compress decompress spring <case_id>

## [13.18.0]


### Changed
- Changed condition for which cases should be stored in CG. This fixes a bug where cg would try to store cases which already have been stored due to mismatch in timestamp stored in Trailblazer and Housekeeper

## [13.17.2]

### Changed
- Only fastq files older than three weeks will be compressed


## [13.17.1]

### Added
- Added new value to lims constants
- Moved lims constants to a constants directory


## [13.17.0]


### Changed
- Workflow mip-dna store no longer needs analysisrunstatus to be completed to attempt storing bundle


## [13.16.2]

### Fixed

- Fixed bug where parse_mip_config() only returned values for primary analysis, breaking Upload Delivery Report


## [13.16.1]

### Fixed

 - Fix bug where cg workflow mip store still relied on Trailblazer to find case_config.yaml (Where it can no longer be found)
 - Fix bug where microsalt cli lost its store command in merge conflict


## [13.16.0]

### Added
- New REST-based TrailblazerAPI
### Changed
- Trailblazer support for Balsamic
### Fixed
- Naming convention for API harmonized


## [13.15.0]

### Added
- New query to get all cases in ticket

## [13.14.3]

### Changed

- Refactors constants file

## [13.14.2]

### Fixed

 - Fixed bug where CalledProcessError class could not be represented as string, and broke workflows.
 - Rephrased query used for compression. The query output is unchanged
 - Fixed typo in query name


## [13.14.1]
### Removed
- Remove data_analysis from sample since it is deprecated

## [13.14.0]
### Changed
- Move data_analysis from sample level to case level to enable samples to be analysed differently in different cases

## [13.12.0]
### Added
- Store all available completed microbial analyses in HK

## [13.11.0]

### Changed
- Balsamic always skips mutect when application is WES
- SPRING compression is set to run on oldest families first

### Fixed
- Format print statements

## [13.10.2]

### Fixed
- Storing chromograph, upd and rhocall files in housekeeper

## [13.10.1]

### Fixed
- Repaired automation query for storing Balsamic cases in Housekeeper

## [13.10]

### Added
- Functionality to deploy `genotype` with CG on hasta

### Fixed
- Stored completed not parsing through all completed entries

## [13.9]

### Added
- Deployment command
- Functionality to deploy `shipping` with CG


## [13.8.0]
### Added
- Functionality to change multiple families in one go, e.g. cg set families --sample-identifier ticket_number 123456 --priority research

## [13.7.0]
### Fixed
- Set flowcell status to `ondisk` when retrieving archived flowcell from PDC has finished.

## [13.6.0]

### Added
- Store microsalt analyses in Housekeeper with a provided deliverables file

## [13.5.0]

### Added
- Possibility to give case-id as argument when setting values on multiple samples by the CLI


## [13.4.1]


### Fixed
- Updated changelog with correct release version


## [13.4.0]

### Removed
- Microbial order table
- Microbial order model
- Microbial sample table
- Microbial sample model
- Microbial Flowcell-sample table
- Microbial Flowcell-sample model

### Changed
Show customer name instead of id in invoices view.
Made customer name searchable in invoices view.

### Fixed
Made unidirectional links to Customer (instead of bi) to speed up customer view
Made unidirectional links to ApplicationVersion (instead of bi) to speed up view

## [13.3.1]

### Changed
- Exclude analysis older than hasta in production (2017-09-27) from delivery report generation

## [13.3.0]

### Added
- Added new cases to skip during compression

## [13.2.0]

### Changed
- Only talk to genotype via subprocess and CLI


## [13.1.0]

### Changed
- Added cases for all microbial samples
- Add a case when a new microbial order is received

## [13.0.0]

### Changed
- Moved all microbial samples into samples table and the depending logic

## [12.7.1]

### Fixed
 - Removed store-housekeeper one-time script that was used to store balsamic results in Housekeeper

## [12.7.0]

### Changed
- Moved queries in TrailblazerAPI to Trailblazer

## [12.6.0]

### Added
- Added support for MIP9
- Adds support for MIP 9.0 files and tags in HK:
  - telomerecat
  - cyrius star-caller
  - smncopynumber caller on case level
  - tiddit_coverage bigwig track
- Adds smncopynumbercaller file to scout load config
### Changed
- Removed TB mip start source code from cg

### Fixed
- Return when using mip-dry-run option so that the dry-run is not added to TB

## [12.5.0]

### Changed

- Now ignores errors while cleaning old Balsamic data with cg clean


## [12.4.0]

### Added
- Providing a name of panel bed file in MIP cli now overrides getting capture kit through LimsAPI during case config
### Changed
- Providing panel bed path or capture kit shortname in BALSAMIC cli now overrides getting capture kit through LimsAPI during case config
### Fixed
- Fix Balsamic automation functions to exit with 1 if any of the errors are raised while looping through cases

## [12.3.6]

### Fixed
- Fixes bug where scout_api was sent into the compression_api in cli/store. The compression_api does not have scout_as an argument.


## [12.3.5]

### Added
- Added @Mropat as codeowner

## [12.3.4]

### Fixed
- Fixes bug where  upload_started_at and uploaded_at timestamps were not being updated in StatusDB upon successful Scout upload.
This bug was happening because several instances of Store were instantiated in the same context

## [12.3.3]

### Fixed
- Fixes but where linking MIP trio samples only linked the first sample instead of the whole family (Introduced in recent PR)
- Fixes bug where linking by SampleID was not linking the entire family (Old)
- Fixes bug where linking by SampleID would not be able to generate correct linking path (Old)

## [x.x.x]
### Added

### Fixed

### Changed


## [13.0.0]
### Changed
- Microbial Samples are now treated as ordinary samples in a case

## [12.3.2]

### Fixed

- Upload delivery report should now only happen for mip analyses
- Re-use the same API within all upload context
- Handle unspecified exceptions in order to keep the cron running when unexpected exception occurs for one case
- When linking file without data analysis set, warn about it and link file correctly

## [12.3.1]

### Fixed

- Fixed bug where AnalysisAPI in cg upload auto was not updated to recent class changes

## [12.3.0]

### Changed

- Class ConfigHandler moved from Trailblazer codebase into CG codebase
- FastqHandler methods moved from Trailblazer to AnalysisAPI
- Merged MipAPI and AnalysisAPI for mip_rna and mip_dna into one meta-api class
- Adjusted tests to support the new architecture
- Removed (unused/deprecated)run method which was used to execute MIP through Trailblazer

### Fixed

- MIP workflow once again performs check to skip evaluation
- MIP workflow once again updates StatusDB about the case status

## [12.2.0]

### Changed

- Merged methods cases_to_mip_analyze and cases_to_balsamic_analyze, now called cases_to_analyze for any pipeline.
- Made method cases_to_deliver pipeline aware
- Made method cases_to_store pipeline aware
- Made method cases_to_clean pipeline aware
- Added option to apply read count threshold for cases_to_analyze based on panel in ClinicalDB
- Updated MIP and BALSAMIC workflows to utilize the new methods
- Added tests for new methods in balsamic workflow
- Removed class FastqAPI. FastqAPI was only used by BALSAMIC, and contained one method. The method is now moved to FastqHandler class.

## [12.1.6]
### Fixed
- Create crunchy pending path outside batch script

## [12.1.5]
### Fixed
- support current orderform RML-1604:9 again

## [12.1.4]
### Changed
- Use long description from setup.py on PyPI

## [12.1.3]
### Fixed
- Use another parameter in build and publish

## [12.1.2]
### Fixed
- Syntax in github action build and publish workflow

## [12.1.2]
### Added
- Build and publish on pypi with github actions

## [12]
### Added
- Create a meta-API (BalsamicAnalysisAPI) to handle communication between balsamic and other cg applications. The API will handle the following:
   - Calling BalsamicAPI to execute balsamic commands
   - Query Lims and StatusDB to decide what arguments to pass to Balsamic
   - Read (new version of) deliverables report generated by Balsamic and store bundle in Housekeeper + StatusDB
- More info in https://github.com/Clinical-Genomics/cg/pull/687

### Changed
- Reduce number of options that can/should be passed to run the workflow. Most of the logic for determining the options will be handled by BalsamicAnalysisAPI.
- Every command now requires sample family name as argument.
- No longer support using sample_id to link files for sake of consistency.

## [11]
### Changed
- Removes all interactions with the beacon software

## [10.1.2]
### Fixed
- Fixed so that empty gzipped files are considered empty considering metadata

## [10.1.1]
### Added
- Adds a CHANGELOG.md<|MERGE_RESOLUTION|>--- conflicted
+++ resolved
@@ -19,12 +19,11 @@
 
 __________ DO NOT TOUCH ___________
 
-<<<<<<< HEAD
-## [22.3.0]
+## [22.4.0]
 ### Added
 - Added rsync processes into trailblazer
 - Added cleanup of rsync directories
-=======
+
 ## [22.3.1]
 ### Fixed
 Fixed statina load bug where missing headers prevented data from being read
@@ -33,7 +32,6 @@
 ### Added
 - Add a command to upload both to Statina and ftp 
 - Adds a command to run the first command for all available cases
->>>>>>> 7d88a37e
 
 ## [22.2.2]
 ### Changed
