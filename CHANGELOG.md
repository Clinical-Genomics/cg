--- conflicted
+++ resolved
@@ -19,7 +19,7 @@
 
 __________ DO NOT TOUCH ___________
 
-<<<<<<< HEAD
+s
 ## [22.12.0]
 
 ### Added
@@ -29,7 +29,7 @@
 ### Changed
 - Use new metrics deliverables format, which is already part of qc_metrics file
 - Use new models when parsing mip analysis files
-=======
+
 ## [22.11.3]
 ### Fixed
 - Show more errors from parsing orderforms 
@@ -46,7 +46,6 @@
 ## [22.11.0]
 ### Fixed
 - New families can be created without the --panel flag
->>>>>>> 94303663
 
 ## [22.10.3]
 ### Changed
