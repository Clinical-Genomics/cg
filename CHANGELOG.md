--- conflicted
+++ resolved
@@ -14,11 +14,10 @@
 ### Changed
 ### Fixed
 
-<<<<<<< HEAD
 ## [NG.NG.NG]
 
 ### Added support for delivery type in the Order Portal
-=======
+
 ## [18.1.5]
 
 ### Fixed
@@ -37,7 +36,6 @@
 ### Fixed
 
 - deliver filtered cnvkit file for balsamic
->>>>>>> 7834a2b8
 
 ## [18.1.2]
 
