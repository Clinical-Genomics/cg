# Change Log
All notable changes to this project will be documented in this file.
This project adheres to [Semantic Versioning](http://semver.org/).

About changelog [here](https://keepachangelog.com/en/1.0.0/)

Please add a new candidate release at the top after changing the latest one. Feel free to copy paste from the "squash and commit" box that gets generated when creating PRs

Try to use the following format:

## [x.x.x]
### Added
### Changed
### Fixed

<<<<<<< HEAD

## [20.14.0]
### Added
- CLI methods for starting mutant
=======
## [20.14.1]
### Fixed
- So that existing samples don't get added to lims again

## [20.14.0]
### Added
- Possibility to associate more than one customer to each user 
>>>>>>> 6ca5a44b

## [20.13.0]
### Changed
- Update orderform 2184 to latest version 4

## [20.12.1]
### Fixed
- Fix skip MIP-DNA (for MAF) for tumours with wgs applications for fastq delivery

## [20.12.0]
### Added
- Add support for fastq delivery

## [20.11.0]
### Added
- functionality to upload synopsis, cohort and phenotype information to scout

## [20.10.1]
### Fixed
- Mip start-available command

## [20.10.0]
### Added
- Panel command to mip-rna analysis workflow
- Add genome build 38 as default for mip-rna when exporting gene panels from Scout
- Add genome build 37 as default for mip-dna when exporting gene panels from Scout
- Add genome build 37 as default when exporting gene panels from Scout

### Changed
- Refactor start and start-available for mip

## [20.9.12]
### Changed
- Use pydantic models for handling lims samples


## [20.9.11]
### Fixed
- Fix bug that that prevented wgs fastq samples from being genotyped

## [20.9.10]
### Fixed
- Move synopsis and cohorts from sample to case in the database since that is how they are used 

## [20.9.9]
### Fixed
- Fixed bug in upload delivery report automation

## [20.9.8]
### Fixed
- Fixed context in upload vogue

## [20.9.7]
### Fixed
- Added missing pipeline option in database for SARS-CoV-2 on case in database

## [20.9.6]
### Fixed
- Use `coverage_qc_report` instead of `delivery_report` when uploading balsamic cases to scout

## [20.9.5]
### Fixed
- Balsamic crontab start-available auto-disables balsamic dry run

## [20.9.4]
### Fixed
- Fix bug that pending path was not created 

## [20.9.3]
### Fixed
- Bug in automation of delivery report upload

## [20.9.2]
### Fixed
- Bug when updating crunchy metadata files

## [20.9.1]
### Fixed
- Bug preventing MicroSALT to start automatically

## [20.9.0]
### Added
- SlurmAPI to handle all communication with slurm from cg

## [20.8.1]
### Changed
- Deletes unused files .gitlint, housekeeper, status, status_db

## [20.8.0]
### Added
- Support for creating delivery reports for analyses that are not the latest ones

## [20.7.0]
### Added
- DIAB and NBS-M to master list 

### Fixed
- Alphabetical order of master list

## [20.6.0]
### Changed
- Use cgmodels for crunchy metadata files

## [20.5.4]
### Added
- Change ending of lintjob from .py to .yml (accidentaly changed in previous pr)

## [20.5.3]
### Added
- Support for SARS-CoV-2 Orderform 2184:3

## [20.5.2]
### Changed
- Remove pipfile and pipfile.lock since they are not used

## [20.5.1]
### Changed
- Removes linting gh actions job

## [20.5.0]
### Added
- Add support for Microbial Orderform 1603:10
- Add support for Metagenome Orderform 1605:09

## [20.4.0]
### Added
- Support for SARS-CoV-2 Orderform 2184:1

## [20.3.3]

### Changed
- Set concentration and concentration sample to str in json orderform sample since this is expected in frontend

## [20.3.2]
### Fixed
- Fixed cases_to_store for microbial workflow. 
- Fixed process call for all workflows to not create a new process object

## [20.3.1]
### Fixed
- HousekeeperAPI to reuse db connection from context instead of creating new one for each call

## [20.3.0]
### Changed
- Refactored AnalysisAPI anf FastHandler classes into one class

## [20.2.1]
### Fixed
- Fixed json orderform special cases

## [20.2.0]
### Changed
- Use pydantic models to validate orderforms

## [20.1.4]
### Added
- delivery_report handling from BALSAMIC case import to Scout config export

## [20.1.3]
### Changed
- Genes are optional when exporting scout variants

## [20.1.2]
### Changed
- Refactored and removed code from cg.store.utils in backwards compatible way

## [20.1.1]
### Changed
- Updates issue template

## [20.1.0]
### Fixed
- Fix automatic decompression to also work for mixed cases

## [20.0.1]
### Changed
- Removed old unused scripts and scripts directory
- Moved crunchy query from store into CompressAPI


## [20.0.0]

### Changed
- cg workflow mip-rna link command to take case as positional arg

## [19.5.4]

### Changed
- Refactor ticket handling from orders API

## [19.5.3]
### Fixed
- Fix dry run flag when resolving decompression state

## [19.5.2]
### Fixed
- fix container name when publishing branch builds on dockerhub

## [19.5.1]

### Fixed
- changelog

## [19.5.0]

### Added
- alembic functionality
### Changed
- destination server PDC retrieval novaseq flowcells thalamus -> hasta
### Fixed
- flowcell status after PDC retrieval ondisk -> retrieved

## [19.4.0]

### Added
- Support for storing cohorts, phenotype_terms and synopsis from order json

## [19.3.2]
### Added
- Dockerhub build app container for release and pull requests
### Changed
- Changed CI actions that run on pull request on push to only run on pull request

## [19.3.1]
### Added
- Dockerfile declaration for running the cg app. Dockerfile should not be used for the cli toolkit

## [19.3.0]
### Added
- New options for balsamic report deliver to propagate delivery report data to Balsamic


## [19.2.0]
### Added
- Cases that decompression is started for will have the action set to "analyze"

## [19.1.1]

### Fixed
- Allow price update files for application-version import to have empty prices 


## [19.1.1]
### Added
- Cases that decompression is started for will have the action set to "analyze"

## [19.1.0]
### Added
- Cli command to deliver old balsamic analyses which were stored with old hk tags

## [19.0.0]

### Added
- Adds command to start decompression for spring compressed files if needed
### Changed
- Refactors MIP cli slightly to always expect a case id
- workflow start now called start-available
- Checking if flowcells are on disk moved to its own cli command

## [18.12.0]

### Added
- Add prep-category 'cov' for applications

## [18.11.4]

### Fixed
- Install package in gihub-jobs via pip==21.0.1

## [18.11.3]

### Fixed
- Upgraded insecure cryptography dependency 

## [18.11.2]

### Fixed
- Chromograph image tags back on track

## [18.12.1]

### Fixed
- Fix message in order ticket that says what type of project it is

## [18.11.1]

### Fixed
 - Fix so that variants gets uploaded to scout for balsamic samples
 - Fix so that upload breaks if balsamic case is WGS

## [18.11.0]
- New Fluffy workflow for preparing, starting and storing of analyses

## [18.10.2]

### Fixed
- FLUFFY now have a validation schema and can be submitted in the Order Portal again
- Samples of pools are now marked not to be invoiced, only the pool is invoiced

## [18.10.1]

### Added
- Allow existing trio-samples to be re-run as single samples 

## [18.10.0]

### Added
- Support for delivery type in the Order Portal


## [18.9.1]

### Added
- cg upload vogue bioinfo-all uploads both BALSAMIC as well.

## [18.9.0]

### Added

- Add functionality to upload balsamic analyses to scout

## [18.8.0]

### Added
- cg workflow microsalt upload-analysis-vogue [case_id] to upload the latest analysis from specific case
- cg workflow microsalt upload-latest-analyses-vogue to upload all latest analyses what haven't been uploaded

## [18.7.2]

### Changed

- Skip deliver fastq files when delivering balsamic analysis

## [18.7.1]

### Fixed

- clean_fastq command now also skips validation cases when cleaning fastq files

## [18.7.0]

### Added
- Added customer name in order tickets

## [18.6.1]

### Fixed

- Fix bug with name clash for created case when submitting RML-orders via Orderportal


## [18.6.0]


### Added

- Add command 'delete case' to remove case from the database
- Add command 'delete cases' to remove multiple cases from the database

## [18.5.1]

### Fixed

- Fix bug with microsalt deliverables path where it only returns the path only if it exists. This caused errors in some cases when submitting to Trailblazer

## [18.5.0]

### Added
- Added MHT to gene panel master-list

## [18.4.0]

### Added

- Added submission of microsalt cases for tracking in Trailblazer

## [18.3.0]

### Changed

- cg workflow mip-dna --panel-bed and --dry-run options can be set when executing full workflow
- Changed logic for how case links are retrieved in order to support linking of very old cases
- Analysis not submitted to Trailblazer if executing MIP workflow in dry-run

## [18.2]

### Changed

- Remove option to specify delivery path when delivering data

### Fixed

- Improved usage of `cg deliver analysis` command

## [18.1.5]

### Fixed

- cg workflow mip-rna link command

## [18.1.4]

### Fixed

- Better help text for microsalt cli commands


## [18.1.3]

### Fixed

- deliver filtered cnvkit file for balsamic

## [18.1.2]

### Fixed

- cg workflow mip-rna config-case command

## [18.1.1]

### Fixed

- Updates balsamic deliver tags to align with the ones specified in hermes

## [18.1.0]

### Added
- Customer in the ticket created for an order from the Orderportal

## [18.0.0]

### Added
- New commands for running cron jobs

### Changed
- Changed cli commands for starting and storing microsalt workflows

### Fixed
- Full Microsalt can now be executed through cg interface

## [17.2.1]

### Fixed

- HermesApi added to context when running cg clean

## [17.2.0]

### Changed

- Using HermesApi to save Balsamic deliverables in Housekeeper

## [17.1.0]

### Added

- Added support for Balsamic-orderforms as json-file

### Changed

## [17.0.0]

### Added
- Lims ID is sent to Balsamic during case config

## [16.17.1]

### Fixed
- Fixed exporting reduced mt_bam to scout config

## 16.17.0

### Changed
- Update Scout config output for images from chromograph

## 16.16.1

### Fixed

- This PR fixes the problem handling wells in json orders without ":" as separator, e.g. A1 instead of A:1

## [16.16.0]

### Changed

- Use hermes for generating balsamic deliverables

## 16.15.1

### Fixed
- The problem handling mip-json without specified data_analysis

## [16.16.0]

### Added

- Validation models for excel files in `cg/store/api/import_func.py`

### Fixed

- Removes dependency on deprecated excel-parser `xlrd`


## 16.15.0

### Added
- cg deploy hermes

## 16.14.0

### Added
- cg deploy fluffy


## 16.13.0

### Added

- Stop on bad values for analysis (pipeline) when adding family through CLI

## 16.12.1

### Fixed
- Save in Family and Analysis Admin views

## 16.12.0

### Added

- Added support for RML-orderforms as json-file

## [16.11.1]

### Fixed

- Lock dependency for xlrd so that we can parse modern excel files


## 16.11.0

### Added
- cg set family [CASEID] now has the option --data-delivery

## [16.10.4]

### Fixed
- Bug when building tag definition for balsamic-analysis delivery

## [16.10.3]

### Fixed
- Use `--json` when exporting causative variants from scout

## [16.10.2]

### Fixed
- Use correct pipeline name when cleaning mip analysis dirs

## [16.10.1]

### Added

- Adds new mip-dna tags to hk

## [16.10.0]

### Added

- Adds new delivery type to balsamic-analysis

## [16.9.0]

### Added

- column percent_reads_guaranteed to application table

## [16.8.1]

### Fixed

- Bug in the interactions with Scout when cleaning Scout cases
- Bug in the interaction with scout in command export_causatives

## [16.8.0]

### Added

- Adds adding samplesheet to HK flowcell bundle to cg transfer flowcell

## [16.7.1]

### Fixed

- Mutacc looks for 'id' instead of '_id' in case export
- Convert 'other' to '0' for sex in case export

## 16.7.0

### Added
- Show sample priorities in created ticket

## [16.6.0]

### Changed

- Split generating config into its own command
- Delete old load config when running `cg upload scout --re-upload`

## [16.5.0]

### Added

- Functionality to deploy scout with cg

## [16.4.3]

### Fixed

- Bug that madeline output files where not uploaded to scout
- Bug when exporting panels with `cg workflow mip-dna panel`

## [16.4.2]

### Fixed

- Bug that display_name was used instead of sample_name

## [16.4.1]

### Fixed

- Change compression query to be both satisfactory syntax for flake and to be working on our version of sql server

## [16.4.0]

### Added
- Use Pydantic models to validate Scout input/output

### Changed
- Decouples scout from CG

## [16.3.4]

### Fixed

- Fixed documentation on Trailblazers purpose

## [16.3.3]

### Fixed

- Fixed setting of priority in statusDB and LIMS for samples

## [16.3.2]

### Fixed

- Fixed setting of apptag in LIMS for samples

## [16.3.1]

### Fixed

- Fixed a bug in naming of "default_gene_panels" in Scout load config


## [16.3.0]

### Changed
- Changed logic for which cases are to be compressed. Now compression will be run on all cases older then 60 days provided their fastq files have not been decompressed less than 21 days prior


## [16.2.0]

### Changed

- Use CLI to upload to Scout

## [16.1.1]

### Fixed
- Accreditation logotype only shown on new delivery reports for accredited analyses


## [16.1.0]

### Changed
- Changed the way cg cleans cases. Now it only uses StatusDB and family status

### Added
- Added one-time script to iterate over mip directories, and set cleaned_at timestamp on very old cases that were already cleaned


## [16.0.6]

### Fixed
- 'cg upload auto --pipeline' to accept 'mip-dna' as pipeline

## [16.0.5]

### Fixed
- Trailblazer integration fixed

## [16.0.4]

### Fixed
- Case database entities (Family) can only have specific values for data_analysis
- Analysis database entities can only have specific values for pipeline
- Enum used for pipeline as arguments

## [16.0.3]

### Fixed
- Microbial config-case now correctly imports reference from customer provided reference

## [16.0.2]

### Added
- Added case intentmayfly to list of cases to except from SPRING compression

## [16.0.1]

### Added
- Updated PR template to include implementation plan

## [16.0.0]

### Added
- Deliver analysis based on case-id or ticket

### Changed
- Deliver commands merged into new command `cg deliver analysis`

## [15.0.4]
### Fixed
- fixed failing `cg microsalt store completed` cronjob

## [15.0.3]
### Fixed
- Fixed path where microsalt deliverables files are located

## [15.0.2]
### Fixed
- Wrap more cg workflow mip-dna store code in try-except in order to not cause future production blocks

## [15.0.1]
### Fixed
- Fix bug in compress clean command

## [15.0.0]

### Added
- New command: cg store ticket <ticket_id>
- New command: cg store flowcell <flowcell_id>
- New command: cg store case <case_id>
- New command: cg store sample <sample_id>

### Removed
- Old command: cg store fastq <case_id>

## [14.0.1]

### Fixed
- Removed unused options form cg workflow balsamic base command


## [14.0.0]

### Added
- New command: cg decompress ticket <ticket_id>
- New command: cg decompress flowcell <flowcell_id>
- New command: cg decompress case <case_id>
- New command: cg decompress sample <sample_id>

### Removed
- Old command: cg compress decompress spring <case_id>

## [13.18.0]


### Changed
- Changed condition for which cases should be stored in CG. This fixes a bug where cg would try to store cases which already have been stored due to mismatch in timestamp stored in Trailblazer and Housekeeper

## [13.17.2]

### Changed
- Only fastq files older than three weeks will be compressed


## [13.17.1]

### Added
- Added new value to lims constants
- Moved lims constants to a constants directory


## [13.17.0]


### Changed
- Workflow mip-dna store no longer needs analysisrunstatus to be completed to attempt storing bundle


## [13.16.2]

### Fixed

- Fixed bug where parse_mip_config() only returned values for primary analysis, breaking Upload Delivery Report


## [13.16.1]

### Fixed

 - Fix bug where cg workflow mip store still relied on Trailblazer to find case_config.yaml (Where it can no longer be found)
 - Fix bug where microsalt cli lost its store command in merge conflict


## [13.16.0]

### Added
- New REST-based TrailblazerAPI
### Changed
- Trailblazer support for Balsamic
### Fixed
- Naming convention for API harmonized


## [13.15.0]

### Added
- New query to get all cases in ticket

## [13.14.3]

### Changed

- Refactors constants file

## [13.14.2]

### Fixed

 - Fixed bug where CalledProcessError class could not be represented as string, and broke workflows.
 - Rephrased query used for compression. The query output is unchanged
 - Fixed typo in query name


## [13.14.1]
### Removed
- Remove data_analysis from sample since it is deprecated

## [13.14.0]
### Changed
- Move data_analysis from sample level to case level to enable samples to be analysed differently in different cases

## [13.12.0]
### Added
- Store all available completed microbial analyses in HK

## [13.11.0]

### Changed
- Balsamic always skips mutect when application is WES
- SPRING compression is set to run on oldest families first

### Fixed
- Format print statements

## [13.10.2]

### Fixed
- Storing chromograph, upd and rhocall files in housekeeper

## [13.10.1]

### Fixed
- Repaired automation query for storing Balsamic cases in Housekeeper

## [13.10]

### Added
- Functionality to deploy `genotype` with CG on hasta

### Fixed
- Stored completed not parsing through all completed entries

## [13.9]

### Added
- Deployment command
- Functionality to deploy `shipping` with CG


## [13.8.0]
### Added
- Functionality to change multiple families in one go, e.g. cg set families --sample-identifier ticket_number 123456 --priority research

## [13.7.0]
### Fixed
- Set flowcell status to `ondisk` when retrieving archived flowcell from PDC has finished.

## [13.6.0]

### Added
- Store microsalt analyses in Housekeeper with a provided deliverables file

## [13.5.0]

### Added
- Possibility to give case-id as argument when setting values on multiple samples by the CLI


## [13.4.1]


### Fixed
- Updated changelog with correct release version


## [13.4.0]

### Removed
- Microbial order table
- Microbial order model
- Microbial sample table
- Microbial sample model
- Microbial Flowcell-sample table
- Microbial Flowcell-sample model

### Changed
Show customer name instead of id in invoices view.
Made customer name searchable in invoices view.

### Fixed
Made unidirectional links to Customer (instead of bi) to speed up customer view
Made unidirectional links to ApplicationVersion (instead of bi) to speed up view

## [13.3.1]

### Changed
- Exclude analysis older than hasta in production (2017-09-27) from delivery report generation

## [13.3.0]

### Added
- Added new cases to skip during compression

## [13.2.0]

### Changed
- Only talk to genotype via subprocess and CLI


## [13.1.0]

### Changed
- Added cases for all microbial samples
- Add a case when a new microbial order is received

## [13.0.0]

### Changed
- Moved all microbial samples into samples table and the depending logic

## [12.7.1]

### Fixed
 - Removed store-housekeeper one-time script that was used to store balsamic results in Housekeeper

## [12.7.0]

### Changed
- Moved queries in TrailblazerAPI to Trailblazer

## [12.6.0]

### Added
- Added support for MIP9
- Adds support for MIP 9.0 files and tags in HK:
  - telomerecat
  - cyrius star-caller
  - smncopynumber caller on case level
  - tiddit_coverage bigwig track
- Adds smncopynumbercaller file to scout load config
### Changed
- Removed TB mip start source code from cg

### Fixed
- Return when using mip-dry-run option so that the dry-run is not added to TB

## [12.5.0]

### Changed

- Now ignores errors while cleaning old Balsamic data with cg clean


## [12.4.0]

### Added
- Providing a name of panel bed file in MIP cli now overrides getting capture kit through LimsAPI during case config
### Changed
- Providing panel bed path or capture kit shortname in BALSAMIC cli now overrides getting capture kit through LimsAPI during case config
### Fixed
- Fix Balsamic automation functions to exit with 1 if any of the errors are raised while looping through cases

## [12.3.6]

### Fixed
- Fixes bug where scout_api was sent into the compression_api in cli/store. The compression_api does not have scout_as an argument.


## [12.3.5]

### Added
- Added @Mropat as codeowner

## [12.3.4]

### Fixed
- Fixes bug where  upload_started_at and uploaded_at timestamps were not being updated in StatusDB upon successful Scout upload.
This bug was happening because several instances of Store were instantiated in the same context

## [12.3.3]

### Fixed
- Fixes but where linking MIP trio samples only linked the first sample instead of the whole family (Introduced in recent PR)
- Fixes bug where linking by SampleID was not linking the entire family (Old)
- Fixes bug where linking by SampleID would not be able to generate correct linking path (Old)

## [x.x.x]
### Added

### Fixed

### Changed


## [13.0.0]
### Changed
- Microbial Samples are now treated as ordinary samples in a case

## [12.3.2]

### Fixed

- Upload delivery report should now only happen for mip analyses
- Re-use the same API within all upload context
- Handle unspecified exceptions in order to keep the cron running when unexpected exception occurs for one case
- When linking file without data analysis set, warn about it and link file correctly

## [12.3.1]

### Fixed

- Fixed bug where AnalysisAPI in cg upload auto was not updated to recent class changes

## [12.3.0]

### Changed

- Class ConfigHandler moved from Trailblazer codebase into CG codebase
- FastqHandler methods moved from Trailblazer to AnalysisAPI
- Merged MipAPI and AnalysisAPI for mip_rna and mip_dna into one meta-api class
- Adjusted tests to support the new architecture
- Removed (unused/deprecated)run method which was used to execute MIP through Trailblazer

### Fixed

- MIP workflow once again performs check to skip evaluation
- MIP workflow once again updates StatusDB about the case status

## [12.2.0]

### Changed

- Merged methods cases_to_mip_analyze and cases_to_balsamic_analyze, now called cases_to_analyze for any pipeline.
- Made method cases_to_deliver pipeline aware
- Made method cases_to_store pipeline aware
- Made method cases_to_clean pipeline aware
- Added option to apply read count threshold for cases_to_analyze based on panel in ClinicalDB
- Updated MIP and BALSAMIC workflows to utilize the new methods
- Added tests for new methods in balsamic workflow
- Removed class FastqAPI. FastqAPI was only used by BALSAMIC, and contained one method. The method is now moved to FastqHandler class.

## [12.1.6]
### Fixed
- Create crunchy pending path outside batch script

## [12.1.5]
### Fixed
- support current orderform RML-1604:9 again

## [12.1.4]
### Changed
- Use long description from setup.py on PyPI

## [12.1.3]
### Fixed
- Use another parameter in build and publish

## [12.1.2]
### Fixed
- Syntax in github action build and publish workflow

## [12.1.2]
### Added
- Build and publish on pypi with github actions

## [12]
### Added
- Create a meta-API (BalsamicAnalysisAPI) to handle communication between balsamic and other cg applications. The API will handle the following:
   - Calling BalsamicAPI to execute balsamic commands
   - Query Lims and StatusDB to decide what arguments to pass to Balsamic
   - Read (new version of) deliverables report generated by Balsamic and store bundle in Housekeeper + StatusDB
- More info in https://github.com/Clinical-Genomics/cg/pull/687

### Changed
- Reduce number of options that can/should be passed to run the workflow. Most of the logic for determining the options will be handled by BalsamicAnalysisAPI.
- Every command now requires sample family name as argument.
- No longer support using sample_id to link files for sake of consistency.

## [11]
### Changed
- Removes all interactions with the beacon software

## [10.1.2]
### Fixed
- Fixed so that empty gzipped files are considered empty considering metadata

## [10.1.1]
### Added
- Adds a CHANGELOG.md<|MERGE_RESOLUTION|>--- conflicted
+++ resolved
@@ -13,20 +13,17 @@
 ### Changed
 ### Fixed
 
-<<<<<<< HEAD
+## [20.15.0]
+### Added
+- CLI methods for starting mutant
+
+## [20.14.1]
+### Fixed
+- So that existing samples don't get added to lims again
 
 ## [20.14.0]
 ### Added
-- CLI methods for starting mutant
-=======
-## [20.14.1]
-### Fixed
-- So that existing samples don't get added to lims again
-
-## [20.14.0]
-### Added
 - Possibility to associate more than one customer to each user 
->>>>>>> 6ca5a44b
 
 ## [20.13.0]
 ### Changed
