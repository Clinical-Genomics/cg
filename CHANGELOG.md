--- conflicted
+++ resolved
@@ -19,11 +19,10 @@
 
 __________ DO NOT TOUCH ___________
 
-<<<<<<< HEAD
 ## [NG.NG.NG]
 ### Added
 - Avatars for cases
-=======
+
 ## [22.3.1]
 ### Fixed
 Fixed statina load bug where missing headers prevented data from being read
@@ -32,7 +31,6 @@
 ### Added
 - Add a command to upload both to Statina and ftp 
 - Adds a command to run the first command for all available cases
->>>>>>> 7d88a37e
 
 ## [22.2.2]
 ### Changed
@@ -111,6 +109,9 @@
 - gisaid get region and lab from sample udfs
 - gisaid adjusting for new fasta consensus file in housekeeper
 - gisaid removing failing tests
+
+### Changed
+### Fixed
 
 ## [21.12.0]
 ### Added
