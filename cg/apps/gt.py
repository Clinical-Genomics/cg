--- conflicted
+++ resolved
@@ -4,11 +4,6 @@
 from subprocess import CalledProcessError
 import subprocess
 
-<<<<<<< HEAD
-from cg.exc import CaseNotFoundError
-
-=======
->>>>>>> 8e766861
 from alchy import Manager
 from genotype.store import api, models
 from genotype.load.vcf import load_vcf
@@ -51,35 +46,13 @@
                 analysis_obj.sample.sex = samples_sex[analysis_obj.sample_id]['pedigree']
                 self.commit()
 
-<<<<<<< HEAD
-    def get_trending(self, sample_id: str = '', days: str = '') -> dict:
-        """Get trending object with one or many samples."""
-        trending_call = self.base_call[:]
-
-=======
     def get_trending(self, sample_id: str = '', days: int = 0) -> str:
         """Get trending object with one or many samples."""
         trending_call = self.base_call[:]
->>>>>>> 8e766861
         if sample_id:
             trending_call.extend(['prepare-trending', '-s', sample_id])
         elif days:
             trending_call.extend(['prepare-trending', '-d', days])
-<<<<<<< HEAD
-
-        try:
-            LOG.info('Running Genotype API to get data.')
-            output = subprocess.check_output(
-                ' '.join(trending_call),
-                shell=True
-            )
-        except CalledProcessError as error:
-            # If CalledProcessError is raised, log and raise error
-            log_msg = f"Could not run command: {' '.join(trending_call)}"
-            LOG.critical(log_msg)
-            raise error
-
-=======
         try:
             LOG.info('Running Genotype API to get data.')
             LOG.debug(trending_call)
@@ -87,13 +60,8 @@
         except CalledProcessError as error:
             LOG.critical("Could not run command: %s" % ' '.join(trending_call))
             raise error
->>>>>>> 8e766861
         output = output.decode('utf-8')
         # If sample not in genotype db, stdout of genotype command will be empty.
         if not output:
             raise CaseNotFoundError(f"samples not found in genotype db")
-<<<<<<< HEAD
-
-=======
->>>>>>> 8e766861
         return output