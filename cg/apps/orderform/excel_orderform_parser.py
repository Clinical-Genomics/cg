--- conflicted
+++ resolved
@@ -27,13 +27,8 @@
         f"{Orderform.MIP_DNA}:26",  # Orderform MIP-DNA, Balsamic, sequencing only, MIP-RNA
         f"{Orderform.MICROSALT}:11",  # Microbial WGS
         f"{Orderform.RML}:14",  # Orderform Ready made libraries (RML)
-<<<<<<< HEAD
         f"{Orderform.METAGENOME}:10",  # Microbial meta genomes
-        f"{Orderform.SARS_COV_2}:5",  # Orderform SARS-CoV-2
-=======
-        f"{Orderform.METAGENOME}:9",  # Microbial meta genomes
         f"{Orderform.SARS_COV_2}:6",  # Orderform SARS-CoV-2
->>>>>>> e1f44d7d
     ]
     samples: List[ExcelSample] = []
 
