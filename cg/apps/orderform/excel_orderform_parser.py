import logging
from pathlib import Path

from h11 import Data
import openpyxl
from openpyxl.cell.cell import Cell
from openpyxl.workbook import Workbook
from openpyxl.worksheet.worksheet import Worksheet
from pydantic import ConfigDict, TypeAdapter

from cg.apps.orderform.orderform_parser import OrderformParser
from cg.apps.orderform.utils import are_all_samples_metagenome
from cg.constants import DataDelivery
from cg.constants.orderforms import Orderform
from cg.exc import OrderFormError
from cg.models.orders.constants import OrderType
from cg.models.orders.excel_sample import ExcelSample

LOG = logging.getLogger(__name__)


class ExcelOrderformParser(OrderformParser):
    model_config = ConfigDict(arbitrary_types_allowed=True)
    NO_ANALYSIS: str = "no-analysis"
    NO_VALUE: str = "no_value"
    SHEET_NAMES: list[str] = ["Orderform", "orderform", "order form", "Order Form"]
    VALID_ORDERFORMS: list[str] = [
        f"{Orderform.MIP_DNA}:{Orderform.get_current_orderform_version(Orderform.MIP_DNA)}",  # Orderform MIP-DNA, Balsamic, sequencing only, MIP-RNA
        f"{Orderform.MICROSALT}:{Orderform.get_current_orderform_version(Orderform.MICROSALT)}",  # Microbial WHOLE_GENOME_SEQUENCING
        f"{Orderform.RML}:{Orderform.get_current_orderform_version(Orderform.RML)}",  # Orderform Ready made libraries (RML)
        f"{Orderform.METAGENOME}:{Orderform.get_current_orderform_version(Orderform.METAGENOME)}",  # Microbial meta genomes
        f"{Orderform.SARS_COV_2}:{Orderform.get_current_orderform_version(Orderform.SARS_COV_2)}",  # Orderform SARS-CoV-2
        f"{Orderform.MICROBIAL_FASTQ}:{Orderform.get_current_orderform_version(Orderform.MICROBIAL_FASTQ)}",  # Microbial FASTQ
        f"{Orderform.PACBIO_LONG_READ}:{Orderform.get_current_orderform_version(Orderform.PACBIO_LONG_READ)}",
    ]
    samples: list[ExcelSample] = []

    def check_orderform_version(self, document_title: str) -> None:
        """Raise an error if the orderform is too new or too old for the order portal"""
        LOG.info(f"Validating that {document_title} is a correct orderform version")
        for valid_orderform in self.VALID_ORDERFORMS:
            if valid_orderform in document_title:
                return
        raise OrderFormError(f"Unsupported orderform: {document_title}")

    def get_sheet_name(self, sheet_names: list[str]) -> str:
        """Return the correct (existing) sheet names"""

        for name in sheet_names:
            if name in self.SHEET_NAMES:
                LOG.info(f"Found sheet name {name}")
                return name
        raise OrderFormError("'orderform' sheet not found in Excel file")

    @staticmethod
    def get_document_title(workbook: Workbook, orderform_sheet: Worksheet) -> str:
        """Get the document title for the order form.
        
        Openpyxl use 1 based counting
        """
        for sheet_number, sheet_name in enumerate(workbook.sheetnames):
            if sheet_name.lower() != "information":
                continue
            information_sheet: Worksheet = workbook[sheet_name]
            document_title = information_sheet.cell(1, 3).value
            LOG.info(f"Found document title {document_title}")
            return document_title

        document_title = orderform_sheet.cell(1, 2).value
        LOG.info(f"Found document title {document_title}")
        return document_title

    @staticmethod
    def get_sample_row_info(
        row: tuple[Cell], header_row: list[str], empty_row_found: bool
    ) -> dict | None:
        """Convert an Excel row with sample data into a dict with sample info"""
        values = []
        cell: Cell
        for cell in row:
            value = str(cell.value)
            if value == "None":
                value = ""
            if value == "NA":
                value = None
            values.append(value)

        if not values[0]:
            return None
        # skip empty rows
        if empty_row_found:
            raise OrderFormError(
                "Found data after empty lines. Please delete any non-sample data rows in between the samples"
            )

        sample_dict = dict(zip(header_row, values))
        sample_dict.pop(None)
        return sample_dict

    @staticmethod
    def get_header(rows: list[tuple[Cell]]) -> list[str]:
        header_row: list[str] = []
        header = False
        for row in rows:
            if header:
                return [cell.value for cell in row]
            if row[0].value == "<TABLE HEADER>":
                LOG.debug("Found header row")
                header = True
        return header_row

    @staticmethod
    def get_raw_samples(rows: list[tuple[Cell]], header_row: list[str]) -> list[dict]:
        raw_samples: list[dict] = []
        sample_rows = False
        empty_row_found = False
        for row in rows:
            if row[0].value == "</SAMPLE ENTRIES>":
                LOG.debug("End of samples info")
                return raw_samples

            if sample_rows:
                sample_dict: dict | None = ExcelOrderformParser.get_sample_row_info(
                    row=row, header_row=header_row, empty_row_found=empty_row_found
                )
                if sample_dict:
                    raw_samples.append(sample_dict)
                else:
                    empty_row_found = True

            elif row[0].value == "<SAMPLE ENTRIES>":
                LOG.debug("Found samples row")
                sample_rows = True
        return raw_samples

    @staticmethod
    def relevant_rows(orderform_sheet: Worksheet) -> list[dict[str, str]]:
        """Get the relevant rows from an order form sheet."""
        # orderform_sheet.rows is a generator. Convert to list to be able to iterate multiple times
        rows = list(orderform_sheet.rows)
        header_row: list[str] = ExcelOrderformParser.get_header(rows)
        return ExcelOrderformParser.get_raw_samples(rows=rows, header_row=header_row)

    def get_project_type(self, document_title: str) -> str:
        """Determine the project type and set it to the class."""
        document_number_to_project_type = {
            Orderform.MICROSALT: OrderType.MICROSALT,
            Orderform.SARS_COV_2: OrderType.SARS_COV_2,
            Orderform.MICROBIAL_FASTQ: OrderType.MICROBIAL_FASTQ,
            Orderform.PACBIO_LONG_READ: OrderType.PACBIO_LONG_READ,
        }
        for document_number, value in document_number_to_project_type.items():
            if document_number in document_title:
                return value

        analysis = self.parse_data_analysis()
        if Orderform.RML in document_title:
            return OrderType.RML if analysis == self.NO_ANALYSIS else analysis
        if Orderform.MIP_DNA in document_title:
            if analysis == self.NO_ANALYSIS:
                return (
                    OrderType.METAGENOME
                    if are_all_samples_metagenome(self.samples)
                    else OrderType.FASTQ
                )
            else:
                return analysis
        raise OrderFormError(f"Undetermined project type in: {document_title}")

    def parse_data_analysis(self) -> str:
        data_analyses = {sample.data_analysis for sample in self.samples if sample.data_analysis}

        if len(data_analyses) > 1:
            raise OrderFormError(f"mixed 'Data Analysis' types: {', '.join(data_analyses)}")

        return data_analyses.pop().lower().replace(" ", "-")

    def get_data_delivery(self) -> str:
<<<<<<< HEAD
        """Determine the order_data delivery type."""
        return self.parse_data_delivery()
            
=======
        """Determine the order_data delivery type"""

        data_delivery: str = self.parse_data_delivery()
        if data_delivery == "no_delivery":
            return DataDelivery.NO_DELIVERY
        try:
            return DataDelivery(data_delivery)
        except ValueError as error:
            raise OrderFormError(f"Unsupported Data Delivery: {data_delivery}") from error

>>>>>>> 47982c06
    def parse_data_delivery(self) -> str:
        data_deliveries: set[str] = {
            sample.data_delivery or self.NO_VALUE for sample in self.samples
        }
        if len(data_deliveries) > 1:
            raise OrderFormError(f"mixed 'Data Delivery' types: {', '.join(data_deliveries)}")

        return self._transform_data_delivery(data_deliveries.pop())

    def get_customer_id(self) -> str:
        """Set the customer id"""

        customers = {sample.customer for sample in self.samples}
        if len(customers) != 1:
            raise OrderFormError(f"Invalid customer information: {customers}")
        return customers.pop()

    def parse_orderform(self, excel_path: str) -> None:
        """Parse out information from an order form."""

        LOG.info(f"Open excel workbook from file {excel_path}")
        workbook: Workbook = openpyxl.load_workbook(
            filename=excel_path, read_only=True, data_only=True
        )

        sheet_name: str = self.get_sheet_name(workbook.sheetnames)

        orderform_sheet: Worksheet = workbook[sheet_name]
        document_title: str = self.get_document_title(
            workbook=workbook, orderform_sheet=orderform_sheet
        )
        self.check_orderform_version(document_title)

        LOG.info("Parsing all samples from orderform")
        raw_samples: list[dict] = self.relevant_rows(orderform_sheet)

        if not raw_samples:
            raise OrderFormError("orderform doesn't contain any samples")

        excel_sample_list_validator = TypeAdapter(list[ExcelSample])
        self.samples: list[ExcelSample] = excel_sample_list_validator.validate_python(raw_samples)
        self.project_type: str = self.get_project_type(document_title)
        self.delivery_type = self.get_data_delivery()
        self.customer_id = self.get_customer_id()
        self.order_name = Path(excel_path).stem

    @staticmethod
    def _transform_data_delivery(data_delivery: str) -> str:
<<<<<<< HEAD
        """Transforms the data-delivery parsed in the excel file, to the ones used in cg."""
        try:
            orderform_to_internal: dict = {  
            "analysis": DataDelivery.ANALYSIS_FILES,
            "analysis + scout": DataDelivery.ANALYSIS_SCOUT,
            "bam": DataDelivery.BAM,
            "fastq": DataDelivery.FASTQ,
            "fastq + analysis": DataDelivery.FASTQ_ANALYSIS,
            "fastq + analysis + scout": DataDelivery.FASTQ_ANALYSIS_SCOUT,
            "fastq + Scout": DataDelivery.FASTQ_SCOUT,
            "fastq qc": DataDelivery.FASTQ_QC,
            "fastq qc + analysis": DataDelivery.FASTQ_QC_ANALYSIS,
            "no delivery": DataDelivery.NO_DELIVERY,
            "scout": DataDelivery.SCOUT,
            "nipt viewer": DataDelivery.NIPT_VIEWER, # legacy option; keeping it for backward compatibility
            "statina": DataDelivery.STATINA,
            "fastq-analysis": DataDelivery.FASTQ_ANALYSIS   # Sars Cov10 orderform does not have the same options as others
            }
            return orderform_to_internal[data_delivery]
        except KeyError as error:
            raise OrderFormError(f"Unsupported Data Delivery: {data_delivery}") from error
=======
        """Transforms the data-delivery parsed in the excel file, to the ones used in cg"""
        return data_delivery.lower().replace(" + ", "-").replace(" ", "_")
>>>>>>> 47982c06
<|MERGE_RESOLUTION|>--- conflicted
+++ resolved
@@ -55,7 +55,7 @@
     @staticmethod
     def get_document_title(workbook: Workbook, orderform_sheet: Worksheet) -> str:
         """Get the document title for the order form.
-        
+
         Openpyxl use 1 based counting
         """
         for sheet_number, sheet_name in enumerate(workbook.sheetnames):
@@ -176,22 +176,9 @@
         return data_analyses.pop().lower().replace(" ", "-")
 
     def get_data_delivery(self) -> str:
-<<<<<<< HEAD
         """Determine the order_data delivery type."""
         return self.parse_data_delivery()
-            
-=======
-        """Determine the order_data delivery type"""
-
-        data_delivery: str = self.parse_data_delivery()
-        if data_delivery == "no_delivery":
-            return DataDelivery.NO_DELIVERY
-        try:
-            return DataDelivery(data_delivery)
-        except ValueError as error:
-            raise OrderFormError(f"Unsupported Data Delivery: {data_delivery}") from error
-
->>>>>>> 47982c06
+
     def parse_data_delivery(self) -> str:
         data_deliveries: set[str] = {
             sample.data_delivery or self.NO_VALUE for sample in self.samples
@@ -240,29 +227,24 @@
 
     @staticmethod
     def _transform_data_delivery(data_delivery: str) -> str:
-<<<<<<< HEAD
         """Transforms the data-delivery parsed in the excel file, to the ones used in cg."""
         try:
-            orderform_to_internal: dict = {  
-            "analysis": DataDelivery.ANALYSIS_FILES,
-            "analysis + scout": DataDelivery.ANALYSIS_SCOUT,
-            "bam": DataDelivery.BAM,
-            "fastq": DataDelivery.FASTQ,
-            "fastq + analysis": DataDelivery.FASTQ_ANALYSIS,
-            "fastq + analysis + scout": DataDelivery.FASTQ_ANALYSIS_SCOUT,
-            "fastq + Scout": DataDelivery.FASTQ_SCOUT,
-            "fastq qc": DataDelivery.FASTQ_QC,
-            "fastq qc + analysis": DataDelivery.FASTQ_QC_ANALYSIS,
-            "no delivery": DataDelivery.NO_DELIVERY,
-            "scout": DataDelivery.SCOUT,
-            "nipt viewer": DataDelivery.NIPT_VIEWER, # legacy option; keeping it for backward compatibility
-            "statina": DataDelivery.STATINA,
-            "fastq-analysis": DataDelivery.FASTQ_ANALYSIS   # Sars Cov10 orderform does not have the same options as others
+            orderform_to_internal: dict = {
+                "analysis": DataDelivery.ANALYSIS_FILES,
+                "analysis + scout": DataDelivery.ANALYSIS_SCOUT,
+                "bam": DataDelivery.BAM,
+                "fastq": DataDelivery.FASTQ,
+                "fastq + analysis": DataDelivery.FASTQ_ANALYSIS,
+                "fastq + analysis + scout": DataDelivery.FASTQ_ANALYSIS_SCOUT,
+                "fastq + Scout": DataDelivery.FASTQ_SCOUT,
+                "fastq qc": DataDelivery.FASTQ_QC,
+                "fastq qc + analysis": DataDelivery.FASTQ_QC_ANALYSIS,
+                "no delivery": DataDelivery.NO_DELIVERY,
+                "scout": DataDelivery.SCOUT,
+                "nipt viewer": DataDelivery.NIPT_VIEWER,  # legacy option; keeping it for backward compatibility
+                "statina": DataDelivery.STATINA,
+                "fastq-analysis": DataDelivery.FASTQ_ANALYSIS,  # Sars Cov10 orderform does not have the same options as others
             }
             return orderform_to_internal[data_delivery]
         except KeyError as error:
-            raise OrderFormError(f"Unsupported Data Delivery: {data_delivery}") from error
-=======
-        """Transforms the data-delivery parsed in the excel file, to the ones used in cg"""
-        return data_delivery.lower().replace(" + ", "-").replace(" ", "_")
->>>>>>> 47982c06
+            raise OrderFormError(f"Unsupported Data Delivery: {data_delivery}") from error