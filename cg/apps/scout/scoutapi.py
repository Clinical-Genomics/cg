--- conflicted
+++ resolved
@@ -84,13 +84,8 @@
 
         return list(self.process.stdout_lines())
 
-<<<<<<< HEAD
     def get_genes(self, panel_id: str, build: str = None) -> List[dict]:
-        """Fetch panel genes."""
-=======
-    def get_genes(self, panel_id: str, build: str = None) -> list:
         """Return panel genes."""
->>>>>>> b4029c9a
         export_panel_command = ["export", "panel", panel_id]
         if build:
             export_panel_command.extend(["--build", build])
