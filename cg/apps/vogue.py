"""
    Module for vogue API
"""

import json
import logging
from cg.utils.commands import Process

LOG = logging.getLogger(__name__)


class VogueAPI:

    """
        API for vogue
    """

    def __init__(self, config: dict):
        super(VogueAPI, self).__init__()
        self.vogue_config = config["vogue"]["config_path"]
        self.vogue_binary = config["vogue"]["binary_path"]
<<<<<<< HEAD
        self.vogue_config = config["vogue"]["config_path"]
        self.process = Process(binary=self.vogue_binary)
=======
        self.process = Process(binary=self.vogue_binary, config=self.vogue_config)
>>>>>>> 96dde119

    def load_genotype_data(self, genotype_dict: dict):
        """Load genotype data from a dict."""

        load_call = ["load", "genotype", "-s", json.dumps(genotype_dict)]
        self.process.run_command(load_call)

        # Execute command and print its stdout+stderr as it executes
        for line in self.process.stderr_lines():
            LOG.info("vogue output: %s", line)

    def load_apptags(self, apptag_list: list):
        """Add observations from a VCF."""
        load_call = ["load", "apptag", json.dumps(apptag_list)]
        self.process.run_command(load_call)

        # Execute command and print its stdout+stderr as it executes
        for line in self.process.stderr_lines():
            LOG.info("vogue output: %s", line)

    def load_samples(self, days):
        """Running vogue load samples."""

        load_call = ["load", "sample", "-d", days]
        self.process.run_command(load_call)

        # Execute command and print its stdout+stderr as it executes
        for line in self.process.stderr_lines():
            LOG.info("vogue output: %s", line)

    def load_flowcells(self, days):
        """Running vogue load flowcells."""

        load_call = ["load", "flowcell", "-d", days]
        self.process.run_command(load_call)

        # Execute command and print its stdout+stderr as it executes
        for line in self.process.stderr_lines():
            LOG.info("vogue output: %s", line)

    def load_bioinfo_raw(self, load_bioinfo_inputs):
        """Running vogue load bioinfo raw."""

        load_bioinfo_raw_call = [
            "--config",
            self.vogue_config,
            "load",
            "bioinfo",
            "raw",
            "--sample-list",
            load_bioinfo_inputs["samples"],
            "--analysis-result",
            load_bioinfo_inputs["analysis_result_file"],
            "--analysis-type",
            load_bioinfo_inputs["analysis_type"],
            "--analysis-case",
            load_bioinfo_inputs["analysis_case_name"],
            "--workflow-version",
            load_bioinfo_inputs["analysis_workflow_version"],
            "--case-analysis-type",
            load_bioinfo_inputs["case_analysis_type"],
            "--analysis-workflow",
            load_bioinfo_inputs["analysis_workflow_name"],
        ]

        self.process.run_command(load_bioinfo_raw_call)

    def load_bioinfo_process(self, load_bioinfo_inputs, cleanup_flag):
        """Running load bioinfo process."""

        load_bioinfo_process_call = [
            "--config",
            self.vogue_config,
            "load",
            "bioinfo",
            "process",
            "--analysis-type",
            load_bioinfo_inputs["analysis_type"],
            "--analysis-case",
            load_bioinfo_inputs["analysis_case_name"],
            "--analysis-workflow",
            load_bioinfo_inputs["analysis_workflow_name"],
            "--workflow-version",
            load_bioinfo_inputs["analysis_workflow_version"],
            "--case-analysis-type",
            load_bioinfo_inputs["case_analysis_type"],
        ]

        if cleanup_flag:
            load_bioinfo_process_call.append("--cleanup")

        self.process.run_command(load_bioinfo_process_call)

    def load_bioinfo_sample(self, load_bioinfo_inputs):
        """Running load bioinfo sample."""

        load_bioinfo_sample_call = [
            "--config",
            self.vogue_config,
            "load",
            "bioinfo",
            "sample",
            "--analysis-case",
            load_bioinfo_inputs["analysis_case_name"],
        ]

        self.process.run_command(load_bioinfo_sample_call)<|MERGE_RESOLUTION|>--- conflicted
+++ resolved
@@ -19,12 +19,7 @@
         super(VogueAPI, self).__init__()
         self.vogue_config = config["vogue"]["config_path"]
         self.vogue_binary = config["vogue"]["binary_path"]
-<<<<<<< HEAD
-        self.vogue_config = config["vogue"]["config_path"]
-        self.process = Process(binary=self.vogue_binary)
-=======
         self.process = Process(binary=self.vogue_binary, config=self.vogue_config)
->>>>>>> 96dde119
 
     def load_genotype_data(self, genotype_dict: dict):
         """Load genotype data from a dict."""
@@ -69,8 +64,6 @@
         """Running vogue load bioinfo raw."""
 
         load_bioinfo_raw_call = [
-            "--config",
-            self.vogue_config,
             "load",
             "bioinfo",
             "raw",
@@ -96,8 +89,6 @@
         """Running load bioinfo process."""
 
         load_bioinfo_process_call = [
-            "--config",
-            self.vogue_config,
             "load",
             "bioinfo",
             "process",
@@ -122,8 +113,6 @@
         """Running load bioinfo sample."""
 
         load_bioinfo_sample_call = [
-            "--config",
-            self.vogue_config,
             "load",
             "bioinfo",
             "sample",
