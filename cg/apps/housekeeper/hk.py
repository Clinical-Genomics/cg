""" Module to decouple cg code from Housekeeper code """
import datetime
import datetime as dt
import logging
import os
from pathlib import Path
<<<<<<< HEAD
from typing import Dict, List, Optional, Set, Tuple

from cg.constants import SequencingFileTag
from cg.exc import HousekeeperBundleVersionMissingError, HousekeeperFileMissingError
from sqlalchemy.orm import Query
=======
from typing import Optional
>>>>>>> 8420e763

from housekeeper.include import checksum as hk_checksum
from housekeeper.include import include_version
from housekeeper.store import Store, models
from housekeeper.store.models import Archive, Bundle, File, Version
from sqlalchemy.orm import Query

from cg.constants import SequencingFileTag
from cg.exc import HousekeeperBundleVersionMissingError, HousekeeperFileMissingError

LOG = logging.getLogger(__name__)


class HousekeeperAPI:
    """API to decouple cg code from Housekeeper"""

    def __init__(self, config: dict) -> None:
        self._store = Store(config["housekeeper"]["database"], config["housekeeper"]["root"])
        self.root_dir: str = config["housekeeper"]["root"]

    def __getattr__(self, name):
        LOG.warning("Called undefined %s on %s, please wrap", name, self.__class__.__name__)
        return getattr(self._store, name)

    def new_bundle(self, name: str, created_at: dt.datetime = None) -> Bundle:
        """Create a new file bundle."""
        return self._store.new_bundle(name, created_at)

    def add_bundle(self, bundle_data) -> tuple[Bundle, Version]:
        """Build a new bundle version of files."""
        return self._store.add_bundle(bundle_data)

    def bundle(self, name: str) -> Bundle:
        """Fetch a bundle."""
        return self._store.get_bundle_by_name(bundle_name=name)

    def bundles(self) -> list[Bundle]:
        """Fetch bundles."""
        return self._store.bundles()

    def create_new_bundle_and_version(self, name: str) -> Bundle:
        """Create new bundle with version."""
        new_bundle: Bundle = self.new_bundle(name=name)
        self.add_commit(new_bundle)
        new_version: Version = self.new_version(created_at=new_bundle.created_at)
        new_bundle.versions.append(new_version)
        self.commit()
        LOG.info(f"New bundle created with name {new_bundle.name}")
        return new_bundle

    def set_to_archive(self, file: File, value: bool) -> None:
        """Sets the 'to_archive' field of a file."""
        file.to_archive: bool = value
        self.commit()

    def new_file(
        self, path: str, checksum: str = None, to_archive: bool = False, tags: list = None
    ) -> File:
        """Create a new file."""
        if tags is None:
            tags = []
        return self._store.new_file(path, checksum, to_archive, tags)

    def get_file(self, file_id: int) -> Optional[File]:
        """Get a file based on file id."""
        LOG.info(f"Return file: {file_id}")
        file_obj: File = self._store.get_file_by_id(file_id=file_id)
        if not file_obj:
            LOG.info("file not found")
            return None
        return file_obj

    def delete_file(self, file_id: int) -> Optional[File]:
        """Delete a file both from database and disk (if included)."""
        file_obj: File = self.get_file(file_id)
        if not file_obj:
            LOG.info(f"Could not find file {file_id}")
            return

        if file_obj.is_included and Path(file_obj.full_path).exists():
            LOG.info(f"Deleting file {file_obj.full_path} from disc")
            Path(file_obj.full_path).unlink()

        LOG.info(f"Deleting file {file_id} from housekeeper")
        self._store.session.delete(file_obj)
        self.commit()

        return file_obj

    def add_file(
        self, path: str, version_obj: Version, tags: list, to_archive: bool = False
    ) -> File:
        """Add a file to the database."""
        if isinstance(tags, str):
            tags: list[str] = [tags]
        for tag_name in tags:
            if not self.get_tag(tag_name):
                self.add_tag(tag_name)

        new_file: File = self.new_file(
            path=str(Path(path).absolute()),
            to_archive=to_archive,
            tags=[self.get_tag(tag_name) for tag_name in tags],
        )

        new_file.version: Version = version_obj
        return new_file

    def files(
        self,
        *,
        bundle: str = None,
        tags: set[str] = None,
        version: int = None,
        path: str = None,
    ) -> Query:
        """Fetch files."""
        return self._store.get_files(
            bundle_name=bundle, tag_names=tags, version_id=version, file_path=path
        )

    def get_file_insensitive_path(self, path: Path) -> Optional[File]:
        """Returns a file in Housekeeper with a path that matches the given path, insensitive to whether the paths
        are included or not."""
        file: File = self.files(path=path.as_posix())
        if not file:
            if path.is_absolute():
                file = self.files(path=str(path).replace(self.root_dir, ""))
            else:
                file = self.files(path=self.root_dir + str(path))
        return file

    @staticmethod
    def get_files_from_version(version: Version, tags: set[str]) -> Optional[list[File]]:
        """Return a list of files associated with the given version and tags."""
        LOG.debug(f"Getting files from version with tags {tags}")
        files: list[File] = []
        for file in list(version.files):
            file_tags = {tag.name for tag in file.tags}
            if tags.issubset(file_tags):
                LOG.debug(f"Found file {file}")
                files.append(file)
        if not files:
            LOG.warning(f"Could not find any files matching the tags {tags}")
        return files

    @staticmethod
    def get_file_from_version(version: Version, tags: set[str]) -> Optional[File]:
        """Return the first file matching the given tags."""
        files: list[File] = HousekeeperAPI.get_files_from_version(version=version, tags=tags)
        return files[0] if files else None

    @staticmethod
    def get_latest_file_from_version(version: Version, tags: set[str]) -> Optional[File]:
        """Return the latest file from Housekeeper given its version and tags."""
        files: list[File] = HousekeeperAPI.get_files_from_version(version=version, tags=tags)
        return sorted(files, key=lambda file_obj: file_obj.id)[-1] if files else None

    def rollback(self):
        """Wrap method in Housekeeper Store."""
        return self._store.session.rollback()

    def session_no_autoflush(self):
        """Wrap property in Housekeeper Store."""
        return self._store.session.no_autoflush

    def get_files(
        self, bundle: str, tags: Optional[list] = None, version: Optional[int] = None
    ) -> Query:
        """Get all the files in housekeeper, optionally filtered by bundle and/or tags and/or
        version.
        """
        return self._store.get_files(bundle_name=bundle, tag_names=tags, version_id=version)

    def get_latest_file(
        self, bundle: str, tags: Optional[list] = None, version: Optional[int] = None
    ) -> Optional[File]:
        """Return latest file from Housekeeper, filtered by bundle and/or tags and/or version."""
        files: Query = self._store.get_files(bundle_name=bundle, tag_names=tags, version_id=version)
        return files.order_by(File.id.desc()).first()

    def check_bundle_files(
        self,
        bundle_name: str,
        file_paths: list[Path],
        last_version: Version,
        tags: Optional[list] = None,
    ) -> list[Path]:
        """Checks if any of the files in the provided list are already added to the provided
        bundle. Returns a list of files that have not been added."""
        for file in self.get_files(bundle=bundle_name, tags=tags, version=last_version.id):
            if Path(file.path) in file_paths:
                file_paths.remove(Path(file.path))
                LOG.info(
                    f"Path {file.path} is already linked to bundle {bundle_name} in housekeeper"
                )
        return file_paths

    @staticmethod
    def get_included_path(root_dir: Path, version_obj: Version, file_obj: File) -> Path:
        """Generate the path to a file that should be included.
        If the version dir does not exist, create a new version dir in root dir.
        """
        version_root_dir: Path = Path(root_dir, version_obj.relative_root_dir)
        version_root_dir.mkdir(parents=True, exist_ok=True)
        LOG.info("Created new bundle version dir: %s", version_root_dir)
        return Path(version_root_dir, Path(file_obj.path).name)

    def include_file(self, file_obj: File, version_obj: Version) -> File:
        """Call the include version function to import related assets."""
        global_root_dir: Path = Path(self.get_root_dir())

        new_path: Path = self.get_included_path(
            root_dir=global_root_dir, version_obj=version_obj, file_obj=file_obj
        )
        if file_obj.to_archive:
            # calculate sha1 checksum if file is to be archived
            file_obj.checksum = HousekeeperAPI.checksum(file_obj.path)
        if new_path.exists():
            LOG.warning(
                f"Another file with identical included file path: {new_path} already exist. Skip linking of: {file_obj.path}"
            )
            file_obj.path = str(new_path).replace(f"{global_root_dir}/", "", 1)
            return file_obj
        # hardlink file to the internal structure
        os.link(file_obj.path, new_path)
        LOG.info(f"Linked file: {file_obj.path} -> {new_path}")
        file_obj.path = str(new_path).replace(f"{global_root_dir}/", "", 1)
        return file_obj

    def new_version(self, created_at: dt.datetime, expires_at: dt.datetime = None) -> Version:
        """Create a new bundle version."""
        return self._store.new_version(created_at, expires_at)

    def version(self, bundle: str, date: dt.datetime) -> Version:
        """Fetch a version."""
        LOG.debug(f"Return version: {date}, from {bundle}")
        return self._store.get_version_by_date_and_bundle_name(
            bundle_name=bundle, version_date=date
        )

    def last_version(self, bundle: str) -> Version:
        """Gets the latest version of a bundle."""
        LOG.debug(f"Fetch latest version from bundle {bundle}")
        return (
            self._store._get_query(table=Version)
            .join(Version.bundle)
            .filter(Bundle.name == bundle)
            .order_by(models.Version.created_at.desc())
            .first()
        )

    def get_all_non_archived_spring_files(self) -> list[File]:
        """Return all spring files which are not marked as archived in Housekeeper."""
        return self._store.get_all_non_archived_files(tag_names=[SequencingFileTag.SPRING])

    def get_latest_bundle_version(self, bundle_name: str) -> Optional[Version]:
        """Get the latest version of a Housekeeper bundle."""
        last_version: Version = self.last_version(bundle_name)
        if not last_version:
            LOG.warning(f"No bundle found for {bundle_name} in Housekeeper")
            return None
        LOG.debug(f"Found Housekeeper version object for {bundle_name}: {repr(last_version)}")
        return last_version

    def get_create_version(self, bundle_name: str) -> Version:
        """Returns the latest version of a bundle if it exists. If not creates a bundle and
        returns its version."""
        last_version: Version = self.last_version(bundle=bundle_name)
        if not last_version:
            LOG.info(f"Creating bundle for sample {bundle_name} in housekeeper")
            bundle_result: tuple[Bundle, Version] = self.add_bundle(
                bundle_data={
                    "name": bundle_name,
                    "created_at": dt.datetime.now(),
                    "expires_at": None,
                    "files": [],
                }
            )
            last_version: Version = bundle_result[1]
        return last_version

    def new_tag(self, name: str, category: str = None):
        """Create a new tag."""
        return self._store.new_tag(name, category)

    def add_tag(self, name: str, category: str = None) -> models.Tag:
        """Add a tag to the database."""
        tag_obj = self._store.new_tag(name, category)
        self.add_commit(tag_obj)
        return tag_obj

    def get_tag(self, name: str) -> models.Tag:
        """Fetch a tag."""
        return self._store.get_tag(name)

    @staticmethod
    def get_tag_names_from_file(file: File) -> list[str]:
        """Fetch tag names for a file."""
        return [tag.name for tag in file.tags]

    def include(self, version_obj: Version):
        """Call the include version function to import related assets."""
        include_version(self.get_root_dir(), version_obj)
        version_obj.included_at = dt.datetime.now()

    def add_commit(self, obj):
        """Wrap method in Housekeeper Store."""
        self._store.session.add(obj)
        return self._store.session.commit()

    def commit(self):
        """Wrap method in Housekeeper Store."""
        return self._store.session.commit()

    def get_root_dir(self) -> str:
        """Returns the root dir of Housekeeper."""
        return self.root_dir

    @staticmethod
    def checksum(path) -> str:
        """Calculate the checksum."""
        return hk_checksum(path)

    def initialise_db(self):
        """Create all tables in the store."""
        self._store.create_all()

    def destroy_db(self):
        """Drop all tables in the store."""
        self._store.drop_all()

    def add_and_include_file_to_latest_version(
        self, bundle_name: str, file: Path, tags: list
    ) -> None:
        """Adds and includes a file in the latest version of a bundle."""
        version: Version = self.last_version(bundle_name)
        if not version:
            LOG.warning(f"Bundle: {bundle_name} not found in Housekeeper")
            raise HousekeeperBundleVersionMissingError
        hk_file: File = self.add_file(version_obj=version, tags=tags, path=str(file.absolute()))
        self.include_file(version_obj=version, file_obj=hk_file)
        self.commit()

    def include_files_to_latest_version(self, bundle_name: str) -> None:
        """Include all files in the latest version on a bundle."""
        bundle_version: Version = self.get_latest_bundle_version(bundle_name=bundle_name)
        if not bundle_version:
            return None
        if bundle_version.included_at:
            LOG.info(
                f"Bundle: {bundle_name}, version: {bundle_version} already included at {bundle_version.included_at}"
            )
            return
        for hk_file in bundle_version.files:
            if not hk_file.is_included:
                try:
                    self.include_file(version_obj=bundle_version, file_obj=hk_file)
                except FileExistsError as error:
                    LOG.error(error)
                continue
            LOG.warning(
                f"File is already included in Housekeeper for bundle: {bundle_name}, version: {bundle_version}"
            )
        bundle_version.included_at = dt.datetime.now()
        self.commit()

    def get_file_from_latest_version(self, bundle_name: str, tags: set[str]) -> Optional[File]:
        """Return a file in the latest version of a bundle."""
        version: Version = self.last_version(bundle=bundle_name)
        if not version:
            LOG.warning(f"Bundle: {bundle_name} not found in Housekeeper")
            raise HousekeeperBundleVersionMissingError
        return self.files(version=version.id, tags=tags).first()

    def get_files_from_latest_version(self, bundle_name: str, tags: list[str]) -> Query:
        """Return files in the latest version of a bundle.

        Raises HousekeeperBundleVersionMissingError:
        - When no version was found for the given bundle
        """
        version: Version = self.last_version(bundle=bundle_name)
        if not version:
            LOG.warning(f"Bundle: {bundle_name} not found in Housekeeper")
            raise HousekeeperBundleVersionMissingError
        return self.files(version=version.id, tags=tags)

    def is_fastq_or_spring_in_all_bundles(self, bundle_names: list[str]) -> bool:
        """Return whether or not all FASTQ/SPRING files are included for the given bundles."""
        sequencing_files_in_hk: dict[str, bool] = {}
        if not bundle_names:
            return False
        for bundle_name in bundle_names:
            sequencing_files_in_hk[bundle_name] = False
            for tag in [SequencingFileTag.FASTQ, SequencingFileTag.SPRING_METADATA]:
                sample_file_in_hk: list[bool] = []
                hk_files: Optional[list[File]] = self.get_files_from_latest_version(
                    bundle_name=bundle_name, tags=[tag]
                )
                sample_file_in_hk += [True for hk_file in hk_files if hk_file.is_included]
                if sample_file_in_hk:
                    break
            sequencing_files_in_hk[bundle_name] = (
                all(sample_file_in_hk) if sample_file_in_hk else False
            )
        return all(sequencing_files_in_hk.values())

    def get_non_archived_files(self, bundle_name: str, tags: Optional[list] = None) -> list[File]:
        """Returns all non-archived_files from a given bundle, tagged with the given tags"""
        return self._store.get_non_archived_files(bundle_name=bundle_name, tags=tags or [])

    def get_archived_files(self, bundle_name: str, tags: Optional[list] = None) -> list[File]:
        """Returns all archived_files from a given bundle, tagged with the given tags"""
        return self._store.get_archived_files(bundle_name=bundle_name, tags=tags or [])

    def add_archives(self, files: list[Path], archive_task_id: int) -> None:
        """Creates an archive object for the given files, and adds the archive task id to them."""
        for file in files:
            archived_file: Optional[File] = self._store.get_files(file_path=file.as_posix()).first()
            if not archived_file:
                raise HousekeeperFileMissingError(f"No file in housekeeper with the path {file}")
            archive: Archive = self._store.create_archive(
                archived_file.id, archiving_task_id=archive_task_id
            )
            self._store.session.add(archive)
        self.commit()

    def is_fastq_or_spring_on_disk_in_all_bundles(self, bundle_names: list[str]) -> bool:
        """Return whether or not all FASTQ/SPRING files are on disk for the given bundles."""
        sequencing_files_on_disk: dict[str, bool] = {}
        if not bundle_names:
            return False
        for bundle_name in bundle_names:
            sequencing_files_on_disk[bundle_name] = False
            for tag in [SequencingFileTag.FASTQ, SequencingFileTag.SPRING_METADATA]:
                sample_file_on_disk: list[bool] = []
                hk_files: Optional[list[File]] = self.get_files_from_latest_version(
                    bundle_name=bundle_name, tags=[tag]
                )
                sample_file_on_disk += [
                    True for hk_file in hk_files if Path(hk_file.full_path).exists()
                ]
                if sample_file_on_disk:
                    break
            sequencing_files_on_disk[bundle_name] = (
                all(sample_file_on_disk) if sample_file_on_disk else False
            )
        return all(sequencing_files_on_disk.values())

    def get_non_archived_spring_path_and_bundle_name(self) -> list[tuple[str, str]]:
        """Return a list of bundles with corresponding file paths for all non-archived SPRING
        files."""
        return [
            (file.version.bundle.name, file.path)
            for file in self.get_all_non_archived_spring_files()
        ]

<<<<<<< HEAD
    def set_archive_task_archived_at(self, job_id: int) -> None:
        """Updates all entries in Archive with the specified archiving_task_id to have been archived now."""
        self._store.update_finished_archival_task(job_id)
        self.commit()

    def set_archive_task_retrieved_at(self, job_id: int) -> None:
        """Updates all entries in Archive with the specified retrieval_task_id to have been retrieved now."""
        self._store.update_finished_archival_task(job_id)
        self.commit()
=======
    def set_archive_retrieved_at(self, file_id: int, retrieval_task_id: int):
        """Sets the retrieved_at value for an Archive entry. Raises a ValueError if the given retrieval task id
        is not found in Housekeeper."""
        archive: Archive = self._store.get_file_by_id(file_id).archive
        if archive.retrieval_task_id != retrieval_task_id:
            raise ValueError(
                f"Retrieval task id did not match database entry. Given task id was {retrieval_task_id}, "
                f"while retrieval task id in Housekeeper is {archive.retrieval_task_id}."
            )
        self._store.update_retrieval_time_stamp(archive=archive)
        self.commit()

    def set_archive_archived_at(self, file_id: int, archiving_task_id: int):
        """Sets the archived_at value for an Archive entry. Raises a ValueError if the given archiving task id
        is not found in Housekeeper."""
        archive: Archive = self._store.get_file_by_id(file_id).archive
        if archive.archiving_task_id != archiving_task_id:
            raise ValueError(
                f"Archiving task id did not match database entry. Given task id was {archiving_task_id}, "
                f"while archiving task id in Housekeeper is {archive.archiving_task_id}."
            )
        self._store.update_archiving_time_stamp(archive=archive)
        self.commit()

    def set_archive_retrieval_task_id(self, file_id: int, retrieval_task_id: int) -> None:
        """Sets the retrieval_task_id for an Archive entry. Raises a ValueError if the given retrieval task id
        is not found in Housekeeper."""
        archive: Archive = self._store.get_file_by_id(file_id).archive
        if not archive:
            raise ValueError(f"No Archive entry found for file with id {file_id}.")
        self._store.update_retrieval_task_id(archive=archive, retrieval_task_id=retrieval_task_id)
        self.commit()

    def get_sample_sheets_from_latest_version(self, flow_cell_id: str) -> list[File]:
        """Returns the files tagged with 'samplesheet' or 'archived_sample_sheet' for the given bundle."""
        try:
            sheets_with_normal_tag: list[File] = self.get_files_from_latest_version(
                bundle_name=flow_cell_id, tags=[flow_cell_id, SequencingFileTag.SAMPLE_SHEET]
            ).all()
            sheets_with_archive_tag: list[File] = self.get_files_from_latest_version(
                bundle_name=flow_cell_id,
                tags=[flow_cell_id, SequencingFileTag.ARCHIVED_SAMPLE_SHEET],
            ).all()
            sample_sheet_files: list[File] = sheets_with_normal_tag + sheets_with_archive_tag
        except HousekeeperBundleVersionMissingError:
            sample_sheet_files = []
        return sample_sheet_files

    def get_sample_sheet_path(self, flow_cell_id: str) -> Path:
        """Returns the sample sheet path for the flow cell."""
        sample_sheet_files: list[File] = self.get_sample_sheets_from_latest_version(flow_cell_id)
        if not sample_sheet_files:
            LOG.error(f"Sample sheet file for flowcell {flow_cell_id} not found in Housekeeper!")
            raise HousekeeperFileMissingError
        return Path(sample_sheet_files[0].full_path)

    def file_exists_in_latest_version_for_bundle(self, file_path: Path, bundle_name: str) -> bool:
        """Check if a file exists in the latest version for bundle."""
        latest_version: Version = self.get_latest_bundle_version(bundle_name)
        return any(
            file_path.name == Path(bundle_file.path).name for bundle_file in latest_version.files
        )

    def add_file_to_bundle_if_non_existent(
        self, file_path: Path, bundle_name: str, tag_names: list[str]
    ) -> None:
        """Add file to Housekeeper if it has not already been added."""
        if not file_path.exists():
            LOG.warning(f"File does not exist: {file_path}")
            return

        if not self.file_exists_in_latest_version_for_bundle(
            file_path=file_path, bundle_name=bundle_name
        ):
            self.add_and_include_file_to_latest_version(
                bundle_name=bundle_name,
                file=file_path,
                tags=tag_names,
            )
            LOG.info(f"File added to Housekeeper bundle {bundle_name}")
        else:
            LOG.info(f"Bundle {bundle_name} already has a file with the same name as {file_path}")

    def add_tags_if_non_existent(self, tag_names: list[str]) -> None:
        """Ensure that tags exist in Housekeeper."""
        for tag_name in tag_names:
            if self.get_tag(name=tag_name) is None:
                self.add_tag(name=tag_name)

    def add_bundle_and_version_if_non_existent(self, bundle_name: str) -> None:
        """Add bundle if it does not exist."""
        if not self.bundle(name=bundle_name):
            self.create_new_bundle_and_version(name=bundle_name)
        else:
            LOG.debug(f"Bundle with name {bundle_name} already exists")

    def store_fastq_path_in_housekeeper(
        self,
        sample_internal_id: str,
        sample_fastq_path: Path,
        flow_cell_id: str,
    ) -> None:
        """Add the fastq file path with tags to a bundle and version in Housekeeper."""
        self.add_bundle_and_version_if_non_existent(sample_internal_id)
        self.add_tags_if_non_existent([sample_internal_id])
        self.add_file_to_bundle_if_non_existent(
            file_path=sample_fastq_path,
            bundle_name=sample_internal_id,
            tag_names=[SequencingFileTag.FASTQ, flow_cell_id, sample_internal_id],
        )
>>>>>>> 8420e763
<|MERGE_RESOLUTION|>--- conflicted
+++ resolved
@@ -4,15 +4,11 @@
 import logging
 import os
 from pathlib import Path
-<<<<<<< HEAD
 from typing import Dict, List, Optional, Set, Tuple
 
 from cg.constants import SequencingFileTag
 from cg.exc import HousekeeperBundleVersionMissingError, HousekeeperFileMissingError
 from sqlalchemy.orm import Query
-=======
-from typing import Optional
->>>>>>> 8420e763
 
 from housekeeper.include import checksum as hk_checksum
 from housekeeper.include import include_version
@@ -470,17 +466,6 @@
             for file in self.get_all_non_archived_spring_files()
         ]
 
-<<<<<<< HEAD
-    def set_archive_task_archived_at(self, job_id: int) -> None:
-        """Updates all entries in Archive with the specified archiving_task_id to have been archived now."""
-        self._store.update_finished_archival_task(job_id)
-        self.commit()
-
-    def set_archive_task_retrieved_at(self, job_id: int) -> None:
-        """Updates all entries in Archive with the specified retrieval_task_id to have been retrieved now."""
-        self._store.update_finished_archival_task(job_id)
-        self.commit()
-=======
     def set_archive_retrieved_at(self, file_id: int, retrieval_task_id: int):
         """Sets the retrieved_at value for an Archive entry. Raises a ValueError if the given retrieval task id
         is not found in Housekeeper."""
@@ -590,5 +575,4 @@
             file_path=sample_fastq_path,
             bundle_name=sample_internal_id,
             tag_names=[SequencingFileTag.FASTQ, flow_cell_id, sample_internal_id],
-        )
->>>>>>> 8420e763
+        )