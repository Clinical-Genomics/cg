--- conflicted
+++ resolved
@@ -1,4 +1,3 @@
-<<<<<<< HEAD
 """ Module to decouple cg code from Housekeeper code """
 import datetime as dt
 import logging
@@ -70,26 +69,44 @@
             return
 
         if file_obj.is_included and Path(file_obj.full_path).exists():
-            LOG.info("Deleting file %s from disc", file_obj.full_path)
+            LOG.info("Deleting file %s form disc", file_obj.full_path)
             Path(file_obj.full_path).unlink()
 
-        LOG.info("Deleting file %s from housekeeper", file_obj.path)
+        LOG.info("Deleting file %s from housekeeper", file_id)
         file_obj.delete()
         self._store.commit()
 
         return file_obj
 
-    def delete_files(
-        self, bundle: str = None, tags: List[str] = None, version: int = None
-    ) -> Optional[List[models.File]]:
-        """Delete files from database and disk (if included)"""
-        file_iterator: Iterable[File] = self.files(bundle=bundle, tags=tags, version=version)
-        files = []
-        for file in file_iterator:
-            self.delete_file(file_id=file.id)
-            files.append(file)
-
-        return files
+    def delete_fastq_and_spring(self, bundle: str, demultiplexing_path: Path) -> None:
+        """
+        Delete a fastq file from housekeeper, specified by run name in the
+        file paths in sample bundle
+        """
+
+        fastq_tag = "fastq"
+        fastq_files: Iterable[File] = self.files(bundle=bundle, tags=[fastq_tag])
+
+        spring_tag = "spring"
+        spring_files: Iterable[File] = self.files(bundle=bundle, tags=[spring_tag])
+
+        if not fastq_files:
+            LOG.info(f"Could not find fastq-files for {bundle}")
+            return
+
+        for fastq_file in fastq_files:
+            if demultiplexing_path.as_posix() in fastq_file.path.as_posix():
+                fastq_file.delete()
+                self._store.commit()
+
+        if not spring_files:
+            LOG.info(f"Could not find spring-files for {bundle}")
+            return
+
+        for spring_file in spring_files:
+            if demultiplexing_path.as_posix() in spring_file.path.as_posix():
+                spring_file.delete()
+                self._store.commit()
 
     def check_for_files(self, bundle: str = None, tags=None, version=None) -> bool:
         """Check if there are files for a bundle, tags, and/or version"""
@@ -302,328 +319,4 @@
             LOG.info("Family ID: %s not found in housekeeper", case_id)
             raise HousekeeperVersionMissingError
         file: File = self.files(version=version_obj.id, tags=tags).first()
-        return file
-=======
-""" Module to decouple cg code from Housekeeper code """
-import datetime as dt
-import logging
-import os
-from pathlib import Path
-from typing import Iterable, List, Optional, Set, Tuple
-
-from alchy import Query
-
-from housekeeper.include import checksum as hk_checksum
-from housekeeper.include import include_version
-from housekeeper.store import Store, models
-from housekeeper.store.models import Version, File
-
-from cg.exc import HousekeeperVersionMissingError, HousekeeperFileMissingError
-
-LOG = logging.getLogger(__name__)
-
-
-class HousekeeperAPI:
-    """API to decouple cg code from Housekeeper"""
-
-    def __init__(self, config: dict) -> None:
-        self._store = Store(config["housekeeper"]["database"], config["housekeeper"]["root"])
-        self.root_dir = config["housekeeper"]["root"]
-
-    def __getattr__(self, name):
-        LOG.warning("Called undefined %s on %s, please wrap", name, self.__class__.__name__)
-        return getattr(self._store, name)
-
-    def new_bundle(self, name: str, created_at: dt.datetime = None) -> models.Bundle:
-        """Create a new file bundle"""
-        return self._store.new_bundle(name, created_at)
-
-    def add_bundle(self, bundle_data) -> Tuple[models.Bundle, models.Version]:
-        """Build a new bundle version of files"""
-        return self._store.add_bundle(bundle_data)
-
-    def bundle(self, name: str) -> models.Bundle:
-        """Fetch a bundle"""
-        return self._store.bundle(name)
-
-    def bundles(self) -> List[models.Bundle]:
-        """Fetch bundles"""
-        return self._store.bundles()
-
-    def new_file(
-        self, path: str, checksum: str = None, to_archive: bool = False, tags: list = None
-    ) -> models.File:
-        """Create a new file"""
-        if tags is None:
-            tags = []
-        return self._store.new_file(path, checksum, to_archive, tags)
-
-    def get_file(self, file_id: int) -> Optional[models.File]:
-        """Fetch a file based on file id"""
-        LOG.info("Fetching file %s", file_id)
-        file_obj = self._store.file_(file_id)
-        if not file_obj:
-            LOG.info("file not found")
-            return None
-        return file_obj
-
-    def delete_file(self, file_id: int) -> Optional[models.File]:
-        """Delete a file both from database and disk (if included)"""
-        file_obj: models.File = self.get_file(file_id)
-        if not file_obj:
-            LOG.info("Could not find file %s", file_id)
-            return
-
-        if file_obj.is_included and Path(file_obj.full_path).exists():
-            LOG.info("Deleting file %s form disc", file_obj.full_path)
-            Path(file_obj.full_path).unlink()
-
-        LOG.info("Deleting file %s from housekeeper", file_id)
-        file_obj.delete()
-        self._store.commit()
-
-        return file_obj
-
-    def delete_fastq_and_spring(self, bundle: str, demultiplexing_path: Path) -> None:
-        """
-        Delete a fastq file from housekeeper, specified by run name in the
-        file paths in sample bundle
-        """
-
-        fastq_tag = "fastq"
-        fastq_files: Iterable[File] = self.files(bundle=bundle, tags=[fastq_tag])
-
-        spring_tag = "spring"
-        spring_files: Iterable[File] = self.files(bundle=bundle, tags=[spring_tag])
-
-        if not fastq_files:
-            LOG.info(f"Could not find fastq-files for {bundle}")
-            return
-
-        for fastq_file in fastq_files:
-            if demultiplexing_path.as_posix() in fastq_file.path.as_posix():
-                fastq_file.delete()
-                self._store.commit()
-
-        if not spring_files:
-            LOG.info(f"Could not find spring-files for {bundle}")
-            return
-
-        for spring_file in spring_files:
-            if demultiplexing_path.as_posix() in spring_file.path.as_posix():
-                spring_file.delete()
-                self._store.commit()
-
-    def check_for_files(self, bundle: str = None, tags=None, version=None) -> bool:
-        """Check if there are files for a bundle, tags, and/or version"""
-        files: Optional[Iterable[File]] = self.files(bundle=bundle, tags=tags, version=version)
-        if not any(files):
-            return False
-        else:
-            return True
-
-    def add_file(
-        self, path, version_obj: models.Version, tags: list, to_archive: bool = False
-    ) -> models.File:
-        """Add a file to the database"""
-        if isinstance(tags, str):
-            tags = [tags]
-        for tag_name in tags:
-            if not self.tag(tag_name):
-                self.add_tag(tag_name)
-
-        new_file = self.new_file(
-            path=str(Path(path).absolute()),
-            to_archive=to_archive,
-            tags=[self.tag(tag_name) for tag_name in tags],
-        )
-
-        new_file.version = version_obj
-        return new_file
-
-    def files(
-        self, *, bundle: str = None, tags: List[str] = None, version: int = None, path: str = None
-    ) -> Iterable[File]:
-        """Fetch files"""
-        return self._store.files(bundle=bundle, tags=tags, version=version, path=path)
-
-    @staticmethod
-    def fetch_file_from_version(
-        version_obj: models.Version, tags: Set[str]
-    ) -> Optional[models.File]:
-        """Fetch file that includes at least all tags in 'tags'
-
-        Return None if no file could be found
-        """
-        LOG.debug("Fetch files from version with tags %s", tags)
-        for file_obj in version_obj.files:
-            tag: models.Tag
-            file_tags = {tag.name for tag in file_obj.tags}
-            if tags.issubset(file_tags):
-                LOG.debug("Found file %s", file_obj)
-                return file_obj
-        LOG.info("Could not find any files matching the tags")
-
-    def rollback(self):
-        """Wrap method in Housekeeper Store"""
-        return self._store.rollback()
-
-    def session_no_autoflush(self):
-        """Wrap property in Housekeeper Store"""
-        return self._store.session.no_autoflush
-
-    def get_files(self, bundle: str, tags: Optional[list], version: Optional[int] = None) -> Query:
-        """Fetch all the files in housekeeper, optionally filtered by bundle and/or tags and/or
-        version
-
-        Returns:
-            iterable(hk.Models.File)
-        """
-        return self._store.files(bundle=bundle, tags=tags, version=version)
-
-    def check_bundle_files(
-        self,
-        bundle_name: str,
-        file_paths: List[Path],
-        last_version: Version,
-        tags: Optional[list] = None,
-    ) -> List[Path]:
-        """Checks if any of the files in the provided list are already added to the provided bundle. Returns a list of files that have not been added"""
-        for file in self.get_files(bundle=bundle_name, tags=tags, version=last_version.id):
-            if Path(file.path) in file_paths:
-                file_paths.remove(Path(file.path))
-                LOG.info(
-                    "Path %s is already linked to bundle %s in housekeeper"
-                    % (file.path, bundle_name)
-                )
-        return file_paths
-
-    @staticmethod
-    def get_included_path(
-        root_dir: Path, version_obj: models.Version, file_obj: models.File
-    ) -> Path:
-        """Generate the path to a file that should be included.
-        If the version dir does not exist, create a new version dir in root dir
-        """
-        # generate root directory
-        version_root_dir = root_dir / version_obj.relative_root_dir
-        version_root_dir.mkdir(parents=True, exist_ok=True)
-        LOG.info("Created new bundle version dir: %s", version_root_dir)
-        return version_root_dir / Path(file_obj.path).name
-
-    def include_file(self, file_obj: models.File, version_obj: models.Version) -> models.File:
-        """Call the include version function to import related assets."""
-        global_root_dir = Path(self.get_root_dir())
-
-        new_path = self.get_included_path(global_root_dir, version_obj, file_obj)
-        if file_obj.to_archive:
-            # calculate sha1 checksum if file is to be archived
-            file_obj.checksum = HousekeeperAPI.checksum(file_obj.path)
-        # hardlink file to the internal structure
-        os.link(file_obj.path, new_path)
-        LOG.info("Linked file: %s -> %s", file_obj.path, new_path)
-        file_obj.path = str(new_path).replace(f"{global_root_dir}/", "", 1)
-        return file_obj
-
-    def new_version(
-        self, created_at: dt.datetime, expires_at: dt.datetime = None
-    ) -> models.Version:
-        """Create a new bundle version"""
-        return self._store.new_version(created_at, expires_at)
-
-    def version(self, bundle: str, date: dt.datetime) -> models.Version:
-        """Fetch a version"""
-        LOG.info("Fetch version %s from bundle %s", date, bundle)
-        return self._store.version(bundle, date)
-
-    def last_version(self, bundle: str) -> models.Version:
-        """Gets the latest version of a bundle"""
-        LOG.info("Fetch latest version from bundle %s", bundle)
-        return (
-            self._store.Version.query.join(models.Version.bundle)
-            .filter(models.Bundle.name == bundle)
-            .order_by(models.Version.created_at.desc())
-            .first()
-        )
-
-    def get_create_version(self, bundle: str) -> models.Version:
-        """Returns the latest version of a bundle if it exists. If not creates a bundle and returns its version"""
-        last_version: models.Version = self.last_version(bundle=bundle)
-        if not last_version:
-            LOG.info("Creating bundle for sample %s in housekeeper", bundle)
-            bundle_result: Tuple[models.Bundle, models.Version] = self.add_bundle(
-                bundle_data={
-                    "name": bundle,
-                    "created_at": dt.datetime.now(),
-                    "expires_at": None,
-                    "files": [],
-                }
-            )
-            last_version: models.Version = bundle_result[1]
-        return last_version
-
-    def new_tag(self, name: str, category: str = None):
-        """Create a new tag"""
-        return self._store.new_tag(name, category)
-
-    def add_tag(self, name: str, category: str = None):
-        """Add a tag to the database"""
-        tag_obj = self._store.new_tag(name, category)
-        self.add_commit(tag_obj)
-        return tag_obj
-
-    def tag(self, name: str):
-        """Fetch a tag"""
-        return self._store.tag(name)
-
-    def include(self, version_obj: models.Version):
-        """Call the include version function to import related assets."""
-        include_version(self.get_root_dir(), version_obj)
-        version_obj.included_at = dt.datetime.now()
-
-    def add_commit(self, *args, **kwargs):
-        """Wrap method in Housekeeper Store"""
-        return self._store.add_commit(*args, **kwargs)
-
-    def commit(self):
-        """Wrap method in Housekeeper Store"""
-        return self._store.commit()
-
-    def session_no_autoflush(self):
-        """Wrap property in Housekeeper Store"""
-        return self._store.session.no_autoflush
-
-    def get_root_dir(self):
-        """Returns the root dir of Housekeeper"""
-        return self.root_dir
-
-    @staticmethod
-    def checksum(path):
-        """Calculate the checksum"""
-        return hk_checksum(path)
-
-    def initialise_db(self):
-        """Create all tables in the store."""
-        self._store.create_all()
-
-    def destroy_db(self):
-        """Drop all tables in the store"""
-        self._store.drop_all()
-
-    def add_and_include_file_to_latest_version(self, case_id: str, file: Path, tags: list) -> None:
-        version_obj: Version = self.last_version(case_id)
-        if not version_obj:
-            LOG.info("Family ID: %s not found in housekeeper", case_id)
-            raise HousekeeperVersionMissingError
-        file_obj = self.add_file(version_obj=version_obj, tags=tags, path=str(file.absolute()))
-        self.include_file(version_obj=version_obj, file_obj=file_obj)
-        self.commit()
-
-    def find_file_in_latest_version(self, case_id: str, tags: list) -> Optional[File]:
-        version_obj: Version = self.last_version(case_id)
-        if not version_obj:
-            LOG.info("Family ID: %s not found in housekeeper", case_id)
-            raise HousekeeperVersionMissingError
-        file: File = self.files(version=version_obj.id, tags=tags).first()
-        return file
->>>>>>> d91f9495
+        return file