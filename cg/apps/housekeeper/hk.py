""" Module to decouple cg code from Housekeeper code """
import datetime as dt
import logging
import os
from pathlib import Path

from housekeeper.include import checksum as hk_checksum
from housekeeper.include import include_version
from housekeeper.store import Store, models
from housekeeper.store.database import (
    create_all_tables,
    drop_all_tables,
    initialize_database,
)
from housekeeper.store.models import Archive, Bundle, File, Version
from sqlalchemy.orm import Query

from cg.constants import SequencingFileTag
from cg.exc import (
    HousekeeperArchiveMissingError,
    HousekeeperBundleVersionMissingError,
    HousekeeperFileMissingError,
)

LOG = logging.getLogger(__name__)


class HousekeeperAPI:
    """API to decouple cg code from Housekeeper"""

    def __init__(self, config: dict) -> None:
        initialize_database(config["housekeeper"]["database"])
        self._store = Store(config["housekeeper"]["root"])
        self.root_dir: str = config["housekeeper"]["root"]

    def __getattr__(self, name):
        LOG.warning(f"Called undefined {name} on {self.__class__.__name__}, please wrap")
        return getattr(self._store, name)

    def new_bundle(self, name: str, created_at: dt.datetime = None) -> Bundle:
        """Create a new file bundle."""
        return self._store.new_bundle(name, created_at)

    def add_bundle(self, bundle_data) -> tuple[Bundle, Version]:
        """Build a new bundle version of files."""
        return self._store.add_bundle(bundle_data)

    def bundle(self, name: str) -> Bundle:
        """Fetch a bundle."""
        return self._store.get_bundle_by_name(bundle_name=name)

    def bundles(self) -> list[Bundle]:
        """Fetch bundles."""
        return self._store.bundles()

    def create_new_bundle_and_version(self, name: str) -> Bundle:
        """Create new bundle with version."""
        new_bundle: Bundle = self.new_bundle(name=name)
        self.add_commit(new_bundle)
        new_version: Version = self.new_version(created_at=new_bundle.created_at)
        new_bundle.versions.append(new_version)
        self.commit()
        LOG.info(f"New bundle created with name {new_bundle.name}")
        return new_bundle

    def set_to_archive(self, file: File, value: bool) -> None:
        """Sets the 'to_archive' field of a file."""
        file.to_archive: bool = value
        self.commit()

    def new_file(
        self, path: str, checksum: str = None, to_archive: bool = False, tags: list = None
    ) -> File:
        """Create a new file."""
        if tags is None:
            tags = []
        return self._store.new_file(path, checksum, to_archive, tags)

    def get_file(self, file_id: int) -> File | None:
        """Get a file based on file id."""
        LOG.info(f"Return file: {file_id}")
        file_obj: File = self._store.get_file_by_id(file_id=file_id)
        if not file_obj:
            LOG.info("file not found")
            return None
        return file_obj

    def delete_file(self, file_id: int) -> File | None:
        """Delete a file both from database and disk (if included)."""
        file_obj: File = self.get_file(file_id)
        if not file_obj:
            LOG.info(f"Could not find file {file_id}")
            return

        if file_obj.is_included and Path(file_obj.full_path).exists():
            LOG.info(f"Deleting file {file_obj.full_path} from disc")
            Path(file_obj.full_path).unlink()

        LOG.info(f"Deleting file {file_id} from housekeeper")
        self._store.session.delete(file_obj)
        self.commit()

        return file_obj

    def add_file(
        self, path: str, version_obj: Version, tags: list, to_archive: bool = False
    ) -> File:
        """Add a file to the database."""
        if isinstance(tags, str):
            tags: list[str] = [tags]
        for tag_name in tags:
            if not self.get_tag(tag_name):
                self.add_tag(tag_name)

        new_file: File = self.new_file(
            path=str(Path(path).absolute()),
            to_archive=to_archive,
            tags=[self.get_tag(tag_name) for tag_name in tags],
        )

        new_file.version: Version = version_obj
        self._store.session.add(new_file)
        return new_file

    def files(
        self,
        *,
        bundle: str = None,
        tags: set[str] = None,
        version: int = None,
        path: str = None,
    ) -> Query:
        """Fetch files."""
        return self._store.get_files(
            bundle_name=bundle, tag_names=tags, version_id=version, file_path=path
        )

    def get_file_insensitive_path(self, path: Path) -> File | None:
        """Returns a file in Housekeeper given any kind of path (absolute or relative)."""
        file: File = self.files(path=path.as_posix()).first()
        if not file:
            if path.is_absolute():
                file = self.files(path=str(path).replace(f"{self.root_dir}/", "")).first()
            else:
                file = self.files(path=f"{self.root_dir}/{path}").first()
        return file

    @staticmethod
    def get_files_from_version(version: Version, tags: set[str]) -> list[File] | None:
        """Return a list of files associated with the given version and tags."""
        LOG.debug(f"Getting files from version with tags {tags}")
        files: list[File] = []
        for file in list(version.files):
            file_tags = {tag.name for tag in file.tags}
            if tags.issubset(file_tags):
                LOG.debug(f"Found file {file}")
                files.append(file)
        if not files:
            LOG.warning(f"Could not find any files matching the tags {tags}")
        return files

    @staticmethod
    def get_file_from_version(version: Version, tags: set[str]) -> File | None:
        """Return the first file matching the given tags."""
        files: list[File] = HousekeeperAPI.get_files_from_version(version=version, tags=tags)
        return files[0] if files else None

    @staticmethod
    def get_latest_file_from_version(version: Version, tags: set[str]) -> File | None:
        """Return the latest file from Housekeeper given its version and tags."""
        files: list[File] = HousekeeperAPI.get_files_from_version(version=version, tags=tags)
        return sorted(files, key=lambda file_obj: file_obj.id)[-1] if files else None

    def rollback(self):
        """Wrap method in Housekeeper Store."""
        return self._store.session.rollback()

    def session_no_autoflush(self):
        """Wrap property in Housekeeper Store."""
        return self._store.session.no_autoflush

    def get_files(self, bundle: str, tags: list | None = None, version: int | None = None) -> Query:
        """Get all the files in housekeeper, optionally filtered by bundle and/or tags and/or
        version.
        """
        return self._store.get_files(bundle_name=bundle, tag_names=tags, version_id=version)

    def get_latest_file(
        self, bundle: str, tags: list | None = None, version: int | None = None
    ) -> File | None:
        """Return latest file from Housekeeper, filtered by bundle and/or tags and/or version."""
        files: Query = self._store.get_files(bundle_name=bundle, tag_names=tags, version_id=version)
        return files.order_by(File.id.desc()).first()

    def check_bundle_files(
        self,
        bundle_name: str,
        file_paths: list[Path],
        last_version: Version,
        tags: list | None = None,
    ) -> list[Path]:
        """Checks if any of the files in the provided list are already added to the provided
        bundle. Returns a list of files that have not been added."""
        for file in self.get_files(bundle=bundle_name, tags=tags, version=last_version.id):
            if Path(file.path) in file_paths:
                file_paths.remove(Path(file.path))
                LOG.info(
                    f"Path {file.path} is already linked to bundle {bundle_name} in housekeeper"
                )
        return file_paths

    @staticmethod
    def get_included_path(root_dir: Path, version_obj: Version, file_obj: File) -> Path:
        """Generate the path to a file that should be included.
        If the version dir does not exist, create a new version dir in root dir.
        """
        version_root_dir: Path = Path(root_dir, version_obj.relative_root_dir)
        version_root_dir.mkdir(parents=True, exist_ok=True)
        LOG.info(f"Created new bundle version dir: {version_root_dir}")
        return Path(version_root_dir, Path(file_obj.path).name)

    def include_file(self, file_obj: File, version_obj: Version) -> File:
        """Call the include version function to import related assets."""
        global_root_dir: Path = Path(self.get_root_dir())

        new_path: Path = self.get_included_path(
            root_dir=global_root_dir, version_obj=version_obj, file_obj=file_obj
        )
        if file_obj.to_archive:
            # calculate sha1 checksum if file is to be archived
            file_obj.checksum = HousekeeperAPI.checksum(file_obj.path)
        if new_path.exists():
            LOG.warning(
                f"Another file with identical included file path: {new_path} already exist. Skip linking of: {file_obj.path}"
            )
            file_obj.path = str(new_path).replace(f"{global_root_dir}/", "", 1)
            return file_obj
        # hardlink file to the internal structure
        os.link(file_obj.path, new_path)
        LOG.info(f"Linked file: {file_obj.path} -> {new_path}")
        file_obj.path = str(new_path).replace(f"{global_root_dir}/", "", 1)
        return file_obj

    def new_version(self, created_at: dt.datetime, expires_at: dt.datetime = None) -> Version:
        """Create a new bundle version."""
        return self._store.new_version(created_at, expires_at)

    def version(self, bundle: str, date: dt.datetime) -> Version:
        """Fetch a version."""
        LOG.debug(f"Return version: {date}, from {bundle}")
        return self._store.get_version_by_date_and_bundle_name(
            bundle_name=bundle, version_date=date
        )

    def last_version(self, bundle: str) -> Version:
        """Gets the latest version of a bundle."""
        LOG.debug(f"Fetch latest version from bundle {bundle}")
        return (
            self._store._get_query(table=Version)
            .join(Version.bundle)
            .filter(Bundle.name == bundle)
            .order_by(models.Version.created_at.desc())
            .first()
        )

    def get_non_archived_spring_files(
        self, tags: list[str] | None = None, limit: int = None
    ) -> list[File]:
        """Return all spring files which are not marked as archived in Housekeeper."""
<<<<<<< HEAD
        return self._store.get_non_archived_files(tag_names=[SequencingFileTag.SPRING])
=======
        return self._store.get_non_archived_files(
            tag_names=tags + [SequencingFileTag.SPRING] if tags else [SequencingFileTag.SPRING],
            limit=limit,
        )
>>>>>>> c7f68b61

    def get_latest_bundle_version(self, bundle_name: str) -> Version | None:
        """Get the latest version of a Housekeeper bundle."""
        last_version: Version = self.last_version(bundle_name)
        if not last_version:
            LOG.warning(f"No bundle found for {bundle_name} in Housekeeper")
            return None
        LOG.debug(f"Found Housekeeper version object for {bundle_name}: {repr(last_version)}")
        return last_version

    def get_create_version(self, bundle_name: str) -> Version:
        """Returns the latest version of a bundle if it exists. If not creates a bundle and
        returns its version."""
        last_version: Version = self.last_version(bundle=bundle_name)
        if not last_version:
            LOG.info(f"Creating bundle for sample {bundle_name} in housekeeper")
            bundle_result: tuple[Bundle, Version] = self.add_bundle(
                bundle_data={
                    "name": bundle_name,
                    "created_at": dt.datetime.now(),
                    "expires_at": None,
                    "files": [],
                }
            )
            last_version: Version = bundle_result[1]
        return last_version

    def new_tag(self, name: str, category: str = None):
        """Create a new tag."""
        return self._store.new_tag(name, category)

    def add_tag(self, name: str, category: str = None) -> models.Tag:
        """Add a tag to the database."""
        tag_obj = self._store.new_tag(name, category)
        self.add_commit(tag_obj)
        return tag_obj

    def get_tag(self, name: str) -> models.Tag:
        """Fetch a tag."""
        return self._store.get_tag(name)

    @staticmethod
    def get_tag_names_from_file(file: File) -> list[str]:
        """Fetch tag names for a file."""
        return [tag.name for tag in file.tags]

    def include(self, version_obj: Version):
        """Call the include version function to import related assets."""
        include_version(self.get_root_dir(), version_obj)
        version_obj.included_at = dt.datetime.now()

    def add_commit(self, obj):
        """Wrap method in Housekeeper Store."""
        self._store.session.add(obj)
        return self._store.session.commit()

    def commit(self):
        """Wrap method in Housekeeper Store."""
        return self._store.session.commit()

    def get_root_dir(self) -> str:
        """Returns the root dir of Housekeeper."""
        return self.root_dir

    @staticmethod
    def checksum(path) -> str:
        """Calculate the checksum."""
        return hk_checksum(path)

    def initialise_db(self):
        """Create all tables in the store."""
        create_all_tables()

    def destroy_db(self):
        """Drop all tables in the store."""
        drop_all_tables()

    def add_and_include_file_to_latest_version(
        self, bundle_name: str, file: Path, tags: list
    ) -> None:
        """Adds and includes a file in the latest version of a bundle."""
        version: Version = self.last_version(bundle_name)
        if not version:
            LOG.warning(f"Bundle: {bundle_name} not found in Housekeeper")
            raise HousekeeperBundleVersionMissingError
        hk_file: File = self.add_file(version_obj=version, tags=tags, path=str(file.absolute()))
        self.include_file(version_obj=version, file_obj=hk_file)
        self.commit()

    def include_files_to_latest_version(self, bundle_name: str) -> None:
        """Include all files in the latest version on a bundle."""
        bundle_version: Version = self.get_latest_bundle_version(bundle_name=bundle_name)
        if not bundle_version:
            return None
        if bundle_version.included_at:
            LOG.info(
                f"Bundle: {bundle_name}, version: {bundle_version} already included at {bundle_version.included_at}"
            )
            return
        for hk_file in bundle_version.files:
            if not hk_file.is_included:
                try:
                    self.include_file(version_obj=bundle_version, file_obj=hk_file)
                except FileExistsError as error:
                    LOG.error(error)
                continue
            LOG.warning(
                f"File is already included in Housekeeper for bundle: {bundle_name}, version: {bundle_version}"
            )
        bundle_version.included_at = dt.datetime.now()
        self.commit()

    def get_file_from_latest_version(self, bundle_name: str, tags: set[str]) -> File | None:
        """Return a file in the latest version of a bundle."""
        version: Version = self.last_version(bundle=bundle_name)
        if not version:
            LOG.warning(f"Bundle: {bundle_name} not found in Housekeeper")
            raise HousekeeperBundleVersionMissingError
        return self.files(version=version.id, tags=tags).first()

    def get_files_from_latest_version(self, bundle_name: str, tags: list[str]) -> Query:
        """Return files in the latest version of a bundle.

        Raises HousekeeperBundleVersionMissingError:
        - When no version was found for the given bundle
        """
        version: Version = self.last_version(bundle=bundle_name)
        if not version:
            LOG.warning(f"Bundle: {bundle_name} not found in Housekeeper")
            raise HousekeeperBundleVersionMissingError
        return self.files(version=version.id, tags=tags)

    def is_fastq_or_spring_in_all_bundles(self, bundle_names: list[str]) -> bool:
        """Return whether all FASTQ/SPRING files are included for the given bundles."""
        sequencing_files_in_hk: dict[str, bool] = {}
        if not bundle_names:
            return False
        for bundle_name in bundle_names:
            sequencing_files_in_hk[bundle_name] = False
            for tag in [SequencingFileTag.FASTQ, SequencingFileTag.SPRING_METADATA]:
                sample_file_in_hk: list[bool] = []
                hk_files: list[File] | None = self.get_files_from_latest_version(
                    bundle_name=bundle_name, tags=[tag]
                )
                sample_file_in_hk += [True for hk_file in hk_files if hk_file.is_included]
                if sample_file_in_hk:
                    break
            sequencing_files_in_hk[bundle_name] = (
                all(sample_file_in_hk) if sample_file_in_hk else False
            )
        return all(sequencing_files_in_hk.values())

<<<<<<< HEAD
    def get_non_archived_files(self, bundle_name: str, tags: list | None = None) -> list[File]:
        """Returns all non-archived files from a given bundle, tagged with the given tags."""
=======
    def get_non_archived_files_for_bundle(
        self, bundle_name: str, tags: list | None = None
    ) -> list[File]:
        """Returns all non-archived_files from a given bundle, tagged with the given tags"""
>>>>>>> c7f68b61
        return self._store.get_non_archived_files_for_bundle(
            bundle_name=bundle_name, tags=tags or []
        )

<<<<<<< HEAD
    def get_archived_files(self, bundle_name: str, tags: list | None = None) -> list[File]:
        """Returns all archived files from a given bundle, tagged with the given tags."""
=======
    def get_archived_files_for_bundle(
        self, bundle_name: str, tags: list | None = None
    ) -> list[File]:
        """Returns all archived_files from a given bundle, tagged with the given tags"""
>>>>>>> c7f68b61
        return self._store.get_archived_files_for_bundle(bundle_name=bundle_name, tags=tags or [])

    def add_archives(self, files: list[File], archive_task_id: int) -> None:
        """Creates an archive object for the given files, and adds the archive task id to them."""
        for file in files:
            file_id: int = file.id
            LOG.info(
                f"Adding an archive to file {file_id} with archiving task id {archive_task_id}"
            )
            archive: Archive = self._store.create_archive(
                file_id=file_id, archiving_task_id=archive_task_id
            )
            self._store.session.add(archive)
        self.commit()

    def is_fastq_or_spring_on_disk_in_all_bundles(self, bundle_names: list[str]) -> bool:
        """Return whether or not all FASTQ/SPRING files are on disk for the given bundles."""
        sequencing_files_on_disk: dict[str, bool] = {}
        if not bundle_names:
            return False
        for bundle_name in bundle_names:
            sequencing_files_on_disk[bundle_name] = False
            for tag in [SequencingFileTag.FASTQ, SequencingFileTag.SPRING_METADATA]:
                sample_file_on_disk: list[bool] = []
                hk_files: list[File] | None = self.get_files_from_latest_version(
                    bundle_name=bundle_name, tags=[tag]
                )
                sample_file_on_disk += [
                    True for hk_file in hk_files if Path(hk_file.full_path).exists()
                ]
                if sample_file_on_disk:
                    break
            sequencing_files_on_disk[bundle_name] = (
                all(sample_file_on_disk) if sample_file_on_disk else False
            )
        return all(sequencing_files_on_disk.values())

    def get_non_archived_spring_path_and_bundle_name(self) -> list[tuple[str, str]]:
        """Return a list of bundles with corresponding file paths for all non-archived SPRING
        files."""
        return [
            (file.version.bundle.name, file.path) for file in self.get_non_archived_spring_files()
        ]

    def set_archive_retrieved_at(self, file_id: int, retrieval_task_id: int):
        """Sets the retrieved_at value for an Archive entry. Raises a ValueError if the given retrieval task id
        is not found in Housekeeper."""
        archive: Archive = self._store.get_file_by_id(file_id).archive
        if archive.retrieval_task_id != retrieval_task_id:
            raise ValueError(
                f"Retrieval task id did not match database entry. Given task id was {retrieval_task_id}, "
                f"while retrieval task id in Housekeeper is {archive.retrieval_task_id}."
            )
        self._store.update_retrieval_time_stamp(archive=archive)
        self.commit()

    def set_archive_archived_at(self, file_id: int, archiving_task_id: int):
        """Sets the archived_at value for an Archive entry. Raises a ValueError if the given archiving task id
        is not found in Housekeeper."""
        archive: Archive = self._store.get_file_by_id(file_id).archive
        if archive.archiving_task_id != archiving_task_id:
            raise ValueError(
                f"Archiving task id did not match database entry. Given task id was {archiving_task_id}, "
                f"while archiving task id in Housekeeper is {archive.archiving_task_id}."
            )
        self._store.update_archiving_time_stamp(archive=archive)

    def set_archive_retrieval_task_id(self, file_id: int, retrieval_task_id: int) -> None:
        """Sets the retrieval_task_id for an Archive entry. Raises a ValueError if the given retrieval task id
        is not found in Housekeeper."""
        archive: Archive = self._store.get_file_by_id(file_id).archive
        if not archive:
            raise ValueError(f"No Archive entry found for file with id {file_id}.")
        self._store.update_retrieval_task_id(archive=archive, retrieval_task_id=retrieval_task_id)

    def get_sample_sheets_from_latest_version(self, flow_cell_id: str) -> list[File]:
        """Returns the files tagged with 'samplesheet' for the given bundle."""
        try:
            sample_sheet_files: list[File] = self.get_files_from_latest_version(
                bundle_name=flow_cell_id, tags=[flow_cell_id, SequencingFileTag.SAMPLE_SHEET]
            ).all()
        except HousekeeperBundleVersionMissingError:
            sample_sheet_files = []
        return sample_sheet_files

    def get_sample_sheet_path(self, flow_cell_id: str) -> Path:
        """Returns the sample sheet path for the flow cell."""
        sample_sheet_files: list[File] = self.get_sample_sheets_from_latest_version(flow_cell_id)
        if not sample_sheet_files:
            LOG.error(f"Sample sheet file for flowcell {flow_cell_id} not found in Housekeeper!")
            raise HousekeeperFileMissingError
        return Path(sample_sheet_files[0].full_path)

    def file_exists_in_latest_version_for_bundle(self, file_path: Path, bundle_name: str) -> bool:
        """Check if a file exists in the latest version for bundle."""
        latest_version: Version = self.get_latest_bundle_version(bundle_name)
        return any(
            file_path.name == Path(bundle_file.path).name for bundle_file in latest_version.files
        )

    def add_file_to_bundle_if_non_existent(
        self, file_path: Path, bundle_name: str, tag_names: list[str]
    ) -> None:
        """Add file to Housekeeper if it has not already been added."""
        if not file_path.exists():
            LOG.warning(f"File does not exist: {file_path}")
            return

        if not self.file_exists_in_latest_version_for_bundle(
            file_path=file_path, bundle_name=bundle_name
        ):
            self.add_and_include_file_to_latest_version(
                bundle_name=bundle_name,
                file=file_path,
                tags=tag_names,
            )
            LOG.info(f"File added to Housekeeper bundle {bundle_name}")
        else:
            LOG.info(f"Bundle {bundle_name} already has a file with the same name as {file_path}")

    def add_tags_if_non_existent(self, tag_names: list[str]) -> None:
        """Ensure that tags exist in Housekeeper."""
        for tag_name in tag_names:
            if self.get_tag(name=tag_name) is None:
                self.add_tag(name=tag_name)

    def add_bundle_and_version_if_non_existent(self, bundle_name: str) -> None:
        """Add bundle if it does not exist."""
        if not self.bundle(name=bundle_name):
            self.create_new_bundle_and_version(name=bundle_name)
        else:
            LOG.debug(f"Bundle with name {bundle_name} already exists")

    def store_fastq_path_in_housekeeper(
        self,
        sample_internal_id: str,
        sample_fastq_path: Path,
        flow_cell_id: str,
    ) -> None:
        """Add the fastq file path with tags to a bundle and version in Housekeeper."""
        self.add_bundle_and_version_if_non_existent(sample_internal_id)
        self.add_tags_if_non_existent([sample_internal_id])
        self.add_file_to_bundle_if_non_existent(
            file_path=sample_fastq_path,
            bundle_name=sample_internal_id,
            tag_names=[SequencingFileTag.FASTQ, flow_cell_id, sample_internal_id],
        )

    def get_archive_entries(
        self, archival_task_id: int = None, retrieval_task_id: int = None
    ) -> list[Archive]:
        """Returns all archives matching the provided task ids. If no task ids are provided, all archive entries are
        returned. If only an archival_task_id is provided, filtering is only done on that parameter and vice versa
        with retrieval_task_id.
        """
        return self._store.get_archives(
            archival_task_id=archival_task_id, retrieval_task_id=retrieval_task_id
        )

    def set_archived_at(self, archival_task_id: int) -> None:
        """Sets archived_at to the current time for archive entries with matching archival task id.
        Raises:
                HousekeeperArchiveMissingError if no Archive entries match the given retrieval task id.
        """
        archive_entries: list[Archive] = self.get_archive_entries(archival_task_id=archival_task_id)
        if not archive_entries:
            raise HousekeeperArchiveMissingError(
                f"Could not find any archives with archival_task_id {archival_task_id}"
            )
        for archive in archive_entries:
            self.set_archive_archived_at(
                archiving_task_id=archival_task_id, file_id=archive.file_id
            )
        self.commit()

    def set_retrieved_at(self, retrieval_task_id: int) -> None:
        """Sets retrieved_at to the current time for archive entries with matching archival task id.
        Raises:
                HousekeeperArchiveMissingError if no Archive entries match the given retrieval task id.
        """
        archive_entries: list[Archive] = self.get_archive_entries(
            retrieval_task_id=retrieval_task_id
        )
        if not archive_entries:
            raise HousekeeperArchiveMissingError(
                f"Could not find any archives with retrieval_task_id {retrieval_task_id}"
            )
        for archive in archive_entries:
            self.set_archive_retrieved_at(
                retrieval_task_id=retrieval_task_id, file_id=archive.file_id
            )
        self.commit()

    def get_ongoing_archivals(self) -> list[Archive]:
        return self._store.get_ongoing_archivals()

    def get_ongoing_retrievals(self) -> list[Archive]:
        return self._store.get_ongoing_retrievals()

    def delete_archives(self, archival_task_id: int):
        archives_to_delete: list[Archive] = self.get_archive_entries(
            archival_task_id=archival_task_id
        )
        for archive in archives_to_delete:
            self._store.session.delete(archive)
        self._store.session.commit()

    def update_archive_retrieved_at(
        self, old_retrieval_job_id: int, new_retrieval_job_id: int | None
    ):
        archives_to_update: list[Archive] = self.get_archive_entries(
            retrieval_task_id=old_retrieval_job_id
        )
        for archive in archives_to_update:
            archive.retrieval_task_id = new_retrieval_job_id
        self._store.session.commit()<|MERGE_RESOLUTION|>--- conflicted
+++ resolved
@@ -267,14 +267,10 @@
         self, tags: list[str] | None = None, limit: int = None
     ) -> list[File]:
         """Return all spring files which are not marked as archived in Housekeeper."""
-<<<<<<< HEAD
-        return self._store.get_non_archived_files(tag_names=[SequencingFileTag.SPRING])
-=======
         return self._store.get_non_archived_files(
             tag_names=tags + [SequencingFileTag.SPRING] if tags else [SequencingFileTag.SPRING],
             limit=limit,
         )
->>>>>>> c7f68b61
 
     def get_latest_bundle_version(self, bundle_name: str) -> Version | None:
         """Get the latest version of a Housekeeper bundle."""
@@ -427,28 +423,18 @@
             )
         return all(sequencing_files_in_hk.values())
 
-<<<<<<< HEAD
-    def get_non_archived_files(self, bundle_name: str, tags: list | None = None) -> list[File]:
-        """Returns all non-archived files from a given bundle, tagged with the given tags."""
-=======
     def get_non_archived_files_for_bundle(
         self, bundle_name: str, tags: list | None = None
     ) -> list[File]:
         """Returns all non-archived_files from a given bundle, tagged with the given tags"""
->>>>>>> c7f68b61
         return self._store.get_non_archived_files_for_bundle(
             bundle_name=bundle_name, tags=tags or []
         )
 
-<<<<<<< HEAD
-    def get_archived_files(self, bundle_name: str, tags: list | None = None) -> list[File]:
-        """Returns all archived files from a given bundle, tagged with the given tags."""
-=======
     def get_archived_files_for_bundle(
         self, bundle_name: str, tags: list | None = None
     ) -> list[File]:
         """Returns all archived_files from a given bundle, tagged with the given tags"""
->>>>>>> c7f68b61
         return self._store.get_archived_files_for_bundle(bundle_name=bundle_name, tags=tags or [])
 
     def add_archives(self, files: list[File], archive_task_id: int) -> None:
