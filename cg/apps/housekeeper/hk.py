""" Module to decouple cg code from Housekeeper code """
import datetime as dt
import logging
import os
from pathlib import Path

from housekeeper.include import checksum as hk_checksum
from housekeeper.include import include_version
from housekeeper.store import Store, models
from housekeeper.store.database import (
    create_all_tables,
    drop_all_tables,
    initialize_database,
)
from housekeeper.store.models import Archive, Bundle, File, Version
from sqlalchemy.orm import Query

from cg.constants import SequencingFileTag
from cg.exc import (
    HousekeeperArchiveMissingError,
    HousekeeperBundleVersionMissingError,
    HousekeeperFileMissingError,
)

LOG = logging.getLogger(__name__)


class HousekeeperAPI:
    """API to decouple cg code from Housekeeper"""

    def __init__(self, config: dict) -> None:
        initialize_database(config["housekeeper"]["database"])
        self._store = Store(config["housekeeper"]["root"])
        self.root_dir: str = config["housekeeper"]["root"]

    def __getattr__(self, name):
        LOG.warning(f"Called undefined {name} on {self.__class__.__name__}, please wrap")
        return getattr(self._store, name)

    def new_bundle(self, name: str, created_at: dt.datetime = None) -> Bundle:
        """Create a new file bundle."""
        return self._store.new_bundle(name, created_at)

    def add_bundle(self, bundle_data) -> tuple[Bundle, Version]:
        """Build a new bundle version of files."""
        return self._store.add_bundle(bundle_data)

    def bundle(self, name: str) -> Bundle:
        """Fetch a bundle."""
        return self._store.get_bundle_by_name(bundle_name=name)

    def bundles(self) -> list[Bundle]:
        """Fetch bundles."""
        return self._store.bundles()

    def create_new_bundle_and_version(self, name: str) -> Bundle:
        """Create new bundle with version."""
        new_bundle: Bundle = self.new_bundle(name=name)
        self.add_commit(new_bundle)
        new_version: Version = self.new_version(created_at=new_bundle.created_at)
        new_bundle.versions.append(new_version)
        self.commit()
        LOG.info(f"New bundle created with name {new_bundle.name}")
        return new_bundle

    def set_to_archive(self, file: File, value: bool) -> None:
        """Sets the 'to_archive' field of a file."""
        file.to_archive: bool = value
        self.commit()

    def new_file(
        self, path: str, checksum: str = None, to_archive: bool = False, tags: list = None
    ) -> File:
        """Create a new file."""
        if tags is None:
            tags = []
        return self._store.new_file(path, checksum, to_archive, tags)

    def get_file(self, file_id: int) -> File | None:
        """Get a file based on file id."""
        LOG.info(f"Return file: {file_id}")
        file_obj: File = self._store.get_file_by_id(file_id=file_id)
        if not file_obj:
            LOG.info("file not found")
            return None
        return file_obj

    def delete_file(self, file_id: int) -> File | None:
        """Delete a file both from database and disk (if included)."""
        file_obj: File = self.get_file(file_id)
        if not file_obj:
            LOG.info(f"Could not find file {file_id}")
            return

        if file_obj.is_included and Path(file_obj.full_path).exists():
            LOG.info(f"Deleting file {file_obj.full_path} from disc")
            Path(file_obj.full_path).unlink()

        LOG.info(f"Deleting file {file_id} from housekeeper")
        self._store.session.delete(file_obj)
        self.commit()

        return file_obj

    def add_file(
        self, path: str, version_obj: Version, tags: list, to_archive: bool = False
    ) -> File:
        """Add a file to the database."""
        if isinstance(tags, str):
            tags: list[str] = [tags]
        for tag_name in tags:
            if not self.get_tag(tag_name):
                self.add_tag(tag_name)

        new_file: File = self.new_file(
            path=str(Path(path).absolute()),
            to_archive=to_archive,
            tags=[self.get_tag(tag_name) for tag_name in tags],
        )

        new_file.version: Version = version_obj
        self._store.session.add(new_file)
        return new_file

    def files(
        self,
        *,
        bundle: str = None,
        tags: set[str] = None,
        version: int = None,
        path: str = None,
    ) -> Query:
        """Fetch files."""
        return self._store.get_files(
            bundle_name=bundle, tag_names=tags, version_id=version, file_path=path
        )

    def get_file_insensitive_path(self, path: Path) -> File | None:
        """Returns a file in Housekeeper given any kind of path (absolute or relative)."""
        file: File = self.files(path=path.as_posix()).first()
        if not file:
            if path.is_absolute():
                file = self.files(path=str(path).replace(f"{self.root_dir}/", "")).first()
            else:
                file = self.files(path=f"{self.root_dir}/{path}").first()
        return file

    @staticmethod
    def get_files_from_version(version: Version, tags: set[str]) -> list[File] | None:
        """Return a list of files associated with the given version and tags."""
        LOG.debug(f"Getting files from version with tags {tags}")
        files: list[File] = []
        for file in list(version.files):
            file_tags = {tag.name for tag in file.tags}
            if tags.issubset(file_tags):
                LOG.debug(f"Found file {file}")
                files.append(file)
        if not files:
            LOG.warning(f"Could not find any files matching the tags {tags}")
        return files

    @staticmethod
    def get_file_from_version(version: Version, tags: set[str]) -> File | None:
        """Return the first file matching the given tags."""
        files: list[File] = HousekeeperAPI.get_files_from_version(version=version, tags=tags)
        return files[0] if files else None

    @staticmethod
    def get_latest_file_from_version(version: Version, tags: set[str]) -> File | None:
        """Return the latest file from Housekeeper given its version and tags."""
        files: list[File] = HousekeeperAPI.get_files_from_version(version=version, tags=tags)
        return sorted(files, key=lambda file_obj: file_obj.id)[-1] if files else None

    def rollback(self):
        """Wrap method in Housekeeper Store."""
        return self._store.session.rollback()

    def session_no_autoflush(self):
        """Wrap property in Housekeeper Store."""
        return self._store.session.no_autoflush

    def get_files(self, bundle: str, tags: list | None = None, version: int | None = None) -> Query:
        """Get all the files in housekeeper, optionally filtered by bundle and/or tags and/or
        version.
        """
        return self._store.get_files(bundle_name=bundle, tag_names=tags, version_id=version)

    def get_latest_file(
        self, bundle: str, tags: list | None = None, version: int | None = None
    ) -> File | None:
        """Return latest file from Housekeeper, filtered by bundle and/or tags and/or version."""
        files: Query = self._store.get_files(bundle_name=bundle, tag_names=tags, version_id=version)
        return files.order_by(File.id.desc()).first()

    def check_bundle_files(
        self,
        bundle_name: str,
        file_paths: list[Path],
        last_version: Version,
        tags: list | None = None,
    ) -> list[Path]:
        """Checks if any of the files in the provided list are already added to the provided
        bundle. Returns a list of files that have not been added."""
        for file in self.get_files(bundle=bundle_name, tags=tags, version=last_version.id):
            if Path(file.path) in file_paths:
                file_paths.remove(Path(file.path))
                LOG.info(
                    f"Path {file.path} is already linked to bundle {bundle_name} in housekeeper"
                )
        return file_paths

    @staticmethod
    def get_included_path(root_dir: Path, version_obj: Version, file_obj: File) -> Path:
        """Generate the path to a file that should be included.
        If the version dir does not exist, create a new version dir in root dir.
        """
        version_root_dir: Path = Path(root_dir, version_obj.relative_root_dir)
        version_root_dir.mkdir(parents=True, exist_ok=True)
        LOG.info(f"Created new bundle version dir: {version_root_dir}")
        return Path(version_root_dir, Path(file_obj.path).name)

    def include_file(self, file_obj: File, version_obj: Version) -> File:
        """Call the include version function to import related assets."""
        global_root_dir: Path = Path(self.get_root_dir())

        new_path: Path = self.get_included_path(
            root_dir=global_root_dir, version_obj=version_obj, file_obj=file_obj
        )
        if file_obj.to_archive:
            # calculate sha1 checksum if file is to be archived
            file_obj.checksum = HousekeeperAPI.checksum(file_obj.path)
        if new_path.exists():
            LOG.warning(
                f"Another file with identical included file path: {new_path} already exist. Skip linking of: {file_obj.path}"
            )
            file_obj.path = str(new_path).replace(f"{global_root_dir}/", "", 1)
            return file_obj
        # hardlink file to the internal structure
        os.link(file_obj.path, new_path)
        LOG.info(f"Linked file: {file_obj.path} -> {new_path}")
        file_obj.path = str(new_path).replace(f"{global_root_dir}/", "", 1)
        return file_obj

    def new_version(self, created_at: dt.datetime, expires_at: dt.datetime = None) -> Version:
        """Create a new bundle version."""
        return self._store.new_version(created_at, expires_at)

    def version(self, bundle: str, date: dt.datetime) -> Version:
        """Fetch a version."""
        LOG.debug(f"Return version: {date}, from {bundle}")
        return self._store.get_version_by_date_and_bundle_name(
            bundle_name=bundle, version_date=date
        )

    def last_version(self, bundle: str) -> Version:
        """Gets the latest version of a bundle."""
        LOG.debug(f"Fetch latest version from bundle {bundle}")
        return (
            self._store._get_query(table=Version)
            .join(Version.bundle)
            .filter(Bundle.name == bundle)
            .order_by(models.Version.created_at.desc())
            .first()
        )

    def get_all_non_archived_spring_files(self) -> list[File]:
        """Return all spring files which are not marked as archived in Housekeeper."""
        return self._store.get_all_non_archived_files(tag_names=[SequencingFileTag.SPRING])

    def get_latest_bundle_version(self, bundle_name: str) -> Version | None:
        """Get the latest version of a Housekeeper bundle."""
        last_version: Version = self.last_version(bundle_name)
        if not last_version:
            LOG.warning(f"No bundle found for {bundle_name} in Housekeeper")
            return None
        LOG.debug(f"Found Housekeeper version object for {bundle_name}: {repr(last_version)}")
        return last_version

    def get_create_version(self, bundle_name: str) -> Version:
        """Returns the latest version of a bundle if it exists. If not creates a bundle and
        returns its version."""
        last_version: Version = self.last_version(bundle=bundle_name)
        if not last_version:
            LOG.info(f"Creating bundle for sample {bundle_name} in housekeeper")
            bundle_result: tuple[Bundle, Version] = self.add_bundle(
                bundle_data={
                    "name": bundle_name,
                    "created_at": dt.datetime.now(),
                    "expires_at": None,
                    "files": [],
                }
            )
            last_version: Version = bundle_result[1]
        return last_version

    def new_tag(self, name: str, category: str = None):
        """Create a new tag."""
        return self._store.new_tag(name, category)

    def add_tag(self, name: str, category: str = None) -> models.Tag:
        """Add a tag to the database."""
        tag_obj = self._store.new_tag(name, category)
        self.add_commit(tag_obj)
        return tag_obj

    def get_tag(self, name: str) -> models.Tag:
        """Fetch a tag."""
        return self._store.get_tag(name)

    @staticmethod
    def get_tag_names_from_file(file: File) -> list[str]:
        """Fetch tag names for a file."""
        return [tag.name for tag in file.tags]

    def include(self, version_obj: Version):
        """Call the include version function to import related assets."""
        include_version(self.get_root_dir(), version_obj)
        version_obj.included_at = dt.datetime.now()

    def add_commit(self, obj):
        """Wrap method in Housekeeper Store."""
        self._store.session.add(obj)
        return self._store.session.commit()

    def commit(self):
        """Wrap method in Housekeeper Store."""
        return self._store.session.commit()

    def get_root_dir(self) -> str:
        """Returns the root dir of Housekeeper."""
        return self.root_dir

    @staticmethod
    def checksum(path) -> str:
        """Calculate the checksum."""
        return hk_checksum(path)

    def initialise_db(self):
        """Create all tables in the store."""
        create_all_tables()

    def destroy_db(self):
        """Drop all tables in the store."""
        drop_all_tables()

    def add_and_include_file_to_latest_version(
        self, bundle_name: str, file: Path, tags: list
    ) -> None:
        """Adds and includes a file in the latest version of a bundle."""
        version: Version = self.last_version(bundle_name)
        if not version:
            LOG.warning(f"Bundle: {bundle_name} not found in Housekeeper")
            raise HousekeeperBundleVersionMissingError
        hk_file: File = self.add_file(version_obj=version, tags=tags, path=str(file.absolute()))
        self.include_file(version_obj=version, file_obj=hk_file)
        self.commit()

    def include_files_to_latest_version(self, bundle_name: str) -> None:
        """Include all files in the latest version on a bundle."""
        bundle_version: Version = self.get_latest_bundle_version(bundle_name=bundle_name)
        if not bundle_version:
            return None
        if bundle_version.included_at:
            LOG.info(
                f"Bundle: {bundle_name}, version: {bundle_version} already included at {bundle_version.included_at}"
            )
            return
        for hk_file in bundle_version.files:
            if not hk_file.is_included:
                try:
                    self.include_file(version_obj=bundle_version, file_obj=hk_file)
                except FileExistsError as error:
                    LOG.error(error)
                continue
            LOG.warning(
                f"File is already included in Housekeeper for bundle: {bundle_name}, version: {bundle_version}"
            )
        bundle_version.included_at = dt.datetime.now()
        self.commit()

    def get_file_from_latest_version(self, bundle_name: str, tags: set[str]) -> File | None:
        """Return a file in the latest version of a bundle."""
        version: Version = self.last_version(bundle=bundle_name)
        if not version:
            LOG.warning(f"Bundle: {bundle_name} not found in Housekeeper")
            raise HousekeeperBundleVersionMissingError
        return self.files(version=version.id, tags=tags).first()

    def get_files_from_latest_version(self, bundle_name: str, tags: list[str]) -> Query:
        """Return files in the latest version of a bundle.

        Raises HousekeeperBundleVersionMissingError:
        - When no version was found for the given bundle
        """
        version: Version = self.last_version(bundle=bundle_name)
        if not version:
            LOG.warning(f"Bundle: {bundle_name} not found in Housekeeper")
            raise HousekeeperBundleVersionMissingError
        return self.files(version=version.id, tags=tags)

    def is_fastq_or_spring_in_all_bundles(self, bundle_names: list[str]) -> bool:
        """Return whether all FASTQ/SPRING files are included for the given bundles."""
        sequencing_files_in_hk: dict[str, bool] = {}
        if not bundle_names:
            return False
        for bundle_name in bundle_names:
            sequencing_files_in_hk[bundle_name] = False
            for tag in [SequencingFileTag.FASTQ, SequencingFileTag.SPRING_METADATA]:
                sample_file_in_hk: list[bool] = []
                hk_files: list[File] | None = self.get_files_from_latest_version(
                    bundle_name=bundle_name, tags=[tag]
                )
                sample_file_in_hk += [True for hk_file in hk_files if hk_file.is_included]
                if sample_file_in_hk:
                    break
            sequencing_files_in_hk[bundle_name] = (
                all(sample_file_in_hk) if sample_file_in_hk else False
            )
        return all(sequencing_files_in_hk.values())

    def get_non_archived_files(self, bundle_name: str, tags: list | None = None) -> list[File]:
<<<<<<< HEAD
        """Returns all non-archived files from a given bundle, tagged with the given tags."""
        return self._store.get_non_archived_files(bundle_name=bundle_name, tags=tags or [])

    def get_archived_files(self, bundle_name: str, tags: list | None = None) -> list[File]:
        """Returns all archived files from a given bundle, tagged with the given tags."""
=======
        """Returns all non-archived_files from a given bundle, tagged with the given tags"""
        return self._store.get_non_archived_files(bundle_name=bundle_name, tags=tags or [])

    def get_archived_files(self, bundle_name: str, tags: list | None = None) -> list[File]:
        """Returns all archived_files from a given bundle, tagged with the given tags"""
>>>>>>> 18405bbe
        return self._store.get_archived_files(bundle_name=bundle_name, tags=tags or [])

    def add_archives(self, files: list[File], archive_task_id: int) -> None:
        """Creates an archive object for the given files, and adds the archive task id to them."""
        for file in files:
            file_id: int = file.id
            LOG.info(
                f"Adding an archive to file {file_id} with archiving task id {archive_task_id}"
            )
            archive: Archive = self._store.create_archive(
                file_id=file_id, archiving_task_id=archive_task_id
            )
            self._store.session.add(archive)
        self.commit()

    def is_fastq_or_spring_on_disk_in_all_bundles(self, bundle_names: list[str]) -> bool:
        """Return whether or not all FASTQ/SPRING files are on disk for the given bundles."""
        sequencing_files_on_disk: dict[str, bool] = {}
        if not bundle_names:
            return False
        for bundle_name in bundle_names:
            sequencing_files_on_disk[bundle_name] = False
            for tag in [SequencingFileTag.FASTQ, SequencingFileTag.SPRING_METADATA]:
                sample_file_on_disk: list[bool] = []
                hk_files: list[File] | None = self.get_files_from_latest_version(
                    bundle_name=bundle_name, tags=[tag]
                )
                sample_file_on_disk += [
                    True for hk_file in hk_files if Path(hk_file.full_path).exists()
                ]
                if sample_file_on_disk:
                    break
            sequencing_files_on_disk[bundle_name] = (
                all(sample_file_on_disk) if sample_file_on_disk else False
            )
        return all(sequencing_files_on_disk.values())

    def get_non_archived_spring_path_and_bundle_name(self) -> list[tuple[str, str]]:
        """Return a list of bundles with corresponding file paths for all non-archived SPRING
        files."""
        return [
            (file.version.bundle.name, file.path)
            for file in self.get_all_non_archived_spring_files()
        ]

    def set_archive_retrieved_at(self, file_id: int, retrieval_task_id: int):
        """Sets the retrieved_at value for an Archive entry. Raises a ValueError if the given retrieval task id
        is not found in Housekeeper."""
        archive: Archive = self._store.get_file_by_id(file_id).archive
        if archive.retrieval_task_id != retrieval_task_id:
            raise ValueError(
                f"Retrieval task id did not match database entry. Given task id was {retrieval_task_id}, "
                f"while retrieval task id in Housekeeper is {archive.retrieval_task_id}."
            )
        self._store.update_retrieval_time_stamp(archive=archive)
        self.commit()

    def set_archive_archived_at(self, file_id: int, archiving_task_id: int):
        """Sets the archived_at value for an Archive entry. Raises a ValueError if the given archiving task id
        is not found in Housekeeper."""
        archive: Archive = self._store.get_file_by_id(file_id).archive
        if archive.archiving_task_id != archiving_task_id:
            raise ValueError(
                f"Archiving task id did not match database entry. Given task id was {archiving_task_id}, "
                f"while archiving task id in Housekeeper is {archive.archiving_task_id}."
            )
        self._store.update_archiving_time_stamp(archive=archive)

    def set_archive_retrieval_task_id(self, file_id: int, retrieval_task_id: int) -> None:
        """Sets the retrieval_task_id for an Archive entry. Raises a ValueError if the given retrieval task id
        is not found in Housekeeper."""
        archive: Archive = self._store.get_file_by_id(file_id).archive
        if not archive:
            raise ValueError(f"No Archive entry found for file with id {file_id}.")
        self._store.update_retrieval_task_id(archive=archive, retrieval_task_id=retrieval_task_id)

    def get_sample_sheets_from_latest_version(self, flow_cell_id: str) -> list[File]:
        """Returns the files tagged with 'samplesheet' for the given bundle."""
        try:
            sample_sheet_files: list[File] = self.get_files_from_latest_version(
                bundle_name=flow_cell_id, tags=[flow_cell_id, SequencingFileTag.SAMPLE_SHEET]
            ).all()
        except HousekeeperBundleVersionMissingError:
            sample_sheet_files = []
        return sample_sheet_files

    def get_sample_sheet_path(self, flow_cell_id: str) -> Path:
        """Returns the sample sheet path for the flow cell."""
        sample_sheet_files: list[File] = self.get_sample_sheets_from_latest_version(flow_cell_id)
        if not sample_sheet_files:
            LOG.error(f"Sample sheet file for flowcell {flow_cell_id} not found in Housekeeper!")
            raise HousekeeperFileMissingError
        return Path(sample_sheet_files[0].full_path)

    def file_exists_in_latest_version_for_bundle(self, file_path: Path, bundle_name: str) -> bool:
        """Check if a file exists in the latest version for bundle."""
        latest_version: Version = self.get_latest_bundle_version(bundle_name)
        return any(
            file_path.name == Path(bundle_file.path).name for bundle_file in latest_version.files
        )

    def add_file_to_bundle_if_non_existent(
        self, file_path: Path, bundle_name: str, tag_names: list[str]
    ) -> None:
        """Add file to Housekeeper if it has not already been added."""
        if not file_path.exists():
            LOG.warning(f"File does not exist: {file_path}")
            return

        if not self.file_exists_in_latest_version_for_bundle(
            file_path=file_path, bundle_name=bundle_name
        ):
            self.add_and_include_file_to_latest_version(
                bundle_name=bundle_name,
                file=file_path,
                tags=tag_names,
            )
            LOG.info(f"File added to Housekeeper bundle {bundle_name}")
        else:
            LOG.info(f"Bundle {bundle_name} already has a file with the same name as {file_path}")

    def add_tags_if_non_existent(self, tag_names: list[str]) -> None:
        """Ensure that tags exist in Housekeeper."""
        for tag_name in tag_names:
            if self.get_tag(name=tag_name) is None:
                self.add_tag(name=tag_name)

    def add_bundle_and_version_if_non_existent(self, bundle_name: str) -> None:
        """Add bundle if it does not exist."""
        if not self.bundle(name=bundle_name):
            self.create_new_bundle_and_version(name=bundle_name)
        else:
            LOG.debug(f"Bundle with name {bundle_name} already exists")

    def store_fastq_path_in_housekeeper(
        self,
        sample_internal_id: str,
        sample_fastq_path: Path,
        flow_cell_id: str,
    ) -> None:
        """Add the fastq file path with tags to a bundle and version in Housekeeper."""
        self.add_bundle_and_version_if_non_existent(sample_internal_id)
        self.add_tags_if_non_existent([sample_internal_id])
        self.add_file_to_bundle_if_non_existent(
            file_path=sample_fastq_path,
            bundle_name=sample_internal_id,
            tag_names=[SequencingFileTag.FASTQ, flow_cell_id, sample_internal_id],
        )

    def get_archive_entries(
        self, archival_task_id: int = None, retrieval_task_id: int = None
    ) -> list[Archive]:
        """Returns all archives matching the provided task ids. If no task ids are provided, all archive entries are
        returned. If only an archival_task_id is provided, filtering is only done on that parameter and vice versa
        with retrieval_task_id.
        """
        return self._store.get_archives(
            archival_task_id=archival_task_id, retrieval_task_id=retrieval_task_id
        )

    def set_archived_at(self, archival_task_id: int) -> None:
        """Sets archived_at to the current time for archive entries with matching archival task id.
        Raises:
                HousekeeperArchiveMissingError if no Archive entries match the given retrieval task id.
        """
        archive_entries: list[Archive] = self.get_archive_entries(archival_task_id=archival_task_id)
        if not archive_entries:
            raise HousekeeperArchiveMissingError(
                f"Could not find any archives with archival_task_id {archival_task_id}"
            )
        for archive in archive_entries:
            self.set_archive_archived_at(
                archiving_task_id=archival_task_id, file_id=archive.file_id
            )
        self.commit()

    def set_retrieved_at(self, retrieval_task_id: int) -> None:
        """Sets retrieved_at to the current time for archive entries with matching archival task id.
        Raises:
                HousekeeperArchiveMissingError if no Archive entries match the given retrieval task id.
        """
        archive_entries: list[Archive] = self.get_archive_entries(
            retrieval_task_id=retrieval_task_id
        )
        if not archive_entries:
            raise HousekeeperArchiveMissingError(
                f"Could not find any archives with retrieval_task_id {retrieval_task_id}"
            )
        for archive in archive_entries:
            self.set_archive_retrieved_at(
                retrieval_task_id=retrieval_task_id, file_id=archive.file_id
            )
        self.commit()

    def get_ongoing_archivals(self) -> list[Archive]:
        return self._store.get_ongoing_archivals()

    def get_ongoing_retrievals(self) -> list[Archive]:
        return self._store.get_ongoing_retrievals()

    def delete_archives(self, archival_task_id: int):
        archives_to_delete: list[Archive] = self.get_archive_entries(
            archival_task_id=archival_task_id
        )
        for archive in archives_to_delete:
            self._store.session.delete(archive)
        self._store.session.commit()

    def update_archive_retrieved_at(
        self, old_retrieval_job_id: int, new_retrieval_job_id: int | None
    ):
        archives_to_update: list[Archive] = self.get_archive_entries(
            retrieval_task_id=old_retrieval_job_id
        )
        for archive in archives_to_update:
            archive.retrieval_task_id = new_retrieval_job_id
        self._store.session.commit()<|MERGE_RESOLUTION|>--- conflicted
+++ resolved
@@ -419,19 +419,11 @@
         return all(sequencing_files_in_hk.values())
 
     def get_non_archived_files(self, bundle_name: str, tags: list | None = None) -> list[File]:
-<<<<<<< HEAD
         """Returns all non-archived files from a given bundle, tagged with the given tags."""
         return self._store.get_non_archived_files(bundle_name=bundle_name, tags=tags or [])
 
     def get_archived_files(self, bundle_name: str, tags: list | None = None) -> list[File]:
         """Returns all archived files from a given bundle, tagged with the given tags."""
-=======
-        """Returns all non-archived_files from a given bundle, tagged with the given tags"""
-        return self._store.get_non_archived_files(bundle_name=bundle_name, tags=tags or [])
-
-    def get_archived_files(self, bundle_name: str, tags: list | None = None) -> list[File]:
-        """Returns all archived_files from a given bundle, tagged with the given tags"""
->>>>>>> 18405bbe
         return self._store.get_archived_files(bundle_name=bundle_name, tags=tags or [])
 
     def add_archives(self, files: list[File], archive_task_id: int) -> None:
