--- conflicted
+++ resolved
@@ -128,13 +128,8 @@
             return sample_sheet
         LOG.info("Validating sample sheet")
         get_sample_sheet(
-<<<<<<< HEAD
             sample_sheet_content=sample_sheet,
-            sheet_type="S2",
-=======
-            sample_sheet=sample_sheet,
             flow_cell_mode="S2",
->>>>>>> 3e3a0079
             bcl_converter=self.bcl_converter,
         )
         LOG.info("Sample sheet looks fine")
