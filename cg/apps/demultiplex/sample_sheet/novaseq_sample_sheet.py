""" Create a sample sheet for Novaseq flow cells."""

import logging
from typing import Dict, List, Set

from cg.apps.demultiplex.sample_sheet import index
from cg.apps.demultiplex.sample_sheet.dummy_sample import dummy_sample
from cg.apps.demultiplex.sample_sheet.index import Index
from cg.apps.demultiplex.sample_sheet.validate import validate_sample_sheet
from cg.apps.lims.samplesheet import LimsFlowcellSample
from cg.constants.demultiplexing import (
    SAMPLE_SHEET_DATA_HEADER,
    SAMPLE_SHEET_HEADERS,
    SAMPLE_SHEET_SETTINGS_HEADER,
    SAMPLE_SHEET_SETTING_BARCODE_MISMATCH_INDEX1,
    SAMPLE_SHEET_SETTING_BARCODE_MISMATCH_INDEX2,
    FlowCellMode,
)
from cg.models.demultiplex.flow_cell import FlowCell
from cg.models.demultiplex.run_parameters import RunParameters

LOG = logging.getLogger(__name__)


class SampleSheetCreator:
    """Create a raw sample sheet for Novaseq flow cells."""

    def __init__(
        self,
        bcl_converter: str,
        flow_cell: FlowCell,
        lims_samples: List[LimsFlowcellSample],
        force: bool = False,
    ):
        self.bcl_converter = bcl_converter
        self.flow_cell_id: str = flow_cell.id
        self.lims_samples: List[LimsFlowcellSample] = lims_samples
        self.run_parameters: RunParameters = flow_cell.run_parameters
        self.flow_cell_mode: str = flow_cell.mode
        self.force = force

    @property
    def valid_indexes(self) -> List[Index]:
        return index.get_valid_indexes(dual_indexes_only=True)

    def add_dummy_samples(self) -> None:
        """Add all dummy samples with non-existing indexes to samples.

        Dummy samples are added if there are indexes that are not used by the actual samples.
        This means that we will add each dummy sample (that is needed) to each lane.
        """
        LOG.info("Adding dummy samples for unused indexes")
        indexes_by_lane: Dict[int, Set[str]] = index.get_indexes_by_lane(samples=self.lims_samples)
        for lane, lane_indexes in indexes_by_lane.items():
            LOG.debug(f"Add dummy samples for lane {lane}")
            for index_obj in self.valid_indexes:
                if index.index_exists(index=index_obj.sequence, indexes=lane_indexes):
                    LOG.debug(f"Index {index_obj.sequence} already in use")
                    continue
                dummy_sample_obj: LimsFlowcellSample = dummy_sample(
                    flowcell=self.flow_cell_id,
                    dummy_index=index_obj.sequence,
                    lane=lane,
                    name=index_obj.name,
                    bcl_converter=self.bcl_converter,
                )
                LOG.debug(f"Adding dummy sample {dummy_sample_obj} to lane {lane}")
                self.lims_samples.append(dummy_sample_obj)

    def remove_unwanted_samples(self) -> None:
        """Filter out samples with indexes of unwanted length and single indexes."""
        LOG.info("Removing all samples without dual indexes")
        samples_to_keep = []
        sample: LimsFlowcellSample
        for sample in self.lims_samples:
            if not index.is_dual_index(sample.index):
                LOG.warning(f"Removing sample {sample} since it does not have dual index")
                continue
            samples_to_keep.append(sample)
        self.lims_samples = samples_to_keep

    @staticmethod
    def convert_sample_to_header_dict(
        sample: LimsFlowcellSample,
        sample_sheet_headers: List[str],
    ) -> List[str]:
        """Convert a lims sample object to a dict with keys that corresponds to the sample sheet
        headers."""
        LOG.debug(f"Use sample sheet header {sample_sheet_headers}")
        sample_dict = sample.dict(by_alias=True)
        return [str(sample_dict[header]) for header in sample_sheet_headers]

<<<<<<< HEAD
    def create_sample_sheet_content(self) -> List[List[str]]:
        """Create sample sheet with samples."""
        LOG.info("Create sample sheet for samples")
        sample_sheet: List[List[str]] = [
            [SAMPLE_SHEET_SETTINGS_HEADER],
=======
    def convert_to_sample_sheet(self) -> str:
        """Convert all samples to a string with the sample sheet."""
        LOG.info("Convert samples to string")
        sample_sheet = [
            SAMPLE_SHEET_SETTINGS_HEADER,
>>>>>>> 5e75ebc8
            SAMPLE_SHEET_SETTING_BARCODE_MISMATCH_INDEX1,
            SAMPLE_SHEET_SETTING_BARCODE_MISMATCH_INDEX2,
            [SAMPLE_SHEET_DATA_HEADER],
            SAMPLE_SHEET_HEADERS[self.bcl_converter],
        ]
        for sample in self.lims_samples:
            sample_sheet.append(
                self.convert_sample_to_header_dict(
                    sample=sample,
                    sample_sheet_headers=SAMPLE_SHEET_HEADERS[self.bcl_converter],
                )
            )
        return sample_sheet

<<<<<<< HEAD
    def construct_sample_sheet(self) -> List[List[str]]:
        """Construct the sample sheet"""
        LOG.info(f"Constructing sample sheet for {self.flowcell_id}")
=======
    def construct_sample_sheet(self) -> str:
        """Construct the sample sheet."""
        LOG.info(f"Constructing sample sheet for {self.flow_cell_id}")
>>>>>>> 5e75ebc8
        # Create dummy samples for the indexes that is missing
        if self.run_parameters.requires_dummy_samples:
            self.add_dummy_samples()
        else:
            LOG.info("Skip adding dummy samples since run is not WGS")
        self.remove_unwanted_samples()
        index.adapt_indexes(
            samples=self.lims_samples,
            control_software_version=self.run_parameters.control_software_version,
            reagent_kit_version=self.run_parameters.reagent_kit_version,
            expected_index_length=self.run_parameters.index_length,
        )
        sample_sheet_content: List[List[str]] = self.create_sample_sheet_content()
        if self.force:
            LOG.info("Skipping validation of sample sheet due to force flag")
            return sample_sheet_content
        LOG.info("Validating sample sheet")
<<<<<<< HEAD
        validate_sample_sheet(
            sample_sheet_content=sample_sheet_content,
            flow_cell_mode=FlowCellMode.NOVASEQ,
            bcl_converter=self.bcl_converter,
        )
        LOG.info("Sample sheet looks fine")
        return sample_sheet_content
=======
        get_sample_sheet(
            sample_sheet=sample_sheet,
            flow_cell_mode=self.flow_cell_mode,
            bcl_converter=self.bcl_converter,
        )
        LOG.info("Sample sheet passed validation")
        return sample_sheet
>>>>>>> 5e75ebc8
<|MERGE_RESOLUTION|>--- conflicted
+++ resolved
@@ -14,7 +14,6 @@
     SAMPLE_SHEET_SETTINGS_HEADER,
     SAMPLE_SHEET_SETTING_BARCODE_MISMATCH_INDEX1,
     SAMPLE_SHEET_SETTING_BARCODE_MISMATCH_INDEX2,
-    FlowCellMode,
 )
 from cg.models.demultiplex.flow_cell import FlowCell
 from cg.models.demultiplex.run_parameters import RunParameters
@@ -90,19 +89,11 @@
         sample_dict = sample.dict(by_alias=True)
         return [str(sample_dict[header]) for header in sample_sheet_headers]
 
-<<<<<<< HEAD
     def create_sample_sheet_content(self) -> List[List[str]]:
         """Create sample sheet with samples."""
         LOG.info("Create sample sheet for samples")
         sample_sheet: List[List[str]] = [
             [SAMPLE_SHEET_SETTINGS_HEADER],
-=======
-    def convert_to_sample_sheet(self) -> str:
-        """Convert all samples to a string with the sample sheet."""
-        LOG.info("Convert samples to string")
-        sample_sheet = [
-            SAMPLE_SHEET_SETTINGS_HEADER,
->>>>>>> 5e75ebc8
             SAMPLE_SHEET_SETTING_BARCODE_MISMATCH_INDEX1,
             SAMPLE_SHEET_SETTING_BARCODE_MISMATCH_INDEX2,
             [SAMPLE_SHEET_DATA_HEADER],
@@ -117,15 +108,9 @@
             )
         return sample_sheet
 
-<<<<<<< HEAD
     def construct_sample_sheet(self) -> List[List[str]]:
-        """Construct the sample sheet"""
-        LOG.info(f"Constructing sample sheet for {self.flowcell_id}")
-=======
-    def construct_sample_sheet(self) -> str:
         """Construct the sample sheet."""
         LOG.info(f"Constructing sample sheet for {self.flow_cell_id}")
->>>>>>> 5e75ebc8
         # Create dummy samples for the indexes that is missing
         if self.run_parameters.requires_dummy_samples:
             self.add_dummy_samples()
@@ -143,20 +128,10 @@
             LOG.info("Skipping validation of sample sheet due to force flag")
             return sample_sheet_content
         LOG.info("Validating sample sheet")
-<<<<<<< HEAD
         validate_sample_sheet(
             sample_sheet_content=sample_sheet_content,
-            flow_cell_mode=FlowCellMode.NOVASEQ,
-            bcl_converter=self.bcl_converter,
-        )
-        LOG.info("Sample sheet looks fine")
-        return sample_sheet_content
-=======
-        get_sample_sheet(
-            sample_sheet=sample_sheet,
             flow_cell_mode=self.flow_cell_mode,
             bcl_converter=self.bcl_converter,
         )
         LOG.info("Sample sheet passed validation")
-        return sample_sheet
->>>>>>> 5e75ebc8
+        return sample_sheet_content