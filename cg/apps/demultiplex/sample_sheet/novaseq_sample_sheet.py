--- conflicted
+++ resolved
@@ -1,8 +1,4 @@
-<<<<<<< HEAD
-""" Create a sample sheet for Novaseq flow cells """
-=======
 """ Create a sample sheet for Novaseq flow cells."""
->>>>>>> 8992b3ad
 
 import logging
 from typing import Dict, List, Set
@@ -134,13 +130,8 @@
         return "\n".join(sample_sheet)
 
     def construct_sample_sheet(self) -> str:
-<<<<<<< HEAD
         """Construct the sample sheet."""
-        LOG.info("Constructing sample sheet for %s", self.flowcell_id)
-=======
-        """Construct the sample sheet"""
         LOG.info(f"Constructing sample sheet for {self.flowcell_id}")
->>>>>>> 8992b3ad
         # Create dummy samples for the indexes that is missing
         if self.run_parameters.run_type == "wgs":
             self.add_dummy_samples()
