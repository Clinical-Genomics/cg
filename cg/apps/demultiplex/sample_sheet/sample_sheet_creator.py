""" Create a sample sheet for NovaSeq flow cells."""

import logging

from cg.apps.demultiplex.sample_sheet.read_sample_sheet import get_samples_by_lane
from cg.apps.demultiplex.sample_sheet.sample_models import (
    FlowCellSampleBcl2Fastq,
    FlowCellSampleBCLConvert,
)
from cg.constants.demultiplexing import IndexSettings, SampleSheetBCLConvertSections
from cg.models.demultiplex.run_parameters import RunParameters
from cg.models.flow_cell.flow_cell import FlowCellDirectoryData

LOG = logging.getLogger(__name__)


class SampleSheetCreator:
    """Base class for sample sheet creation."""

    def __init__(
        self,
        flow_cell: FlowCellDirectoryData,
        lims_samples: list[FlowCellSampleBCLConvert],
    ):
        self.flow_cell: FlowCellDirectoryData = flow_cell
        self.flow_cell_id: str = flow_cell.id
        self.lims_samples: list[FlowCellSampleBCLConvert] = lims_samples
        self.run_parameters: RunParameters = flow_cell.run_parameters
        self.index_settings: IndexSettings = self.run_parameters.index_settings

    def convert_sample_to_header_dict(
        self,
        sample: FlowCellSampleBCLConvert | FlowCellSampleBcl2Fastq,
        data_column_names: list[str],
    ) -> list[str]:
        """Convert a lims sample object to a list that corresponds to the sample sheet headers."""
        if self.run_parameters.is_single_index:
            sample_serialisation: dict = sample.model_dump(
                by_alias=True, exclude={"index2", "barcode_mismatches_2"}
            )
        else:
            sample_serialisation: dict = sample.model_dump(by_alias=True)

        return [str(sample_serialisation[column_name]) for column_name in data_column_names]

    def get_additional_sections_sample_sheet(self) -> list[list[str]]:
        """Return all sections of the sample sheet that are not the data section."""
        header_section: list[list[str]] = [
            [SampleSheetBCLConvertSections.Header.HEADER.value],
            SampleSheetBCLConvertSections.Header.file_format(),
            [SampleSheetBCLConvertSections.Header.RUN_NAME.value, self.flow_cell_id],
            [
                SampleSheetBCLConvertSections.Header.INSTRUMENT_PLATFORM_TITLE.value,
                SampleSheetBCLConvertSections.Header.instrument_platform_sequencer().get(
                    self.flow_cell.sequencer_type
                ),
            ],
            SampleSheetBCLConvertSections.Header.index_orientation_forward(),
            [SampleSheetBCLConvertSections.Header.INDEX_SETTINGS.value, self.index_settings.name],
        ]
        reads_section: list[list[str]] = [
            [SampleSheetBCLConvertSections.Reads.HEADER],
            [
                SampleSheetBCLConvertSections.Reads.READ_CYCLES_1,
                self.run_parameters.get_read_1_cycles(),
            ],
            [
                SampleSheetBCLConvertSections.Reads.READ_CYCLES_2,
                self.run_parameters.get_read_2_cycles(),
            ],
            [
                SampleSheetBCLConvertSections.Reads.INDEX_CYCLES_1,
                self.run_parameters.get_index_1_cycles(),
            ],
        ]
        if not self.run_parameters.is_single_index:
            reads_section.append(
                [
                    SampleSheetBCLConvertSections.Reads.INDEX_CYCLES_2,
                    self.run_parameters.get_index_2_cycles(),
                ]
            )
        settings_section: list[list[str]] = [
            [SampleSheetBCLConvertSections.Settings.HEADER],
            SampleSheetBCLConvertSections.Settings.software_version(),
            SampleSheetBCLConvertSections.Settings.fastq_compression_format(),
        ]
        return header_section + reads_section + settings_section

    def get_data_section_header_and_columns(self) -> list[list[str]]:
        """Return the header and column names of the data section of the sample sheet."""
        column_names: list[str] = SampleSheetBCLConvertSections.Data.column_names()
        if self.run_parameters.is_single_index:
            column_names.remove(SampleSheetBCLConvertSections.Data.BARCODE_MISMATCHES_2)
            column_names.remove(SampleSheetBCLConvertSections.Data.INDEX_2)
        return [
            [SampleSheetBCLConvertSections.Data.HEADER],
            column_names,
        ]

    def create_sample_sheet_content(self) -> list[list[str]]:
        """Create sample sheet content with samples."""
        LOG.info("Creating sample sheet content")
        complete_data_section: list[list[str]] = self.get_data_section_header_and_columns()
        sample_sheet_content: list[list[str]] = (
            self.get_additional_sections_sample_sheet() + complete_data_section
        )
<<<<<<< HEAD
        LOG.debug(f"Use sample sheet header {complete_data_section[1]}")
=======
>>>>>>> 0e9c6a26
        for sample in self.lims_samples:
            sample_sheet_content.append(
                self.convert_sample_to_header_dict(
                    sample=sample,
                    data_column_names=complete_data_section[1],
                )
            )
        return sample_sheet_content

    def process_samples_for_sample_sheet(self) -> None:
        """Remove unwanted samples and adapt remaining samples."""
        for lims_sample in self.lims_samples:
            lims_sample.process_indexes(run_parameters=self.run_parameters)
        is_reverse_complement: bool = (
            self.index_settings.are_i5_override_cycles_reverse_complemented
        )
        for lane, samples_in_lane in get_samples_by_lane(self.lims_samples).items():
            LOG.info(f"Updating barcode mismatch values for samples in lane {lane}")
            for lims_sample in samples_in_lane:
                lims_sample.update_barcode_mismatches(
                    samples_to_compare=samples_in_lane,
                    is_run_single_index=self.run_parameters.is_single_index,
                    is_reverse_complement=is_reverse_complement,
                )

    def construct_sample_sheet(self) -> list[list[str]]:
        """Construct and validate the sample sheet."""
        self.process_samples_for_sample_sheet()
        sample_sheet_content: list[list[str]] = self.create_sample_sheet_content()
        return sample_sheet_content<|MERGE_RESOLUTION|>--- conflicted
+++ resolved
@@ -105,10 +105,6 @@
         sample_sheet_content: list[list[str]] = (
             self.get_additional_sections_sample_sheet() + complete_data_section
         )
-<<<<<<< HEAD
-        LOG.debug(f"Use sample sheet header {complete_data_section[1]}")
-=======
->>>>>>> 0e9c6a26
         for sample in self.lims_samples:
             sample_sheet_content.append(
                 self.convert_sample_to_header_dict(
