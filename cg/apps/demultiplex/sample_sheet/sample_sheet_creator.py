""" Create a sample sheet for NovaSeq flow cells."""
import logging
from typing import List, Optional, Type, Union

from cg.apps.demultiplex.sample_sheet.index import (
    Index,
    get_index_pair,
    get_valid_indexes,
    is_dual_index,
    is_reverse_complement_needed,
    update_barcode_mismatch_values_for_sample,
    update_indexes_for_samples,
)
from cg.apps.demultiplex.sample_sheet.models import (
    FlowCellSampleBcl2Fastq,
    FlowCellSampleBCLConvert,
)
from cg.apps.demultiplex.sample_sheet.read_sample_sheet import (
    get_samples_by_lane,
    get_validated_sample_sheet,
)
from cg.constants.demultiplexing import (
    BclConverter,
    SampleSheetBcl2FastqSections,
    SampleSheetBCLConvertSections,
)
from cg.exc import SampleSheetError
from cg.models.demultiplex.flow_cell import FlowCellDirectoryData
from cg.models.demultiplex.run_parameters import RunParameters

LOG = logging.getLogger(__name__)


class SampleSheetCreator:
    """Base class for sample sheet creation."""

    def __init__(
        self,
        flow_cell: FlowCellDirectoryData,
        lims_samples: List[Union[FlowCellSampleBCLConvert, FlowCellSampleBcl2Fastq]],
        force: bool = False,
    ):
        self.flow_cell: FlowCellDirectoryData = flow_cell
        self.flow_cell_id: str = flow_cell.id
        self.lims_samples: List[
            Union[FlowCellSampleBCLConvert, FlowCellSampleBcl2Fastq]
        ] = lims_samples
        self.run_parameters: RunParameters = flow_cell.run_parameters
        self.sample_type: Type[
            Union[FlowCellSampleBCLConvert, FlowCellSampleBcl2Fastq]
        ] = flow_cell.sample_type
        self.force: bool = force

    @property
    def bcl_converter(self) -> str:
        """Return the bcl converter used for demultiplexing."""
        return self.flow_cell.bcl_converter

    @property
    def valid_indexes(self) -> List[Index]:
        return get_valid_indexes(dual_indexes_only=True)

<<<<<<< HEAD
    @property
    def is_reverse_complement(self) -> bool:
        """Return whether the samples require reverse complement."""
        return is_reverse_complement_needed(run_parameters=self.run_parameters)

    def add_dummy_samples(self) -> None:
        """Add all dummy samples with non-existing indexes to samples if applicable."""
        raise NotImplementedError("Impossible to add dummy samples in parent class")

=======
>>>>>>> 56e4c7e0
    def update_barcode_mismatch_values_for_samples(self, *args) -> None:
        """Updates barcode mismatch values for samples if applicable."""
        raise NotImplementedError(
            "Impossible to update sample barcode mismatches from parent class"
        )

    def add_override_cycles_to_samples(self) -> None:
        """Add override cycles attribute to samples if sample sheet is v2."""
        raise NotImplementedError("Impossible to add override cycles to samples from parent class")

    def remove_unwanted_samples(self) -> None:
        """Filter out samples with single indexes."""
        LOG.info("Removing all samples without dual indexes")
        samples_to_keep = []
        sample: Union[FlowCellSampleBCLConvert, FlowCellSampleBcl2Fastq]
        for sample in self.lims_samples:
            if not is_dual_index(sample.index):
                LOG.warning(f"Removing sample {sample} since it does not have dual index")
                continue
            samples_to_keep.append(sample)
        self.lims_samples = samples_to_keep

    @staticmethod
    def convert_sample_to_header_dict(
        sample: Union[FlowCellSampleBCLConvert, FlowCellSampleBcl2Fastq],
        data_column_names: List[str],
    ) -> List[str]:
        """Convert a lims sample object to a list that corresponds to the sample sheet headers."""
        LOG.debug(f"Use sample sheet header {data_column_names}")
        sample_dict = sample.model_dump(by_alias=True)
        return [str(sample_dict[column]) for column in data_column_names]

    def get_additional_sections_sample_sheet(self) -> Optional[List]:
        """Return all sections of the sample sheet that are not the data section."""
        raise NotImplementedError("Impossible to get sample sheet sections from parent class")

    def get_data_section_header_and_columns(self) -> Optional[List[List[str]]]:
        """Return the header and column names of the data section of the sample sheet."""
        raise NotImplementedError("Impossible to get sample sheet sections from parent class")

    def create_sample_sheet_content(self) -> List[List[str]]:
        """Create sample sheet content with samples."""
        LOG.info("Creating sample sheet content")
        sample_sheet_content: List[List[str]] = (
            self.get_additional_sections_sample_sheet() + self.get_data_section_header_and_columns()
        )
        for sample in self.lims_samples:
            sample_sheet_content.append(
                self.convert_sample_to_header_dict(
                    sample=sample,
                    data_column_names=self.get_data_section_header_and_columns()[1],
                )
            )
        return sample_sheet_content

    def process_samples_for_sample_sheet(self) -> None:
        """Remove unwanted samples and adapt remaining samples."""
        self.remove_unwanted_samples()
        samples_in_lane: List[Union[FlowCellSampleBCLConvert, FlowCellSampleBcl2Fastq]]
        self.add_override_cycles_to_samples()
        for lane, samples_in_lane in get_samples_by_lane(self.lims_samples).items():
            LOG.info(f"Adapting index and barcode mismatch values for samples in lane {lane}")
            update_indexes_for_samples(
                samples=samples_in_lane,
                index_cycles=self.run_parameters.index_length,
                is_reverse_complement=self.is_reverse_complement,
            )
            self.update_barcode_mismatch_values_for_samples(samples_in_lane)

    def construct_sample_sheet(self) -> List[List[str]]:
        """Construct and validate the sample sheet."""
        self.process_samples_for_sample_sheet()
        sample_sheet_content: List[List[str]] = self.create_sample_sheet_content()
        if self.force:
            LOG.info("Skipping validation of sample sheet due to force flag")
            return sample_sheet_content
        LOG.info("Validating sample sheet")
        get_validated_sample_sheet(
            sample_sheet_content=sample_sheet_content,
            sample_type=self.sample_type,
        )
        LOG.info("Sample sheet passed validation")
        return sample_sheet_content


class SampleSheetCreatorBcl2Fastq(SampleSheetCreator):
    """Create a raw sample sheet for flow cells."""

    def update_barcode_mismatch_values_for_samples(self, *args) -> None:
        """Return None for flow cells to be demultiplexed with Bcl2fastq."""
        LOG.debug("No barcode mismatch updating for Bcl2fastq flow cell")

    def add_override_cycles_to_samples(self) -> None:
        """Return None for flow cells to be demultiplexed with Bcl2fastq."""
        LOG.debug("No adding of override cycles for Bcl2fastq flow cell")

    def get_additional_sections_sample_sheet(self) -> List[List[str]]:
        """Return all sections of the sample sheet that are not the data section."""
        return [
            [SampleSheetBcl2FastqSections.Settings.HEADER.value],
            SampleSheetBcl2FastqSections.Settings.BARCODE_MISMATCH_INDEX1.value,
            SampleSheetBcl2FastqSections.Settings.BARCODE_MISMATCH_INDEX2.value,
        ]

    def get_data_section_header_and_columns(self) -> List[List[str]]:
        """Return the header and column names of the data section of the sample sheet."""
        return [
            [SampleSheetBcl2FastqSections.Data.HEADER.value],
            SampleSheetBcl2FastqSections.Data.COLUMN_NAMES.value,
        ]


class SampleSheetCreatorBCLConvert(SampleSheetCreator):
    """Create a raw sample sheet for BCLConvert flow cells."""

    def __init__(
        self,
        flow_cell: FlowCellDirectoryData,
        lims_samples: List[FlowCellSampleBCLConvert],
        force: bool = False,
    ):
        super().__init__(flow_cell, lims_samples, force)
        if flow_cell.bcl_converter == BclConverter.BCL2FASTQ:
            raise SampleSheetError(f"Can't use {BclConverter.BCL2FASTQ} with sample sheet v2")

    def update_barcode_mismatch_values_for_samples(
        self, samples: List[FlowCellSampleBCLConvert]
    ) -> None:
        """Update barcode mismatch values for both indexes of given samples."""
        for sample in samples:
            update_barcode_mismatch_values_for_sample(
                sample_to_update=sample,
                samples_to_compare_to=samples,
                is_reverse_complement=self.is_reverse_complement,
            )

    def add_override_cycles_to_samples(self) -> None:
        """Add override cycles attribute to samples."""
        flow_cell_index_len: int = self.run_parameters.index_length
        read1_cycles: str = f"Y{self.run_parameters.get_read_1_cycles()};"
        read2_cycles: str = f"Y{self.run_parameters.get_read_2_cycles()}"
        for sample in self.lims_samples:
            index1_cycles: str = f"I{self.run_parameters.get_index_1_cycles()};"
            index2_cycles: str = f"I{self.run_parameters.get_index_2_cycles()};"
            sample_index_len: int = len(get_index_pair(sample)[0])
            if sample_index_len < flow_cell_index_len:
                index1_cycles = f"I{sample_index_len}N{flow_cell_index_len - sample_index_len};"
                index2_cycles = (
                    f"I{sample_index_len}N{flow_cell_index_len - sample_index_len};"
                    if self.is_reverse_complement
                    else f"N{flow_cell_index_len - sample_index_len}I{sample_index_len};"
                )
            sample.override_cycles = read1_cycles + index1_cycles + index2_cycles + read2_cycles

    def get_additional_sections_sample_sheet(self) -> List[List[str]]:
        """Return all sections of the sample sheet that are not the data section."""
        header_section: List[List[str]] = [
            [SampleSheetBCLConvertSections.Header.HEADER.value],
            SampleSheetBCLConvertSections.Header.FILE_FORMAT.value,
            [SampleSheetBCLConvertSections.Header.RUN_NAME.value, self.flow_cell_id],
            [
                SampleSheetBCLConvertSections.Header.INSTRUMENT_PLATFORM_TITLE.value,
                SampleSheetBCLConvertSections.Header.INSTRUMENT_PLATFORM_VALUE.value[
                    self.flow_cell.sequencer_type
                ],
            ],
            SampleSheetBCLConvertSections.Header.INDEX_ORIENTATION_FORWARD.value,
        ]
        reads_section: List[List[str]] = [
            [SampleSheetBCLConvertSections.Reads.HEADER.value],
            [
                SampleSheetBCLConvertSections.Reads.READ_CYCLES_1.value,
                self.run_parameters.get_read_1_cycles(),
            ],
            [
                SampleSheetBCLConvertSections.Reads.READ_CYCLES_2.value,
                self.run_parameters.get_read_2_cycles(),
            ],
            [
                SampleSheetBCLConvertSections.Reads.INDEX_CYCLES_1.value,
                self.run_parameters.get_index_1_cycles(),
            ],
            [
                SampleSheetBCLConvertSections.Reads.INDEX_CYCLES_2.value,
                self.run_parameters.get_index_2_cycles(),
            ],
        ]
        settings_section: List[List[str]] = [
            [SampleSheetBCLConvertSections.Settings.HEADER.value],
            SampleSheetBCLConvertSections.Settings.SOFTWARE_VERSION.value,
            SampleSheetBCLConvertSections.Settings.FASTQ_COMPRESSION_FORMAT.value,
        ]
        return header_section + reads_section + settings_section

    def get_data_section_header_and_columns(self) -> List[List[str]]:
        """Return the header and column names of the data section of the sample sheet."""
        return [
            [SampleSheetBCLConvertSections.Data.HEADER.value],
            SampleSheetBCLConvertSections.Data.COLUMN_NAMES.value,
        ]<|MERGE_RESOLUTION|>--- conflicted
+++ resolved
@@ -60,18 +60,11 @@
     def valid_indexes(self) -> List[Index]:
         return get_valid_indexes(dual_indexes_only=True)
 
-<<<<<<< HEAD
     @property
     def is_reverse_complement(self) -> bool:
         """Return whether the samples require reverse complement."""
         return is_reverse_complement_needed(run_parameters=self.run_parameters)
 
-    def add_dummy_samples(self) -> None:
-        """Add all dummy samples with non-existing indexes to samples if applicable."""
-        raise NotImplementedError("Impossible to add dummy samples in parent class")
-
-=======
->>>>>>> 56e4c7e0
     def update_barcode_mismatch_values_for_samples(self, *args) -> None:
         """Updates barcode mismatch values for samples if applicable."""
         raise NotImplementedError(
