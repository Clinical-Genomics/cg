--- conflicted
+++ resolved
@@ -1,15 +1,9 @@
 """Functions that deals with dummy samples"""
-<<<<<<< HEAD
-from cg.apps.lims.sample_sheet import (
-    LimsFlowcellSample,
-    LimsFlowcellSampleBcl2Fastq,
-    LimsFlowcellSampleDragen,
-=======
+
 from cg.apps.demultiplex.sample_sheet.models import (
     FlowCellSample,
     FlowCellSampleBcl2Fastq,
     FlowCellSampleDragen,
->>>>>>> 793f0148
 )
 from cg.constants.demultiplexing import BclConverter
 from typing import Union
