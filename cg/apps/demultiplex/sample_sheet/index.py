"""Functions that deal with modifications of the indexes."""
import logging

from pydantic import BaseModel

from cg.apps.demultiplex.sample_sheet.models import (
    FlowCellSample,
    FlowCellSampleBcl2Fastq,
    FlowCellSampleBCLConvert,
)
from cg.constants.constants import FileFormat
from cg.constants.demultiplexing import BclConverter
from cg.constants.sequencing import Sequencers
from cg.io.controller import ReadFile
from cg.resources import VALID_INDEXES_PATH
from cg.utils.utils import get_hamming_distance

LOG = logging.getLogger(__name__)
DNA_COMPLEMENTS: dict[str, str] = {"A": "T", "C": "G", "G": "C", "T": "A"}
INDEX_ONE_PAD_SEQUENCE: str = "AT"
INDEX_TWO_PAD_SEQUENCE: str = "AC"
LONG_INDEX_CYCLE_NR: int = 10
MINIMUM_HAMMING_DISTANCE: int = 3
SHORT_SAMPLE_INDEX_LENGTH: int = 8


def is_dual_index(index: str) -> bool:
    """Determines if an index in the raw sample sheet is dual index or not."""
    return "-" in index


class Index(BaseModel):
    """Class that represents an index."""

    name: str
    sequence: str


def get_valid_indexes(dual_indexes_only: bool = True) -> list[Index]:
    """Return a list of valid indexes from the valid indexes file."""
    LOG.info(f"Fetch valid indexes from {VALID_INDEXES_PATH}")
    indexes: list[Index] = []
    indexes_csv: list[list[str]] = ReadFile.get_content_from_file(
        file_format=FileFormat.CSV, file_path=VALID_INDEXES_PATH
    )
    for row in indexes_csv:
        index_name: str = row[0]
        index_sequence: str = row[1]
        if dual_indexes_only and not is_dual_index(index=index_sequence):
            continue
        indexes.append(Index(name=index_name, sequence=index_sequence))
    return indexes


def get_index_pair(sample: FlowCellSample) -> tuple[str, str]:
    """Returns a sample index separated into index 1 and index 2."""
    if is_dual_index(sample.index):
        index_1, index_2 = sample.index.split("-")
        return index_1.strip().replace("NNNNNNNNN", ""), index_2.strip()
    return sample.index.replace("NNNNNNNNN", ""), sample.index2


def is_padding_needed(index_cycles: int, sample_index_length: int) -> bool:
    """Returns whether a sample needs padding or not given the sample index length.
    A sample needs padding if its adapted index length is shorter than the number of index cycles
    reads stated in the run parameters file of the sequencing. This happens when the sample index
    is 8 nucleotides long and the number of index cycles read is 10 nucleotides.
    """
    return index_cycles == LONG_INDEX_CYCLE_NR and sample_index_length == SHORT_SAMPLE_INDEX_LENGTH


def get_reverse_complement_dna_seq(dna: str) -> str:
    """Generates the reverse complement of a DNA sequence."""
    LOG.debug(f"Reverse complement string {dna}")

    return "".join(DNA_COMPLEMENTS[base] for base in reversed(dna))


def pad_index_one(index_string: str) -> str:
    """Adds bases 'AT' to index one."""
    return index_string + INDEX_ONE_PAD_SEQUENCE


def pad_index_two(index_string: str, reverse_complement: bool) -> str:
    """Adds bases to index two depending on if it should be reverse complement or not."""
    if reverse_complement:
        return INDEX_TWO_PAD_SEQUENCE + index_string
    return index_string + INDEX_TWO_PAD_SEQUENCE


def get_hamming_distance_for_indexes(sequence_1: str, sequence_2: str) -> int:
    """Get the hamming distance between two index sequences.
    In the case that one sequence is longer than the other, the distance is calculated between
    the shortest sequence and the first segment of equal length of the longest sequence."""
    shortest_index_length: int = min(len(sequence_1), len(sequence_2))
    return get_hamming_distance(
        str_1=sequence_1[:shortest_index_length], str_2=sequence_2[:shortest_index_length]
    )


def update_barcode_mismatch_values_for_sample(
    sample_to_update: FlowCellSampleBCLConvert,
    samples_to_compare_to: list[FlowCellSampleBCLConvert],
) -> None:
    """Updates the sample's barcode mismatch values.
    If a sample index has a hamming distance to any other sample lower than the threshold
    (3 nucleotides), the barcode mismatch value for that index is set to zero."""
    index_1_sample_to_update, index_2_sample_to_update = get_index_pair(sample=sample_to_update)
    for sample_to_compare_to in samples_to_compare_to:
        if sample_to_update.sample_id == sample_to_compare_to.sample_id:
            continue
        index_1, index_2 = get_index_pair(sample=sample_to_compare_to)
        if (
            get_hamming_distance_for_indexes(
                sequence_1=index_1_sample_to_update, sequence_2=index_1
            )
            < MINIMUM_HAMMING_DISTANCE
        ):
            LOG.debug(
                f"Turning barcode mismatch for index 1 to 0 for sample {sample_to_update.sample_id}"
            )
            sample_to_update.barcode_mismatches_1 = 0
        if (
            get_hamming_distance_for_indexes(
                sequence_1=index_2_sample_to_update,
                sequence_2=index_2,
            )
            < MINIMUM_HAMMING_DISTANCE
        ):
            LOG.debug(
                f"Turning barcode mismatch for index 2 to 0 for sample {sample_to_update.sample_id}"
            )
            sample_to_update.barcode_mismatches_2 = 0


def pad_and_reverse_complement_sample_indexes(
    sample: FlowCellSample, index_cycles: int, perform_reverse_complement: bool
) -> None:
    """Adapts the indexes of sample.
    1. Pad indexes if needed so that all indexes have a length equal to the number of index reads
    2. Takes the reverse complement of index 2 in case of the new NovaSeq software control version
    (1.7) in combination with the new reagent kit (version 1.5).
    3. Assigns the indexes to the sample attributes index and index2."""
    index1, index2 = get_index_pair(sample=sample)
    index_length = len(index1)
    if isinstance(sample, FlowCellSampleBcl2Fastq) and is_padding_needed(
        index_cycles=index_cycles, sample_index_length=index_length
    ):
        LOG.debug("Padding indexes")
        index1 = pad_index_one(index_string=index1)
        index2 = pad_index_two(index_string=index2, reverse_complement=perform_reverse_complement)
    LOG.debug(f"Padding not necessary for sample {sample.sample_id}")
    if perform_reverse_complement:
        index2 = get_reverse_complement_dna_seq(index2)
    sample.index = index1
    sample.index2 = index2


def update_indexes_for_samples(
    samples: list[FlowCellSampleBCLConvert | FlowCellSampleBcl2Fastq],
    index_cycles: int,
    perform_reverse_complement: bool,
    sequencer: str,
    bcl_converter: str,
) -> None:
    """Updates the values to the fields index1 and index 2 of samples."""
    for sample in samples:
        if sequencer == Sequencers.NOVASEQ and bcl_converter == BclConverter.BCLCONVERT:
            pad_and_reverse_complement_sample_indexes(
                sample=sample,
                index_cycles=index_cycles,
<<<<<<< HEAD
                is_reverse_complement=is_reverse_complement,
            )
        else:
            index1, index2 = get_index_pair(sample=sample)
            sample.index = index1
            sample.index2 = index2
=======
                perform_reverse_complement=perform_reverse_complement,
            )
>>>>>>> ac91c4aa
<|MERGE_RESOLUTION|>--- conflicted
+++ resolved
@@ -169,14 +169,9 @@
             pad_and_reverse_complement_sample_indexes(
                 sample=sample,
                 index_cycles=index_cycles,
-<<<<<<< HEAD
-                is_reverse_complement=is_reverse_complement,
+                perform_reverse_complement=perform_reverse_complement,
             )
         else:
             index1, index2 = get_index_pair(sample=sample)
             sample.index = index1
-            sample.index2 = index2
-=======
-                perform_reverse_complement=perform_reverse_complement,
-            )
->>>>>>> ac91c4aa
+            sample.index2 = index2