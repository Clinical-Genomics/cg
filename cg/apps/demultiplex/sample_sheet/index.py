--- conflicted
+++ resolved
@@ -3,15 +3,11 @@
 from typing import Dict, List, Set
 from typing_extensions import Literal
 
-<<<<<<< HEAD
-from cg.apps.lims.sample_sheet import LimsFlowcellSample
 from cg.constants.constants import FileFormat
 from cg.constants.demultiplexing import SampleSheetV1Sections, SampleSheetV2Sections
 from cg.io.controller import ReadFile
 from cg.models.demultiplex.run_parameters import RunParameters
-=======
 from cg.apps.demultiplex.sample_sheet.models import FlowCellSample
->>>>>>> 793f0148
 from cg.resources import VALID_INDEXES_PATH
 from packaging import version
 from pydantic import BaseModel
@@ -115,15 +111,8 @@
 
 
 def adapt_indexes(
-<<<<<<< HEAD
     samples: List[LimsFlowcellSample],
     run_parameters: RunParameters,
-=======
-    samples: List[FlowCellSample],
-    control_software_version: str,
-    reagent_kit_version: str,
-    expected_index_length: int,
->>>>>>> 793f0148
 ) -> None:
     """Adapts the indexes: if sample sheet is v1, pads all indexes so that they have a length equal to the
     number  of index reads, and takes the reverse complement of index 2 in case of the new
