--- conflicted
+++ resolved
@@ -10,12 +10,8 @@
     SampleBcl2Fastq,
     SampleDragen,
 )
-<<<<<<< HEAD
 from cg.constants.constants import FileFormat
-from cg.constants.demultiplexing import BclConverter, SampleSheetHeader
-=======
-from cg.constants.demultiplexing import BclConverter, FlowCellMode
->>>>>>> 3e3a0079
+from cg.constants.demultiplexing import BclConverter, FlowCellMode, SampleSheetHeader
 from cg.exc import SampleSheetError
 from cg.io.controller import ReadFile
 
@@ -81,19 +77,7 @@
 
 
 def get_sample_sheet(
-<<<<<<< HEAD
     sample_sheet_content: List[List[str]],
-    sheet_type: Literal["2500", "SP", "S2", "S4"],
-    bcl_converter: str,
-) -> SampleSheet:
-    """Parse and validate a sample sheet.
-
-    Return the information as a SampleSheet object.
-    """
-    novaseq_sample = {BclConverter.BCL2FASTQ: SampleBcl2Fastq, BclConverter.DRAGEN: SampleDragen}
-    raw_samples: List[Dict[str, str]] = get_raw_samples(sample_sheet_content=sample_sheet_content)
-=======
-    sample_sheet: str,
     flow_cell_mode: Literal[
         FlowCellMode.MISEQ,
         FlowCellMode.HISEQ_X,
@@ -108,7 +92,6 @@
         BclConverter.DRAGEN: SampleDragen,
     }
     raw_samples: List[Dict[str, str]] = get_raw_samples(sample_sheet=sample_sheet)
->>>>>>> 3e3a0079
     sample_type: Union[SampleBcl2Fastq, SampleDragen] = novaseq_sample[bcl_converter]
     samples = parse_obj_as(List[sample_type], raw_samples)
     validate_samples_unique_per_lane(samples=samples)
@@ -126,7 +109,6 @@
     bcl_converter: str,
 ) -> SampleSheet:
     """Parse and validate a sample sheet from file."""
-<<<<<<< HEAD
     sample_sheet_content: List[List[str]] = ReadFile.get_content_from_file(
         file_format=FileFormat.CSV, file_path=infile
     )
@@ -134,11 +116,4 @@
         sample_sheet_content=sample_sheet_content,
         sheet_type=sheet_type,
         bcl_converter=bcl_converter,
-    )
-=======
-    with open(infile, "r") as csv_file:
-        sample_sheet: SampleSheet = get_sample_sheet(
-            sample_sheet=csv_file.read(), flow_cell_mode=flow_cell_mode, bcl_converter=bcl_converter
-        )
-    return sample_sheet
->>>>>>> 3e3a0079
+    )