--- conflicted
+++ resolved
@@ -28,10 +28,8 @@
                             .order_by(models.Version.created_at.desc())
                             .first())
 
-<<<<<<< HEAD
     def get_root_dir(self):
         return self.root_dir
-=======
+
     def get_files(self, bundle: str, tags: list):
-        return self.files(bundle=bundle, tags=tags)
->>>>>>> e70365f5
+        return self.files(bundle=bundle, tags=tags)