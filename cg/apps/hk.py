--- conflicted
+++ resolved
@@ -10,7 +10,6 @@
 LOG = logging.getLogger(__name__)
 
 
-<<<<<<< HEAD
 class HousekeeperAPI:
     """ API to decouple cg code from Housekeeper """
 
@@ -21,14 +20,6 @@
     def add_bundle(self, bundle_data):
         """ Wrap method in Housekeeper Store """
         return self.store.add_bundle(bundle_data)
-=======
-class HousekeeperAPI(Store):
-    def __init__(self, config):
-        super(HousekeeperAPI, self).__init__(
-            config["housekeeper"]["database"], config["housekeeper"]["root"]
-        )
-        self.root_dir = config["housekeeper"]["root"]
->>>>>>> 4281a9e8
 
     def include(self, version_obj: models.Version):
         """Call the include version function to import related assets."""
@@ -50,7 +41,6 @@
         # hardlink file to the internal structure
         new_path = version_root_dir / Path(file_obj.path).name
         os.link(file_obj.path, new_path)
-<<<<<<< HEAD
         LOG.info("Linked file: %s -> %s", file_obj.path, new_path)
         file_obj.path = str(new_path).replace(f"{global_root_dir}/", "", 1)
 
@@ -58,14 +48,6 @@
         """Gets the latest version of a bundle"""
         return (
             self.store.Version.query.join(models.Version.bundle)
-=======
-        log.info(f"linked file: {file_obj.path} -> {new_path}")
-        file_obj.path = str(new_path).replace(f"{global_root_dir}/", "", 1)
-
-    def last_version(self, bundle: str) -> models.Version:
-        return (
-            self.Version.query.join(models.Version.bundle)
->>>>>>> 4281a9e8
             .filter(models.Bundle.name == bundle)
             .order_by(models.Version.created_at.desc())
             .first()
@@ -86,17 +68,12 @@
 
     def add_file(self, file, version_obj: models.Version, tags, to_archive=False):
         """Add a file to housekeeper."""
-<<<<<<< HEAD
-        new_file = self.store.new_file(
-            path=str(Path(file).absolute()), to_archive=to_archive, tags=[self.store.tag(tag_name)]
-=======
         if isinstance(tags, str):
             tags = [tags]
         new_file = self.new_file(
             path=str(Path(file).absolute()),
             to_archive=to_archive,
             tags=[self.tag(tag_name) for tag_name in tags],
->>>>>>> 4281a9e8
         )
 
         new_file.version = version_obj
