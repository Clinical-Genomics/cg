""" Module to decouple cg code from Housekeeper code """
import datetime as dt
import logging
import os
from pathlib import Path
from typing import List, Tuple

from housekeeper.include import include_version, checksum as hk_checksum
from housekeeper.store import Store, models

LOG = logging.getLogger(__name__)


class HousekeeperAPI:
    """ API to decouple cg code from Housekeeper """

    def __init__(self, config: dict) -> None:
        self._store = Store(config["housekeeper"]["database"], config["housekeeper"]["root"])
        self.root_dir = config["housekeeper"]["root"]

    def __getattr__(self, name):
        LOG.warning("Called undefined %s on %s, please wrap", name, self.__class__.__name__)
        return getattr(self._store, name)

    def new_bundle(self, name: str, created_at: dt.datetime = None) -> models.Bundle:
        """ Create a new file bundle """
        return self._store.new_bundle(name, created_at)

    def add_bundle(self, bundle_data) -> Tuple[models.Bundle, models.Version]:
        """ Build a new bundle version of files """
        return self._store.add_bundle(bundle_data)

    def bundle(self, name: str) -> models.Bundle:
        """ Fetch a bundle """
        return self._store.bundle(name)

    def bundles(self) -> List[models.Bundle]:
        """ Fetch bundles """
        return self._store.bundles()

    def new_file(
        self, path: str, checksum: str = None, to_archive: bool = False, tags: list = None,
    ) -> models.File:
        """ Create a new file """
        if tags is None:
            tags = []
        return self._store.new_file(path, checksum, to_archive, tags)

    def add_file(self, path, version_obj: models.Version, tags, to_archive=False) -> models.File:
        """Add a file to the database"""
        if isinstance(tags, str):
            tags = [tags]
        for tag_name in tags:
            if not self.tag(tag_name):
                self.add_tag(tag_name)

        new_file = self.new_file(
            path=str(Path(path).absolute()),
            to_archive=to_archive,
            tags=[self.tag(tag_name) for tag_name in tags],
        )

        new_file.version = version_obj
        return new_file

<<<<<<< HEAD
    def rollback(self):
        """ Wrap method in Housekeeper Store """
        return self._store.rollback()

    def session_no_autoflush(self):
        """ Wrap property in Housekeeper Store """
        return self._store.session.no_autoflush
=======
    def files(
        self, *, bundle: str = None, tags: List[str] = None, version: int = None, path: str = None,
    ) -> List[models.File]:
        """ Fetch files """
        return self._store.files(bundle=bundle, tags=tags, version=version, path=path)
>>>>>>> 3b53a0e4

    def get_files(self, bundle: str, tags: list, version: int = None):
        """Fetch all the files in housekeeper, optionally filtered by bundle and/or tags and/or
        version

        Returns:
            iterable(hk.Models.File)
        """
        return self._store.files(bundle=bundle, tags=tags, version=version)

    @staticmethod
    def get_included_path(
        root_dir: Path, version_obj: models.Version, file_obj: models.File
    ) -> Path:
        """Generate the path to a file that should be included.
           If the version dir does not exist, create a new version dir in root dir
        """
        # generate root directory
        version_root_dir = root_dir / version_obj.relative_root_dir
        version_root_dir.mkdir(parents=True, exist_ok=True)
        LOG.info("Created new bundle version dir: %s", version_root_dir)
        return version_root_dir / Path(file_obj.path).name

    def include_file(self, file_obj: models.File, version_obj: models.Version) -> models.File:
        """Call the include version function to import related assets."""
        global_root_dir = Path(self.get_root_dir())

        new_path = self.get_included_path(global_root_dir, version_obj, file_obj)
        if file_obj.to_archive:
            # calculate sha1 checksum if file is to be archived
            file_obj.checksum = HousekeeperAPI.checksum(file_obj.path)
        # hardlink file to the internal structure
        os.link(file_obj.path, new_path)
        LOG.info("Linked file: %s -> %s", file_obj.path, new_path)
        file_obj.path = str(new_path).replace(f"{global_root_dir}/", "", 1)
        return file_obj

    def new_version(
        self, created_at: dt.datetime, expires_at: dt.datetime = None
    ) -> models.Version:
        """ Create a new bundle version """
        return self._store.new_version(created_at, expires_at)

    def version(self, bundle: str, date: dt.datetime) -> models.Version:
        """ Fetch a version """
        return self._store.version(bundle, date)

    def last_version(self, bundle: str) -> models.Version:
        """Gets the latest version of a bundle"""
        return (
            self._store.Version.query.join(models.Version.bundle)
            .filter(models.Bundle.name == bundle)
            .order_by(models.Version.created_at.desc())
            .first()
        )

    def new_tag(self, name: str, category: str = None):
        """ Create a new tag """
        return self._store.new_tag(name, category)

    def add_tag(self, name: str, category: str = None):
        """ Add a tag to the database """
        tag_obj = self._store.new_tag(name, category)
        self.add_commit(tag_obj)
        return tag_obj

    def tag(self, name: str):
        """ Fetch a tag """
        return self._store.tag(name)

    def include(self, version_obj: models.Version):
        """Call the include version function to import related assets."""
        include_version(self.get_root_dir(), version_obj)
        version_obj.included_at = dt.datetime.now()

    def add_commit(self, *args, **kwargs):
        """ Wrap method in Housekeeper Store """
        return self._store.add_commit(*args, **kwargs)

    def commit(self):
        """ Wrap method in Housekeeper Store """
        return self._store.commit()

    def session_no_autoflush(self):
        """ Wrap property in Housekeeper Store """
        return self._store.session.no_autoflush

    def get_root_dir(self):
        """Returns the root dir of Housekeeper"""
        return self.root_dir

    @staticmethod
    def checksum(path):
        """Calculate the checksum"""
        return hk_checksum(path)

    def initialise_db(self):
        """Create all tables in the store."""
        self._store.create_all()

    def destroy_db(self):
        """Drop all tables in the store"""
        self._store.drop_all()<|MERGE_RESOLUTION|>--- conflicted
+++ resolved
@@ -63,21 +63,11 @@
         new_file.version = version_obj
         return new_file
 
-<<<<<<< HEAD
-    def rollback(self):
-        """ Wrap method in Housekeeper Store """
-        return self._store.rollback()
-
-    def session_no_autoflush(self):
-        """ Wrap property in Housekeeper Store """
-        return self._store.session.no_autoflush
-=======
     def files(
         self, *, bundle: str = None, tags: List[str] = None, version: int = None, path: str = None,
     ) -> List[models.File]:
         """ Fetch files """
         return self._store.files(bundle=bundle, tags=tags, version=version, path=path)
->>>>>>> 3b53a0e4
 
     def get_files(self, bundle: str, tags: list, version: int = None):
         """Fetch all the files in housekeeper, optionally filtered by bundle and/or tags and/or
