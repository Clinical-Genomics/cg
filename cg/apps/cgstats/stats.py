import logging
from pathlib import Path
from typing import Dict, Iterator, List, Union
import sqlalchemy as sqa

from sqlalchemy.orm import Query

from cg.apps.cgstats.crud.find import FindHandler
from cg.apps.cgstats.db.database import initialise_engine_and_session_factory, session_scope
from cg.apps.cgstats.db.models import (
    Datasource,
    Demux,
    Flowcell,
    Project,
    Sample,
    Unaligned,
    Supportparams,
)
from cg.constants import FLOWCELL_Q30_THRESHOLD
from cg.models.cgstats.flowcell import StatsFlowcell, StatsSample

LOG = logging.getLogger(__name__)


class StatsAPI:
    Project = Project
    Sample = Sample
    Unaligned = Unaligned
    Supportparams = Supportparams
    Datasource = Datasource
    Demux = Demux
    Flowcell = Flowcell

    def __init__(self, config: dict):
        LOG.info("Instantiating cgstats api")

        db_config = dict(SQLALCHEMY_DATABASE_URI=config["cgstats"]["database"])
        db_url = db_config["SQLALCHEMY_DATABASE_URI"]
        initialise_engine_and_session_factory(url=db_url)

        self.root_dir: Path = Path(config["cgstats"]["root"])
        self.binary: str = config["cgstats"]["binary_path"]

        self.find_handler = FindHandler()

    @staticmethod
    def get_curated_sample_name(sample_name: str) -> str:
        """Create new sample name"""
        raw_sample_name: str = sample_name.split("_", 1)[0]
        return raw_sample_name.rstrip("AB")

    def get_flowcell_samples(self, flowcell_object: Flowcell) -> List[StatsSample]:
        flowcell_samples: List[StatsSample] = []
        for sample_obj in self.flowcell_samples(flowcell_obj=flowcell_object):
            curated_sample_name: str = self.get_curated_sample_name(sample_obj.samplename)
            sample_data = {"name": curated_sample_name, "reads": 0, "fastqs": []}
            for fc_data in self.sample_reads(sample_obj):
                if fc_data.q30 >= FLOWCELL_Q30_THRESHOLD[fc_data.type]:
                    sample_data["reads"] += fc_data.reads
                else:
                    q30_threshold: int = FLOWCELL_Q30_THRESHOLD[fc_data.type]
                    LOG.warning(
                        f"q30 too low for {curated_sample_name} on {fc_data.name}:"
                        f"{fc_data.q30} < {q30_threshold}%"
                    )
                    continue

                for fastq_path in self.fastqs(fc_data.name, sample_obj):
                    if self.is_lane_pooled(
                        flowcell_obj=flowcell_object, lane=fc_data.lane
                    ) and "Undetermined" in str(fastq_path):
                        continue
                    sample_data["fastqs"].append(str(fastq_path))
                flowcell_samples.append(StatsSample(**sample_data))
        return flowcell_samples

    def flowcell(self, flowcell_name: str) -> StatsFlowcell:
        """Fetch information about a flowcell."""
        flowcell_object: Flowcell = Flowcell.query.filter_by(flowcellname=flowcell_name).first()
        flowcell_data = {
            "name": flowcell_object.flowcellname,
            "sequencer": flowcell_object.demux[0].datasource.machine,
            "sequencer_type": flowcell_object.hiseqtype,
            "date": flowcell_object.time,
            "samples": self.get_flowcell_samples(flowcell_object),
        }

        return StatsFlowcell(**flowcell_data)

    def flowcell_samples(self, flowcell_obj: Flowcell) -> Iterator[Sample]:
        """Fetch all the samples from a flowcell."""
        return Sample.query.join(Sample.unaligned, Unaligned.demux).filter(
            Demux.flowcell == flowcell_obj
        )

    def is_lane_pooled(self, flowcell_obj: Flowcell, lane: str) -> bool:
        """Check whether a lane is pooled or not."""
        with session_scope() as session:
            query = (
                session.query(sqa.func.count(Unaligned.sample_id).label("sample_count"))
                .join(Unaligned.demux)
                .filter(Demux.flowcell == flowcell_obj)
                .filter(Unaligned.lane == lane)
            )
            return query.first().sample_count > 1

    def sample_reads(self, sample_obj: Sample) -> Query:
        """Calculate reads for a sample."""
        with session_scope() as session:
            return (
                session.query(
                    Flowcell.flowcellname.label("name"),
                    Flowcell.hiseqtype.label("type"),
                    Unaligned.lane,
                    Demux.basemask.label("base_mask"),
                    sqa.func.sum(Unaligned.readcounts).label("reads"),
                    sqa.func.min(Unaligned.q30_bases_pct).label("q30"),
                )
                .join(Flowcell.demux, Demux.unaligned)
                .filter(Unaligned.sample == sample_obj)
                .group_by(Flowcell.flowcellname)
            )

    def flow_cell_reads_and_q30_summary(self, flow_cell_name: str) -> Dict[str, Union[int, float]]:
        """Calculate reads and q30 for a flow cell."""
        flow_cell_reads_and_q30_summary: Dict[str, Union[int, float]] = {"reads": 0, "q30": 0.0}
<<<<<<< HEAD
        flow_cell_obj: Flowcell = Flowcell.query.filter(
            Flowcell.flowcellname == flow_cell_name
        ).first()
=======
        flow_cell_obj: Flowcell = self.find_handler.get_flow_cell_by_name(
            flowcell_name=flow_cell_name
        )
>>>>>>> c6886101

        if flow_cell_obj:
            sample_count: int = 0
            q30_list: List[float] = []

            for sample in self.flowcell_samples(flowcell_obj=flow_cell_obj):
                sample_count += 1
                sample_info = self.sample_reads(sample_obj=sample).first()
                flow_cell_reads_and_q30_summary["reads"] += int(sample_info.reads)
                q30_list.append(float(sample_info.q30))

            flow_cell_reads_and_q30_summary["q30"]: float = sum(q30_list) / sample_count
        else:
            LOG.error(f"StatsAPI: Could not find flowcell in database with name: {flow_cell_name}")

        return flow_cell_reads_and_q30_summary

    def sample(self, sample_name: str) -> Sample:
        """Fetch a sample for the database by name."""
        return self.find_handler.get_sample(sample_name).first()

    def fastqs(self, flowcell: str, sample_obj: Sample) -> Iterator[Path]:
        """Fetch FASTQ files for a sample."""
        base_pattern = "*{}/Unaligned*/Project_*/Sample_{}/*.fastq.gz"
        alt_pattern = "*{}/Unaligned*/Project_*/Sample_{}_*/*.fastq.gz"
        for fastq_pattern in (base_pattern, alt_pattern):
            pattern = fastq_pattern.format(flowcell, sample_obj.samplename)
            yield from self.root_dir.glob(pattern)
<|MERGE_RESOLUTION|>--- conflicted
+++ resolved
@@ -1,163 +1,158 @@
-import logging
-from pathlib import Path
-from typing import Dict, Iterator, List, Union
-import sqlalchemy as sqa
-
-from sqlalchemy.orm import Query
-
-from cg.apps.cgstats.crud.find import FindHandler
-from cg.apps.cgstats.db.database import initialise_engine_and_session_factory, session_scope
-from cg.apps.cgstats.db.models import (
-    Datasource,
-    Demux,
-    Flowcell,
-    Project,
-    Sample,
-    Unaligned,
-    Supportparams,
-)
-from cg.constants import FLOWCELL_Q30_THRESHOLD
-from cg.models.cgstats.flowcell import StatsFlowcell, StatsSample
-
-LOG = logging.getLogger(__name__)
-
-
-class StatsAPI:
-    Project = Project
-    Sample = Sample
-    Unaligned = Unaligned
-    Supportparams = Supportparams
-    Datasource = Datasource
-    Demux = Demux
-    Flowcell = Flowcell
-
-    def __init__(self, config: dict):
-        LOG.info("Instantiating cgstats api")
-
-        db_config = dict(SQLALCHEMY_DATABASE_URI=config["cgstats"]["database"])
-        db_url = db_config["SQLALCHEMY_DATABASE_URI"]
-        initialise_engine_and_session_factory(url=db_url)
-
-        self.root_dir: Path = Path(config["cgstats"]["root"])
-        self.binary: str = config["cgstats"]["binary_path"]
-
-        self.find_handler = FindHandler()
-
-    @staticmethod
-    def get_curated_sample_name(sample_name: str) -> str:
-        """Create new sample name"""
-        raw_sample_name: str = sample_name.split("_", 1)[0]
-        return raw_sample_name.rstrip("AB")
-
-    def get_flowcell_samples(self, flowcell_object: Flowcell) -> List[StatsSample]:
-        flowcell_samples: List[StatsSample] = []
-        for sample_obj in self.flowcell_samples(flowcell_obj=flowcell_object):
-            curated_sample_name: str = self.get_curated_sample_name(sample_obj.samplename)
-            sample_data = {"name": curated_sample_name, "reads": 0, "fastqs": []}
-            for fc_data in self.sample_reads(sample_obj):
-                if fc_data.q30 >= FLOWCELL_Q30_THRESHOLD[fc_data.type]:
-                    sample_data["reads"] += fc_data.reads
-                else:
-                    q30_threshold: int = FLOWCELL_Q30_THRESHOLD[fc_data.type]
-                    LOG.warning(
-                        f"q30 too low for {curated_sample_name} on {fc_data.name}:"
-                        f"{fc_data.q30} < {q30_threshold}%"
-                    )
-                    continue
-
-                for fastq_path in self.fastqs(fc_data.name, sample_obj):
-                    if self.is_lane_pooled(
-                        flowcell_obj=flowcell_object, lane=fc_data.lane
-                    ) and "Undetermined" in str(fastq_path):
-                        continue
-                    sample_data["fastqs"].append(str(fastq_path))
-                flowcell_samples.append(StatsSample(**sample_data))
-        return flowcell_samples
-
-    def flowcell(self, flowcell_name: str) -> StatsFlowcell:
-        """Fetch information about a flowcell."""
-        flowcell_object: Flowcell = Flowcell.query.filter_by(flowcellname=flowcell_name).first()
-        flowcell_data = {
-            "name": flowcell_object.flowcellname,
-            "sequencer": flowcell_object.demux[0].datasource.machine,
-            "sequencer_type": flowcell_object.hiseqtype,
-            "date": flowcell_object.time,
-            "samples": self.get_flowcell_samples(flowcell_object),
-        }
-
-        return StatsFlowcell(**flowcell_data)
-
-    def flowcell_samples(self, flowcell_obj: Flowcell) -> Iterator[Sample]:
-        """Fetch all the samples from a flowcell."""
-        return Sample.query.join(Sample.unaligned, Unaligned.demux).filter(
-            Demux.flowcell == flowcell_obj
-        )
-
-    def is_lane_pooled(self, flowcell_obj: Flowcell, lane: str) -> bool:
-        """Check whether a lane is pooled or not."""
-        with session_scope() as session:
-            query = (
-                session.query(sqa.func.count(Unaligned.sample_id).label("sample_count"))
-                .join(Unaligned.demux)
-                .filter(Demux.flowcell == flowcell_obj)
-                .filter(Unaligned.lane == lane)
-            )
-            return query.first().sample_count > 1
-
-    def sample_reads(self, sample_obj: Sample) -> Query:
-        """Calculate reads for a sample."""
-        with session_scope() as session:
-            return (
-                session.query(
-                    Flowcell.flowcellname.label("name"),
-                    Flowcell.hiseqtype.label("type"),
-                    Unaligned.lane,
-                    Demux.basemask.label("base_mask"),
-                    sqa.func.sum(Unaligned.readcounts).label("reads"),
-                    sqa.func.min(Unaligned.q30_bases_pct).label("q30"),
-                )
-                .join(Flowcell.demux, Demux.unaligned)
-                .filter(Unaligned.sample == sample_obj)
-                .group_by(Flowcell.flowcellname)
-            )
-
-    def flow_cell_reads_and_q30_summary(self, flow_cell_name: str) -> Dict[str, Union[int, float]]:
-        """Calculate reads and q30 for a flow cell."""
-        flow_cell_reads_and_q30_summary: Dict[str, Union[int, float]] = {"reads": 0, "q30": 0.0}
-<<<<<<< HEAD
-        flow_cell_obj: Flowcell = Flowcell.query.filter(
-            Flowcell.flowcellname == flow_cell_name
-        ).first()
-=======
-        flow_cell_obj: Flowcell = self.find_handler.get_flow_cell_by_name(
-            flowcell_name=flow_cell_name
-        )
->>>>>>> c6886101
-
-        if flow_cell_obj:
-            sample_count: int = 0
-            q30_list: List[float] = []
-
-            for sample in self.flowcell_samples(flowcell_obj=flow_cell_obj):
-                sample_count += 1
-                sample_info = self.sample_reads(sample_obj=sample).first()
-                flow_cell_reads_and_q30_summary["reads"] += int(sample_info.reads)
-                q30_list.append(float(sample_info.q30))
-
-            flow_cell_reads_and_q30_summary["q30"]: float = sum(q30_list) / sample_count
-        else:
-            LOG.error(f"StatsAPI: Could not find flowcell in database with name: {flow_cell_name}")
-
-        return flow_cell_reads_and_q30_summary
-
-    def sample(self, sample_name: str) -> Sample:
-        """Fetch a sample for the database by name."""
-        return self.find_handler.get_sample(sample_name).first()
-
-    def fastqs(self, flowcell: str, sample_obj: Sample) -> Iterator[Path]:
-        """Fetch FASTQ files for a sample."""
-        base_pattern = "*{}/Unaligned*/Project_*/Sample_{}/*.fastq.gz"
-        alt_pattern = "*{}/Unaligned*/Project_*/Sample_{}_*/*.fastq.gz"
-        for fastq_pattern in (base_pattern, alt_pattern):
-            pattern = fastq_pattern.format(flowcell, sample_obj.samplename)
-            yield from self.root_dir.glob(pattern)
+import logging
+from pathlib import Path
+from typing import Dict, Iterator, List, Union
+import sqlalchemy as sqa
+
+from sqlalchemy.orm import Query
+
+from cg.apps.cgstats.crud.find import FindHandler
+from cg.apps.cgstats.db.database import initialise_engine_and_session_factory, session_scope
+from cg.apps.cgstats.db.models import (
+    Datasource,
+    Demux,
+    Flowcell,
+    Project,
+    Sample,
+    Unaligned,
+    Supportparams,
+)
+from cg.constants import FLOWCELL_Q30_THRESHOLD
+from cg.models.cgstats.flowcell import StatsFlowcell, StatsSample
+
+LOG = logging.getLogger(__name__)
+
+
+class StatsAPI:
+    Project = Project
+    Sample = Sample
+    Unaligned = Unaligned
+    Supportparams = Supportparams
+    Datasource = Datasource
+    Demux = Demux
+    Flowcell = Flowcell
+
+    def __init__(self, config: dict):
+        LOG.info("Instantiating cgstats api")
+
+        db_config = dict(SQLALCHEMY_DATABASE_URI=config["cgstats"]["database"])
+        db_url = db_config["SQLALCHEMY_DATABASE_URI"]
+        initialise_engine_and_session_factory(url=db_url)
+
+        self.root_dir: Path = Path(config["cgstats"]["root"])
+        self.binary: str = config["cgstats"]["binary_path"]
+
+        self.find_handler = FindHandler()
+
+    @staticmethod
+    def get_curated_sample_name(sample_name: str) -> str:
+        """Create new sample name"""
+        raw_sample_name: str = sample_name.split("_", 1)[0]
+        return raw_sample_name.rstrip("AB")
+
+    def get_flowcell_samples(self, flowcell_object: Flowcell) -> List[StatsSample]:
+        flowcell_samples: List[StatsSample] = []
+        for sample_obj in self.flowcell_samples(flowcell_obj=flowcell_object):
+            curated_sample_name: str = self.get_curated_sample_name(sample_obj.samplename)
+            sample_data = {"name": curated_sample_name, "reads": 0, "fastqs": []}
+            for fc_data in self.sample_reads(sample_obj):
+                if fc_data.q30 >= FLOWCELL_Q30_THRESHOLD[fc_data.type]:
+                    sample_data["reads"] += fc_data.reads
+                else:
+                    q30_threshold: int = FLOWCELL_Q30_THRESHOLD[fc_data.type]
+                    LOG.warning(
+                        f"q30 too low for {curated_sample_name} on {fc_data.name}:"
+                        f"{fc_data.q30} < {q30_threshold}%"
+                    )
+                    continue
+
+                for fastq_path in self.fastqs(fc_data.name, sample_obj):
+                    if self.is_lane_pooled(
+                        flowcell_obj=flowcell_object, lane=fc_data.lane
+                    ) and "Undetermined" in str(fastq_path):
+                        continue
+                    sample_data["fastqs"].append(str(fastq_path))
+                flowcell_samples.append(StatsSample(**sample_data))
+        return flowcell_samples
+
+    def flowcell(self, flowcell_name: str) -> StatsFlowcell:
+        """Fetch information about a flowcell."""
+        flowcell_object: Flowcell = Flowcell.query.filter_by(flowcellname=flowcell_name).first()
+        flowcell_data = {
+            "name": flowcell_object.flowcellname,
+            "sequencer": flowcell_object.demux[0].datasource.machine,
+            "sequencer_type": flowcell_object.hiseqtype,
+            "date": flowcell_object.time,
+            "samples": self.get_flowcell_samples(flowcell_object),
+        }
+
+        return StatsFlowcell(**flowcell_data)
+
+    def flowcell_samples(self, flowcell_obj: Flowcell) -> Iterator[Sample]:
+        """Fetch all the samples from a flowcell."""
+        return Sample.query.join(Sample.unaligned, Unaligned.demux).filter(
+            Demux.flowcell == flowcell_obj
+        )
+
+    def is_lane_pooled(self, flowcell_obj: Flowcell, lane: str) -> bool:
+        """Check whether a lane is pooled or not."""
+        with session_scope() as session:
+            query = (
+                session.query(sqa.func.count(Unaligned.sample_id).label("sample_count"))
+                .join(Unaligned.demux)
+                .filter(Demux.flowcell == flowcell_obj)
+                .filter(Unaligned.lane == lane)
+            )
+            return query.first().sample_count > 1
+
+    def sample_reads(self, sample_obj: Sample) -> Query:
+        """Calculate reads for a sample."""
+        with session_scope() as session:
+            return (
+                session.query(
+                    Flowcell.flowcellname.label("name"),
+                    Flowcell.hiseqtype.label("type"),
+                    Unaligned.lane,
+                    Demux.basemask.label("base_mask"),
+                    sqa.func.sum(Unaligned.readcounts).label("reads"),
+                    sqa.func.min(Unaligned.q30_bases_pct).label("q30"),
+                )
+                .join(Flowcell.demux, Demux.unaligned)
+                .filter(Unaligned.sample == sample_obj)
+                .group_by(Flowcell.flowcellname)
+            )
+
+    def flow_cell_reads_and_q30_summary(self, flow_cell_name: str) -> Dict[str, Union[int, float]]:
+        """Calculate reads and q30 for a flow cell."""
+        flow_cell_reads_and_q30_summary: Dict[str, Union[int, float]] = {"reads": 0, "q30": 0.0}
+
+        flow_cell_obj: Flowcell = self.find_handler.get_flow_cell_by_name(
+            flowcell_name=flow_cell_name
+        )
+
+        if flow_cell_obj:
+            sample_count: int = 0
+            q30_list: List[float] = []
+
+            for sample in self.flowcell_samples(flowcell_obj=flow_cell_obj):
+                sample_count += 1
+                sample_info = self.sample_reads(sample_obj=sample).first()
+                flow_cell_reads_and_q30_summary["reads"] += int(sample_info.reads)
+                q30_list.append(float(sample_info.q30))
+
+            flow_cell_reads_and_q30_summary["q30"]: float = sum(q30_list) / sample_count
+        else:
+            LOG.error(f"StatsAPI: Could not find flowcell in database with name: {flow_cell_name}")
+
+        return flow_cell_reads_and_q30_summary
+
+    def sample(self, sample_name: str) -> Sample:
+        """Fetch a sample for the database by name."""
+        return self.find_handler.get_sample(sample_name).first()
+
+    def fastqs(self, flowcell: str, sample_obj: Sample) -> Iterator[Path]:
+        """Fetch FASTQ files for a sample."""
+        base_pattern = "*{}/Unaligned*/Project_*/Sample_{}/*.fastq.gz"
+        alt_pattern = "*{}/Unaligned*/Project_*/Sample_{}_*/*.fastq.gz"
+        for fastq_pattern in (base_pattern, alt_pattern):
+            pattern = fastq_pattern.format(flowcell, sample_obj.samplename)
+            yield from self.root_dir.glob(pattern)