import logging
from typing import Dict, Iterable, Optional, Union
from alchy import Session

import sqlalchemy
from cg.apps.cgstats.crud.find import FindHandler

from cg.apps.cgstats.db.models import (
    Datasource,
    Demux,
    DemuxSample,
    DragenDemuxSample,
    Flowcell,
    Project,
    Supportparams,
    Sample,
    Unaligned,
)
<<<<<<< HEAD
from cg.apps.cgstats.demux_sample import DemuxSample, get_demux_samples, get_dragen_demux_samples
from cg.apps.cgstats.dragen_demux_sample import DragenDemuxSample
=======
from cg.apps.cgstats.stats import StatsAPI
>>>>>>> e63da725
from cg.apps.demultiplex.sample_sheet.models import NovaSeqSample, SampleSheet
from cg.constants.demultiplexing import DRAGEN_PASSED_FILTER_PCT
from cg.constants.symbols import PERIOD
from cg.models.demultiplex.demux_results import DemuxResults, LogfileParameters

LOG = logging.getLogger(__name__)


def create_support_parameters(session: Session, demux_results: DemuxResults) -> Supportparams:
    logfile_parameters: LogfileParameters = demux_results.get_logfile_parameters()
    support_parameters = Supportparams()
    support_parameters.document_path = str(
        demux_results.results_dir
    )  # This is the unaligned directory
    support_parameters.idstring = logfile_parameters.id_string
    support_parameters.program = logfile_parameters.program
    support_parameters.commandline = logfile_parameters.command_line
    support_parameters.sampleconfig_path = str(demux_results.sample_sheet_path)
    support_parameters.sampleconfig = demux_results.sample_sheet_path.read_text()
    support_parameters.time = logfile_parameters.time
    session.add(support_parameters)
    session.flush()
    LOG.info("Creating new support parameters object %s", support_parameters)
    return support_parameters


def create_datasource(
    session: Session, demux_results: DemuxResults, support_parameters_id: int
) -> Datasource:
    datasource = Datasource()
    datasource.runname = demux_results.run_name
    datasource.rundate = demux_results.run_date
    datasource.machine = demux_results.machine_name
    datasource.server = demux_results.demux_host
    datasource.document_path = str(demux_results.conversion_stats_path)
    datasource.document_type = demux_results.conversion_stats_path.suffix.strip(PERIOD)
    datasource.time = sqlalchemy.func.now()
    datasource.supportparams_id = support_parameters_id

    session.add(datasource)
    session.flush()
    LOG.info("Creating new datasource object %s", datasource)
    return datasource


def create_flowcell(session: Session, demux_results: DemuxResults) -> Flowcell:
    flowcell = Flowcell()
    flowcell.flowcellname = demux_results.flow_cell.id
    flowcell.flowcell_pos = demux_results.flow_cell.position
    flowcell.hiseqtype = "novaseq"
    flowcell.time = sqlalchemy.func.now()

    session.add(flowcell)
    session.flush()
    LOG.info("Creating new flowcell object %s", flowcell)
    return flowcell


def create_demux(
    session: Session,
    datasource_id: int,
    demux_results: DemuxResults,
    flow_cell_id: int,
) -> Demux:
    demux: Demux = Demux()
    demux.flowcell_id = flow_cell_id
    demux.datasource_id = datasource_id
    if demux_results.bcl_converter == "dragen":
        demux.basemask: str = demux_results.run_info.basemask
    else:
        demux.basemask = ""
    demux.time = sqlalchemy.func.now()

    session.add(demux)
    session.flush()
    LOG.info("Creating new demux object %s", demux)
    return demux


def create_project(session: Session, project_name: str) -> Project:
    project: Project = Project()
    project.projectname = project_name
    project.time = sqlalchemy.func.now()
    session.add(project)
    session.flush()
    LOG.info("Creating new project object %s", project)
    return project


def create_sample(session: Session, sample_id: str, barcode: str, project_id: int) -> Sample:
    sample: Sample = Sample()
    sample.project_id = project_id
    sample.samplename = sample_id
    sample.limsid = sample_id.split("_")[0]
    sample.barcode = barcode
    sample.time = sqlalchemy.func.now()

    session.add(sample)
    session.flush()
    return sample


def create_unaligned(
    session: Session, demux_sample: DemuxSample, sample_id: int, demux_id: int
) -> Unaligned:
    unaligned: Unaligned = Unaligned()
    unaligned.sample_id = sample_id
    unaligned.demux_id = demux_id
    unaligned.lane = demux_sample.lane
    unaligned.yield_mb = round(int(demux_sample.pass_filter_yield) / 1000000, 2)
    unaligned.passed_filter_pct = demux_sample.pass_filter_yield_pc
    unaligned.readcounts = demux_sample.pass_filter_clusters * 2
    unaligned.raw_clusters_per_lane_pct = demux_sample.raw_clusters_pc
    unaligned.perfect_indexreads_pct = (
        round(demux_sample.perfect_barcodes / demux_sample.barcodes * 100, 5)
        if demux_sample.barcodes
        else 0
    )
    unaligned.q30_bases_pct = demux_sample.pass_filter_Q30
    unaligned.mean_quality_score = demux_sample.pass_filter_qscore
    unaligned.time = sqlalchemy.func.now()

    session.add(unaligned)
    session.flush()
    return unaligned


def create_dragen_unaligned(
    session: Session, demux_sample: DragenDemuxSample, sample_id: int, demux_id: int
) -> Unaligned:
    """Create an unaligned object in cgstats for a sample demultiplexed with Dragen"""
    unaligned: Unaligned = Unaligned()
    unaligned.sample_id: int = sample_id
    unaligned.demux_id: int = demux_id
    unaligned.lane: int = demux_sample.lane
    unaligned.passed_filter_pct: float = DRAGEN_PASSED_FILTER_PCT
    unaligned.readcounts: int = _calculate_read_counts(demux_sample)
    unaligned.perfect_indexreads_pct: float = _calculate_perfect_indexreads_pct(demux_sample)
    unaligned.q30_bases_pct: float = _calculate_q30_bases_pct(demux_sample)
    unaligned.yield_mb: float = _calculate_yield(demux_sample)
    unaligned.mean_quality_score: float = demux_sample.mean_quality_score
    unaligned.time: sqlalchemy.sql.func.now = sqlalchemy.func.now()

    session.add(unaligned)
    session.flush()
    return unaligned


def _calculate_perfect_indexreads_pct(demux_sample: DragenDemuxSample) -> float:
    """calculates the percentage of perfect index reads"""
    return (
        round(demux_sample.perfect_reads / demux_sample.reads * 100, 2) if demux_sample.reads else 0
    )


def _calculate_q30_bases_pct(demux_sample: DragenDemuxSample) -> float:
    """calculates the percentage of bases with a sequencing quality score of 30 or over"""
    return (
        round(
            demux_sample.pass_filter_q30
            / (demux_sample.r1_sample_bases + demux_sample.r2_sample_bases)
            * 100,
            2,
        )
        if demux_sample.r1_sample_bases + demux_sample.r2_sample_bases
        else 0
    )


def _calculate_yield(demux_sample: DragenDemuxSample) -> float:
    """calculates the amount of data produced in MB"""
    total_reads = _calculate_read_counts(demux_sample)
    return round(total_reads * demux_sample.read_length / 1000000, 0)


def _calculate_read_counts(demux_sample: DragenDemuxSample) -> int:
    """calculates the number of reads from the number of clusters"""
    return demux_sample.reads * 2


def create_projects(session: Session, project_names: Iterable[str]) -> Dict[str, int]:
    project_name_to_id: Dict[str, int] = {}
    for project_name in project_names:
        project: Optional[Project] = get_or_create_project(
            session=session, project_name=project_name
        )
        project_name_to_id[project_name] = project.project_id
    return project_name_to_id


def get_or_create_sample(
    session: Session, sample: NovaSeqSample, project_name_to_id: Dict[str, int]
) -> Sample:
    """Create a new Sample object in the cgstats database if it doesn't already exist."""

    if sample.project == "indexcheck":
        LOG.debug("Skip adding indexcheck sample to database")
        return None

    barcode = f"{sample.index}+{sample.second_index}" if sample.second_index else sample.index

    stats_sample: Optional[Sample] = FindHandler().get_sample_by_name_and_barcode(
        sample_name=sample.sample_id, barcode=barcode
    )

    if not stats_sample:
        project_id = project_name_to_id[sample.project]

        stats_sample: Sample = create_sample(
            session=session,
            sample_id=sample.sample_id,
            barcode=barcode,
            project_id=project_id,
        )

    return stats_sample


def _create_dragen_samples(
    session: Session,
    demux_results: DemuxResults,
    project_name_to_id: Dict[str, int],
    demux_id: int,
    sample_sheet: SampleSheet,
):
    """Handles sample creation: creates sample objects and unaligned objects in their respective
    tables in cgstats for samples demultiplexed with Dragen"""

    demux_samples: Dict[int, dict] = manager.find_handler.get_dragen_demux_samples(
        demux_results=demux_results,
        sample_sheet=sample_sheet,
    )

    sample: NovaSeqSample
    for sample in sample_sheet.samples:
        stats_sample: Sample = get_or_create_sample(
            session=session, sample=sample, project_name_to_id=project_name_to_id
        )

        if not stats_sample:
            continue

        dragen_demux_sample: DragenDemuxSample = demux_samples[sample.lane][sample.sample_id]

        get_or_create_dragen_unaligned(
            session=session,
            dragen_demux_sample=dragen_demux_sample,
            sample_id=stats_sample.sample_id,
            demux_id=demux_id,
            lane=sample.lane,
        )


def _create_bcl2fastq_samples(
    session: Session,
    demux_results: DemuxResults,
    project_name_to_id: Dict[str, int],
    demux_id: int,
    sample_sheet: SampleSheet,
):
    """Handles sample creation: creates sample objects and unaligned objects in their respective
    tables in cgstats for samples demultiplexed with bcl2fastq"""

    demux_samples: Dict[int, Dict[str, DemuxSample]] = manager.find_handler.get_demux_samples(
        conversion_stats=demux_results.conversion_stats,
        demux_stats_path=demux_results.demux_stats_path,
        sample_sheet=sample_sheet,
    )

    sample: NovaSeqSample
    for sample in sample_sheet.samples:
        stats_sample: Sample = get_or_create_sample(
            session=session, sample=sample, project_name_to_id=project_name_to_id
        )

        if not stats_sample:
            continue

<<<<<<< HEAD
        unaligned_id: Optional[int] = FindHandler().get_unaligned_id(
=======
        unaligned: Optional[
            Unaligned
        ] = manager.find_handler.get_unaligned_by_sample_id_demux_id_and_lane(
>>>>>>> e63da725
            sample_id=stats_sample.sample_id, demux_id=demux_id, lane=sample.lane
        )
        if not unaligned:
            demux_sample: DemuxSample = demux_samples[sample.lane][sample.sample_id]
            create_unaligned(
                session=session,
                demux_sample=demux_sample,
                sample_id=stats_sample.sample_id,
                demux_id=demux_id,
            )


def create_samples(
    session: Session,
    demux_results: DemuxResults,
    project_name_to_id: Dict[str, int],
    demux_id: int,
) -> None:
    """dispatches sample object and unaligned object creation for samples based on the
    bcl-converter used in demultiplexing."""
    LOG.info(f"Creating samples for flow cell {demux_results.flow_cell.full_name}")
    sample_sheet: SampleSheet = demux_results.flow_cell.get_sample_sheet()

    create_samples_function = {
        "dragen": _create_dragen_samples,
        "bcl2fastq": _create_bcl2fastq_samples,
    }
    create_samples_function[demux_results.bcl_converter](
        session, demux_results, project_name_to_id, demux_id, sample_sheet
    )


def create_novaseq_flowcell(session: Session, demux_results: DemuxResults):
    """Add a novaseq flowcell to CG stats"""
    LOG.info("Adding flowcell information to cgstats")

    support_parameters: Supportparams = get_or_create_support_parameters(
        session=session, demux_results=demux_results
    )

    datasource: Datasource = get_or_create_datasource(
        session=session,
        demux_results=demux_results,
        support_parameters_id=support_parameters.supportparams_id,
    )

    flow_cell: Flowcell = get_or_create_flow_cell(session=session, demux_results=demux_results)

    demux: Demux = get_or_create_demux(
        session=session,
        demux_results=demux_results,
        flow_cell_id=flow_cell.flowcell_id,
        datasource_id=datasource.datasource_id,
    )

    project_name_to_id = create_projects(session=session, project_names=demux_results.projects)

    create_samples(
        session=session,
        demux_results=demux_results,
        project_name_to_id=project_name_to_id,
        demux_id=demux.demux_id,
    )

    session.commit()


def get_or_create_dragen_unaligned(
    session: Session,
    dragen_demux_sample: DragenDemuxSample,
    sample_id: int,
    demux_id: int,
    lane: int,
) -> Unaligned:
    unaligned = FindHandler().get_unaligned_by_sample_id_demux_id_and_lane(
        sample_id=sample_id, demux_id=demux_id, lane=lane
    )

    if not unaligned:
        unaligned = create_dragen_unaligned(
            session=session,
            demux_sample=dragen_demux_sample,
            sample_id=sample_id,
            demux_id=demux_id,
        )
    return unaligned


def get_or_create_support_parameters(
    session: Session, demux_results: DemuxResults
) -> Supportparams:
    """Create support parameters for demux or retrieve them if they already exist."""
    document_path = str(demux_results.results_dir)

    support_parameters = FindHandler().get_support_parameters_by_document_path(
        document_path=document_path
    )

    if not support_parameters:
        support_parameters = create_support_parameters(session, demux_results)
    else:
        LOG.info("Support parameters already exists")

    return support_parameters


def get_document_stats_path_from_demux(demux_results: DemuxResults) -> str:
    stats_path = {
        "bcl2fastq": demux_results.conversion_stats_path,
        "dragen": demux_results.demux_stats_path,
    }
    document_path: str = str(stats_path[demux_results.bcl_converter])
    return document_path


def get_or_create_datasource(
    session: Session, demux_results: DemuxResults, support_parameters_id: int
) -> Datasource:
    """Create datasource for demux or retrieve it if it already exists."""

    document_path: str = get_document_stats_path_from_demux(demux_results=demux_results)

    datasource: Datasource = FindHandler().get_datasource_by_document_path(
        document_path=document_path
    )

    if not datasource:
        datasource = create_datasource(session, demux_results, support_parameters_id)
    else:
        LOG.info("Data source already exists")

    return datasource


def get_or_create_flow_cell(session: Session, demux_results: DemuxResults) -> Flowcell:
    flowcell = FindHandler().get_flow_cell_by_name(flow_cell_name=demux_results.flow_cell.id)

    if not flowcell:
        flowcell = create_flowcell(session, demux_results)
    else:
        LOG.info("Flowcell already exists")

    return flowcell


def get_or_create_demux(
    session: Session, demux_results: DemuxResults, flow_cell_id: int, datasource_id: int
) -> Demux:
    demux: Optional[Demux] = FindHandler().get_demux_by_flow_cell_id_and_base_mask(
        flowcell_id=flow_cell_id
    )
    if not demux:
        demux = create_demux(
            session=session,
            demux_results=demux_results,
            flow_cell_id=flow_cell_id,
            datasource_id=datasource_id,
        )
    else:
        LOG.info("Demux object already exists")

    return demux


def get_or_create_project(session: Session, project_name: str) -> Project:
    project: Optional[Project] = FindHandler().get_project_by_name(project_name)

    if project:
        LOG.info(f"Project {project_name} already exists")
        return project

    return create_project(session=session, project_name=project_name)<|MERGE_RESOLUTION|>--- conflicted
+++ resolved
@@ -16,12 +16,9 @@
     Sample,
     Unaligned,
 )
-<<<<<<< HEAD
+
 from cg.apps.cgstats.demux_sample import DemuxSample, get_demux_samples, get_dragen_demux_samples
 from cg.apps.cgstats.dragen_demux_sample import DragenDemuxSample
-=======
-from cg.apps.cgstats.stats import StatsAPI
->>>>>>> e63da725
 from cg.apps.demultiplex.sample_sheet.models import NovaSeqSample, SampleSheet
 from cg.constants.demultiplexing import DRAGEN_PASSED_FILTER_PCT
 from cg.constants.symbols import PERIOD
@@ -300,13 +297,9 @@
         if not stats_sample:
             continue
 
-<<<<<<< HEAD
-        unaligned_id: Optional[int] = FindHandler().get_unaligned_id(
-=======
         unaligned: Optional[
             Unaligned
         ] = manager.find_handler.get_unaligned_by_sample_id_demux_id_and_lane(
->>>>>>> e63da725
             sample_id=stats_sample.sample_id, demux_id=demux_id, lane=sample.lane
         )
         if not unaligned:
