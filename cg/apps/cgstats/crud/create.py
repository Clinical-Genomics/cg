--- conflicted
+++ resolved
@@ -8,8 +8,7 @@
     get_datasource_by_document_path,
     get_demux_by_flow_cell_id_and_base_mask,
     get_flow_cell_by_name,
-    get_project_by_name,
-    get_sample_id,
+    get_sample_by_name_and_barcode,
     get_support_parameters_by_document_path,
     get_unaligned_by_sample_id_demux_id_and_lane,
 )
@@ -193,39 +192,12 @@
 def create_projects(project_names: Iterable[str], session: Session) -> Dict[str, int]:
     project_name_to_id: Dict[str, int] = {}
     for project_name in project_names:
-<<<<<<< HEAD
-        project: Optional[Project] = get_project_by_name(project_name=project_name, session=session)
-        if not project:
-            project: Project = create_project(project_name=project_name)
-            session.add(project)
-        else:
-            LOG.info(f"Project {project_name} already exists")
-=======
-        project: Optional[Project] = get_or_create_project(
-            manager=manager, project_name=project_name
-        )
->>>>>>> 89cdb614
+        project: Optional[Project] = get_or_create_project(project_name=project_name)
         project_name_to_id[project_name] = project.project_id
     return project_name_to_id
 
 
-<<<<<<< HEAD
-def _create_samples(sample: NovaSeqSample, project_name_to_id: Dict[str, int]) -> Union[int, None]:
-    """handles sample objects creation for the table `Sample` in cgstats"""
-
-    barcode = f"{sample.index}+{sample.second_index}" if sample.second_index else sample.index
-
-    sample_id: Optional[int] = get_sample_id(sample_id=sample.sample_id, barcode=barcode)
-    if sample.project == "indexcheck":
-        LOG.debug("Skip adding indexcheck sample to database")
-        return
-    if not sample_id:
-        project_id: int = project_name_to_id[sample.project]
-        sample_object: Sample = create_sample(
-=======
-def get_or_create_sample(
-    manager: StatsAPI, sample: NovaSeqSample, project_name_to_id: Dict[str, int]
-) -> Sample:
+def get_or_create_sample(sample: NovaSeqSample, project_name_to_id: Dict[str, int]) -> Sample:
     """Create a new Sample object in the cgstats database if it doesn't already exist."""
 
     if sample.project == "indexcheck":
@@ -234,7 +206,7 @@
 
     barcode = f"{sample.index}+{sample.second_index}" if sample.second_index else sample.index
 
-    stats_sample: Optional[Sample] = manager.find_handler.get_sample_by_name_and_barcode(
+    stats_sample: Optional[Sample] = get_sample_by_name_and_barcode(
         sample_name=sample.sample_id, barcode=barcode
     )
 
@@ -242,8 +214,6 @@
         project_id = project_name_to_id[sample.project]
 
         stats_sample: Sample = create_sample(
-            manager=manager,
->>>>>>> 89cdb614
             sample_id=sample.sample_id,
             barcode=barcode,
             project_id=project_id,
@@ -268,13 +238,9 @@
 
     sample: NovaSeqSample
     for sample in sample_sheet.samples:
-<<<<<<< HEAD
-        sample_id: int = _create_samples(sample=sample, project_name_to_id=project_name_to_id)
-=======
         stats_sample: Sample = get_or_create_sample(
-            manager=manager, sample=sample, project_name_to_id=project_name_to_id
-        )
->>>>>>> 89cdb614
+            sample=sample, project_name_to_id=project_name_to_id
+        )
 
         if not stats_sample:
             continue
@@ -306,24 +272,15 @@
 
     sample: NovaSeqSample
     for sample in sample_sheet.samples:
-<<<<<<< HEAD
-        sample_id: int = _create_samples(sample=sample, project_name_to_id=project_name_to_id)
-=======
         stats_sample: Sample = get_or_create_sample(
-            manager=manager, sample=sample, project_name_to_id=project_name_to_id
-        )
->>>>>>> 89cdb614
+            sample=sample, project_name_to_id=project_name_to_id
+        )
 
         if not stats_sample:
             continue
 
-<<<<<<< HEAD
         unaligned: Optional[Unaligned] = get_unaligned_by_sample_id_demux_id_and_lane(
-            sample_id=sample_id, demux_id=demux_id, lane=sample.lane
-=======
-        unaligned_id: Optional[int] = manager.find_handler.get_unaligned_id(
             sample_id=stats_sample.sample_id, demux_id=demux_id, lane=sample.lane
->>>>>>> 89cdb614
         )
         if not unaligned:
             demux_sample: DemuxSample = demux_samples[sample.lane][sample.sample_id]
