import logging
from typing import List, Optional

from sqlalchemy.orm import Query, Session
from sqlalchemy import or_

from cg.apps.cgstats.db.models import (
    Supportparams,
    Datasource,
    Demux,
    Flowcell,
    Project,
    Sample,
    Unaligned,
)
from cg.models.cgstats.stats_sample import StatsSample
from cg.models.demultiplex.demux_results import DemuxResults

LOG = logging.getLogger(__name__)
SAMPLE_PATTERN = "{}\_%"


<<<<<<< HEAD
def get_support_parameters_by_document_path(
    document_path: str, session: Session
) -> Optional[Supportparams]:
    """Get support parameters by document path."""

    LOG.debug(f"Searching for support parameters with file {document_path}")

    support_params: Supportparams = (
        session.query(Supportparams).filter_by(document_path=document_path).first()
    )

    if support_params:
        LOG.debug(f"Found support parameters with id {support_params.supportparams_id}")
    else:
        LOG.debug("Support parameters not found")

    return support_params


def get_datasource_by_document_path(document_path: str, session: Session) -> Optional[Datasource]:
    """Get data source by document path."""
    LOG.debug(f"Search for datasource with file {document_path}")

    datasource: Datasource = (
        session.query(Datasource).filter_by(document_path=document_path).first()
    )

    if datasource:
        LOG.debug(f"Found datasource with id {datasource.datasource_id}")
    else:
        LOG.debug("Could not find datasource")

    return datasource


def get_flow_cell_by_name(flow_cell_name: str, session: Session) -> Optional[Flowcell]:
    """Get flow cell by name."""
    LOG.debug(f"Searching for flow cell {flow_cell_name}")

    flowcell: Flowcell = session.query(Flowcell).filter_by(flowcellname=flow_cell_name).first()

    if flowcell:
        LOG.debug(f"Found flow cell with id {flowcell.flowcell_id}")
    else:
        LOG.debug("Flow cell not found")

    return flowcell


def get_demux_by_flow_cell_id_and_base_mask(
    flowcell_id: int, session: Session, base_mask: str = ""
) -> Optional[Demux]:
    """Get demux by flow cell id and base mask."""
    return (
        session.query(Demux)
        .filter_by(flowcell_id=flowcell_id)
        .filter_by(basemask=base_mask)
        .first()
    )


def get_project_id(project_name: str, session: Session) -> Optional[int]:
    """Get project id by name."""
    project: Project = get_project_by_name(project_name=project_name, session=session)

    if project:
        return project.project_id
    return None


def get_project_by_name(project_name: str, session: Session) -> Optional[Project]:
    """Get project by name."""
    return session.query(Project).filter_by(projectname=project_name).first()


def get_sample(sample_id: str):
    """Get a unique demux sample."""
    pattern = SAMPLE_PATTERN.format(sample_id)
    return Sample.query.filter(
        or_(Sample.samplename.like(pattern), Sample.samplename == sample_id)
    ).first()


def get_sample_id(sample_id: str, barcode: str) -> Optional[int]:
    """Get sample id by name and barcode."""
    sample: Sample = get_sample_by_name_and_barcode(sample_name=sample_id, barcode=barcode)
    if sample:
        return sample.sample_id
    return None


def get_sample_by_name_and_barcode(sample_name: str, barcode: str) -> Optional[Sample]:
    """Get sample by name and barcode."""
    return Sample.query.filter_by(samplename=sample_name).filter_by(barcode=barcode).first()


def get_unaligned_by_sample_id_demux_id_and_lane(
    sample_id: int, demux_id: int, lane: int
) -> Optional[Unaligned]:
    """Get unaligned by sample id, demux id and lane."""
    return (
        Unaligned.query.filter_by(sample_id=sample_id)
        .filter_by(demux_id=demux_id)
        .filter_by(lane=lane)
        .first()
    )


def get_samples(flowcell: str, project_name: Optional[str] = None) -> Query:
    query: Query = Sample.query.join(Sample.unaligned, Unaligned.demux, Demux.flowcell)
    if project_name:
        query = query.join(Sample.project).filter(Project.projectname == project_name)

    query = query.filter(Flowcell.flowcellname == flowcell)

    return query


def project_sample_stats(flowcell: str, project_name: Optional[str] = None) -> List[StatsSample]:
    samples_query: Query = get_samples(flowcell=flowcell, project_name=project_name)
    db_sample: Sample
    return [StatsSample.from_orm(db_sample) for db_sample in samples_query]
=======
class FindHandler:
    def get_support_parameters_by_document_path(
        self, document_path: str
    ) -> Optional[Supportparams]:
        """Get support parameters by document path."""

        LOG.debug(f"Searching for support parameters with file {document_path}")

        support_params: Supportparams = Supportparams.query.filter_by(
            document_path=document_path
        ).first()

        if support_params:
            LOG.debug(f"Found support parameters with id {support_params.supportparams_id}")
        else:
            LOG.debug("Support parameters not found")

        return support_params

    def get_datasource_by_document_path(self, document_path: str) -> Optional[Datasource]:
        """Get data source by document path."""
        LOG.debug(f"Search for datasource with file {document_path}")

        datasource: Datasource = Datasource.query.filter_by(document_path=document_path).first()

        if datasource:
            LOG.debug(f"Found datasource with id {datasource.datasource_id}")
        else:
            LOG.debug("Could not find datasource")

        return datasource

    def get_flow_cell_by_name(self, flow_cell_name: str) -> Optional[Flowcell]:
        """Get flow cell by name."""
        LOG.debug(f"Searching for flow cell {flow_cell_name}")

        flowcell: Flowcell = Flowcell.query.filter_by(flowcellname=flow_cell_name).first()

        if flowcell:
            LOG.debug(f"Found flow cell with id {flowcell.flowcell_id}")
        else:
            LOG.debug("Flow cell not found")

        return flowcell

    def get_demux_by_flow_cell_id_and_base_mask(
        self, flowcell_id: int, base_mask: str = ""
    ) -> Optional[Demux]:
        """Get demux by flow cell id and base mask."""
        return Demux.query.filter_by(flowcell_id=flowcell_id).filter_by(basemask=base_mask).first()

    def get_project_by_name(self, project_name: str) -> Optional[Project]:
        """Get project by name."""
        return Project.query.filter_by(projectname=project_name).first()

    def get_sample(self, sample_id: str):
        """Get a unique demux sample."""
        pattern = SAMPLE_PATTERN.format(sample_id)
        return Sample.query.filter(
            or_(Sample.samplename.like(pattern), Sample.samplename == sample_id)
        ).first()

    def get_sample_by_name_and_barcode(self, sample_name: str, barcode: str) -> Optional[Sample]:
        """Get sample by name and barcode."""
        return Sample.query.filter_by(samplename=sample_name).filter_by(barcode=barcode).first()

    def get_unaligned_id(self, sample_id: int, demux_id: int, lane: int) -> Optional[int]:
        """Get unaligned id by sample id, demux id and lane."""
        unaligned: Unaligned = self.get_unaligned_by_sample_id_demux_id_and_lane(
            sample_id=sample_id, demux_id=demux_id, lane=lane
        )
        if unaligned:
            return unaligned.unaligned_id

    def get_unaligned_by_sample_id_demux_id_and_lane(
        self, sample_id: int, demux_id: int, lane: int
    ) -> Optional[Unaligned]:
        """Get unaligned by sample id, demux id and lane."""
        return (
            Unaligned.query.filter_by(sample_id=sample_id)
            .filter_by(demux_id=demux_id)
            .filter_by(lane=lane)
            .first()
        )

    def get_samples(self, flowcell: str, project_name: Optional[str] = None) -> alchy.Query:
        query: alchy.Query = Sample.query.join(Sample.unaligned, Unaligned.demux, Demux.flowcell)
        if project_name:
            query = query.join(Sample.project).filter(Project.projectname == project_name)

        query = query.filter(Flowcell.flowcellname == flowcell)

        return query

    def project_sample_stats(
        self, flowcell: str, project_name: Optional[str] = None
    ) -> List[StatsSample]:
        samples_query: alchy.Query = self.get_samples(flowcell=flowcell, project_name=project_name)
        db_sample: Sample
        return [StatsSample.from_orm(db_sample) for db_sample in samples_query]
>>>>>>> 89cdb614
<|MERGE_RESOLUTION|>--- conflicted
+++ resolved
@@ -20,7 +20,6 @@
 SAMPLE_PATTERN = "{}\_%"
 
 
-<<<<<<< HEAD
 def get_support_parameters_by_document_path(
     document_path: str, session: Session
 ) -> Optional[Supportparams]:
@@ -82,13 +81,14 @@
     )
 
 
-def get_project_id(project_name: str, session: Session) -> Optional[int]:
-    """Get project id by name."""
-    project: Project = get_project_by_name(project_name=project_name, session=session)
+def get_project_by_name(self, project_name: str) -> Optional[Project]:
+    """Get project by name."""
+    return Project.query.filter_by(projectname=project_name).first()
 
-    if project:
-        return project.project_id
-    return None
+
+def get_sample_by_name_and_barcode(self, sample_name: str, barcode: str) -> Optional[Sample]:
+    """Get sample by name and barcode."""
+    return Sample.query.filter_by(samplename=sample_name).filter_by(barcode=barcode).first()
 
 
 def get_project_by_name(project_name: str, session: Session) -> Optional[Project]:
@@ -142,106 +142,4 @@
 def project_sample_stats(flowcell: str, project_name: Optional[str] = None) -> List[StatsSample]:
     samples_query: Query = get_samples(flowcell=flowcell, project_name=project_name)
     db_sample: Sample
-    return [StatsSample.from_orm(db_sample) for db_sample in samples_query]
-=======
-class FindHandler:
-    def get_support_parameters_by_document_path(
-        self, document_path: str
-    ) -> Optional[Supportparams]:
-        """Get support parameters by document path."""
-
-        LOG.debug(f"Searching for support parameters with file {document_path}")
-
-        support_params: Supportparams = Supportparams.query.filter_by(
-            document_path=document_path
-        ).first()
-
-        if support_params:
-            LOG.debug(f"Found support parameters with id {support_params.supportparams_id}")
-        else:
-            LOG.debug("Support parameters not found")
-
-        return support_params
-
-    def get_datasource_by_document_path(self, document_path: str) -> Optional[Datasource]:
-        """Get data source by document path."""
-        LOG.debug(f"Search for datasource with file {document_path}")
-
-        datasource: Datasource = Datasource.query.filter_by(document_path=document_path).first()
-
-        if datasource:
-            LOG.debug(f"Found datasource with id {datasource.datasource_id}")
-        else:
-            LOG.debug("Could not find datasource")
-
-        return datasource
-
-    def get_flow_cell_by_name(self, flow_cell_name: str) -> Optional[Flowcell]:
-        """Get flow cell by name."""
-        LOG.debug(f"Searching for flow cell {flow_cell_name}")
-
-        flowcell: Flowcell = Flowcell.query.filter_by(flowcellname=flow_cell_name).first()
-
-        if flowcell:
-            LOG.debug(f"Found flow cell with id {flowcell.flowcell_id}")
-        else:
-            LOG.debug("Flow cell not found")
-
-        return flowcell
-
-    def get_demux_by_flow_cell_id_and_base_mask(
-        self, flowcell_id: int, base_mask: str = ""
-    ) -> Optional[Demux]:
-        """Get demux by flow cell id and base mask."""
-        return Demux.query.filter_by(flowcell_id=flowcell_id).filter_by(basemask=base_mask).first()
-
-    def get_project_by_name(self, project_name: str) -> Optional[Project]:
-        """Get project by name."""
-        return Project.query.filter_by(projectname=project_name).first()
-
-    def get_sample(self, sample_id: str):
-        """Get a unique demux sample."""
-        pattern = SAMPLE_PATTERN.format(sample_id)
-        return Sample.query.filter(
-            or_(Sample.samplename.like(pattern), Sample.samplename == sample_id)
-        ).first()
-
-    def get_sample_by_name_and_barcode(self, sample_name: str, barcode: str) -> Optional[Sample]:
-        """Get sample by name and barcode."""
-        return Sample.query.filter_by(samplename=sample_name).filter_by(barcode=barcode).first()
-
-    def get_unaligned_id(self, sample_id: int, demux_id: int, lane: int) -> Optional[int]:
-        """Get unaligned id by sample id, demux id and lane."""
-        unaligned: Unaligned = self.get_unaligned_by_sample_id_demux_id_and_lane(
-            sample_id=sample_id, demux_id=demux_id, lane=lane
-        )
-        if unaligned:
-            return unaligned.unaligned_id
-
-    def get_unaligned_by_sample_id_demux_id_and_lane(
-        self, sample_id: int, demux_id: int, lane: int
-    ) -> Optional[Unaligned]:
-        """Get unaligned by sample id, demux id and lane."""
-        return (
-            Unaligned.query.filter_by(sample_id=sample_id)
-            .filter_by(demux_id=demux_id)
-            .filter_by(lane=lane)
-            .first()
-        )
-
-    def get_samples(self, flowcell: str, project_name: Optional[str] = None) -> alchy.Query:
-        query: alchy.Query = Sample.query.join(Sample.unaligned, Unaligned.demux, Demux.flowcell)
-        if project_name:
-            query = query.join(Sample.project).filter(Project.projectname == project_name)
-
-        query = query.filter(Flowcell.flowcellname == flowcell)
-
-        return query
-
-    def project_sample_stats(
-        self, flowcell: str, project_name: Optional[str] = None
-    ) -> List[StatsSample]:
-        samples_query: alchy.Query = self.get_samples(flowcell=flowcell, project_name=project_name)
-        db_sample: Sample
-        return [StatsSample.from_orm(db_sample) for db_sample in samples_query]
->>>>>>> 89cdb614
+    return [StatsSample.from_orm(db_sample) for db_sample in samples_query]