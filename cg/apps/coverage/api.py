<<<<<<< HEAD
=======
"""Chanjo API"""
>>>>>>> de75a5a0
from typing import List
import logging
import io
import json
import tempfile
from pathlib import Path

from cg.utils import Process

LOG = logging.getLogger(__name__)


class ChanjoAPI:

    """Interface to Chanjo, the coverage analysis tool."""

    def __init__(self, config: dict):
<<<<<<< HEAD
        super(ChanjoAPI, self).__init__(uri=config["chanjo"]["database"])
=======

        self.chanjo_config = config["chanjo"]["config_path"]
        self.chanjo_binary = config["chanjo"]["binary_path"]
        self.process = Process(self.chanjo_binary, self.chanjo_config)
>>>>>>> de75a5a0

    def upload(
        self,
        sample_id: str,
        sample_name: str,
        group_id: str,
        group_name: str,
<<<<<<< HEAD
        bed_stream: io.TextIOWrapper,
    ):
        """Upload coverage for a sample."""
        source = str(Path(bed_stream.name).absolute())
        result = load_transcripts(
            bed_stream, sample_id=sample_id, group_id=group_id, source=source, threshold=10
        )
        result.sample.name = sample_name
        result.sample.group_name = group_name

        try:
            self.add(result.sample)
            with click.progressbar(
                result.models, length=result.count, label=f"loading {sample_id}"
            ) as progress_bar:
                for tx_model in progress_bar:
                    self.add(tx_model)
            self.save()
        except IntegrityError as error:
            self.session.rollback()
            raise error

    def sample(self, sample_id: str) -> models.Sample:
=======
        bed_file: str,
    ):
        """Upload coverage for a sample."""

        load_parameters = [
            "load",
            "--sample",
            sample_id,
            "--name",
            sample_name,
            "--group",
            group_id,
            "--group-name",
            group_name,
            "--threshold",
            "10",
            bed_file,
        ]

        self.process.run_command(load_parameters)

    def sample(self, sample_id: str) -> dict:
>>>>>>> de75a5a0
        """Fetch sample from the database."""

        sample_parameters = ["db", "samples", "-s", sample_id]
        self.process.run_command(sample_parameters)
        samples = json.loads(self.process.stdout)

        for sample in samples:
            if sample["id"] == sample_id:
                return sample

        return None

    def delete_sample(self, sample_id: str):
        """Delete sample from database."""
<<<<<<< HEAD
        self.delete_commit(sample_obj)

    def omim_coverage(self, samples: List[models.Sample]) -> dict:
        """Calculate coverage for OMIM panel."""
        sample_ids = [sample.id for sample in samples]
        query = (
            self.query(
                models.TranscriptStat.sample_id.label("sample_id"),
                func.avg(models.TranscriptStat.mean_coverage).label("mean_coverage"),
                func.avg(models.TranscriptStat.completeness_10).label("mean_completeness"),
            )
            .join(models.TranscriptStat.transcript)
            .filter(
                models.TranscriptStat.sample_id.in_(sample_ids),
                models.Transcript.gene_id.in_(OMIM_GENE_IDS),
            )
            .group_by(models.TranscriptStat.sample_id)
        )
        data = {
            result.sample_id: {
                "mean_coverage": result.mean_coverage,
                "mean_completeness": result.mean_completeness,
            }
            for result in query
        }
=======
        delete_parameters = ["db", "remove", sample_id]
        self.process.run_command(delete_parameters)

    def omim_coverage(self, samples: List[str]) -> dict:
        """Calculate omim coverage for samples"""

        omim_parameters = ["calculate", "coverage", "--omim"]
        for sample in samples:
            omim_parameters.extend(["-s", sample["id"]])
        self.process.run_command(omim_parameters)
        data = json.loads(self.process.stdout)
>>>>>>> de75a5a0
        return data

    def sample_coverage(self, sample_id: str, panel_genes: list) -> dict:
        """Calculate coverage for samples."""
<<<<<<< HEAD
        query = (
            self.query(
                models.TranscriptStat.sample_id.label("sample_id"),
                func.avg(models.TranscriptStat.mean_coverage).label("mean_coverage"),
                func.avg(models.TranscriptStat.completeness_10).label("mean_completeness"),
            )
            .join(models.TranscriptStat.transcript)
            .filter(
                models.Transcript.gene_id.in_(panel_genes),
                models.TranscriptStat.sample_id == sample_id,
            )
            .group_by(models.TranscriptStat.sample_id)
        )

        data = None

        result = query.first()

        if result:
            data = {
                "mean_coverage": result.mean_coverage,
                "mean_completeness": result.mean_completeness,
            }
=======
>>>>>>> de75a5a0

        with tempfile.NamedTemporaryFile(mode="w+t") as tmp_gene_file:
            tmp_gene_file.write("\n".join([str(gene) for gene in panel_genes]))
            tmp_gene_file.flush()
            coverage_parameters = [
                "calculate",
                "coverage",
                "-s",
                sample_id,
                "-f",
                tmp_gene_file.name,
            ]
            self.process.run_command(coverage_parameters)
        data = json.loads(self.process.stdout).get(sample_id)
        return data<|MERGE_RESOLUTION|>--- conflicted
+++ resolved
@@ -1,7 +1,4 @@
-<<<<<<< HEAD
-=======
 """Chanjo API"""
->>>>>>> de75a5a0
 from typing import List
 import logging
 import io
@@ -19,14 +16,10 @@
     """Interface to Chanjo, the coverage analysis tool."""
 
     def __init__(self, config: dict):
-<<<<<<< HEAD
-        super(ChanjoAPI, self).__init__(uri=config["chanjo"]["database"])
-=======
 
         self.chanjo_config = config["chanjo"]["config_path"]
         self.chanjo_binary = config["chanjo"]["binary_path"]
         self.process = Process(self.chanjo_binary, self.chanjo_config)
->>>>>>> de75a5a0
 
     def upload(
         self,
@@ -34,31 +27,6 @@
         sample_name: str,
         group_id: str,
         group_name: str,
-<<<<<<< HEAD
-        bed_stream: io.TextIOWrapper,
-    ):
-        """Upload coverage for a sample."""
-        source = str(Path(bed_stream.name).absolute())
-        result = load_transcripts(
-            bed_stream, sample_id=sample_id, group_id=group_id, source=source, threshold=10
-        )
-        result.sample.name = sample_name
-        result.sample.group_name = group_name
-
-        try:
-            self.add(result.sample)
-            with click.progressbar(
-                result.models, length=result.count, label=f"loading {sample_id}"
-            ) as progress_bar:
-                for tx_model in progress_bar:
-                    self.add(tx_model)
-            self.save()
-        except IntegrityError as error:
-            self.session.rollback()
-            raise error
-
-    def sample(self, sample_id: str) -> models.Sample:
-=======
         bed_file: str,
     ):
         """Upload coverage for a sample."""
@@ -81,7 +49,6 @@
         self.process.run_command(load_parameters)
 
     def sample(self, sample_id: str) -> dict:
->>>>>>> de75a5a0
         """Fetch sample from the database."""
 
         sample_parameters = ["db", "samples", "-s", sample_id]
@@ -96,33 +63,6 @@
 
     def delete_sample(self, sample_id: str):
         """Delete sample from database."""
-<<<<<<< HEAD
-        self.delete_commit(sample_obj)
-
-    def omim_coverage(self, samples: List[models.Sample]) -> dict:
-        """Calculate coverage for OMIM panel."""
-        sample_ids = [sample.id for sample in samples]
-        query = (
-            self.query(
-                models.TranscriptStat.sample_id.label("sample_id"),
-                func.avg(models.TranscriptStat.mean_coverage).label("mean_coverage"),
-                func.avg(models.TranscriptStat.completeness_10).label("mean_completeness"),
-            )
-            .join(models.TranscriptStat.transcript)
-            .filter(
-                models.TranscriptStat.sample_id.in_(sample_ids),
-                models.Transcript.gene_id.in_(OMIM_GENE_IDS),
-            )
-            .group_by(models.TranscriptStat.sample_id)
-        )
-        data = {
-            result.sample_id: {
-                "mean_coverage": result.mean_coverage,
-                "mean_completeness": result.mean_completeness,
-            }
-            for result in query
-        }
-=======
         delete_parameters = ["db", "remove", sample_id]
         self.process.run_command(delete_parameters)
 
@@ -134,37 +74,10 @@
             omim_parameters.extend(["-s", sample["id"]])
         self.process.run_command(omim_parameters)
         data = json.loads(self.process.stdout)
->>>>>>> de75a5a0
         return data
 
     def sample_coverage(self, sample_id: str, panel_genes: list) -> dict:
         """Calculate coverage for samples."""
-<<<<<<< HEAD
-        query = (
-            self.query(
-                models.TranscriptStat.sample_id.label("sample_id"),
-                func.avg(models.TranscriptStat.mean_coverage).label("mean_coverage"),
-                func.avg(models.TranscriptStat.completeness_10).label("mean_completeness"),
-            )
-            .join(models.TranscriptStat.transcript)
-            .filter(
-                models.Transcript.gene_id.in_(panel_genes),
-                models.TranscriptStat.sample_id == sample_id,
-            )
-            .group_by(models.TranscriptStat.sample_id)
-        )
-
-        data = None
-
-        result = query.first()
-
-        if result:
-            data = {
-                "mean_coverage": result.mean_coverage,
-                "mean_completeness": result.mean_completeness,
-            }
-=======
->>>>>>> de75a5a0
 
         with tempfile.NamedTemporaryFile(mode="w+t") as tmp_gene_file:
             tmp_gene_file.write("\n".join([str(gene) for gene in panel_genes]))
