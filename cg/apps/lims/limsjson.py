<<<<<<< HEAD
from cg.apps.lims.orderform import CASE_PROJECT_TYPES, expand_case
from cg.exc import OrderFormError
from cg.meta.orders.status import StatusHandler
=======
from cg.constants import Pipeline
>>>>>>> 80f7358f

OPTIONAL_KEYS = (
    "container_name",
    "quantity",
    "volume",
    "concentration",
    "status",
    "comment",
    "capture_kit",
    "mother",
    "father",
)


def get_project_type(samples):
    """Determine the project type."""

    project_type = None
    data_analyses = set(sample["data_analysis"].lower() for sample in samples)

    if len(data_analyses) == 1:
        data_analysis = data_analyses.pop()

        # print(f"{data_analysis=}")

        if data_analysis == "mip-dna":
            project_type = "mip-dna"
        elif data_analysis == "fluffy":
            project_type = "rml"
        else:
            raise OrderFormError(f"Unsupported json orderform: {data_analysis}")
    else:
        raise OrderFormError(f"mixed 'Data Analysis' types: {', '.join(data_analyses)}")

    return project_type


def parse_json(indata: dict) -> dict:
    """Parse JSON from LIMS export."""

    raw_samples = indata.get("samples")

    if len(raw_samples) == 0:
        raise OrderFormError("orderform doesn't contain any samples")

    parsed_samples = [raw_sample for raw_sample in raw_samples]
    project_type = get_project_type(parsed_samples)
    customer_id = indata.get("customer")
    comment = indata.get("comment")

    if project_type in CASE_PROJECT_TYPES:
        parsed_cases = StatusHandler.group_cases(parsed_samples)
        items = []
        for case_id, parsed_case in parsed_cases.items():
            case_data = expand_case(case_id, parsed_case)
            items.append(case_data)
    else:
        items = parsed_samples

    data = {"customer": customer_id, "items": items, "project_type": project_type, "comment":
        comment}

    return data


def expand_case(case_id, parsed_case):
    """Fill-in information about families."""
    new_case = {"name": case_id, "samples": []}
    # print("parsed_case: ", parsed_case)
    samples = parsed_case

    require_qcoks = set(raw_sample["require_qcok"] for raw_sample in samples)
    new_case["require_qcok"] = True in require_qcoks

    priorities = set(raw_sample["priority"] for raw_sample in samples)
    if len(priorities) == 1:
        new_case["priority"] = priorities.pop()
    else:
        raise OrderFormError(f"multiple values for 'Priority' for case: {case_id}")

    gene_panels = set()
    for raw_sample in samples:
        if raw_sample["panels"]:
            gene_panels.update(raw_sample["panels"])
        new_sample = {}
        for key, value in raw_sample.items():
            if key not in ['panels']:
                new_sample[key] = value

        new_case["samples"].append(new_sample)

    new_case["panels"] = list(gene_panels)

    # print("new_case: ", new_case)

    return new_case


def parse_json_old(indata: dict) -> dict:
    """Parse JSON from LIMS export."""
    data = {
<<<<<<< HEAD
        "project_type": get_project_type(indata),
=======
        "project_type": str(Pipeline.MIP_DNA),
>>>>>>> 80f7358f
        "customer": indata["customer"].lower(),
        "name": indata.get("name"),
        "comment": indata.get("comment"),
        "items": [],
    }
    families = {}
    for sample_data in indata["samples"]:
        if sample_data["family_name"] not in families:
            families[sample_data["family_name"]] = []
        families[sample_data["family_name"]].append(sample_data)

    for family_name, samples in families.items():
        family_data = {"name": family_name, "samples": []}
        require_qcoks = set(sample.get("require_qcok", False) for sample in samples)
        if True in require_qcoks:
            family_data["require_qcok"] = True

        priorities = set(sample["priority"].lower() for sample in samples)
        if "express" in priorities:
            family_data["priority"] = "express"
        elif "priority" in priorities:
            family_data["priority"] = "priority"
        else:
            family_data["priority"] = priorities.pop()

        panels = set()
        for sample in samples:
            panels.update(sample["panels"])
            sample_data = {
                "name": sample["name"],
                "sex": sample["sex"],
                "application": sample["application"],
                "source": sample["source"],
                "container": sample["container"],
                "data_analysis": sample.get("data_analysis", str(Pipeline.MIP_DNA)),
            }
            well_position_raw = sample.get("well_position")
            if well_position_raw:
                sample_data["well_position"] = (
                    ":".join(well_position_raw)
                    if ":" not in well_position_raw
                    else well_position_raw
                )
            for key in OPTIONAL_KEYS:
                if sample.get(key):
                    sample_data[key] = sample[key]
            family_data["samples"].append(sample_data)
        family_data["panels"] = list(panels)
        data["items"].append(family_data)

    return data<|MERGE_RESOLUTION|>--- conflicted
+++ resolved
@@ -1,10 +1,7 @@
-<<<<<<< HEAD
 from cg.apps.lims.orderform import CASE_PROJECT_TYPES, expand_case
 from cg.exc import OrderFormError
 from cg.meta.orders.status import StatusHandler
-=======
 from cg.constants import Pipeline
->>>>>>> 80f7358f
 
 OPTIONAL_KEYS = (
     "container_name",
@@ -106,11 +103,7 @@
 def parse_json_old(indata: dict) -> dict:
     """Parse JSON from LIMS export."""
     data = {
-<<<<<<< HEAD
-        "project_type": get_project_type(indata),
-=======
         "project_type": str(Pipeline.MIP_DNA),
->>>>>>> 80f7358f
         "customer": indata["customer"].lower(),
         "name": indata.get("name"),
         "comment": indata.get("comment"),
