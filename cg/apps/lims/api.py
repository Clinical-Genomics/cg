# -*- coding: utf-8 -*-
import datetime as dt
import logging

from genologics.entities import Sample, Process, Project
from genologics.lims import Lims
from dateutil.parser import parse as parse_date

from cg.exc import LimsDataError
from .constants import PROP2UDF, MASTER_STEPS_UDFS, PROCESSES
from .order import OrderHandler

# fixes https://github.com/Clinical-Genomics/servers/issues/30
import requests_cache
requests_cache.install_cache(backend='memory')

SEX_MAP = {'F': 'female', 'M': 'male', 'Unknown': 'unknown', 'unknown': 'unknown'}
REV_SEX_MAP = {value: key for key, value in SEX_MAP.items()}
AM_METHODS = {
    '1464': 'Automated TruSeq DNA PCR-free library preparation method',
    '1317': 'HiSeq X Sequencing method at Clinical Genomics',
    '1383': 'MIP analysis for Whole genome and Exome',
    '1717': 'NxSeq® AmpFREE Low DNA Library Kit (Lucigen)',
    '1060': 'Raw data delivery',
    '1036': 'HiSeq 2500 Rapid Run sequencing',
    '1314': 'Automated SureSelect XT Target Enrichment for Illumina sequencing',
    '1518': '200 ng input Manual SureSelect XT Target Enrichment',
    '1079': 'Manuel SureSelect XT Target Enrichment for Illumina sequencing',
    '1879': 'Method - Manual Twist Target Enrichment',
    '1830': 'NovaSeq 6000 Sequencing method',
}
METHOD_INDEX, METHOD_NUMBER_INDEX, METHOD_VERSION_INDEX = 0, 1, 2

log = logging.getLogger(__name__)


class LimsAPI(Lims, OrderHandler):

    def __init__(self, config):
        lconf = config['lims']
        super(LimsAPI, self).__init__(lconf['host'], lconf['username'], lconf['password'])

    def sample(self, lims_id: str):
        """Fetch a sample from the LIMS database."""
        lims_sample = Sample(self, id=lims_id)
        data = self._export_sample(lims_sample)
        return data

    def samples_in_pools(self, pool_name, projectname):
        return self.get_samples(udf={"pool name": str(pool_name)}, projectname=projectname)

    def _export_project(self, lims_project):
        return {
            'id': lims_project.id,
            'name': lims_project.name,
            'date': parse_date(lims_project.open_date) if lims_project.open_date else None,
        }

    def _export_sample(self, lims_sample):
        """Get data from a LIMS sample."""
        udfs = lims_sample.udf
        data = {
            'id': lims_sample.id,
            'name': lims_sample.name,
            'project': self._export_project(lims_sample.project),
            'family': udfs.get('familyID'),
            'customer': udfs.get('customer'),
            'sex': SEX_MAP.get(udfs.get('Gender'), None),
            'father': udfs.get('fatherID'),
            'mother': udfs.get('motherID'),
            'source': udfs.get('Source'),
            'status': udfs.get('Status'),
            'panels': udfs.get('Gene List').split(';') if udfs.get('Gene List') else None,
            'priority': udfs.get('priority'),
            'received': self.get_received_date(lims_sample.id),
            'application': udfs.get('Sequencing Analysis'),
            'application_version': (int(udfs['Application Tag Version']) if
                                    udfs.get('Application Tag Version') else None),
            'comment': udfs.get('comment'),
        }
        return data

    def _export_artifact(self, lims_artifact):
        """Get data from a LIMS artifact."""
        return {
            'id': lims_artifact.id,
            'name': lims_artifact.name,
        }

    def get_received_date(self, lims_id: str) -> str:
        """Get the date when a sample was received."""

        step_names_udfs = MASTER_STEPS_UDFS['received_step']

        received_dates = self._get_all_step_dates(step_names_udfs, lims_id)
        received_date = self._most_recent_date(received_dates)

        return received_date

    def get_prepared_date(self, lims_id: str) -> dt.datetime:
        """Get the date when a sample was prepared in the lab."""

        step_names_udfs = MASTER_STEPS_UDFS['prepared_step']
        prepared_dates = []

        for process_type in step_names_udfs:
            artifacts = self.get_artifacts(process_type=process_type, samplelimsid=lims_id)

            for artifact in artifacts:
                prepared_dates.append(parse_date(artifact.parent_process.date_run))

        if prepared_dates:
            sorted_dates = sorted(prepared_dates, reverse=True)
            prepared_date = sorted_dates[0]

        return prepared_date if prepared_dates else None

    def get_delivery_date(self, lims_id: str) -> dt.date:
        """Get delivery date for a sample."""

        step_names_udfs = MASTER_STEPS_UDFS['delivery_step']

        delivered_dates = self._get_all_step_dates(step_names_udfs, lims_id,
                                                   artifact_type='Analyte')

        if len(delivered_dates) > 1:
            log.warning("multiple delivery artifacts found for: %s", lims_id)

        delivered_date = self._most_recent_date(delivered_dates)

        return delivered_date

    def get_sequenced_date(self, lims_id: str) -> dt.date:
        """Get the date when a sample was sequenced."""
        novaseq_process = PROCESSES['sequenced_date']

        step_names_udfs = MASTER_STEPS_UDFS['sequenced_step']

        sequenced_dates = self._get_all_step_dates(step_names_udfs, lims_id)

        novaseq_artifacts = self.get_artifacts(process_type=novaseq_process, samplelimsid=lims_id)

        if novaseq_artifacts and novaseq_artifacts[0].parent_process.date_run:
            sequenced_dates.append((
                novaseq_artifacts[0].parent_process.date_run,
                parse_date(novaseq_artifacts[0].parent_process.date_run),
            ))

        if len(sequenced_dates) > 1:
            log.warning("multiple sequence artifacts found for: %s", lims_id)

        sequenced_date = self._most_recent_date(sequenced_dates)

        return sequenced_date

    def capture_kit(self, lims_id: str) -> str:
        """Get capture kit for a LIMS sample."""

        step_names_udfs = MASTER_STEPS_UDFS['capture_kit_step']
        capture_kits = set()

        lims_sample = Sample(self, id=lims_id)
        capture_kit = lims_sample.udf.get('Capture Library version')
        if capture_kit and capture_kit != 'NA':
            return capture_kit
        else:
            for process_type in step_names_udfs:
                artifacts = self.get_artifacts(
                    samplelimsid=lims_id,
                    process_type=process_type,
                    type='Analyte'
                )
                udf_key = step_names_udfs[process_type]
                capture_kits = capture_kits.union(self._find_capture_kits(artifacts, udf_key) or
                                                  self._find_twist_capture_kits(artifacts, udf_key))

        if len(capture_kits) > 1:
            message = f"Capture kit error: {lims_sample.id} | {capture_kits}"
            raise LimsDataError(message)

        return capture_kits.pop() or None

    def get_samples(self, *args, map_ids=False, **kwargs):
        """Bypass to original method."""
        lims_samples = super(LimsAPI, self).get_samples(*args, **kwargs)
        if map_ids:
            lims_map = {lims_sample.name: lims_sample.id for lims_sample in lims_samples}
            return lims_map
        else:
            return lims_samples

    def family(self, customer: str, family: str):
        """Fetch information about a family of samples."""
        filters = {'customer': customer, 'familyID': family}
        lims_samples = self.get_samples(udf=filters)
        samples_data = [self._export_sample(lims_sample) for lims_sample in lims_samples]
        # get family level data
        family_data = {'family': family, 'customer': customer, 'samples': []}
        priorities = set()
        panels = set()

        for sample_data in samples_data:
            priorities.add(sample_data['priority'])
            if sample_data['panels']:
                panels.update(sample_data['panels'])
            family_data['samples'].append(sample_data)

        if len(priorities) == 1:
            family_data['priority'] = priorities.pop()
        elif 'express' in priorities:
            family_data['priority'] = 'express'
        elif 'priority' in priorities:
            family_data['priority'] = 'priority'
        elif 'standard' in priorities:
            family_data['priority'] = 'standard'
        else:
            raise LimsDataError(f"unable to determine family priority: {priorities}")

        family_data['panels'] = list(panels)
        return family_data

    def process(self, process_id: str) -> Process:
        """Get LIMS process."""
        return Process(self, id=process_id)

    def process_samples(self, lims_process: Process):
        """Retrieve LIMS input samples from a process."""
        for lims_artifact in lims_process.all_inputs():
            for lims_sample in lims_artifact.samples:
                yield lims_sample.id

<<<<<<< HEAD
    def update_sample(self, lims_id: str, sex=None, application: str=None,
=======
    def update_sample(self, lims_id: str, sex=None, application: str = None,
>>>>>>> 53cbecbd
                      target_reads: int = None, priority=None):
        """Update information about a sample."""
        lims_sample = Sample(self, id=lims_id)
        if sex:
            lims_gender = REV_SEX_MAP.get(sex)
            if lims_gender:
                lims_sample.udf[PROP2UDF['sex']] = lims_gender
        if application:
            lims_sample.udf[PROP2UDF['application']] = application
        if isinstance(target_reads, int):
            lims_sample.udf[PROP2UDF['target_reads']] = target_reads
        if priority:
            lims_sample.udf[PROP2UDF['priority']] = priority

        lims_sample.put()

    def update_project(self, lims_id: str, name=None):
        """Update information about a project."""
        lims_project = Project(self, id=lims_id)
        if name:
            lims_project.name = name
        lims_project.put()

    def get_prep_method(self, lims_id: str) -> str:
        """Get the library preparation method."""

        step_names_udfs = MASTER_STEPS_UDFS['prep_method_step']

        return self._get_methods(step_names_udfs, lims_id)

    def get_sequencing_method(self, lims_id: str) -> str:
        """Get the sequencing method."""

        step_names_udfs = MASTER_STEPS_UDFS['sequencing_method_step']

        return self._get_methods(step_names_udfs, lims_id)

    def get_delivery_method(self, lims_id: str) -> str:
        """Get the delivery method."""

        step_names_udfs = MASTER_STEPS_UDFS['delivery_method_step']

        return self._get_methods(step_names_udfs, lims_id)

    def get_processing_time(self, lims_id):
        received_at = self.get_received_date(lims_id)
        delivery_date = self.get_delivery_date(lims_id)
        if received_at and delivery_date:
            return delivery_date - received_at

    @staticmethod
    def _sort_by_date_run(sort_list: list):
        """
        Sort list of tuples by parent process attribute date_run in descending order.

        Parameters:
            sort_list (list): a list of tuples in the format (date_run, elem1, elem2, ...)

        Returns:
            sorted list of tuples
        """
        return sorted(sort_list, key=lambda sort_tuple: sort_tuple[0], reverse=True)

    def _most_recent_date(self, dates: list):
        """
        Gets the most recent date from a list of dates sorted by date_run

        Parameters:
            dates (list): a list of tuples in the format (date_run, date), sorted by date_run
            descending

        Returns:
            The date in the first tuple in dates
        """
        sorted_dates = self._sort_by_date_run(dates)
        date_run_index = 0
        date_index = 1

        return sorted_dates[date_run_index][date_index] if dates else None

    def _get_methods(self, step_names_udfs, lims_id):
        """
        Gets the method, method number and method version for a given list of stop names
        """
        methods = []

        for process_name in step_names_udfs:
            artifacts = self.get_artifacts(process_type=process_name, samplelimsid=lims_id)
            if artifacts:
                udf_key_number = step_names_udfs[process_name]['method_number']
                udf_key_version = step_names_udfs[process_name]['method_version']
                methods.append(
                    (artifacts[0].parent_process.date_run,
                     self.get_method_number(artifacts[0], udf_key_number),
                     self.get_method_version(artifacts[0], udf_key_version)),
                )

        sorted_methods = self._sort_by_date_run(methods)

        if sorted_methods:
            method = sorted_methods[METHOD_INDEX]

            if method[METHOD_NUMBER_INDEX] is not None:
                method_name = AM_METHODS.get(method[METHOD_NUMBER_INDEX])
                return f"{method[METHOD_NUMBER_INDEX]}:{method[METHOD_VERSION_INDEX]} - " \
                       f"{method_name}"

        return None

    def _get_all_step_dates(self, step_names_udfs, lims_id, artifact_type=None):
        """
        Gets all the dates from artifact bases on process type and associated udfs, sample lims id
        and optionally the type
        """
        dates = []

        for process_type in step_names_udfs:
            artifacts = self.get_artifacts(process_type=process_type, samplelimsid=lims_id,
                                           type=artifact_type)

            for artifact in artifacts:
                udf_key = step_names_udfs[process_type]
                if artifact.parent_process and artifact.parent_process.udf.get(udf_key):
                    dates.append((artifact.parent_process.date_run,
                                  artifact.parent_process.udf.get(udf_key)))

        return dates

    @staticmethod
    def get_method_number(artifact, udf_key_number):
        """
        get method number for artifact
        """
        return artifact.parent_process.udf.get(udf_key_number)

    @staticmethod
    def get_method_version(artifact, udf_key_version):
        """
        get method version for artifact
        """
        return artifact.parent_process.udf.get(udf_key_version)

    @staticmethod
    def _find_capture_kits(artifacts, udf_key):
        """
        get capture kit from parent process for non-TWIST samples
        """
        capture_kits = set(artifact.parent_process.udf.get(udf_key) for artifact in artifacts
                           if artifact.parent_process.udf.get(udf_key) is not None)
        return capture_kits

    @staticmethod
    def _find_twist_capture_kits(artifacts, udf_key):
        """
        get capture kit from parent process for TWIST samples
        """
        capture_kits = set(artifact.udf.get(udf_key) for artifact in artifacts
                           if artifact.udf.get(udf_key) is not None)
        return capture_kits<|MERGE_RESOLUTION|>--- conflicted
+++ resolved
@@ -229,11 +229,7 @@
             for lims_sample in lims_artifact.samples:
                 yield lims_sample.id
 
-<<<<<<< HEAD
-    def update_sample(self, lims_id: str, sex=None, application: str=None,
-=======
     def update_sample(self, lims_id: str, sex=None, application: str = None,
->>>>>>> 53cbecbd
                       target_reads: int = None, priority=None):
         """Update information about a sample."""
         lims_sample = Sample(self, id=lims_id)
