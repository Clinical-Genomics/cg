"""API to communicate with LIMS."""

import logging
from datetime import date, datetime

from dateutil.parser import parse as parse_date
from genologics.entities import Artifact, Process, Researcher, Sample
from genologics.lims import Lims
from requests.exceptions import HTTPError

<<<<<<< HEAD
from cg.constants import Priority
=======
from cg.constants.constants import ControlOptions, CustomerId
>>>>>>> 8b833246
from cg.constants.lims import (
    MASTER_STEPS_UDFS,
    PROP2UDF,
    DocumentationMethod,
    LimsArtifactTypes,
<<<<<<< HEAD
)
=======
    LimsProcess,
)
from cg.constants.priority import Priority
>>>>>>> 8b833246
from cg.exc import LimsDataError

from ...models.lims.sample import LimsProject, LimsSample
from .order import OrderHandler

SEX_MAP = {"F": "female", "M": "male", "Unknown": "unknown", "unknown": "unknown"}
REV_SEX_MAP = {value: key for key, value in SEX_MAP.items()}
AM_METHODS = {
    "1464": "Automated TruSeq DNA PCR-free library preparation method",
    "1317": "HiSeq X Sequencing method at Clinical Genomics",
    "1383": "MIP analysis for Whole genome and Exome",
    "1717": "NxSeq® AmpFREE Low DNA Library Kit (Lucigen)",
    "1060": "Raw data delivery",
    "1036": "HiSeq 2500 Rapid Run sequencing",
    "1314": "Automated SureSelect XT Target Enrichment for Illumina sequencing",
    "1518": "200 ng input Manual SureSelect XT Target Enrichment",
    "1079": "Manuel SureSelect XT Target Enrichment for Illumina sequencing",
    "1879": "Method - Manual Twist Target Enrichment",
    "2182": "Manual SARS-CoV-2 library preparation using Illumina COVIDseq Test",
    "2175": "Manual SARS-CoV-2 library preparation using Illumina DNA Prep",
    "1830": "NovaSeq 6000 Sequencing method",
    "2234": "Method - Illumina Stranded mRNA Library Preparation",
}
METHOD_INDEX, METHOD_DOCUMENT_INDEX, METHOD_VERSION_INDEX, METHOD_TYPE_INDEX = 0, 1, 2, 3

LOG = logging.getLogger(__name__)


class LimsAPI(Lims, OrderHandler):
    """API to communicate with LIMS"""

    def __init__(self, config):
        lconf = config["lims"]
        super(LimsAPI, self).__init__(lconf["host"], lconf["username"], lconf["password"])

    @property
    def user(self) -> Researcher:
        return self.get_researchers(username=self.username)[0]

    def sample(self, lims_id: str) -> LimsSample:
        """Return sample by ID from the LIMS database."""
        lims_sample = {}
        try:
            sample = Sample(self, id=lims_id)
            lims_sample: LimsSample = self._export_sample(sample)
        except HTTPError as error:
            LOG.warning(f"Sample {lims_id} not found in LIMS: {error}")
        return lims_sample

    def samples_in_pools(self, pool_name, projectname):
        """Fetch all samples from a pool"""
        return self.get_samples(udf={"pool name": str(pool_name)}, projectname=projectname)

    def get_source(self, lims_id: str) -> str | None:
        """Return the source from LIMS for a given sample ID.
        Return 'None' if no source information is set or
        if sample is not found or cannot be fetched from LIMS."""
        lims_sample: LimsSample = self.sample(lims_id=lims_id)
        return lims_sample.source

    @staticmethod
    def _export_project(lims_project) -> LimsProject:
        """Fetch relevant information from a lims project object"""
        return LimsProject(
            id=lims_project.id,
            name=lims_project.name,
            date=parse_date(lims_project.open_date) if lims_project.open_date else None,
        )

    def _export_sample(self, lims_sample):
        """Get data from a LIMS sample."""
        udfs = lims_sample.udf
        return LimsSample(
            id=lims_sample.id,
            name=lims_sample.name,
            project=self._export_project(lims_sample.project),
            case=udfs.get("familyID"),
            customer=udfs.get("customer"),
            sex=SEX_MAP.get(udfs.get("Gender")),
            father=udfs.get("fatherID"),
            mother=udfs.get("motherID"),
            source=udfs.get("Source"),
            status=udfs.get("Status"),
            panels=udfs.get("Gene List").split(";") if udfs.get("Gene List") else None,
            priority=udfs.get("priority"),
            received=self.get_received_date(lims_sample.id),
            application=udfs.get("Sequencing Analysis"),
            application_version=(
                int(udfs["Application Tag Version"])
                if udfs.get("Application Tag Version")
                else None
            ),
            comment=udfs.get("comment"),
            concentration_ng_ul=udfs.get("Concentration (ng/ul)"),
            passed_initial_qc=udfs.get("Passed Initial QC"),
        )

    def get_received_date(self, lims_id: str) -> date:
        """Get the date when a sample was received."""
        sample = Sample(self, id=lims_id)
        date = None
        try:
            date = sample.udf.get("Received at")
        except HTTPError as error:
            LOG.warning(f"Sample {lims_id} not found in LIMS: {error}")
        return date

    def get_prepared_date(self, lims_id: str) -> date:
        """Get the date when a sample was prepared in the lab."""
        sample = Sample(self, id=lims_id)
        date = None
        try:
            date = sample.udf.get("Library Prep Finished")
        except HTTPError as error:
            LOG.warning(f"Sample {lims_id} not found in LIMS: {error}")
        return date

    def get_delivery_date(self, lims_id: str) -> date:
        """Get delivery date for a sample."""
        sample = Sample(self, id=lims_id)
        try:
            date = sample.udf.get("Delivered at")
        except HTTPError as error:
            LOG.warning(f"Sample {lims_id} not found in LIMS: {error}")
            date = None
        return date

    def capture_kit(self, lims_id: str) -> str | None:
        """Return the capture kit of a LIMS sample."""
        step_names_udfs = MASTER_STEPS_UDFS["capture_kit_step"]
        capture_kits = set()
        try:
            lims_sample = Sample(self, id=lims_id)
            capture_kit: str | None = lims_sample.udf.get("Bait Set")
            if capture_kit and capture_kit != "NA":
                return capture_kit
            for process_type in step_names_udfs:
                artifacts: list[Artifact] = self.get_artifacts(
                    samplelimsid=lims_id, process_type=process_type, type="Analyte"
                )
                udf_key = step_names_udfs[process_type]
                capture_kits: set[str] = capture_kits.union(
                    self._find_capture_kits(artifacts=artifacts, udf_key=udf_key)
                    or self._find_twist_capture_kits(artifacts=artifacts, udf_key=udf_key)
                )
            if len(capture_kits) > 1:
                message = f"Capture kit error: {lims_sample.id} | {capture_kits}"
                raise LimsDataError(message)
            if len(capture_kits) == 1:
                return capture_kits.pop()
        except HTTPError as error:
            LOG.warning(f"Sample {lims_id} not found in LIMS: {error}")
        return None

    def get_samples(self, *args, map_ids=False, **kwargs) -> dict[str, str] | list[Sample]:
        """Bypass to original method."""
        lims_samples = super(LimsAPI, self).get_samples(*args, **kwargs)
        if map_ids:
            return {lims_sample.name: lims_sample.id for lims_sample in lims_samples}
        return lims_samples

    def family(self, customer: str, family: str):
        """Fetch information about a family of samples."""
        filters = {"customer": customer, "familyID": family}
        lims_samples = self.get_samples(udf=filters)
        samples_data: list[LimsSample] = [
            self._export_sample(lims_sample) for lims_sample in lims_samples
        ]
        # get family level data
        family_data = {"family": family, "customer": customer, "samples": []}
        priorities = set()
        panels = set()

        for sample_data in samples_data:
            priorities.add(sample_data.priority)
            if sample_data.panels:
                panels.update(sample_data.panels)
            family_data["samples"].append(sample_data)

        if len(priorities) == 1:
            family_data["priority"] = priorities.pop()
        elif not priorities:
            raise LimsDataError(f"unable to determine family priority: {priorities}")
        else:
            for prio in [
                Priority.express,
                Priority.priority,
                Priority.standard,
                Priority.clinical_trials,
            ]:
                if prio in priorities:
                    family_data["priority"] = prio.name
                    break

        family_data["panels"] = list(panels)
        return family_data

    def process(self, process_id: str) -> Process:
        """Get LIMS process."""
        return Process(self, id=process_id)

    def update_sample(
        self, lims_id: str, sex=None, target_reads: int = None, name: str = None, **kwargs
    ):
        """Update information about a sample."""
        lims_sample = Sample(self, id=lims_id)

        if sex:
            if lims_gender := REV_SEX_MAP.get(sex):
                lims_sample.udf[PROP2UDF["sex"]] = lims_gender
        if name:
            lims_sample.name = name
        if isinstance(target_reads, int):
            lims_sample.udf[PROP2UDF["target_reads"]] = target_reads

        for key, value in kwargs.items():
            if not PROP2UDF.get(key):
                raise LimsDataError(
                    f"Unknown how to set {key} in LIMS since it is not defined in {PROP2UDF}"
                )
            lims_sample.udf[PROP2UDF[key]] = value

        lims_sample.put()

    def get_sample_attribute(self, lims_id: str, key: str) -> str:
        """Get data from a sample."""

        sample = Sample(self, id=lims_id)
        if not PROP2UDF.get(key):
            raise LimsDataError(
                f"Unknown how to get {key} from LIMS since it is not defined in " f"{PROP2UDF}"
            )
        return sample.udf[PROP2UDF[key]]

    def get_prep_method(self, lims_id: str) -> str | None:
        """Return the library preparation method of a LIMS sample."""
        step_names_udfs: dict[str, dict] = MASTER_STEPS_UDFS["prep_method_step"]
        prep_method: str | None = self._get_methods(
            step_names_udfs=step_names_udfs, lims_id=lims_id
        )
        return prep_method

    def get_sequencing_method(self, lims_id: str) -> str | None:
        """Return the sequencing method of a LIMS sample."""
        step_names_udfs: dict[str, dict] = MASTER_STEPS_UDFS["sequencing_method_step"]
        sequencing_method: str | None = self._get_methods(
            step_names_udfs=step_names_udfs, lims_id=lims_id
        )
        return sequencing_method

    @staticmethod
    def _sort_by_date_run(sort_list: list):
        """
        Sort list of tuples by parent process attribute date_run in descending order.

        Parameters:
            sort_list (list): a list of tuples in the format (date_run, elem1, elem2, ...)

        Returns:
            sorted list of tuples
        """
        return sorted(sort_list, key=lambda sort_tuple: sort_tuple[0], reverse=True)

    def _get_methods(self, step_names_udfs: dict[str, dict], lims_id: str) -> str | None:
        """
        Return the method name, number, and version for a given list of step names for AM documents.
        Only the name and Atlas version are returned if Atlas documentation has been used instead.
        """
        methods = []
        try:
            for process_name in step_names_udfs:
                artifacts: list[Artifact] = self.get_artifacts(
                    process_type=process_name, samplelimsid=lims_id
                )
                if not artifacts:
                    continue
                processes: list[Process] = self.get_processes_from_artifacts(artifacts)
                for process in processes:
                    method_type: str = self.get_method_type(
                        process=process, method_udfs=step_names_udfs[process_name]
                    )
                    udf_key_method_doc, udf_key_version = self.get_method_udf_values(
                        method_udfs=step_names_udfs[process_name], method_type=method_type
                    )
                    methods.append(
                        (
                            process.date_run,
                            self.get_method_document(process, udf_key_method_doc),
                            self.get_method_version(process, udf_key_version),
                            method_type,
                        )
                    )

            if sorted_methods := self._sort_by_date_run(methods):
                method = sorted_methods[METHOD_INDEX]

                if (
                    method[METHOD_TYPE_INDEX] == DocumentationMethod.AM
                    and method[METHOD_DOCUMENT_INDEX] is not None
                ):
                    method_name = AM_METHODS.get(method[METHOD_DOCUMENT_INDEX])
                    return (
                        f"{method[METHOD_DOCUMENT_INDEX]}:{method[METHOD_VERSION_INDEX]} - "
                        f"{method_name}"
                    )
                elif (
                    method[METHOD_TYPE_INDEX] == DocumentationMethod.ATLAS
                    and method[METHOD_DOCUMENT_INDEX] is not None
                ):
                    return f"{method[METHOD_DOCUMENT_INDEX]} ({method[METHOD_VERSION_INDEX]})"
        except HTTPError as error:
            LOG.warning(f"Sample {lims_id} not found in LIMS: {error}")
        return None

    @staticmethod
    def get_processes_from_artifacts(artifacts: list[Artifact]) -> list[Process]:
        """
        Get a list of parent processes from a set of given artifacts.
        """
        processes = []
        for artifact in artifacts:
            parent_process: Process = artifact.parent_process
            if parent_process not in processes:
                processes.append(parent_process)
        return processes

    @staticmethod
    def get_method_type(process: Process, method_udfs: dict) -> str:
        """
        Return which type of method documentation has been used, AM or Atlas.
        """
        if "atlas_version" in method_udfs and process.udf.get(method_udfs["atlas_version"]):
            return DocumentationMethod.ATLAS
        return DocumentationMethod.AM

    @staticmethod
    def get_method_udf_values(method_udfs: dict, method_type: str) -> tuple[str, str]:
        """
        Return UDF values for Method and Method version depending on which method type.
        """
        if method_type == DocumentationMethod.ATLAS:
            udf_key_method_doc = method_udfs["atlas_document"]
            udf_key_version = method_udfs["atlas_version"]
        else:
            udf_key_method_doc = method_udfs["method_number"]
            udf_key_version = method_udfs["method_version"]
        return udf_key_method_doc, udf_key_version

    @staticmethod
    def get_method_document(process: Process, udf_key_method_doc: str) -> str:
        """
        Return method number for artifact.
        """
        return process.udf.get(udf_key_method_doc)

    @staticmethod
    def get_method_version(process: Process, udf_key_version: str) -> str:
        """
        Return method version for artifact.
        """
        return process.udf.get(udf_key_version)

    @staticmethod
    def _find_capture_kits(artifacts, udf_key):
        """
        get capture kit from parent process for non-TWIST samples
        """
        return {
            artifact.parent_process.udf.get(udf_key)
            for artifact in artifacts
            if artifact.parent_process.udf.get(udf_key) is not None
        }

    @staticmethod
    def _find_twist_capture_kits(artifacts, udf_key):
        """
        get capture kit from parent process for TWIST samples
        """
        return {
            artifact.udf.get(udf_key)
            for artifact in artifacts
            if artifact.udf.get(udf_key) is not None
        }

    def get_sample_comment(self, sample_id: str) -> str | None:
        """Return the comment of the sample."""
        lims_sample: LimsSample = self.sample(sample_id)
        comment = None
        if lims_sample:
            comment: str | None = lims_sample.comment
        return comment

    def get_sample_project(self, sample_id: str) -> str | None:
        """Return the LIMS ID of the sample associated project if sample exists in LIMS."""
        lims_sample: LimsSample = self.sample(sample_id)
        project_id = None
        if lims_sample:
            project_id: str = lims_sample.project.id
        return project_id

    def get_sample_rin(self, sample_id: str) -> float | None:
        """Return the sample RIN value."""
        rin: float | None = None
        try:
            sample_artifact: Artifact = Artifact(self, id=f"{sample_id}PA1")
            rin: float = sample_artifact.udf.get(PROP2UDF["rin"])
        except HTTPError as error:
            LOG.warning(f"Sample {sample_id} not found in LIMS: {error}")
        return rin

    def get_sample_dv200(self, sample_id: str) -> float | None:
        """Return the sample's percentage of RNA fragments greater than 200 nucleotides."""
        dv200: float | None = None
        try:
            sample_artifact: Artifact = Artifact(self, id=f"{sample_id}PA1")
            dv200: float = sample_artifact.udf.get(PROP2UDF["dv200"])
        except HTTPError as error:
            LOG.warning(f"Sample {sample_id} not found in LIMS: {error}")
        return dv200

    def has_sample_passed_initial_qc(self, sample_id: str) -> bool | None:
        """Return the outcome of the initial QC protocol of the given sample."""
        lims_sample: LimsSample = self.sample(sample_id)
        initial_qc_udf: str | None = lims_sample.passed_initial_qc
        initial_qc: bool | None = eval(initial_qc_udf) if initial_qc_udf else None
        return initial_qc

    def _get_rna_input_amounts(self, sample_id: str) -> list[tuple[datetime, float]]:
        """Return all prep input amounts used for an RNA sample in lims."""
        step_names_udfs: dict[str] = MASTER_STEPS_UDFS["rna_prep_step"]
        input_amounts: list[tuple[datetime, float]] = []
        try:
            for process_type, udf_key in step_names_udfs.items():
                artifacts: list[Artifact] = self.get_artifacts(
                    samplelimsid=sample_id,
                    process_type=process_type,
                    type=LimsArtifactTypes.ANALYTE,
                )

                input_amounts.extend(
                    (artifact.parent_process.date_run, artifact.udf.get(udf_key))
                    for artifact in artifacts
                )
        except HTTPError as error:
            LOG.warning(f"Sample {sample_id} not found in LIMS: {error}")
        return input_amounts

    def _get_last_used_input_amount(
        self, input_amounts: list[tuple[datetime, float]]
    ) -> float | None:
        """Return the latest used input amount."""
        sorted_input_amounts: list[tuple[datetime, float]] = self._sort_by_date_run(input_amounts)
        return sorted_input_amounts[0][1] if sorted_input_amounts else None

    def get_latest_rna_input_amount(self, sample_id: str) -> float | None:
        """Return the input amount used in the latest preparation of an RNA sample."""
        input_amounts: list[tuple[datetime, float]] = self._get_rna_input_amounts(
            sample_id=sample_id
        )
        input_amount: float | None = self._get_last_used_input_amount(input_amounts=input_amounts)
        return input_amount

    def get_latest_artifact_for_sample(
        self,
        process_type: LimsProcess,
        sample_internal_id: str,
        artifact_type: LimsArtifactTypes | None = LimsArtifactTypes.ANALYTE,
    ) -> Artifact:
        """Return latest artifact for a given sample, process and artifact type."""

        artifacts: list[Artifact] = self.get_artifacts(
            process_type=process_type,
            type=artifact_type,
            samplelimsid=sample_internal_id,
        )

        if not artifacts:
            raise LimsDataError(
                f"No artifacts were found for process {process_type}, type {artifact_type} and sample {sample_internal_id}."
            )

        latest_artifact: Artifact = self._get_latest_artifact_from_list(artifact_list=artifacts)
        return latest_artifact

    def _get_latest_artifact_from_list(self, artifact_list: list[Artifact]) -> Artifact:
        """Returning the latest artifact in a list of artifacts."""
        artifacts = []
        for artifact in artifact_list:
            date = artifact.parent_process.date_run or datetime.today().strftime("%Y-%m-%d")
            artifacts.append((date, artifact.id, artifact))

        artifacts.sort()
        date, id, latest_artifact = artifacts[-1]
        return latest_artifact

    def get_internal_negative_control_id_from_sample_in_pool(
        self, sample_internal_id: str, pooling_step: LimsProcess
    ) -> str:
        """Retrieve from LIMS the sample ID for the internal negative control sample present in the same pool as the given sample."""
        artifact: Artifact = self.get_latest_artifact_for_sample(
            process_type=pooling_step,
            sample_internal_id=sample_internal_id,
        )
        negative_controls: list[Sample] = self._get_negative_controls_from_list(
            samples=artifact.samples
        )

        if not negative_controls:
            raise LimsDataError(
                f"No internal negative controls found in the pool of sample {sample_internal_id}."
            )

        if len(negative_controls) > 1:
            sample_ids = [sample.id for sample in negative_controls]
            raise LimsDataError(
                f"Multiple internal negative control samples found: {' '.join(sample_ids)}"
            )

        return negative_controls[0].id

    @staticmethod
    def _get_negative_controls_from_list(samples: list[Sample]) -> list[Sample]:
        """Filter and return a list of internal negative controls from a given sample list."""
        negative_controls = []
        for sample in samples:
            if (
                sample.udf.get("Control") == ControlOptions.NEGATIVE
                and sample.udf.get("customer") == CustomerId.CG_INTERNAL_CUSTOMER
            ):
                negative_controls.append(sample)
        return negative_controls<|MERGE_RESOLUTION|>--- conflicted
+++ resolved
@@ -8,23 +8,15 @@
 from genologics.lims import Lims
 from requests.exceptions import HTTPError
 
-<<<<<<< HEAD
-from cg.constants import Priority
-=======
 from cg.constants.constants import ControlOptions, CustomerId
->>>>>>> 8b833246
 from cg.constants.lims import (
     MASTER_STEPS_UDFS,
     PROP2UDF,
     DocumentationMethod,
     LimsArtifactTypes,
-<<<<<<< HEAD
-)
-=======
     LimsProcess,
 )
 from cg.constants.priority import Priority
->>>>>>> 8b833246
 from cg.exc import LimsDataError
 
 from ...models.lims.sample import LimsProject, LimsSample
