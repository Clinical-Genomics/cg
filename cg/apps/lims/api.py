--- conflicted
+++ resolved
@@ -240,23 +240,6 @@
 
         lims_sample.put()
 
-<<<<<<< HEAD
-    def get_from_sample(self, lims_id: str, key: str) -> str:
-        """Get data from a sample."""
-
-        sample = Sample(self, id=lims_id)
-        try:
-            if not PROP2UDF.get(key):
-                raise LimsDataError(
-                    f"Unknown how to get {key} from LIMS since it is not defined in " f"{PROP2UDF}"
-                )
-            data = sample.udf[PROP2UDF[key]]
-        except HTTPError:
-            data = None
-        return data
-
-    def update_project(self, lims_id: str, name=None) -> None:
-=======
     def get_sample_attribute(self, lims_id: str, key: str) -> str:
         """Get data from a sample."""
 
@@ -268,7 +251,6 @@
         return sample.udf[PROP2UDF[key]]
 
     def update_project(self, lims_id: str, name: str = None) -> None:
->>>>>>> d2f7e73a
         """Update information about a project."""
         lims_project = Project(self, id=lims_id)
         if name:
