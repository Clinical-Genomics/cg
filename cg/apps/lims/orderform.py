--- conflicted
+++ resolved
@@ -43,13 +43,8 @@
     workbook: Workbook = openpyxl.load_workbook(filename=excel_path, read_only=True, data_only=True)
 
     sheet_name = None
-<<<<<<< HEAD
     sheet_names: List[str] = workbook.sheetnames
-    for name in ["orderform", "order form"]:
-=======
-    sheet_names = workbook.sheet_names()
     for name in ["Orderform", "orderform", "order form"]:
->>>>>>> 3a1f6ae3
         if name in sheet_names:
             sheet_name = name
             break
@@ -91,7 +86,6 @@
     return data
 
 
-<<<<<<< HEAD
 def get_document_title(workbook: Workbook, orderform_sheet: Worksheet) -> str:
     """Get the document title for the order form.
 
@@ -100,38 +94,11 @@
     if "information" in workbook.sheetnames:
         information_sheet: Worksheet = workbook["information"]
         document_title = information_sheet.cell(1, 3).value
-=======
-def get_document_title(workbook: xlrd.book.Book, orderform_sheet: xlrd.sheet.Sheet) -> str:
-    """Get the document title for the order form."""
-    if "information" in map(str.lower, workbook.sheet_names()):
-        information_sheet = get_information_sheet(workbook)
-        document_title = information_sheet.row(0)[2].value
->>>>>>> 3a1f6ae3
         return document_title
 
     # By looking at the test file this will not work
     document_title = orderform_sheet.cell(1, 2).value
     return document_title
-
-
-def get_information_sheet(workbook: xlrd.book.Book) -> xlrd.sheet.Sheet:
-    """Get the excel sheet named Information."""
-
-    sheet_name = None
-    sheet_names = workbook.sheet_names()
-    for name in ["Information", "information"]:
-        if name in sheet_names:
-            sheet_name = name
-            break
-    if sheet_name is None:
-        raise OrderFormError("Information sheet not found in Excel file")
-
-    sheet = workbook.sheet_by_name(sheet_name)
-
-    if not sheet:
-        raise OrderFormError(f"'information' sheet not found in: {workbook.sheet_names()}")
-
-    return sheet
 
 
 def get_project_type(document_title: str, parsed_samples: List) -> str:
