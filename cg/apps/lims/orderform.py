--- conflicted
+++ resolved
@@ -14,11 +14,7 @@
 CONTAINER_TYPES = ["Tube", "96 well plate"]
 SOURCE_TYPES = set().union(METAGENOME_SOURCES, ANALYSIS_SOURCES)
 VALID_ORDERFORMS = [
-<<<<<<< HEAD
     "1508:21",  # Orderform MIP, Balsamic, sequencing only, MIP RNA
-=======
->>>>>>> 56d7d7ed
-    "1508:22",  # Orderform MIP, Balsamic, sequencing only, MIP RNA
     "1541:6",  # Orderform Externally sequenced samples
     "1603:9",  # Microbial WGS
     "1604:10",  # Orderform Ready made libraries (RML)
