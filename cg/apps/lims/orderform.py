--- conflicted
+++ resolved
@@ -18,9 +18,6 @@
     "1604:10",  # Orderform Ready made libraries (RML)
     "1605:8",  # Microbial metagenomes
 ]
-<<<<<<< HEAD
-CASE_PROJECT_TYPES = ["mip-dna", "external", "balsamic", "mip-rna"]
-=======
 
 
 CASE_PROJECT_TYPES = [
@@ -29,7 +26,6 @@
     str(OrderType.BALSAMIC),
     str(OrderType.MIP_RNA),
 ]
->>>>>>> 80f7358f
 
 
 def check_orderform_version(document_title):
@@ -142,7 +138,6 @@
     if len(customers) != 1:
         raise OrderFormError("Invalid customer information: {}".format(customers))
     customer = customers.pop()
-
     gene_panels = set()
     for raw_sample in samples:
         if raw_sample["panels"]:
@@ -250,19 +245,11 @@
     elif data_analysis and "rna" in data_analysis:
         sample["data_analysis"] = str(Pipeline.MIP_RNA)
     elif data_analysis and "mip" in data_analysis or "scout" in data_analysis:
-<<<<<<< HEAD
-        sample["analysis"] = "mip"
-    elif data_analysis and ("fastq" in data_analysis or data_analysis == "custom"):
-        sample["analysis"] = "fastq"
-    elif data_analysis and "fluffy" in data_analysis:
-        sample["analysis"] = "fluffy"
-=======
         sample["data_analysis"] = str(Pipeline.MIP_DNA)
     elif data_analysis and "microbial" in data_analysis:
         sample["data_analysis"] = str(Pipeline.MICROSALT)
     elif data_analysis and ("fastq" in data_analysis or "custom" in data_analysis):
         sample["data_analysis"] = str(Pipeline.FASTQ)
->>>>>>> 80f7358f
     else:
         raise OrderFormError(f"unknown 'Data Analysis' for order: {data_analysis}")
 
