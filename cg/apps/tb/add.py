--- conflicted
+++ resolved
@@ -1,3 +1,4 @@
+# -*- coding: utf-8 -*-
 import logging
 from pathlib import Path
 
@@ -17,13 +18,9 @@
         """Gather information from MIP analysis to store."""
         config_raw = ruamel.yaml.safe_load(config_stream)
         config_data = mip_dna_files.parse_config(config_raw)
-<<<<<<< HEAD
-        sampleinfo_raw = ruamel.yaml.safe_load(Path(config_data["sampleinfo_path"]).open())
-=======
         sampleinfo_raw = ruamel.yaml.safe_load(
             Path(config_data["sampleinfo_path"]).open()
         )
->>>>>>> de75a5a0
         rna_analysis = cls._is_rna_analysis(sampleinfo_raw)
         if rna_analysis:
             sampleinfo_data = mip_rna_files.parse_sampleinfo_rna(sampleinfo_raw)
@@ -53,26 +50,15 @@
     @staticmethod
     def _is_rna_analysis(sampleinfo_raw: dict) -> bool:
         """checks if all samples are RNA samples based on analysis type """
-<<<<<<< HEAD
-        return all([analysis == "wts" for analysis in sampleinfo_raw["analysis_type"].values()])
-=======
         return all(
             [analysis == "wts" for analysis in sampleinfo_raw["analysis_type"].values()]
         )
->>>>>>> de75a5a0
 
     @staticmethod
     def _get_files(config_data: dict, sampleinfo_data: dict) -> dict:
         """Get all the files from the MIP files."""
 
         data = [
-<<<<<<< HEAD
-            {"path": config_data["config_path"], "tags": ["mip-config"], "archive": True},
-            {"path": config_data["sampleinfo_path"], "tags": ["sampleinfo"], "archive": True},
-            {"path": sampleinfo_data["pedigree_path"], "tags": ["pedigree"], "archive": False},
-            {"path": config_data["log_path"], "tags": ["mip-log"], "archive": True},
-            {"path": sampleinfo_data["qcmetrics_path"], "tags": ["qcmetrics"], "archive": True},
-=======
             {
                 "path": config_data["config_path"],
                 "tags": ["mip-config"],
@@ -109,7 +95,6 @@
                 "tags": ["qcmetrics"],
                 "archive": True,
             },
->>>>>>> de75a5a0
             {
                 "path": sampleinfo_data["snv"]["bcf"],
                 "tags": ["snv-bcf", "snv-gbcf"],
@@ -131,35 +116,25 @@
                 "tags": ["peddy", "ped-check"],
                 "archive": False,
             },
-<<<<<<< HEAD
-            {"path": sampleinfo_data["peddy"]["ped"], "tags": ["peddy", "ped"], "archive": False},
-=======
             {
                 "path": sampleinfo_data["peddy"]["ped"],
                 "tags": ["peddy", "ped"],
                 "archive": False,
             },
->>>>>>> de75a5a0
             {
                 "path": sampleinfo_data["peddy"]["sex_check"],
                 "tags": ["peddy", "sex-check"],
                 "archive": False,
             },
-<<<<<<< HEAD
-=======
             {
                 "path": sampleinfo_data["version_collect"],
                 "tags": ["exe-ver"],
                 "archive": False,
             },
->>>>>>> de75a5a0
         ]
 
         # this key exists only for wgs
         if sampleinfo_data["str_vcf"]:
-<<<<<<< HEAD
-            data.append({"path": sampleinfo_data["str_vcf"], "tags": ["vcf-str"], "archive": True})
-=======
             data.append(
                 {
                     "path": sampleinfo_data["str_vcf"],
@@ -167,7 +142,6 @@
                     "archive": True,
                 }
             )
->>>>>>> de75a5a0
 
         for variant_type in ["snv", "sv"]:
             for output_type in ["clinical", "research"]:
@@ -179,13 +153,9 @@
                 data.append({"path": vcf_path, "tags": [vcf_tag], "archive": True})
                 data.append(
                     {
-<<<<<<< HEAD
-                        "path": f"{vcf_path}.tbi" if variant_type == "snv" else f"{vcf_path}.csi",
-=======
                         "path": f"{vcf_path}.tbi"
                         if variant_type == "snv"
                         else f"{vcf_path}.csi",
->>>>>>> de75a5a0
                         "tags": [f"{vcf_tag}-index"],
                         "archive": True,
                     }
@@ -200,17 +170,6 @@
                 }
             )
 
-<<<<<<< HEAD
-            # Bam pre-processing
-            bam_path = sample_data["bam"]
-            bai_path = f"{bam_path}.bai"
-            if not Path(bai_path).exists():
-                bai_path = bam_path.replace(".bam", ".bai")
-
-            data.append({"path": bam_path, "tags": ["bam", sample_data["id"]], "archive": False})
-            data.append(
-                {"path": bai_path, "tags": ["bam-index", sample_data["id"]], "archive": False}
-=======
             # Cram pre-processing
             cram_path = sample_data["cram"]
             crai_path = f"{cram_path}.crai"
@@ -230,7 +189,6 @@
                     "tags": ["cram-index", sample_data["id"]],
                     "archive": False,
                 }
->>>>>>> de75a5a0
             )
 
             # Only for wgs data
@@ -241,15 +199,11 @@
                 if not Path(mt_bai_path).exists():
                     mt_bai_path = mt_bam_path.replace(".bam", ".bai")
                 data.append(
-<<<<<<< HEAD
-                    {"path": mt_bam_path, "tags": ["bam-mt", sample_data["id"]], "archive": False}
-=======
                     {
                         "path": mt_bam_path,
                         "tags": ["bam-mt", sample_data["id"]],
                         "archive": False,
                     }
->>>>>>> de75a5a0
                 )
                 data.append(
                     {
@@ -258,8 +212,6 @@
                         "archive": False,
                     }
                 )
-<<<<<<< HEAD
-=======
             # Only for wgs and trio data
             if sample_data["chromograph"]:
                 chromograph_path = sample_data["chromograph"]
@@ -270,7 +222,6 @@
                         "archive": False,
                     }
                 )
->>>>>>> de75a5a0
 
             cytosure_path = sample_data["vcf2cytosure"]
             data.append(
