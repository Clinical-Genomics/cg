""" Trailblazer API for cg """ ""
import datetime as dt
import logging
import shutil
from pathlib import Path
from typing import List

import click
import ruamel.yaml
<<<<<<< HEAD
from trailblazer.store import Store, models
=======
from trailblazer.mip.start import MipCli
from trailblazer.store import api, models, Store
>>>>>>> bec88615
from trailblazer.mip import files, fastq, trending

LOG = logging.getLogger(__name__)


class TrailblazerAPI(Store, fastq.FastqHandler):
    """Interface to Trailblazer for `cg`."""

    parse_sampleinfo = staticmethod(files.parse_sampleinfo)

    def __init__(self, config: dict):
        super(TrailblazerAPI, self).__init__(
            config["trailblazer"]["database"], families_dir=config["trailblazer"]["root"]
        )
        self.mip_config = config["trailblazer"]["mip_config"]

    def mark_analyses_deleted(self, case_id: str):
        """ mark analyses connected to a case as deleted """
        for old_analysis in self.analyses(family=case_id):
            old_analysis.is_deleted = True
        self.commit()

    def add_pending_analysis(self, case_id: str, email: str = None) -> models.Analysis:
        """ Add analysis as pending"""
        self.add_pending(case_id, email)

    @staticmethod
    def get_sampleinfo(analysis: models.Analysis) -> str:
        """Get the sample info path for an analysis."""
        raw_data = ruamel.yaml.safe_load(Path(analysis.config_path).open())
        data = files.parse_config(raw_data)
        return data["sampleinfo_path"]

    @staticmethod
    def parse_qcmetrics(data: dict) -> dict:
        """Call internal Trailblazer MIP API."""
        return files.parse_qcmetrics(data)

    def is_analysis_ongoing(self, case_id: str) -> bool:
        """Call internal Trailblazer API"""
        return self.is_latest_analysis_ongoing(case_id=case_id)

    def is_analysis_failed(self, case_id: str) -> bool:
        """Call internal Trailblazer API"""
        return self.is_latest_analysis_failed(case_id=case_id)

    def is_analysis_completed(self, case_id: str) -> bool:
        """Call internal Trailblazer API"""
        return self.is_latest_analysis_completed(case_id=case_id)

    def get_analysis_status(self, case_id: str) -> str:
        """Call internal Trailblazer API"""
        return self.get_latest_analysis_status(case_id=case_id)

    def has_analysis_started(self, case_id: str) -> bool:
        """Check if analysis has started"""
        statuses = ("ongoing", "failed", "completed")
        get_analysis_status = {
            "ongoing": self.is_analysis_ongoing,
            "failed": self.is_analysis_failed,
            "completed": self.is_analysis_completed,
        }
        for status in statuses:
            has_started = get_analysis_status[status](case_id=case_id)
            if has_started:
                return has_started
        return False

    def write_panel(self, case_id: str, content: List[str]):
        """Write the gene panel to the defined location."""
        out_dir = Path(self.families_dir) / case_id
        out_dir.mkdir(parents=True, exist_ok=True)
        out_path = out_dir / "gene_panels.bed"
        with out_path.open("w") as out_handle:
            for line in content:
                click.echo(line, file=out_handle)

    def delete_analysis(
        self, family: str, date: dt.datetime, yes: bool = False, dry_run: bool = False
    ):
        """Delete the analysis output."""
        if self.analyses(family=family, temp=True).count() > 0:
            raise ValueError("analysis for family already running")
        analysis_obj = self.find_analysis(family, date, "completed")
        assert analysis_obj.is_deleted is False
        analysis_path = Path(analysis_obj.out_dir).parent

        if yes or click.confirm(f"Do you want to remove {analysis_path}?"):

            if not dry_run:
                shutil.rmtree(analysis_path, ignore_errors=True)
                analysis_obj.is_deleted = True
                self.commit()

    @staticmethod
    def get_trending(mip_config_raw: str, qcmetrics_raw: str, sampleinfo_raw: dict) -> dict:
        """Get trending data for a MIP analysis"""
        return trending.parse_mip_analysis(
            mip_config_raw=mip_config_raw,
            qcmetrics_raw=qcmetrics_raw,
            sampleinfo_raw=sampleinfo_raw,
        )

    def get_family_root_dir(self, family_id: str):
        """Get path for a case"""
        return Path(self.families_dir) / family_id

    def get_latest_logged_analysis(self, case_id: str):
        """Get the the analysis with the latest logged_at date"""
        return self.analyses(family=case_id).order_by(models.Analysis.logged_at.desc())

    @staticmethod
    def get_sampleinfo_date(data: dict) -> str:
        """Get date from a sampleinfo """
        return files.get_sampleinfo_date(data)<|MERGE_RESOLUTION|>--- conflicted
+++ resolved
@@ -7,12 +7,8 @@
 
 import click
 import ruamel.yaml
-<<<<<<< HEAD
-from trailblazer.store import Store, models
-=======
-from trailblazer.mip.start import MipCli
+
 from trailblazer.store import api, models, Store
->>>>>>> bec88615
 from trailblazer.mip import files, fastq, trending
 
 LOG = logging.getLogger(__name__)
