--- conflicted
+++ resolved
@@ -30,13 +30,8 @@
         self.mip_cli = MipCli(config['trailblazer']['script'])
         self.mip_config = config['trailblazer']['mip_config']
 
-<<<<<<< HEAD
-    def start(self, family_id: str, priority: str='normal', email: str=None,
-              skip_evaluation: bool=False, start_with: str=None):
-=======
     def start(self, family_id: str, priority: str = 'normal', email: str = None,
               skip_evaluation: bool = False):
->>>>>>> ffb6db6a
         """Start MIP."""
         email = email or environ_email()
         kwargs = dict(config=self.mip_config, family=family_id, priority=priority, email=email, start_with=start_with)
