""" Trailblazer API for cg """ ""

import logging
from trailblazer.store import Store
from trailblazer.mip import files

LOG = logging.getLogger(__name__)


class TrailblazerAPI(Store):
    """Interface to Trailblazer for `cg`."""

    parse_sampleinfo = staticmethod(files.parse_sampleinfo)

    def __init__(self, config: dict):
        super(TrailblazerAPI, self).__init__(
            config["trailblazer"]["database"],
            families_dir=config["trailblazer"]["root"],
<<<<<<< HEAD
=======
        )
        self.mip_cli = MipCli(
            script=config["trailblazer"]["script"],
            pipeline=config["trailblazer"]["pipeline"],
            conda_env=config["trailblazer"]["conda_env"],
        )
        self.mip_config = config["trailblazer"]["mip_config"]

    def mark_analyses_deleted(self, case_id: str):
        """ mark analyses connected to a case as deleted """
        for old_analysis in self.analyses(family=case_id):
            old_analysis.is_deleted = True
        self.commit()

    def add_pending_analysis(self, case_id: str, email: str = None) -> models.Analysis:
        """ Add analysis as pending"""
        self.add_pending(case_id, email)

    @staticmethod
    def get_sampleinfo(analysis: models.Analysis) -> str:
        """Get the sample info path for an analysis."""
        raw_data = ruamel.yaml.safe_load(Path(analysis.config_path).open())
        data = files.parse_config(raw_data)
        return data["sampleinfo_path"]

    @staticmethod
    def parse_qcmetrics(data: dict) -> dict:
        """Call internal Trailblazer MIP API."""
        return files.parse_qcmetrics(data)

    def is_analysis_ongoing(self, case_id: str) -> bool:
        """Call internal Trailblazer API"""
        return self.is_latest_analysis_ongoing(case_id=case_id)

    def is_analysis_failed(self, case_id: str) -> bool:
        """Call internal Trailblazer API"""
        return self.is_latest_analysis_failed(case_id=case_id)

    def is_analysis_completed(self, case_id: str) -> bool:
        """Call internal Trailblazer API"""
        return self.is_latest_analysis_completed(case_id=case_id)

    def get_analysis_status(self, case_id: str) -> str:
        """Call internal Trailblazer API"""
        return self.get_latest_analysis_status(case_id=case_id)

    def has_analysis_started(self, case_id: str) -> bool:
        """Check if analysis has started"""
        statuses = ("ongoing", "failed", "completed")
        get_analysis_status = {
            "ongoing": self.is_analysis_ongoing,
            "failed": self.is_analysis_failed,
            "completed": self.is_analysis_completed,
        }
        for status in statuses:
            has_started = get_analysis_status[status](case_id=case_id)
            if has_started:
                return has_started
        return False

    def delete_analysis(
        self,
        family: str,
        date: dt.datetime,
        yes: bool = False,
        dry_run: bool = False,
    ):
        """Delete the analysis output."""
        if self.analyses(family=family, temp=True).count() > 0:
            raise ValueError("analysis for family already running")
        analysis_obj = self.find_analysis(family, date, "completed")
        assert analysis_obj.is_deleted is False
        analysis_path = Path(analysis_obj.out_dir).parent

        if yes or click.confirm(f"Do you want to remove {analysis_path}?"):

            if not dry_run:
                shutil.rmtree(analysis_path, ignore_errors=True)
                analysis_obj.is_deleted = True
                self.commit()

    @staticmethod
    def get_trending(mip_config_raw: str, qcmetrics_raw: str, sampleinfo_raw: dict) -> dict:
        """Get trending data for a MIP analysis"""
        return trending.parse_mip_analysis(
            mip_config_raw=mip_config_raw,
            qcmetrics_raw=qcmetrics_raw,
            sampleinfo_raw=sampleinfo_raw,
>>>>>>> 66d5c6ff
        )
        self.mip_config = config["trailblazer"]["mip_config"]<|MERGE_RESOLUTION|>--- conflicted
+++ resolved
@@ -1,8 +1,7 @@
-""" Trailblazer API for cg """ ""
+""" Trailblazer API in cg """ ""
 
 import logging
 from trailblazer.store import Store
-from trailblazer.mip import files
 
 LOG = logging.getLogger(__name__)
 
@@ -10,102 +9,9 @@
 class TrailblazerAPI(Store):
     """Interface to Trailblazer for `cg`."""
 
-    parse_sampleinfo = staticmethod(files.parse_sampleinfo)
-
     def __init__(self, config: dict):
         super(TrailblazerAPI, self).__init__(
             config["trailblazer"]["database"],
             families_dir=config["trailblazer"]["root"],
-<<<<<<< HEAD
-=======
-        )
-        self.mip_cli = MipCli(
-            script=config["trailblazer"]["script"],
-            pipeline=config["trailblazer"]["pipeline"],
-            conda_env=config["trailblazer"]["conda_env"],
-        )
-        self.mip_config = config["trailblazer"]["mip_config"]
-
-    def mark_analyses_deleted(self, case_id: str):
-        """ mark analyses connected to a case as deleted """
-        for old_analysis in self.analyses(family=case_id):
-            old_analysis.is_deleted = True
-        self.commit()
-
-    def add_pending_analysis(self, case_id: str, email: str = None) -> models.Analysis:
-        """ Add analysis as pending"""
-        self.add_pending(case_id, email)
-
-    @staticmethod
-    def get_sampleinfo(analysis: models.Analysis) -> str:
-        """Get the sample info path for an analysis."""
-        raw_data = ruamel.yaml.safe_load(Path(analysis.config_path).open())
-        data = files.parse_config(raw_data)
-        return data["sampleinfo_path"]
-
-    @staticmethod
-    def parse_qcmetrics(data: dict) -> dict:
-        """Call internal Trailblazer MIP API."""
-        return files.parse_qcmetrics(data)
-
-    def is_analysis_ongoing(self, case_id: str) -> bool:
-        """Call internal Trailblazer API"""
-        return self.is_latest_analysis_ongoing(case_id=case_id)
-
-    def is_analysis_failed(self, case_id: str) -> bool:
-        """Call internal Trailblazer API"""
-        return self.is_latest_analysis_failed(case_id=case_id)
-
-    def is_analysis_completed(self, case_id: str) -> bool:
-        """Call internal Trailblazer API"""
-        return self.is_latest_analysis_completed(case_id=case_id)
-
-    def get_analysis_status(self, case_id: str) -> str:
-        """Call internal Trailblazer API"""
-        return self.get_latest_analysis_status(case_id=case_id)
-
-    def has_analysis_started(self, case_id: str) -> bool:
-        """Check if analysis has started"""
-        statuses = ("ongoing", "failed", "completed")
-        get_analysis_status = {
-            "ongoing": self.is_analysis_ongoing,
-            "failed": self.is_analysis_failed,
-            "completed": self.is_analysis_completed,
-        }
-        for status in statuses:
-            has_started = get_analysis_status[status](case_id=case_id)
-            if has_started:
-                return has_started
-        return False
-
-    def delete_analysis(
-        self,
-        family: str,
-        date: dt.datetime,
-        yes: bool = False,
-        dry_run: bool = False,
-    ):
-        """Delete the analysis output."""
-        if self.analyses(family=family, temp=True).count() > 0:
-            raise ValueError("analysis for family already running")
-        analysis_obj = self.find_analysis(family, date, "completed")
-        assert analysis_obj.is_deleted is False
-        analysis_path = Path(analysis_obj.out_dir).parent
-
-        if yes or click.confirm(f"Do you want to remove {analysis_path}?"):
-
-            if not dry_run:
-                shutil.rmtree(analysis_path, ignore_errors=True)
-                analysis_obj.is_deleted = True
-                self.commit()
-
-    @staticmethod
-    def get_trending(mip_config_raw: str, qcmetrics_raw: str, sampleinfo_raw: dict) -> dict:
-        """Get trending data for a MIP analysis"""
-        return trending.parse_mip_analysis(
-            mip_config_raw=mip_config_raw,
-            qcmetrics_raw=qcmetrics_raw,
-            sampleinfo_raw=sampleinfo_raw,
->>>>>>> 66d5c6ff
         )
         self.mip_config = config["trailblazer"]["mip_config"]