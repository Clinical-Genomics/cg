--- conflicted
+++ resolved
@@ -50,11 +50,7 @@
     def open_ticket(
         self, attachment: dict, email: str, message: str, name: str, subject: str
     ) -> str:
-<<<<<<< HEAD
-        """Open a new ticket through the REST API."""
-=======
         """Open a new ticket through the REST API"""
->>>>>>> 14940795
         data = dict(
             name=name,
             email=email,
