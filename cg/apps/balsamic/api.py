import logging

from typing import List, Dict

from cg.utils.commands import Process

LOG = logging.getLogger(__name__)


class BalsamicAPI:
    """Handles execution of BALSAMIC"""

    __EXIT_SUCCESS = 0

    def __init__(self, config: dict):
        self.binary = config["balsamic"]["binary_path"]
        self.singularity = config["balsamic"]["singularity"]
        self.reference_config = config["balsamic"]["reference_config"]
        self.root_dir = config["balsamic"]["root"]
        self.account = config["balsamic"]["slurm"]["account"]
        self.email = config["balsamic"]["slurm"]["mail_user"]
        self.qos = config["balsamic"]["slurm"]["qos"]
        self.bed_path = config["bed_path"]
        self.process = Process(self.binary)

    def __build_command_str(self, options: dict) -> List[str]:
        formatted_options = []
        for key, val in options.items():
            if val:
                formatted_options.append(str(key))
                formatted_options.append(str(val))
        return formatted_options

    def config_case(self, arguments: dict, dry: bool = False) -> int:
        """Create config file for BALSAMIC analysis """

        command = ["config", "case"]
<<<<<<< HEAD
        options = {
            "--analysis-dir": self.root_dir,
            "--singularity": self.singularity,
            "--reference-config": self.reference_config,
            "--case-id": arguments.get("case_id"),
            "--normal": arguments.get("normal"),
            "--tumor": arguments.get("tumor"),
            "--output-config": arguments.get("output_config"),
            "--panel-bed": arguments.get("panel_bed"),
            "--adapter-trim": arguments.get("adapter_trim"),
            "--quality-trim": arguments.get("quality_trim"),
            "--umi": arguments.get("umi"),
            "--umi-trim-length": arguments.get("umi_trim_length"),
        }

        options = self.__build_command_str(options)

        parameters = command + options
        if dry:
            LOG.info(f'Executing command balsamic{" ".join(parameters)}')
            retcode = self.EXIT_SUCCESS
=======
        options = self.__build_command_str(
            {
                "--analysis-dir": self.root_dir,
                "--singularity": self.singularity,
                "--reference-config": self.reference_config,
                "--case-id": arguments.get("case_id"),
                "--normal": arguments.get("normal"),
                "--tumor": arguments.get("tumor"),
                "--panel-bed": arguments.get("panel_bed"),
                "--umi-trim-length": arguments.get("umi_trim_length"),
            }
        )
        parameters = command + options
        if dry:
            LOG.info(f'Dry run command balsamic {" ".join(parameters)}')
            retcode = self.__EXIT_SUCCESS
>>>>>>> 67cf1bb5
        else:
            retcode = self.process.run_command(parameters=parameters)
        return retcode

    def run_analysis(self, arguments: dict, run_analysis: bool, dry: bool = False) -> int:
        """Execute BALSAMIC run analysis with given options"""

        command = ["run", "analysis"]
        run_analysis = ["--run-analysis"] if run_analysis else []
<<<<<<< HEAD
        options = {
            "--account": self.account,
            "--mail-user": arguments.get("email") or self.email,
            "--qos": arguments.get("priority") or self.qos,
            "--sample-config": arguments.get("sample_config"),
            "--analysis-type": arguments.get("analysis_type"),
        }
        options = self.__build_command_str(options)
        parameters = command + options + run_analysis
        if dry:
            LOG.info(f'Executing command balsamic{" ".join(parameters)}')
            retcode = self.EXIT_SUCCESS
=======
        options = self.__build_command_str(
            {
                "--account": self.account,
                "--mail-user": arguments.get("email", self.email),
                "--qos": arguments.get("priority", self.qos),
                "--sample-config": arguments.get("sample_config"),
                "--analysis-type": arguments.get("analysis_type"),
            }
        )
        parameters = command + options + run_analysis
        if dry:
            LOG.info(f'Dry run command balsamic {" ".join(parameters)}')
            retcode = self.__EXIT_SUCCESS
        else:
            retcode = self.process.run_command(parameters=parameters)
        return retcode

    def report_deliver(self, arguments: dict, dry: bool = False) -> int:
        """Execute BALSAMIC report deliver with given options"""

        command = ["report", "deliver"]
        options = self.__build_command_str(
            {
                "--sample-config": arguments.get("sample_config"),
                "--analysis-type": arguments.get("analysis_type"),
            }
        )
        parameters = command + options
        if dry:
            LOG.info(f'Dry run command balsamic {" ".join(parameters)}')
            retcode = self.__EXIT_SUCCESS
>>>>>>> 67cf1bb5
        else:
            retcode = self.process.run_command(parameters=parameters)
        return retcode<|MERGE_RESOLUTION|>--- conflicted
+++ resolved
@@ -35,29 +35,6 @@
         """Create config file for BALSAMIC analysis """
 
         command = ["config", "case"]
-<<<<<<< HEAD
-        options = {
-            "--analysis-dir": self.root_dir,
-            "--singularity": self.singularity,
-            "--reference-config": self.reference_config,
-            "--case-id": arguments.get("case_id"),
-            "--normal": arguments.get("normal"),
-            "--tumor": arguments.get("tumor"),
-            "--output-config": arguments.get("output_config"),
-            "--panel-bed": arguments.get("panel_bed"),
-            "--adapter-trim": arguments.get("adapter_trim"),
-            "--quality-trim": arguments.get("quality_trim"),
-            "--umi": arguments.get("umi"),
-            "--umi-trim-length": arguments.get("umi_trim_length"),
-        }
-
-        options = self.__build_command_str(options)
-
-        parameters = command + options
-        if dry:
-            LOG.info(f'Executing command balsamic{" ".join(parameters)}')
-            retcode = self.EXIT_SUCCESS
-=======
         options = self.__build_command_str(
             {
                 "--analysis-dir": self.root_dir,
@@ -74,7 +51,6 @@
         if dry:
             LOG.info(f'Dry run command balsamic {" ".join(parameters)}')
             retcode = self.__EXIT_SUCCESS
->>>>>>> 67cf1bb5
         else:
             retcode = self.process.run_command(parameters=parameters)
         return retcode
@@ -84,20 +60,6 @@
 
         command = ["run", "analysis"]
         run_analysis = ["--run-analysis"] if run_analysis else []
-<<<<<<< HEAD
-        options = {
-            "--account": self.account,
-            "--mail-user": arguments.get("email") or self.email,
-            "--qos": arguments.get("priority") or self.qos,
-            "--sample-config": arguments.get("sample_config"),
-            "--analysis-type": arguments.get("analysis_type"),
-        }
-        options = self.__build_command_str(options)
-        parameters = command + options + run_analysis
-        if dry:
-            LOG.info(f'Executing command balsamic{" ".join(parameters)}')
-            retcode = self.EXIT_SUCCESS
-=======
         options = self.__build_command_str(
             {
                 "--account": self.account,
@@ -129,7 +91,6 @@
         if dry:
             LOG.info(f'Dry run command balsamic {" ".join(parameters)}')
             retcode = self.__EXIT_SUCCESS
->>>>>>> 67cf1bb5
         else:
             retcode = self.process.run_command(parameters=parameters)
         return retcode