--- conflicted
+++ resolved
@@ -129,7 +129,6 @@
             linked_reads_paths[fastq_data['read']].append(linked_fastq_path)
             concatenated_paths[fastq_data['read']] = f"{wrk_dir}/{concatenad_fastq_name}"
 
-<<<<<<< HEAD
             if not linked_fastq_path.exists():
                 logger.info(f"linking: %s -> %s", original_fastq_path, linked_fastq_path)
                 linked_fastq_path.symlink_to(original_fastq_path)
@@ -141,15 +140,6 @@
             FastqFileConcatenator().concatenate(linked_reads_paths[read],
                                                 concatenated_paths[read])
             self._remove_files(linked_reads_paths[read])
-=======
-            if not destination_path.exists():
-                logger.info("linking: %s -> %s", fastq_path, destination_path)
-                destination_path.symlink_to(fastq_path)
-            else:
-                logger.debug("destination path already exists: %s", destination_path)
-
-        logger.info("Concatenation in progress for sample %s.", sample)
->>>>>>> 6ac31756
 
 
     @staticmethod
