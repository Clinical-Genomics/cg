--- conflicted
+++ resolved
@@ -1,8 +1,4 @@
-<<<<<<< HEAD
-from pydantic.v1 import BaseModel, Field
-=======
 from pydantic import BaseModel, Field
->>>>>>> ab085b57
 from cg.constants.bcl_convert_metrics import (
     BclConvertQualityMetricsColumnNames,
     BclConvertDemuxMetricsColumnNames,
@@ -31,31 +27,4 @@
     sample_internal_id: str = Field(
         ..., alias=BclConvertDemuxMetricsColumnNames.SAMPLE_INTERNAL_ID.value
     )
-<<<<<<< HEAD
-    read_pair_count: int = Field(..., alias=BclConvertDemuxMetricsColumnNames.READ_PAIR_COUNT.value)
-=======
-    read_pair_count: int = Field(..., alias=BclConvertDemuxMetricsColumnNames.READ_PAIR_COUNT.value)
-    perfect_index_reads_count: int = Field(
-        ..., alias=BclConvertDemuxMetricsColumnNames.PERFECT_INDEX_READS_COUNT.value
-    )
-    perfect_index_reads_percent: float = Field(
-        ..., alias=BclConvertDemuxMetricsColumnNames.PERFECT_INDEX_READS_PERCENT.value
-    )
-    one_mismatch_index_reads_count: int = Field(
-        ..., alias=BclConvertDemuxMetricsColumnNames.ONE_MISMATCH_INDEX_READS_COUNT.value
-    )
-    two_mismatch_index_reads_count: int = Field(
-        ..., alias=BclConvertDemuxMetricsColumnNames.TWO_MISMATCH_INDEX_READS_COUNT.value
-    )
-
-
-class BclConvertAdapterMetrics(BaseModel):
-    """Model for the BCL Convert adapter metrics."""
-
-    lane: int = Field(..., alias=BclConvertAdapterMetricsColumnNames.LANE.value)
-    sample_internal_id: str = Field(
-        ..., alias=BclConvertAdapterMetricsColumnNames.SAMPLE_INTERNAL_ID.value
-    )
-    read_number: int = Field(..., alias=BclConvertAdapterMetricsColumnNames.READ_NUMBER.value)
-    sample_bases: int = Field(..., alias=BclConvertAdapterMetricsColumnNames.SAMPLE_BASES.value)
->>>>>>> ab085b57
+    read_pair_count: int = Field(..., alias=BclConvertDemuxMetricsColumnNames.READ_PAIR_COUNT.value)