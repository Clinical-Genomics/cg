--- conflicted
+++ resolved
@@ -62,7 +62,6 @@
     sample_bases: int = Field(..., alias=BclConvertAdapterMetricsColumnNames.SAMPLE_BASES.value)
 
 
-<<<<<<< HEAD
 class BclConvertSampleSheetData(BaseModel):
     """Model for the BCL Convert sample sheet."""
 
@@ -72,8 +71,4 @@
         ..., alias=SampleSheetNovaSeq6000Sections.Data.SAMPLE_INTERNAL_ID_BCLCONVERT.value
     )
     sample_name: str = Field(..., alias=SampleSheetNovaSeq6000Sections.Data.SAMPLE_NAME.value)
-    control: str = Field(..., alias=SampleSheetNovaSeq6000Sections.Data.CONTROL.value)
-=======
-class CustomConfig(BaseConfig):
-    arbitrary_types_allowed = True
->>>>>>> 3875ee9f
+    control: str = Field(..., alias=SampleSheetNovaSeq6000Sections.Data.CONTROL.value)