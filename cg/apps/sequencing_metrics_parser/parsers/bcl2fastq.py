--- conflicted
+++ resolved
@@ -35,19 +35,12 @@
 
     for json_path in stats_paths:
         LOG.debug(f"Parsing stats.json file {json_path}")
-        metrics = SampleLaneTileMetrics.parse_file(json_path)
+        data = read_json(stats_json_path)
+        metrics = Bcl2FastqSampleLaneTileMetrics.model_validate(data)
         tile_metrics.append(metrics)
 
     return tile_metrics
 
-<<<<<<< HEAD
-=======
-    for stats_json_path in stats_json_paths:
-        LOG.debug(f"Parsing stats.json file {stats_json_path}")
-        data = read_json(stats_json_path)
-        sequencing_metrics = Bcl2FastqSampleLaneTileMetrics.model_validate(data)
-        tile_sequencing_metrics.append(sequencing_metrics)
->>>>>>> 3ef8db3a
 
 def update_lane_metrics_with_demux_data(lane_metrics: SampleLaneMetrics, demux_result: DemuxResult):
     reads: int = demux_result.number_reads
