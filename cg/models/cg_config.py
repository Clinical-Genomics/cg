--- conflicted
+++ resolved
@@ -186,18 +186,11 @@
     cluster_config: Path
     conda_binary: Path
     conda_env: str
-<<<<<<< HEAD
     genome_interval_path: Path
     gens_coverage_female_path: Path
     gens_coverage_male_path: Path
     gnomad_af5_path: Path
-=======
-    genome_interval_path: str
-    gens_coverage_female_path: str
-    gens_coverage_male_path: str
-    gnomad_af5_path: str
     head_job_partition: str
->>>>>>> 60f2eda4
     loqusdb_path: str
     loqusdb_artefact_snv: Path
     loqusdb_cancer_germline_snv: Path
