--- conflicted
+++ resolved
@@ -147,12 +147,8 @@
     script: str
 
 
-<<<<<<< HEAD
 class RarediseaseConfig(CommonAppConfig):
     binary_path: str | None = None
-=======
-class RareDiseaseConfig(CommonAppConfig):
->>>>>>> e4af0290
     compute_env: str
     conda_binary: str | None = None
     conda_env: str
@@ -163,10 +159,7 @@
     revision: str
     root: str
     slurm: SlurmConfig
-<<<<<<< HEAD
     tower_binary_path: str
-=======
->>>>>>> e4af0290
     tower_pipeline: str
 
 
@@ -321,11 +314,7 @@
     mip_rd_dna: MipConfig = Field(None, alias="mip-rd-dna")
     mip_rd_rna: MipConfig = Field(None, alias="mip-rd-rna")
     mutant: MutantConfig = None
-<<<<<<< HEAD
-    raredisease: RarediseaseConfig = Field(None, alias="raredisease")
-=======
     raredisease: RareDiseaseConfig = Field(None, alias="raredisease")
->>>>>>> e4af0290
     rnafusion: RnafusionConfig = Field(None, alias="rnafusion")
     taxprofiler: TaxprofilerConfig = Field(None, alias="taxprofiler")
 
