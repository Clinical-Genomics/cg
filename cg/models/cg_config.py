import logging
from pathlib import Path

from pydantic.v1 import BaseModel, EmailStr, Field
from typing_extensions import Literal

from cg.apps.coverage import ChanjoAPI
from cg.apps.crunchy import CrunchyAPI
from cg.apps.demultiplex.demultiplex_api import DemultiplexingAPI
from cg.apps.demultiplex.sample_sheet.api import IlluminaSampleSheetService
from cg.apps.gens import GensAPI
from cg.apps.gt import GenotypeAPI
from cg.apps.hermes.hermes_api import HermesApi
from cg.apps.housekeeper.hk import HousekeeperAPI
from cg.apps.lims import LimsAPI
from cg.apps.loqus import LoqusdbAPI
from cg.apps.madeline.api import MadelineAPI
from cg.apps.mutacc_auto import MutaccAutoAPI
from cg.apps.scout.scoutapi import ScoutAPI
from cg.apps.tb import TrailblazerAPI
from cg.clients.arnold.api import ArnoldAPIClient
from cg.clients.janus.api import JanusAPIClient
from cg.constants.observations import LoqusdbInstance
from cg.constants.priority import SlurmQos
from cg.meta.delivery.delivery import DeliveryAPI
from cg.services.analysis_service.analysis_service import AnalysisService
from cg.services.fastq_concatenation_service.fastq_concatenation_service import (
    FastqConcatenationService,
)
from cg.services.pdc_service.pdc_service import PdcService
from cg.services.slurm_service.slurm_cli_service import SlurmCLIService
from cg.services.slurm_service.slurm_service import SlurmService
from cg.services.slurm_upload_service.slurm_upload_config import SlurmUploadConfig
from cg.services.slurm_upload_service.slurm_upload_service import SlurmUploadService
from cg.store.database import initialize_database
from cg.store.store import Store

LOG = logging.getLogger(__name__)


class Sequencers(BaseModel):
    hiseqx: str
    hiseqga: str
    novaseq: str


class ArnoldConfig(BaseModel):
    api_url: str


class SlurmConfig(BaseModel):
    account: str
    hours: int | None
    mail_user: EmailStr
    memory: int | None
    number_tasks: int | None
    conda_env: str | None
    qos: SlurmQos = SlurmQos.LOW


class Encryption(BaseModel):
    encryption_dir: str
    binary_path: str


class PDCArchivingDirectory(BaseModel):
    current: str
    nas: str
    pre_nas: str


class DataInput(BaseModel):
    input_dir_path: str


class IlluminaBackupConfig(BaseModel):
    pdc_archiving_directory: PDCArchivingDirectory
    slurm_flow_cell_encryption: SlurmConfig


class HousekeeperConfig(BaseModel):
    database: str
    root: str


class DemultiplexConfig(BaseModel):
    slurm: SlurmConfig


class DownsampleConfig(BaseModel):
    downsample_dir: str
    downsample_script: str
    account: str


class JanusConfig(BaseModel):
    host: str


class TrailblazerConfig(BaseModel):
    service_account: str
    service_account_auth_file: str
    host: str


class StatinaConfig(BaseModel):
    host: str | None
    user: str
    key: str
    api_url: str
    upload_path: str
    auth_path: str


class CommonAppConfig(BaseModel):
    binary_path: str | None
    config_path: str | None


class FluffyUploadConfig(BaseModel):
    user: str
    password: str
    host: str
    remote_path: str
    port: int


class FluffyConfig(CommonAppConfig):
    root_dir: str
    sftp: FluffyUploadConfig


class LimsConfig(BaseModel):
    host: str
    username: str
    password: str


class CrunchyConfig(BaseModel):
    conda_binary: str | None = None
    cram_reference: str
    slurm: SlurmConfig


class MutaccAutoConfig(CommonAppConfig):
    padding: int = 300


class BalsamicConfig(CommonAppConfig):
    balsamic_cache: str
    bed_path: str
    binary_path: str
    cadd_path: str
    conda_binary: str
    conda_env: str
    genome_interval_path: str
    gens_coverage_female_path: str
    gens_coverage_male_path: str
    gnomad_af5_path: str
    loqusdb_path: str
    pon_path: str
    root: str
    sentieon_licence_path: str
    slurm: SlurmConfig
    swegen_path: str


class MutantConfig(BaseModel):
    binary_path: str
    conda_binary: str | None = None
    conda_env: str
    root: str


class MipConfig(BaseModel):
    conda_binary: str | None = None
    conda_env: str
    mip_config: str
    workflow: str
    root: str
    script: str


class RarediseaseConfig(CommonAppConfig):
    binary_path: str | None = None
    compute_env: str
    conda_binary: str | None = None
    conda_env: str
    config_platform: str
    config_params: str
    config_resources: str
    launch_directory: str
    workflow_path: str
    profile: str
    references: str
    revision: str
    root: str
    slurm: SlurmConfig
    tower_workflow: str


class TomteConfig(CommonAppConfig):
    binary_path: str | None = None
    compute_env: str
    conda_binary: str | None = None
    conda_env: str
    config_platform: str
    config_params: str
    config_resources: str
    workflow_path: str
    profile: str
    references: str
    revision: str
    root: str
    slurm: SlurmConfig
    tower_workflow: str


class RnafusionConfig(CommonAppConfig):
    root: str
    references: str
    binary_path: str
    workflow_path: str
    conda_env: str
    compute_env: str
    profile: str
    conda_binary: str | None = None
    launch_directory: str
    revision: str
    slurm: SlurmConfig
    tower_workflow: str


class TaxprofilerConfig(CommonAppConfig):
    binary_path: str
    conda_binary: str | None = None
    conda_env: str
    compute_env: str
    databases: str
    hostremoval_reference: str
    workflow_path: str
    profile: str
    revision: str
    root: str
    slurm: SlurmConfig
    tower_workflow: str


class MicrosaltConfig(BaseModel):
    binary_path: str
    conda_binary: str | None = None
    conda_env: str
    queries_path: str
    root: str


class GisaidConfig(CommonAppConfig):
    submitter: str
    log_dir: str
    logwatch_email: EmailStr
    upload_password: str
    upload_cid: str


class DataDeliveryConfig(BaseModel):
    destination_path: str
    covid_destination_path: str
    covid_source_path = str
    covid_report_path: str
    account: str
    base_path: str
    mail_user: str


class EmailBaseSettings(BaseModel):
    sender_email: EmailStr
    smtp_server: str


class FOHMConfig(BaseModel):
    host: str
    port: int
    key: str
    username: str
    valid_uploader: str
    email_sender: str
    email_recipient: str
    email_host: str


class ExternalConfig(BaseModel):
    hasta: str
    caesar: str


class DataFlowConfig(BaseModel):
    database_name: str
    user: str
    password: str
    url: str
    local_storage: str
    archive_repository: str


class PacbioConfig(BaseModel):
    data_dir: str
    systemd_trigger_dir: str


class OxfordNanoporeConfig(BaseModel):
    data_dir: str
    systemd_trigger_dir: str


class IlluminaConfig(BaseModel):
    sequencing_runs_dir: str
    demultiplexed_runs_dir: str


class RunInstruments(BaseModel):
    pacbio: PacbioConfig
    nanopore: OxfordNanoporeConfig
    illumina: IlluminaConfig


class CGConfig(BaseModel):
    data_input: DataInput | None = None
    database: str
    delivery_path: str
    downsample: DownsampleConfig
    email_base_settings: EmailBaseSettings
    environment: Literal["production", "stage"] = "stage"
    madeline_exe: str
    max_flowcells: int | None
    nanopore_data_directory: str
    run_instruments: RunInstruments
    sentieon_licence_server: str
    tower_binary_path: str

    # Base APIs that always should exist
    housekeeper: HousekeeperConfig
    housekeeper_api_: HousekeeperAPI = None
    status_db_: Store | None = None

    # App APIs that can be instantiated in CGConfig
    arnold: ArnoldConfig | None = None
    arnold_api_: ArnoldAPIClient | None = None
    illumina_backup_service: IlluminaBackupConfig | None = None
    chanjo: CommonAppConfig = None
    chanjo_api_: ChanjoAPI = None
    crunchy: CrunchyConfig = None
    crunchy_api_: CrunchyAPI = None
    data_delivery: DataDeliveryConfig = Field(None, alias="data-delivery")
    data_flow: DataFlowConfig | None = None
    delivery_api_: DeliveryAPI | None = None
    demultiplex: DemultiplexConfig = None
    demultiplex_api_: DemultiplexingAPI = None
    encryption: Encryption | None = None
    external: ExternalConfig = None
    genotype: CommonAppConfig = None
    genotype_api_: GenotypeAPI = None
    gens: CommonAppConfig = None
    gens_api_: GensAPI = None
    hermes: CommonAppConfig = None
    hermes_api_: HermesApi = None
    janus: JanusConfig | None = None
    janus_api_: JanusAPIClient | None = None
    lims: LimsConfig = None
    lims_api_: LimsAPI = None
    loqusdb: CommonAppConfig = Field(None, alias=LoqusdbInstance.WGS.value)
    loqusdb_api_: LoqusdbAPI = None
    loqusdb_somatic: CommonAppConfig = Field(None, alias=LoqusdbInstance.SOMATIC.value)
    loqusdb_tumor: CommonAppConfig = Field(None, alias=LoqusdbInstance.TUMOR.value)
    loqusdb_wes: CommonAppConfig = Field(None, alias=LoqusdbInstance.WES.value)
    madeline_api_: MadelineAPI = None
    mutacc_auto: MutaccAutoConfig = Field(None, alias="mutacc-auto")
    mutacc_auto_api_: MutaccAutoAPI = None
    pdc: CommonAppConfig | None = None
<<<<<<< HEAD
    pdc_service_: PdcService | None
    sample_sheet_api_: IlluminaSampleSheetService | None = None
=======
    pdc_api_: PdcAPI | None
    pigz: CommonAppConfig | None = None
    sample_sheet_api_: SampleSheetAPI | None = None
>>>>>>> 4e655da5
    scout: CommonAppConfig = None
    scout_api_: ScoutAPI = None
    tar: CommonAppConfig | None = None
    trailblazer: TrailblazerConfig = None
    trailblazer_api_: TrailblazerAPI = None

    # Meta APIs that will use the apps from CGConfig
    balsamic: BalsamicConfig | None = None
    fluffy: FluffyConfig | None = None
    fohm: FOHMConfig | None = None
    gisaid: GisaidConfig | None = None
    microsalt: MicrosaltConfig | None = None
    mip_rd_dna: MipConfig | None = Field(None, alias="mip-rd-dna")
    mip_rd_rna: MipConfig | None = Field(None, alias="mip-rd-rna")
    mutant: MutantConfig | None = None
    raredisease: RarediseaseConfig | None = None
    rnafusion: RnafusionConfig | None = None
    statina: StatinaConfig | None = None
    taxprofiler: TaxprofilerConfig | None = None
    tomte: TomteConfig | None = None

    # These are meta APIs that gets instantiated in the code
    meta_apis: dict = {}

    class Config:
        arbitrary_types_allowed = True
        fields = {
            "arnold_api_": "arnold_api",
            "chanjo_api_": "chanjo_api",
            "crunchy_api_": "crunchy_api",
            "demultiplex_api_": "demultiplex_api",
            "genotype_api_": "genotype_api",
            "gens_api_": "gens_api",
            "hermes_api_": "hermes_api",
            "housekeeper_api_": "housekeeper_api",
            "lims_api_": "lims_api",
            "loqusdb_api_": "loqusdb_api",
            "madeline_api_": "madeline_api",
            "mutacc_auto_api_": "mutacc_auto_api",
            "pdc_service_": "pdc_service",
            "scout_api_": "scout_api",
            "status_db_": "status_db",
            "trailblazer_api_": "trailblazer_api",
            "janus_api_": "janus_api",
        }

    @property
    def arnold_api(self) -> ArnoldAPIClient:
        api = self.__dict__.get("arnold_api_")
        if api is None:
            LOG.debug("Instantiating arnold api")
            api = ArnoldAPIClient(config=self.dict())
            self.arnold_api_ = api
        return api

    @property
    def chanjo_api(self) -> ChanjoAPI:
        api = self.__dict__.get("chanjo_api_")
        if api is None:
            LOG.debug("Instantiating chanjo api")
            api = ChanjoAPI(config=self.dict())
            self.chanjo_api_ = api
        return api

    @property
    def crunchy_api(self) -> CrunchyAPI:
        api = self.__dict__.get("crunchy_api_")
        if api is None:
            LOG.debug("Instantiating crunchy api")
            api = CrunchyAPI(config=self.dict())
            self.crunchy_api_ = api
        return api

    @property
    def demultiplex_api(self) -> DemultiplexingAPI:
        demultiplex_api = self.__dict__.get("demultiplex_api_")
        if demultiplex_api is None:
            LOG.debug("Instantiating demultiplexing api")
            demultiplex_api = DemultiplexingAPI(
                config=self.dict(), housekeeper_api=self.housekeeper_api
            )
            self.demultiplex_api_ = demultiplex_api
        return demultiplex_api

    @property
    def genotype_api(self) -> GenotypeAPI:
        api = self.__dict__.get("genotype_api_")
        if api is None:
            LOG.debug("Instantiating genotype api")
            api = GenotypeAPI(config=self.dict())
            self.genotype_api_ = api
        return api

    @property
    def gens_api(self) -> GensAPI:
        """Returns Gens API after making sure it has been instantiated."""
        api = self.__dict__.get("gens_api_")
        if api is None:
            LOG.debug("Instantiating gens api")
            api = GensAPI(config=self.dict())
            self.gens_api_ = api
        return api

    @property
    def hermes_api(self) -> HermesApi:
        hermes_api = self.__dict__.get("hermes_api_")
        if hermes_api is None:
            LOG.debug("Instantiating hermes api")
            hermes_api = HermesApi(config=self.dict())
            self.hermes_api_ = hermes_api
        return hermes_api

    @property
    def housekeeper_api(self) -> HousekeeperAPI:
        housekeeper_api = self.__dict__.get("housekeeper_api_")
        if housekeeper_api is None:
            LOG.debug("Instantiating housekeeper api")
            housekeeper_api = HousekeeperAPI(config=self.dict())
            self.housekeeper_api_ = housekeeper_api
        return housekeeper_api

    @property
    def janus_api(self) -> JanusAPIClient:
        janus_api = self.__dict__.get("janus_api_")
        if janus_api is None:
            LOG.debug("Instantiating janus api")
            janus_api = JanusAPIClient(config=self.dict())
            self.janus_api_ = janus_api
        return janus_api

    @property
    def lims_api(self) -> LimsAPI:
        api = self.__dict__.get("lims_api_")
        if api is None:
            LOG.debug("Instantiating lims api")
            api = LimsAPI(config=self.dict())
            self.lims_api_ = api
        return api

    @property
    def loqusdb_api(self) -> LoqusdbAPI:
        api = self.__dict__.get("loqusdb_api_")
        if api is None:
            LOG.debug("Instantiating loqusdb api")
            api: LoqusdbAPI = LoqusdbAPI(
                binary_path=self.loqusdb.binary_path, config_path=self.loqusdb.config_path
            )
            self.loqusdb_api_ = api
        return api

    @property
    def madeline_api(self) -> MadelineAPI:
        api = self.__dict__.get("madeline_api_")
        if api is None:
            LOG.debug("Instantiating madeline api")
            api = MadelineAPI(config=self.dict())
            self.madeline_api_ = api
        return api

    @property
    def mutacc_auto_api(self) -> MutaccAutoAPI:
        api = self.__dict__.get("mutacc_auto_api_")
        if api is None:
            LOG.debug("Instantiating mutacc_auto api")
            api = MutaccAutoAPI(config=self.dict())
            self.mutacc_auto_api_ = api
        return api

    @property
    def pdc_service(self) -> PdcService:
        service = self.__dict__.get("pdc_service_")
        if service is None:
            LOG.debug("Instantiating PDC service")
            service = PdcService(binary_path=self.pdc.binary_path)
            self.pdc_service_ = service
        return service

    @property
    def sample_sheet_api(self) -> IlluminaSampleSheetService:
        sample_sheet_api = self.__dict__.get("sample_sheet_api_")
        if sample_sheet_api is None:
            LOG.debug("Instantiating sample sheet API")
            sample_sheet_api = IlluminaSampleSheetService(
                flow_cell_dir=self.run_instruments.illumina.sequencing_runs_dir,
                hk_api=self.housekeeper_api,
                lims_api=self.lims_api,
            )
            self.sample_sheet_api_ = sample_sheet_api
        return sample_sheet_api

    @property
    def slurm_service(self) -> SlurmService:
        return SlurmCLIService()

    @property
    def slurm_upload_service(self) -> SlurmUploadService:
        slurm_upload_config = SlurmUploadConfig(
            email=self.data_delivery.mail_user,
            account=self.data_delivery.account,
            log_dir=self.data_delivery.base_path,
        )
        return SlurmUploadService(
            slurm_service=self.slurm_service,
            trailblazer_api=self.trailblazer_api,
            config=slurm_upload_config,
        )

    @property
    def analysis_service(self) -> AnalysisService:
        return AnalysisService(analysis_client=self.trailblazer_api)

    @property
    def scout_api(self) -> ScoutAPI:
        api = self.__dict__.get("scout_api_")
        if api is None:
            LOG.debug("Instantiating scout api")
            api = ScoutAPI(config=self.dict(), slurm_upload_service=self.slurm_upload_service)
            self.scout_api_ = api
        return api

    @property
    def status_db(self) -> Store:
        status_db = self.__dict__.get("status_db_")
        if status_db is None:
            LOG.debug("Instantiating status db")
            initialize_database(self.database)
            status_db = Store()
            self.status_db_ = status_db
        return status_db

    @property
    def trailblazer_api(self) -> TrailblazerAPI:
        api = self.__dict__.get("trailblazer_api_")
        if api is None:
            LOG.debug("Instantiating trailblazer api")
            api = TrailblazerAPI(config=self.dict())
            self.trailblazer_api_ = api
        return api

    @property
    def fastq_concatenation_service(self) -> FastqConcatenationService:
        return FastqConcatenationService()

    @property
    def delivery_api(self) -> DeliveryAPI:
        api = self.__dict__.get("delivery_api_")
        if api is None:
            LOG.debug("Instantiating delivery api")
            api = DeliveryAPI(
                delivery_path=Path(self.delivery_path),
                fastq_concatenation_service=self.fastq_concatenation_service,
                housekeeper_api=self.housekeeper_api,
                store=self.status_db,
            )
            self.delivery_api_ = api
        return api<|MERGE_RESOLUTION|>--- conflicted
+++ resolved
@@ -376,14 +376,9 @@
     mutacc_auto: MutaccAutoConfig = Field(None, alias="mutacc-auto")
     mutacc_auto_api_: MutaccAutoAPI = None
     pdc: CommonAppConfig | None = None
-<<<<<<< HEAD
     pdc_service_: PdcService | None
+    pigz: CommonAppConfig | None = None
     sample_sheet_api_: IlluminaSampleSheetService | None = None
-=======
-    pdc_api_: PdcAPI | None
-    pigz: CommonAppConfig | None = None
-    sample_sheet_api_: SampleSheetAPI | None = None
->>>>>>> 4e655da5
     scout: CommonAppConfig = None
     scout_api_: ScoutAPI = None
     tar: CommonAppConfig | None = None
