import logging
from typing import Optional

from cg.apps.coverage import ChanjoAPI
from cg.apps.crunchy import CrunchyAPI
from cg.apps.demultiplex.demultiplex_api import DemultiplexingAPI
from cg.apps.gens import GensAPI
from cg.apps.gt import GenotypeAPI
from cg.apps.hermes.hermes_api import HermesApi
from cg.apps.housekeeper.hk import HousekeeperAPI
from cg.apps.lims import LimsAPI
from cg.apps.loqus import LoqusdbAPI
from cg.apps.madeline.api import MadelineAPI
from cg.apps.mutacc_auto import MutaccAutoAPI
from cg.apps.scout.scoutapi import ScoutAPI
from cg.apps.tb import TrailblazerAPI
from cg.constants.observations import LoqusdbInstance
from cg.constants.priority import SlurmQos
from cg.store import Store
from pydantic import ConfigDict, BaseModel, EmailStr, Field
from typing_extensions import Literal

LOG = logging.getLogger(__name__)


class Sequencers(BaseModel):
    hiseqx: str
    hiseqga: str
    novaseq: str


class EncryptionDirs(BaseModel):
    current: str
    legacy: str


class FlowCellRunDirs(Sequencers):
    pass


class BackupConfig(BaseModel):
    encrypt_dir: EncryptionDirs


class CleanDirs(BaseModel):
    sample_sheets_dir_name: str
    flow_cell_run_dirs: FlowCellRunDirs


class CleanConfig(BaseModel):
    flow_cells: CleanDirs


class SlurmConfig(BaseModel):
    account: str
    hours: Optional[int] = None
    mail_user: EmailStr
    memory: Optional[int] = None
    number_tasks: Optional[int] = None
    conda_env: Optional[str] = None
    qos: SlurmQos = SlurmQos.LOW


class HousekeeperConfig(BaseModel):
    database: str
    root: str


class DemultiplexConfig(BaseModel):
    run_dir: str
    out_dir: str
    slurm: SlurmConfig


class TrailblazerConfig(BaseModel):
    service_account: str
    service_account_auth_file: str
    host: str


class StatinaConfig(BaseModel):
    host: Optional[str] = None
    user: str
    key: str
    api_url: str
    upload_path: str
    auth_path: str


class CommonAppConfig(BaseModel):
    binary_path: str
    config_path: Optional[str] = None


class FluffyUploadConfig(BaseModel):
    user: str
    password: str
    host: str
    remote_path: str
    port: int


class FluffyConfig(CommonAppConfig):
    root_dir: str
    sftp: FluffyUploadConfig


class LimsConfig(BaseModel):
    host: str
    username: str
    password: str


class CrunchyConfig(BaseModel):
    conda_binary: Optional[str] = None
    cram_reference: str
    slurm: SlurmConfig


class MutaccAutoConfig(CommonAppConfig):
    padding: int = 300


class BalsamicConfig(CommonAppConfig):
    balsamic_cache: str
    bed_path: str
    binary_path: str
    conda_env: str
    loqusdb_path: str
    pon_path: str
    root: str
    slurm: SlurmConfig
    swegen_path: str


class MutantConfig(BaseModel):
    binary_path: str
    conda_binary: Optional[str] = None
    conda_env: str
    root: str


class MipConfig(BaseModel):
    conda_binary: Optional[str] = None
    conda_env: str
    mip_config: str
    pipeline: str
    root: str
    script: str


class RnafusionConfig(CommonAppConfig):
    root: str
    references: str
    binary_path: str
    pipeline_path: str
    conda_env: str
    compute_env: str
    profile: str
    conda_binary: Optional[str] = None
    launch_directory: str
    revision: str
    slurm: SlurmConfig
    tower_binary_path: str
    tower_pipeline: str


class TaxprofilerConfig(CommonAppConfig):
    root: str
    binary_path: str
    conda_env: str
    profile: str
    pipeline_path: str
    revision: str
    conda_binary: Optional[str] = None
    hostremoval_reference: str
    databases: str
    slurm: SlurmConfig
    tower_binary_path: str
    tower_pipeline: str


class MicrosaltConfig(BaseModel):
    binary_path: str
    conda_binary: Optional[str] = None
    conda_env: str
    queries_path: str
    root: str


class GisaidConfig(CommonAppConfig):
    submitter: str
    log_dir: str
    logwatch_email: EmailStr
    upload_password: str
    upload_cid: str


class DataDeliveryConfig(BaseModel):
    destination_path: str
    covid_destination_path: str
    covid_source_path: Optional[str] = None
    covid_report_path: str
    account: str
    base_path: str
    mail_user: str


class EmailBaseSettings(BaseModel):
    sender_email: EmailStr
    smtp_server: str


class FOHMConfig(BaseModel):
    host: str
    port: int
    key: str
    username: str
    valid_uploader: str
    email_sender: str
    email_recipient: str
    email_host: str


class ExternalConfig(BaseModel):
    hasta: str
    caesar: str


class DataFlowConfig(BaseModel):
    database_name: str
    user: str
    password: str
    url: str
    local_storage: str
    archive_repository: str


class CGConfig(BaseModel):
    database: str
    environment: Literal["production", "stage"] = "stage"
    madeline_exe: str
    delivery_path: str
    max_flowcells: Optional[int] = None
    email_base_settings: EmailBaseSettings
    flow_cells_dir: str
    demultiplexed_flow_cells_dir: str

    # Base APIs that always should exist
    status_db_: Store = None
    housekeeper: HousekeeperConfig
    housekeeper_api_: HousekeeperAPI = None

    # App APIs that can be instantiated in CGConfig
    backup: BackupConfig = None
    chanjo: CommonAppConfig = None
    chanjo_api_: ChanjoAPI = None
    clean: Optional[CleanConfig] = None
    crunchy: CrunchyConfig = None
    crunchy_api_: CrunchyAPI = None
    data_delivery: DataDeliveryConfig = Field(None, alias="data-delivery")
    data_flow_config: Optional[DataFlowConfig] = None
    demultiplex: DemultiplexConfig = None
    demultiplex_api_: DemultiplexingAPI = None
    encryption: Optional[CommonAppConfig] = None
    external: ExternalConfig = None
    genotype: CommonAppConfig = None
    genotype_api_: GenotypeAPI = None
    gens: CommonAppConfig = None
    gens_api_: GensAPI = None
    hermes: CommonAppConfig = None
    hermes_api_: HermesApi = None
    lims: LimsConfig = None
    lims_api_: LimsAPI = None
    loqusdb: CommonAppConfig = Field(None, alias=LoqusdbInstance.WGS.value)
    loqusdb_api_: LoqusdbAPI = None
    loqusdb_wes: CommonAppConfig = Field(None, alias=LoqusdbInstance.WES.value)
    loqusdb_somatic: CommonAppConfig = Field(None, alias=LoqusdbInstance.SOMATIC.value)
    loqusdb_tumor: CommonAppConfig = Field(None, alias=LoqusdbInstance.TUMOR.value)
    madeline_api_: MadelineAPI = None
    mutacc_auto: MutaccAutoConfig = Field(None, alias="mutacc-auto")
    mutacc_auto_api_: MutaccAutoAPI = None
    pdc: Optional[CommonAppConfig] = None
    scout: CommonAppConfig = None
    scout_api_: ScoutAPI = None
    tar: Optional[CommonAppConfig] = None
    trailblazer: TrailblazerConfig = None
    trailblazer_api_: TrailblazerAPI = None

    # Meta APIs that will use the apps from CGConfig
    balsamic: BalsamicConfig = None
    statina: StatinaConfig = None
    fohm: Optional[FOHMConfig] = None
    fluffy: FluffyConfig = None
    microsalt: MicrosaltConfig = None
    gisaid: GisaidConfig = None
    mip_rd_dna: MipConfig = Field(None, alias="mip-rd-dna")
    mip_rd_rna: MipConfig = Field(None, alias="mip-rd-rna")
    mutant: MutantConfig = None
    rnafusion: RnafusionConfig = Field(None, alias="rnafusion")
    taxprofiler: TaxprofilerConfig = Field(None, alias="taxprofiler")

    # These are meta APIs that gets instantiated in the code
    meta_apis: dict = {}
<<<<<<< HEAD
    model_config = ConfigDict(
        arbitrary_types_allowed=True,
        fields={
            "cg_stats_api_": "cg_stats_api",
=======

    class Config:
        arbitrary_types_allowed = True
        fields = {
>>>>>>> 93236a1b
            "chanjo_api_": "chanjo_api",
            "crunchy_api_": "crunchy_api",
            "demultiplex_api_": "demultiplex_api",
            "genotype_api_": "genotype_api",
            "gens_api_": "gens_api",
            "hermes_api_": "hermes_api",
            "housekeeper_api_": "housekeeper_api",
            "lims_api_": "lims_api",
            "loqusdb_api_": "loqusdb_api",
            "madeline_api_": "madeline_api",
            "mutacc_auto_api_": "mutacc_auto_api",
            "scout_api_": "scout_api",
            "status_db_": "status_db",
            "trailblazer_api_": "trailblazer_api",
        },
    )

    @property
    def chanjo_api(self) -> ChanjoAPI:
        api = self.__dict__.get("chanjo_api_")
        if api is None:
            LOG.debug("Instantiating chanjo api")
            api = ChanjoAPI(config=self.dict())
            self.chanjo_api_ = api
        return api

    @property
    def crunchy_api(self) -> CrunchyAPI:
        api = self.__dict__.get("crunchy_api_")
        if api is None:
            LOG.debug("Instantiating crunchy api")
            api = CrunchyAPI(config=self.dict())
            self.crunchy_api_ = api
        return api

    @property
    def demultiplex_api(self) -> DemultiplexingAPI:
        demultiplex_api = self.__dict__.get("demultiplex_api_")
        if demultiplex_api is None:
            LOG.debug("Instantiating demultiplexing api")
            demultiplex_api = DemultiplexingAPI(
                config=self.dict(), housekeeper_api=self.housekeeper_api
            )
            self.demultiplex_api_ = demultiplex_api
        return demultiplex_api

    @property
    def genotype_api(self) -> GenotypeAPI:
        api = self.__dict__.get("genotype_api_")
        if api is None:
            LOG.debug("Instantiating genotype api")
            api = GenotypeAPI(config=self.dict())
            self.genotype_api_ = api
        return api

    @property
    def gens_api(self) -> GensAPI:
        """Returns Gens API after making sure it has been instantiated."""
        api = self.__dict__.get("gens_api_")
        if api is None:
            LOG.debug("Instantiating gens api")
            api = GensAPI(config=self.dict())
            self.gens_api_ = api
        return api

    @property
    def hermes_api(self) -> HermesApi:
        hermes_api = self.__dict__.get("hermes_api_")
        if hermes_api is None:
            LOG.debug("Instantiating hermes api")
            hermes_api = HermesApi(config=self.dict())
            self.hermes_api_ = hermes_api
        return hermes_api

    @property
    def housekeeper_api(self) -> HousekeeperAPI:
        housekeeper_api = self.__dict__.get("housekeeper_api_")
        if housekeeper_api is None:
            LOG.debug("Instantiating housekeeper api")
            housekeeper_api = HousekeeperAPI(config=self.dict())
            self.housekeeper_api_ = housekeeper_api
        return housekeeper_api

    @property
    def lims_api(self) -> LimsAPI:
        api = self.__dict__.get("lims_api_")
        if api is None:
            LOG.debug("Instantiating lims api")
            api = LimsAPI(config=self.dict())
            self.lims_api_ = api
        return api

    @property
    def loqusdb_api(self) -> LoqusdbAPI:
        api = self.__dict__.get("loqusdb_api_")
        if api is None:
            LOG.debug("Instantiating loqusdb api")
            api: LoqusdbAPI = LoqusdbAPI(
                binary_path=self.loqusdb.binary_path, config_path=self.loqusdb.config_path
            )
            self.loqusdb_api_ = api
        return api

    @property
    def madeline_api(self) -> MadelineAPI:
        api = self.__dict__.get("madeline_api_")
        if api is None:
            LOG.debug("Instantiating madeline api")
            api = MadelineAPI(config=self.dict())
            self.madeline_api_ = api
        return api

    @property
    def mutacc_auto_api(self) -> MutaccAutoAPI:
        api = self.__dict__.get("mutacc_auto_api_")
        if api is None:
            LOG.debug("Instantiating mutacc_auto api")
            api = MutaccAutoAPI(config=self.dict())
            self.mutacc_auto_api_ = api
        return api

    @property
    def scout_api(self) -> ScoutAPI:
        api = self.__dict__.get("scout_api_")
        if api is None:
            LOG.debug("Instantiating scout api")
            api = ScoutAPI(config=self.dict())
            self.scout_api_ = api
        return api

    @property
    def status_db(self) -> Store:
        status_db = self.__dict__.get("status_db_")
        if status_db is None:
            LOG.debug("Instantiating status db")
            status_db = Store(uri=self.database)
            self.status_db_ = status_db
        return status_db

    @property
    def trailblazer_api(self) -> TrailblazerAPI:
        api = self.__dict__.get("trailblazer_api_")
        if api is None:
            LOG.debug("Instantiating trailblazer api")
            api = TrailblazerAPI(config=self.dict())
            self.trailblazer_api_ = api
        return api<|MERGE_RESOLUTION|>--- conflicted
+++ resolved
@@ -302,17 +302,10 @@
 
     # These are meta APIs that gets instantiated in the code
     meta_apis: dict = {}
-<<<<<<< HEAD
     model_config = ConfigDict(
         arbitrary_types_allowed=True,
         fields={
             "cg_stats_api_": "cg_stats_api",
-=======
-
-    class Config:
-        arbitrary_types_allowed = True
-        fields = {
->>>>>>> 93236a1b
             "chanjo_api_": "chanjo_api",
             "crunchy_api_": "crunchy_api",
             "demultiplex_api_": "demultiplex_api",
