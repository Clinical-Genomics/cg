import logging
from typing import Optional

from pydantic import BaseModel, EmailStr, Field
from typing_extensions import Literal

from cg.apps.cgstats.stats import StatsAPI
from cg.apps.coverage import ChanjoAPI
from cg.apps.crunchy import CrunchyAPI
from cg.apps.demultiplex.demultiplex_api import DemultiplexingAPI
from cg.apps.gt import GenotypeAPI
from cg.apps.hermes.hermes_api import HermesApi
from cg.apps.housekeeper.hk import HousekeeperAPI
from cg.apps.lims import LimsAPI
from cg.apps.loqus import LoqusdbAPI
from cg.apps.madeline.api import MadelineAPI
from cg.apps.mutacc_auto import MutaccAutoAPI
from cg.apps.scout.scoutapi import ScoutAPI
from cg.apps.shipping import ShippingAPI
from cg.apps.tb import TrailblazerAPI
from cg.apps.vogue import VogueAPI
from cg.constants.priority import SlurmQos
from cg.store import Store

LOG = logging.getLogger(__name__)


class Sequencers(BaseModel):
    hiseqx: str
    hiseqga: str
    novaseq: str


class FlowCellRunDirs(BaseModel):
    hiseqx: str
    hiseqga: str
    novaseq: str


class BackupConfig(BaseModel):
    root: Sequencers


<<<<<<< HEAD
class CleanConfig(BaseModel):
    flowcells: FlowCellRunDirs
=======
class CleanDirs(BaseModel):
    sample_sheets_dir_name: str


class CleanConfig(BaseModel):
    flow_cells: CleanDirs
>>>>>>> 3bcf602a


class SlurmConfig(BaseModel):
    account: str
    mail_user: EmailStr
    conda_env: Optional[str]
    qos: SlurmQos = SlurmQos.LOW


class HousekeeperConfig(BaseModel):
    database: str
    root: str


class DemultiplexConfig(BaseModel):
    run_dir: str  # Base path to  un demultiplexed flowcells
    out_dir: str  # Base path to where the demultiplexed results lives
    slurm: SlurmConfig


class TrailblazerConfig(BaseModel):
    service_account: str
    service_account_auth_file: str
    host: str


class StatinaConfig(BaseModel):
    host: str


class CommonAppConfig(BaseModel):
    binary_path: str
    config_path: Optional[str]
    deploy_config: Optional[str]


class FluffyUploadConfig(BaseModel):
    user: str
    password: str
    host: str
    remote_path: str
    port: int


class FluffyConfig(CommonAppConfig):
    root_dir: str
    sftp: FluffyUploadConfig


class LimsConfig(BaseModel):
    host: str
    username: str
    password: str


class CrunchyConfig(BaseModel):
    cram_reference: str
    slurm: SlurmConfig


class MutaccAutoConfig(CommonAppConfig):
    padding: int = 300


class BalsamicConfig(CommonAppConfig):
    root: str
    balsamic_cache: str
    binary_path: str
    conda_env: str
    slurm: SlurmConfig


class MutantConfig(BaseModel):
    root: str
    binary_path: str
    conda_env: str


class MipConfig(BaseModel):
    conda_env: str
    mip_config: str
    pipeline: str
    root: str
    script: str


class CGStatsConfig(BaseModel):
    database: str
    root: str


class MicrosaltConfig(BaseModel):
    root: str
    queries_path: str
    binary_path: str
    conda_env: str


class GisaidConfig(CommonAppConfig):
    submitter: str
    log_dir: str
    logwatch_email: EmailStr
    upload_password: str
    upload_cid: str


class ShippingConfig(CommonAppConfig):
    host_config: str


class DataDeliveryConfig(BaseModel):
    destination_path: str
    covid_destination_path: str
    covid_source_path = str
    covid_report_path: str
    account: str
    base_path: str
    mail_user: str


class EmailBaseSettings(BaseModel):
    sender_email: EmailStr
    smtp_server: str


class FOHMConfig(BaseModel):
    host: str
    port: int
    key: str
    username: str
    valid_uploader: str
    email_sender: str
    email_recipient: str
    email_host: str


class ExternalConfig(BaseModel):
    hasta: str
    caesar: str


class CGConfig(BaseModel):
    database: str
    environment: Literal["production", "stage"] = "stage"
    madeline_exe: str
    bed_path: str
    delivery_path: str
    max_flowcells: Optional[int]
    email_base_settings: EmailBaseSettings

    # Base APIs that always should exist
    status_db_: Store = None
    housekeeper: HousekeeperConfig
    housekeeper_api_: HousekeeperAPI = None

    # App APIs that can be instantiated in CGConfig
    backup: BackupConfig = None
    cgstats: CGStatsConfig = None
    cg_stats_api_: StatsAPI = None
    chanjo: CommonAppConfig = None
    chanjo_api_: ChanjoAPI = None
<<<<<<< HEAD
    clean: CleanConfig = None
=======
    clean: Optional[CleanConfig] = None
>>>>>>> 3bcf602a
    crunchy: CrunchyConfig = None
    crunchy_api_: CrunchyAPI = None
    data_delivery: DataDeliveryConfig = Field(None, alias="data-delivery")
    demultiplex: DemultiplexConfig = None
    demultiplex_api_: DemultiplexingAPI = None
    external: ExternalConfig = None
    genotype: CommonAppConfig = None
    genotype_api_: GenotypeAPI = None
    hermes: CommonAppConfig = None
    hermes_api_: HermesApi = None
    lims: LimsConfig = None
    lims_api_: LimsAPI = None
    loqusdb: CommonAppConfig = None
    loqusdb_api_: LoqusdbAPI = None
    loqusdb_wes: CommonAppConfig = Field(None, alias="loqusdb-wes")
    madeline_api_: MadelineAPI = None
    mutacc_auto: MutaccAutoConfig = Field(None, alias="mutacc-auto")
    mutacc_auto_api_: MutaccAutoAPI = None
    scout: CommonAppConfig = None
    scout_api_: ScoutAPI = None
    shipping: ShippingConfig = None
    shipping_api_: ShippingAPI = None
    trailblazer: TrailblazerConfig = None
    trailblazer_api_: TrailblazerAPI = None
    vogue: CommonAppConfig = None
    vogue_api_: VogueAPI = None

    # Meta APIs that will use the apps from CGConfig
    balsamic: BalsamicConfig = None
    statina: StatinaConfig = None
    fohm: Optional[FOHMConfig] = None
    fluffy: FluffyConfig = None
    microsalt: MicrosaltConfig = None
    gisaid: GisaidConfig = None
    mip_rd_dna: MipConfig = Field(None, alias="mip-rd-dna")
    mip_rd_rna: MipConfig = Field(None, alias="mip-rd-rna")
    mutant: MutantConfig = None

    # These are meta APIs that gets instantiated in the code
    meta_apis: dict = {}

    class Config:
        arbitrary_types_allowed = True
        fields = {
            "cg_stats_api_": "cg_stats_api",
            "chanjo_api_": "chanjo_api",
            "crunchy_api_": "crunchy_api",
            "demultiplex_api_": "demultiplex_api",
            "genotype_api_": "genotype_api",
            "hermes_api_": "hermes_api",
            "housekeeper_api_": "housekeeper_api",
            "lims_api_": "lims_api",
            "loqusdb_api_": "loqusdb_api",
            "madeline_api_": "madeline_api",
            "mutacc_auto_api_": "mutacc_auto_api",
            "scout_api_": "scout_api",
            "shipping_api_": "shipping_api",
            "status_db_": "status_db",
            "trailblazer_api_": "trailblazer_api",
            "vogue_api_": "vogue_api",
        }

    @property
    def chanjo_api(self) -> ChanjoAPI:
        api = self.__dict__.get("chanjo_api_")
        if api is None:
            LOG.debug("Instantiating chanjo api")
            api = ChanjoAPI(config=self.dict())
            self.chanjo_api_ = api
        return api

    @property
    def cg_stats_api(self) -> StatsAPI:
        api = self.__dict__.get("cg_stats_api_")
        if api is None:
            LOG.debug("Instantiating cg_stats api")
            api = StatsAPI(config=self.dict())
            self.cg_stats_api_ = api
        return api

    @property
    def crunchy_api(self) -> CrunchyAPI:
        api = self.__dict__.get("crunchy_api_")
        if api is None:
            LOG.debug("Instantiating crunchy api")
            api = CrunchyAPI(config=self.dict())
            self.crunchy_api_ = api
        return api

    @property
    def demultiplex_api(self) -> DemultiplexingAPI:
        demultiplex_api = self.__dict__.get("demultiplex_api_")
        if demultiplex_api is None:
            LOG.debug("Instantiating demultiplexing api")
            demultiplex_api = DemultiplexingAPI(config=self.dict())
            self.demultiplex_api_ = demultiplex_api
        return demultiplex_api

    @property
    def genotype_api(self) -> GenotypeAPI:
        api = self.__dict__.get("genotype_api_")
        if api is None:
            LOG.debug("Instantiating genotype api")
            api = GenotypeAPI(config=self.dict())
            self.genotype_api_ = api
        return api

    @property
    def hermes_api(self) -> HermesApi:
        hermes_api = self.__dict__.get("hermes_api_")
        if hermes_api is None:
            LOG.debug("Instantiating hermes api")
            hermes_api = HermesApi(config=self.dict())
            self.hermes_api_ = hermes_api
        return hermes_api

    @property
    def housekeeper_api(self) -> HousekeeperAPI:
        housekeeper_api = self.__dict__.get("housekeeper_api_")
        if housekeeper_api is None:
            LOG.debug("Instantiating housekeeper api")
            housekeeper_api = HousekeeperAPI(config=self.dict())
            self.housekeeper_api_ = housekeeper_api
        return housekeeper_api

    @property
    def lims_api(self) -> LimsAPI:
        api = self.__dict__.get("lims_api_")
        if api is None:
            LOG.debug("Instantiating lims api")
            api = LimsAPI(config=self.dict())
            self.lims_api_ = api
        return api

    @property
    def loqusdb_api(self) -> LoqusdbAPI:
        api = self.__dict__.get("loqusdb_api_")
        if api is None:
            LOG.debug("Instantiating loqusdb api")
            api = LoqusdbAPI(config=self.dict())
            self.loqusdb_api_ = api
        return api

    @property
    def madeline_api(self) -> MadelineAPI:
        api = self.__dict__.get("madeline_api_")
        if api is None:
            LOG.debug("Instantiating madeline api")
            api = MadelineAPI(config=self.dict())
            self.madeline_api_ = api
        return api

    @property
    def mutacc_auto_api(self) -> MutaccAutoAPI:
        api = self.__dict__.get("mutacc_auto_api_")
        if api is None:
            LOG.debug("Instantiating mutacc_auto api")
            api = MutaccAutoAPI(config=self.dict())
            self.mutacc_auto_api_ = api
        return api

    @property
    def scout_api(self) -> ScoutAPI:
        api = self.__dict__.get("scout_api_")
        if api is None:
            LOG.debug("Instantiating scout api")
            api = ScoutAPI(config=self.dict())
            self.scout_api_ = api
        return api

    @property
    def shipping_api(self) -> ShippingAPI:
        api = self.__dict__.get("shipping_api_")
        if api is None:
            LOG.debug("Instantiating shipping api")
            api = ShippingAPI(config=self.shipping.dict())
            self.shipping_api_ = api
        return api

    @property
    def status_db(self) -> Store:
        status_db = self.__dict__.get("status_db_")
        if status_db is None:
            LOG.debug("Instantiating status db")
            status_db = Store(self.database)
            self.status_db_ = status_db
        return status_db

    @property
    def trailblazer_api(self) -> TrailblazerAPI:
        api = self.__dict__.get("trailblazer_api_")
        if api is None:
            LOG.debug("Instantiating trailblazer api")
            api = TrailblazerAPI(config=self.dict())
            self.trailblazer_api_ = api
        return api

    @property
    def vogue_api(self) -> VogueAPI:
        api = self.__dict__.get("vogue_api_")
        if api is None:
            LOG.debug("Instantiating vogue api")
            api = VogueAPI(config=self.dict())
            self.vogue_api_ = api
        return api<|MERGE_RESOLUTION|>--- conflicted
+++ resolved
@@ -41,17 +41,16 @@
     root: Sequencers
 
 
-<<<<<<< HEAD
+class CleanDirs(BaseModel):
+    sample_sheets_dir_name: str
+
+
+class CleanConfig(BaseModel):
+    flow_cells: CleanDirs
+
+
 class CleanConfig(BaseModel):
     flowcells: FlowCellRunDirs
-=======
-class CleanDirs(BaseModel):
-    sample_sheets_dir_name: str
-
-
-class CleanConfig(BaseModel):
-    flow_cells: CleanDirs
->>>>>>> 3bcf602a
 
 
 class SlurmConfig(BaseModel):
@@ -213,11 +212,7 @@
     cg_stats_api_: StatsAPI = None
     chanjo: CommonAppConfig = None
     chanjo_api_: ChanjoAPI = None
-<<<<<<< HEAD
-    clean: CleanConfig = None
-=======
     clean: Optional[CleanConfig] = None
->>>>>>> 3bcf602a
     crunchy: CrunchyConfig = None
     crunchy_api_: CrunchyAPI = None
     data_delivery: DataDeliveryConfig = Field(None, alias="data-delivery")
