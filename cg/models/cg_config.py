import logging
from typing import Optional

from pydantic.v1 import BaseModel, EmailStr, Field
from typing_extensions import Literal

from cg.apps.coverage import ChanjoAPI
from cg.apps.crunchy import CrunchyAPI
from cg.apps.demultiplex.demultiplex_api import DemultiplexingAPI
from cg.apps.gens import GensAPI
from cg.apps.gt import GenotypeAPI
from cg.apps.hermes.hermes_api import HermesApi
from cg.apps.housekeeper.hk import HousekeeperAPI
from cg.apps.lims import LimsAPI
from cg.apps.loqus import LoqusdbAPI
from cg.apps.madeline.api import MadelineAPI
from cg.apps.mutacc_auto import MutaccAutoAPI
from cg.apps.scout.scoutapi import ScoutAPI
from cg.apps.tb import TrailblazerAPI
from cg.constants.observations import LoqusdbInstance
from cg.constants.priority import SlurmQos
from cg.store import Store

LOG = logging.getLogger(__name__)


class Sequencers(BaseModel):
    hiseqx: str
    hiseqga: str
    novaseq: str


<<<<<<< HEAD
class FlowCellRunDirs(Sequencers):
    pass
=======
class EncryptionDirs(BaseModel):
    current: str
    legacy: str
>>>>>>> 6fbc4220


class BackupConfig(BaseModel):
    encrypt_dir: str


class SlurmConfig(BaseModel):
    account: str
    hours: Optional[int]
    mail_user: EmailStr
    memory: Optional[int]
    number_tasks: Optional[int]
    conda_env: Optional[str]
    qos: SlurmQos = SlurmQos.LOW


class HousekeeperConfig(BaseModel):
    database: str
    root: str


class DemultiplexConfig(BaseModel):
    slurm: SlurmConfig


class TrailblazerConfig(BaseModel):
    service_account: str
    service_account_auth_file: str
    host: str


class StatinaConfig(BaseModel):
    host: Optional[str]
    user: str
    key: str
    api_url: str
    upload_path: str
    auth_path: str


class CommonAppConfig(BaseModel):
    binary_path: str
    config_path: Optional[str]


class FluffyUploadConfig(BaseModel):
    user: str
    password: str
    host: str
    remote_path: str
    port: int


class FluffyConfig(CommonAppConfig):
    root_dir: str
    sftp: FluffyUploadConfig


class LimsConfig(BaseModel):
    host: str
    username: str
    password: str


class CrunchyConfig(BaseModel):
    conda_binary: Optional[str] = None
    cram_reference: str
    slurm: SlurmConfig


class MutaccAutoConfig(CommonAppConfig):
    padding: int = 300


class BalsamicConfig(CommonAppConfig):
    balsamic_cache: str
    bed_path: str
    binary_path: str
    conda_env: str
    loqusdb_path: str
    pon_path: str
    root: str
    slurm: SlurmConfig
    swegen_path: str


class MutantConfig(BaseModel):
    binary_path: str
    conda_binary: Optional[str] = None
    conda_env: str
    root: str


class MipConfig(BaseModel):
    conda_binary: Optional[str] = None
    conda_env: str
    mip_config: str
    pipeline: str
    root: str
    script: str


class RnafusionConfig(CommonAppConfig):
    root: str
    references: str
    binary_path: str
    pipeline_path: str
    conda_env: str
    compute_env: str
    profile: str
    conda_binary: Optional[str] = None
    launch_directory: str
    revision: str
    slurm: SlurmConfig
    tower_binary_path: str
    tower_pipeline: str


class TaxprofilerConfig(CommonAppConfig):
    root: str
    binary_path: str
    conda_env: str
    profile: str
    pipeline_path: str
    revision: str
    conda_binary: Optional[str] = None
    hostremoval_reference: str
    databases: str
    slurm: SlurmConfig
    tower_binary_path: str
    tower_pipeline: str


class MicrosaltConfig(BaseModel):
    binary_path: str
    conda_binary: Optional[str] = None
    conda_env: str
    queries_path: str
    root: str


class GisaidConfig(CommonAppConfig):
    submitter: str
    log_dir: str
    logwatch_email: EmailStr
    upload_password: str
    upload_cid: str


class DataDeliveryConfig(BaseModel):
    destination_path: str
    covid_destination_path: str
    covid_source_path = str
    covid_report_path: str
    account: str
    base_path: str
    mail_user: str


class EmailBaseSettings(BaseModel):
    sender_email: EmailStr
    smtp_server: str


class FOHMConfig(BaseModel):
    host: str
    port: int
    key: str
    username: str
    valid_uploader: str
    email_sender: str
    email_recipient: str
    email_host: str


class ExternalConfig(BaseModel):
    hasta: str
    caesar: str


class DataFlowConfig(BaseModel):
    database_name: str
    user: str
    password: str
    url: str
    local_storage: str
    archive_repository: str


class CGConfig(BaseModel):
    database: str
    environment: Literal["production", "stage"] = "stage"
    madeline_exe: str
    delivery_path: str
    max_flowcells: Optional[int]
    email_base_settings: EmailBaseSettings
    flow_cells_dir: str
    demultiplexed_flow_cells_dir: str

    # Base APIs that always should exist
    status_db_: Store = None
    housekeeper: HousekeeperConfig
    housekeeper_api_: HousekeeperAPI = None

    # App APIs that can be instantiated in CGConfig
    backup: BackupConfig = None
    chanjo: CommonAppConfig = None
    chanjo_api_: ChanjoAPI = None
    crunchy: CrunchyConfig = None
    crunchy_api_: CrunchyAPI = None
    data_delivery: DataDeliveryConfig = Field(None, alias="data-delivery")
    data_flow_config: Optional[DataFlowConfig] = None
    demultiplex: DemultiplexConfig = None
    demultiplex_api_: DemultiplexingAPI = None
    encryption: Optional[CommonAppConfig] = None
    external: ExternalConfig = None
    genotype: CommonAppConfig = None
    genotype_api_: GenotypeAPI = None
    gens: CommonAppConfig = None
    gens_api_: GensAPI = None
    hermes: CommonAppConfig = None
    hermes_api_: HermesApi = None
    lims: LimsConfig = None
    lims_api_: LimsAPI = None
    loqusdb: CommonAppConfig = Field(None, alias=LoqusdbInstance.WGS.value)
    loqusdb_api_: LoqusdbAPI = None
    loqusdb_wes: CommonAppConfig = Field(None, alias=LoqusdbInstance.WES.value)
    loqusdb_somatic: CommonAppConfig = Field(None, alias=LoqusdbInstance.SOMATIC.value)
    loqusdb_tumor: CommonAppConfig = Field(None, alias=LoqusdbInstance.TUMOR.value)
    madeline_api_: MadelineAPI = None
    mutacc_auto: MutaccAutoConfig = Field(None, alias="mutacc-auto")
    mutacc_auto_api_: MutaccAutoAPI = None
    pdc: Optional[CommonAppConfig] = None
    scout: CommonAppConfig = None
    scout_api_: ScoutAPI = None
    tar: Optional[CommonAppConfig] = None
    trailblazer: TrailblazerConfig = None
    trailblazer_api_: TrailblazerAPI = None

    # Meta APIs that will use the apps from CGConfig
    balsamic: BalsamicConfig = None
    statina: StatinaConfig = None
    fohm: Optional[FOHMConfig] = None
    fluffy: FluffyConfig = None
    microsalt: MicrosaltConfig = None
    gisaid: GisaidConfig = None
    mip_rd_dna: MipConfig = Field(None, alias="mip-rd-dna")
    mip_rd_rna: MipConfig = Field(None, alias="mip-rd-rna")
    mutant: MutantConfig = None
    rnafusion: RnafusionConfig = Field(None, alias="rnafusion")
    taxprofiler: TaxprofilerConfig = Field(None, alias="taxprofiler")

    # These are meta APIs that gets instantiated in the code
    meta_apis: dict = {}

    class Config:
        arbitrary_types_allowed = True
        fields = {
            "chanjo_api_": "chanjo_api",
            "crunchy_api_": "crunchy_api",
            "demultiplex_api_": "demultiplex_api",
            "genotype_api_": "genotype_api",
            "gens_api_": "gens_api",
            "hermes_api_": "hermes_api",
            "housekeeper_api_": "housekeeper_api",
            "lims_api_": "lims_api",
            "loqusdb_api_": "loqusdb_api",
            "madeline_api_": "madeline_api",
            "mutacc_auto_api_": "mutacc_auto_api",
            "scout_api_": "scout_api",
            "status_db_": "status_db",
            "trailblazer_api_": "trailblazer_api",
        }

    @property
    def chanjo_api(self) -> ChanjoAPI:
        api = self.__dict__.get("chanjo_api_")
        if api is None:
            LOG.debug("Instantiating chanjo api")
            api = ChanjoAPI(config=self.dict())
            self.chanjo_api_ = api
        return api

    @property
    def crunchy_api(self) -> CrunchyAPI:
        api = self.__dict__.get("crunchy_api_")
        if api is None:
            LOG.debug("Instantiating crunchy api")
            api = CrunchyAPI(config=self.dict())
            self.crunchy_api_ = api
        return api

    @property
    def demultiplex_api(self) -> DemultiplexingAPI:
        demultiplex_api = self.__dict__.get("demultiplex_api_")
        if demultiplex_api is None:
            LOG.debug("Instantiating demultiplexing api")
            demultiplex_api = DemultiplexingAPI(
                config=self.dict(), housekeeper_api=self.housekeeper_api
            )
            self.demultiplex_api_ = demultiplex_api
        return demultiplex_api

    @property
    def genotype_api(self) -> GenotypeAPI:
        api = self.__dict__.get("genotype_api_")
        if api is None:
            LOG.debug("Instantiating genotype api")
            api = GenotypeAPI(config=self.dict())
            self.genotype_api_ = api
        return api

    @property
    def gens_api(self) -> GensAPI:
        """Returns Gens API after making sure it has been instantiated."""
        api = self.__dict__.get("gens_api_")
        if api is None:
            LOG.debug("Instantiating gens api")
            api = GensAPI(config=self.dict())
            self.gens_api_ = api
        return api

    @property
    def hermes_api(self) -> HermesApi:
        hermes_api = self.__dict__.get("hermes_api_")
        if hermes_api is None:
            LOG.debug("Instantiating hermes api")
            hermes_api = HermesApi(config=self.dict())
            self.hermes_api_ = hermes_api
        return hermes_api

    @property
    def housekeeper_api(self) -> HousekeeperAPI:
        housekeeper_api = self.__dict__.get("housekeeper_api_")
        if housekeeper_api is None:
            LOG.debug("Instantiating housekeeper api")
            housekeeper_api = HousekeeperAPI(config=self.dict())
            self.housekeeper_api_ = housekeeper_api
        return housekeeper_api

    @property
    def lims_api(self) -> LimsAPI:
        api = self.__dict__.get("lims_api_")
        if api is None:
            LOG.debug("Instantiating lims api")
            api = LimsAPI(config=self.dict())
            self.lims_api_ = api
        return api

    @property
    def loqusdb_api(self) -> LoqusdbAPI:
        api = self.__dict__.get("loqusdb_api_")
        if api is None:
            LOG.debug("Instantiating loqusdb api")
            api: LoqusdbAPI = LoqusdbAPI(
                binary_path=self.loqusdb.binary_path, config_path=self.loqusdb.config_path
            )
            self.loqusdb_api_ = api
        return api

    @property
    def madeline_api(self) -> MadelineAPI:
        api = self.__dict__.get("madeline_api_")
        if api is None:
            LOG.debug("Instantiating madeline api")
            api = MadelineAPI(config=self.dict())
            self.madeline_api_ = api
        return api

    @property
    def mutacc_auto_api(self) -> MutaccAutoAPI:
        api = self.__dict__.get("mutacc_auto_api_")
        if api is None:
            LOG.debug("Instantiating mutacc_auto api")
            api = MutaccAutoAPI(config=self.dict())
            self.mutacc_auto_api_ = api
        return api

    @property
    def scout_api(self) -> ScoutAPI:
        api = self.__dict__.get("scout_api_")
        if api is None:
            LOG.debug("Instantiating scout api")
            api = ScoutAPI(config=self.dict())
            self.scout_api_ = api
        return api

    @property
    def status_db(self) -> Store:
        status_db = self.__dict__.get("status_db_")
        if status_db is None:
            LOG.debug("Instantiating status db")
            status_db = Store(uri=self.database)
            self.status_db_ = status_db
        return status_db

    @property
    def trailblazer_api(self) -> TrailblazerAPI:
        api = self.__dict__.get("trailblazer_api_")
        if api is None:
            LOG.debug("Instantiating trailblazer api")
            api = TrailblazerAPI(config=self.dict())
            self.trailblazer_api_ = api
        return api<|MERGE_RESOLUTION|>--- conflicted
+++ resolved
@@ -28,16 +28,6 @@
     hiseqx: str
     hiseqga: str
     novaseq: str
-
-
-<<<<<<< HEAD
-class FlowCellRunDirs(Sequencers):
-    pass
-=======
-class EncryptionDirs(BaseModel):
-    current: str
-    legacy: str
->>>>>>> 6fbc4220
 
 
 class BackupConfig(BaseModel):
