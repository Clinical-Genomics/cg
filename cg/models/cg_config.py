--- conflicted
+++ resolved
@@ -319,12 +319,10 @@
     tar: CommonAppConfig | None = None
     trailblazer: TrailblazerConfig = None
     trailblazer_api_: TrailblazerAPI = None
-<<<<<<< HEAD
     delivery_api_: DeliveryAPI | None = None
     janus: JanusConfig | None = None
     janus_api_: JanusAPIClient | None = None
-=======
->>>>>>> 686fdde4
+
 
     # Meta APIs that will use the apps from CGConfig
     balsamic: BalsamicConfig = None
