import os.path
from datetime import datetime
from pathlib import Path
from typing import Dict, List, Union, Optional

from pydantic import BaseModel, validator


class BalsamicConfigAnalysis(BaseModel):
    """Balsamic analysis model

    Attributes:
        case_id: case internal ID
        analysis_type: analysis type (single, paired or pon)
<<<<<<< HEAD
        analysis_workflow: analysis carried out (balsamic or balsamic-qc, balsamic-umi)
=======
        analysis_workflow: analysis carried out (balsamic or balsamic-umi)
>>>>>>> 8e27ca92
        sequencing_type: analysis sequencing type (wgs or targeted)
        BALSAMIC_version: BALSAMIC version used to produce the analysis
        config_creation_date: config creation timestamp
    """

    case_id: str
    analysis_type: str
    analysis_workflow: str
    sequencing_type: str
    BALSAMIC_version: str
    config_creation_date: Union[datetime, str]


class BalsamicConfigSample(BaseModel):
    """Sample attributes used for BALSAMIC analysis

    Attributes:
        file_prefix: sample basename
        sample_name: sample internal ID
        type: sample type (tumor or normal)
    """

    file_prefix: str
    sample_name: str
    type: str


class BalsamicConfigReference(BaseModel):
    """Metadata of reference files

    Attributes:
        reference_genome: reference genome fasta file
        reference_genome_version: reference genome build version
        reference_access_date: date the reference was used for the analysis
    """

    reference_genome: Path
    reference_genome_version: Union[None, Path, str]
    reference_access_date: Union[datetime, Path]

    @validator("reference_genome_version", always=True)
    def validate_genome_version(cls, value: Path, values: dict) -> str:
        """
        Returns the genome version from the reference path:
        /home/proj/stage/cancer/balsamic_cache/X.X.X/hg19/genome/human_g1k_v37.fasta
        """

        return str(values["reference_genome"]).split("/")[-3]

    @validator("reference_access_date")
    def validate_reference_date(cls, value: Path) -> datetime:
        """Formats the reference date"""

        return datetime.strptime(os.path.basename(value), "%Y-%m-%d %H:%M:%S")


class BalsamicConfigPanel(BaseModel):
    """BALSAMIC attributes of a PANEL BED file if it's provided

    Attributes:
        capture_kit: string representation of a path to the PANEL BED file
        capture_kit_version: capture kit version
        chrom: list of chromosomes in PANEL BED
    """

    capture_kit: Path
    capture_kit_version: Optional[str]
    chrom: List[str]

    @validator("capture_kit_version", always=True)
    def validate_genome_version(cls, value: Path, values: dict) -> str:
        """
        Returns the panel bed version from the capture kit path:
        /home/proj/stage/cancer/reference/target_capture_bed/production/balsamic/gicfdna_3.1_hg19_design.bed
        """

        return os.path.basename(values["capture_kit"]).split("_")[-3]


class BalsamicConfigQC(BaseModel):
    """Config QC attributes

    Attributes:
        picard_rmdup: if the duplicates has been removed or not
        adapter: adapter sequence that has been trimmed
        quality_trim: whether quality trimming has been performed in the workflow
        adapter_trim: whether adapter trimming has been performed in the workflow
        umi_trim: whether UMI trimming has been performed in the workflow
        min_seq_length: minimum sequence length cutoff for reads
        umi_trim_length: UMI trimming length
    """

    picard_rmdup: bool
    adapter: Optional[str]
    quality_trim: bool
    adapter_trim: bool
    umi_trim: bool
    min_seq_length: Optional[str]
    umi_trim_length: Optional[str]


class BalsamicVarCaller(BaseModel):
    """Variant caller attributes model

    Attributes:
        mutation: if it addresses somatic or germline mutations
        type: called variant type (CNV, SV, SNV, etc.)
        analysis_type: analysis type supported by the variant caller (single, paired or pon)
        sequencing_type: sequencing type supported (wgs or targeted)
        workflow_solution: supported workflow (BALSAMIC, Sentieon, Sentieon_umi, etc.)
    """

    mutation: str
    type: str
    analysis_type: List[str]
    sequencing_type: List[str]
    workflow_solution: List[str]


class BalsamicConfigJSON(BaseModel):
    """Model for BALSAMIC analysis config validation

    Attributes:
        analysis: config analysis attributes
        samples: sample attributes associated to a specific case
        reference: BALSAMIC build reference
        panel: panel attributes (targeted analysis exclusively)
    """

    analysis: BalsamicConfigAnalysis
    samples: Dict[str, BalsamicConfigSample]
    reference: BalsamicConfigReference
    panel: Optional[BalsamicConfigPanel]
    QC: BalsamicConfigQC
    vcf: Dict[str, BalsamicVarCaller]
    bioinfo_tools_version: Dict[str, List[str]]<|MERGE_RESOLUTION|>--- conflicted
+++ resolved
@@ -12,11 +12,7 @@
     Attributes:
         case_id: case internal ID
         analysis_type: analysis type (single, paired or pon)
-<<<<<<< HEAD
-        analysis_workflow: analysis carried out (balsamic or balsamic-qc, balsamic-umi)
-=======
-        analysis_workflow: analysis carried out (balsamic or balsamic-umi)
->>>>>>> 8e27ca92
+        analysis_workflow: analysis carried out (balsamic, balsamic-qc or balsamic-umi)
         sequencing_type: analysis sequencing type (wgs or targeted)
         BALSAMIC_version: BALSAMIC version used to produce the analysis
         config_creation_date: config creation timestamp
