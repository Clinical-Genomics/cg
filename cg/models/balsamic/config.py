--- conflicted
+++ resolved
@@ -36,7 +36,7 @@
 
     type: SampleType
     name: str
-    fastq_info: Dict[str, Dict[str, Path]]
+    fastq_info: dict[str, dict[str, Path]]
 
 
 class BalsamicConfigReference(BaseModel):
@@ -137,11 +137,7 @@
     """
 
     analysis: BalsamicConfigAnalysis
-<<<<<<< HEAD
-    samples: List[BalsamicConfigSample]
-=======
-    samples: dict[str, BalsamicConfigSample]
->>>>>>> b9147d95
+    samples: list[BalsamicConfigSample]
     reference: BalsamicConfigReference
     panel: Optional[BalsamicConfigPanel]
     QC: BalsamicConfigQC
