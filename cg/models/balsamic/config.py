--- conflicted
+++ resolved
@@ -1,11 +1,7 @@
 from datetime import datetime
 from pathlib import Path
 
-<<<<<<< HEAD
-from pydantic import BaseModel, ValidationInfo, field_validator
-=======
 from pydantic.v1 import BaseModel, validator
->>>>>>> 257e5d4c
 
 from cg.constants.constants import SampleType
 
@@ -53,14 +49,8 @@
     reference_genome: Path
     reference_genome_version: str | None
 
-<<<<<<< HEAD
-    @field_validator("reference_genome_version", mode="before")
-    @classmethod
-    def extract_genome_version_from_path(cls, _, info: ValidationInfo) -> str:
-=======
     @validator("reference_genome_version", always=True)
     def extract_genome_version_from_path(cls, value: str | None, values: dict) -> str:
->>>>>>> 257e5d4c
         """
         Return the genome version from the reference path:
         /home/proj/stage/cancer/balsamic_cache/X.X.X/hg19/genome/human_g1k_v37.fasta
@@ -89,16 +79,10 @@
         """Return the base name of the provided file path."""
         return Path(path).name
 
-<<<<<<< HEAD
-    @field_validator("capture_kit_version", mode="before")
-    @classmethod
-    def get_panel_version_from_filename(cls, _, info: ValidationInfo) -> str:
-=======
     @validator("capture_kit_version", always=True)
     def get_panel_version_from_filename(
         cls, capture_kit_version: str | None, values: dict[str, str | None]
     ) -> str:
->>>>>>> 257e5d4c
         """Return the panel bed version from its filename (e.g. gicfdna_3.1_hg19_design.bed)."""
         return values["capture_kit"].split("_")[-3]
 
@@ -120,18 +104,9 @@
         min_seq_length: minimum sequence length cutoff for reads
     """
 
-<<<<<<< HEAD
     adapter: str | None
     min_seq_length: str | None
-=======
-    picard_rmdup: bool
-    adapter: str | None
-    quality_trim: bool
-    adapter_trim: bool
-    umi_trim: bool
-    min_seq_length: str | None
-    umi_trim_length: str | None
->>>>>>> 257e5d4c
+
 
 
 class BalsamicVarCaller(BaseModel):
