--- conflicted
+++ resolved
@@ -4,7 +4,6 @@
 
 
 class OrderType(StrEnum):
-<<<<<<< HEAD
     BALSAMIC = Workflow.BALSAMIC
     BALSAMIC_UMI = Workflow.BALSAMIC_UMI
     FASTQ = "fastq"
@@ -14,18 +13,7 @@
     MICROSALT = Workflow.MICROSALT
     MIP_DNA = Workflow.MIP_DNA
     MIP_RNA = Workflow.MIP_RNA
-=======
-    BALSAMIC: str = Workflow.BALSAMIC
-    BALSAMIC_UMI: str = Workflow.BALSAMIC_UMI
-    FASTQ: str = "fastq"
-    FLUFFY: str = Workflow.FLUFFY
-    METAGENOME: str = "metagenome"
-    MICROBIAL_FASTQ: str = "microbial-fastq"
-    MICROSALT: str = Workflow.MICROSALT
-    MIP_DNA: str = Workflow.MIP_DNA
-    MIP_RNA: str = Workflow.MIP_RNA
     NALLO = Workflow.NALLO
->>>>>>> e55beb47
     PACBIO_LONG_READ = "pacbio-long-read"
     RML = "rml"
     RNAFUSION = Workflow.RNAFUSION
