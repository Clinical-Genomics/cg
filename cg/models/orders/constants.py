from enum import StrEnum

from cg.constants.constants import Workflow


class OrderType(StrEnum):
    BALSAMIC: str = Workflow.BALSAMIC
    BALSAMIC_UMI: str = Workflow.BALSAMIC_UMI
    FASTQ: str = "fastq"
    FLUFFY: str = Workflow.FLUFFY
    METAGENOME: str = "metagenome"
    MICROBIAL_FASTQ: str = "microbial-fastq"
    MICROSALT: str = Workflow.MICROSALT
    MIP_DNA: str = Workflow.MIP_DNA
    MIP_RNA: str = Workflow.MIP_RNA
<<<<<<< HEAD
    NALLO: str = Workflow.NALLO
=======
    NALLO = Workflow.NALLO
>>>>>>> 34b9969b
    PACBIO_LONG_READ = "pacbio-long-read"
    RML: str = "rml"
    RNAFUSION: str = Workflow.RNAFUSION
    SARS_COV_2: str = "sars-cov-2"
    TAXPROFILER: str = Workflow.TAXPROFILER
    TOMTE: str = Workflow.TOMTE


class ExcelSampleAliases(StrEnum):
    AGE_AT_SAMPLING = "UDF/age_at_sampling"
    APPLICATION = "UDF/Sequencing Analysis"
    CAPTURE_KIT = "UDF/Capture Library version"
    COHORTS = "UDF/cohorts"
    COLLECTION_DATE = "UDF/Collection Date"
    COMMENT = "UDF/Comment"
    CONCENTRATION = "UDF/Concentration (nM)"
    CONCENTRATION_NG_UL = "UDF/Concentration (ng/ul)"
    CONCENTRATION_SAMPLE = "UDF/Sample Conc."
    CONTAINER = "Container/Type"
    CONTAINER_NAME = "Container/Name"
    CONTROL = "UDF/Control"
    CUSTOM_INDEX = "UDF/Custom index"
    CUSTOMER = "UDF/customer"
    DATA_ANALYSIS = "UDF/Data Analysis"
    DATA_DELIVERY = "UDF/Data Delivery"
    ELUTION_BUFFER = "UDF/Sample Buffer"
    EXTRACTION_METHOD = "UDF/Extraction method"
    FAMILY_NAME = "UDF/familyID"
    FATHER = "UDF/fatherID"
    FORMALIN_FIXATION_TIME = "UDF/Formalin Fixation Time"
    INDEX = "UDF/Index type"
    INDEX_NUMBER = "UDF/Index number"
    LAB_CODE = "UDF/Lab Code"
    MOTHER = "UDF/motherID"
    NAME = "Sample/Name"
    ORGANISM = "UDF/Strain"
    ORGANISM_OTHER = "UDF/Other species"
    ORIGINAL_LAB = "UDF/Original Lab"
    ORIGINAL_LAB_ADDRESS = "UDF/Original Lab Address"
    PANELS = "UDF/Gene List"
    POOL = "UDF/pool name"
    POST_FORMALIN_FIXATION_TIME = "UDF/Post Formalin Fixation Time"
    PRE_PROCESSING_METHOD = "UDF/Pre Processing Method"
    PRIMER = "UDF/Primer"
    PRIORITY = "UDF/priority"
    QUANTITY = "UDF/Quantity"
    REAGENT_LABEL = "Sample/Reagent Label"
    REFERENCE_GENOME = "UDF/Reference Genome Microbial"
    REGION = "UDF/Region"
    REGION_CODE = "UDF/Region Code"
    REQUIRE_QC_OK = "UDF/Process only if QC OK"
    RML_PLATE_NAME = "UDF/RML plate name"
    SELECTION_CRITERIA = "UDF/Selection Criteria"
    SEX = "UDF/Gender"
    SOURCE = "UDF/Source"
    STATUS = "UDF/Status"
    SUBJECT_ID = "UDF/subjectID"
    SYNOPSIS = "UDF/synopsis"
    TISSUE_BLOCK_SIZE = "UDF/Tissue Block Size"
    TUMOUR = "UDF/tumor"
    TUMOUR_PURITY = "UDF/tumour purity"
    VOLUME = "UDF/Volume (uL)"
    WELL_POSITION = "Sample/Well Location"
    WELL_POSITION_RML = "UDF/RML well position"<|MERGE_RESOLUTION|>--- conflicted
+++ resolved
@@ -13,11 +13,7 @@
     MICROSALT: str = Workflow.MICROSALT
     MIP_DNA: str = Workflow.MIP_DNA
     MIP_RNA: str = Workflow.MIP_RNA
-<<<<<<< HEAD
-    NALLO: str = Workflow.NALLO
-=======
     NALLO = Workflow.NALLO
->>>>>>> 34b9969b
     PACBIO_LONG_READ = "pacbio-long-read"
     RML: str = "rml"
     RNAFUSION: str = Workflow.RNAFUSION
