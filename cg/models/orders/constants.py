--- conflicted
+++ resolved
@@ -16,10 +16,7 @@
     NALLO = Workflow.NALLO
     PACBIO_LONG_READ = "pacbio-long-read"
     RML = "rml"
-<<<<<<< HEAD
-=======
     RAREDISEASE = Workflow.RAREDISEASE
->>>>>>> 908d1b5c
     RNAFUSION = Workflow.RNAFUSION
     SARS_COV_2 = "sars-cov-2"
     TAXPROFILER = Workflow.TAXPROFILER
