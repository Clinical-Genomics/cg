"""Class to hold information about scout load config"""

from datetime import datetime

from pydantic import BaseModel, BeforeValidator, ConfigDict
from typing_extensions import Annotated, Literal

from cg.models.scout.validators import field_not_none


class ChromographImages(BaseModel):
    autozygous: str | None = None
    coverage: str | None = None
    upd_regions: str | None = None
    upd_sites: str | None = None


class Reviewer(BaseModel):
    alignment: str | None = None
    alignment_index: str | None = None
    vcf: str | None = None
    catalog: str | None = None


class ScoutIndividual(BaseModel):
<<<<<<< HEAD
    alignment_path: Optional[str] = None
    rna_alignment_path: Optional[str] = None
=======
    alignment_path: str | None = None
>>>>>>> 5734f301
    analysis_type: Annotated[
        Literal[
            "external",
            "mixed",
            "panel",
            "panel-umi",
            "unknown",
            "wes",
            "wgs",
            "wts",
        ],
        BeforeValidator(field_not_none),
    ] = None
    capture_kit: str | None = None
    confirmed_parent: bool | None = None
    confirmed_sex: bool | None = None
    father: str | None = None
    mother: str | None = None
    phenotype: str | None = None
    sample_id: Annotated[str, BeforeValidator(field_not_none)] = None
    sample_name: str | None = None
    sex: Annotated[str | None, BeforeValidator(field_not_none)] = None
    subject_id: str | None = None
    tissue_type: str | None = None

    model_config = ConfigDict(validate_assignment=True)


class ScoutMipIndividual(ScoutIndividual):
    mt_bam: str | None = None
    chromograph_images: ChromographImages = ChromographImages()
    reviewer: Reviewer = Reviewer()
    rhocall_bed: str | None = None
    rhocall_wig: str | None = None
    tiddit_coverage_wig: str | None = None
    upd_regions_bed: str | None = None
    upd_sites_bed: str | None = None
    vcf2cytosure: str | None = None
    mitodel_file: str | None = None


class ScoutCancerIndividual(ScoutIndividual):
    tumor_type: str | None = None
    tmb: str | None = None
    msi: str | None = None
    tumor_purity: float = 0
    vcf2cytosure: str | None = None


class ScoutLoadConfig(BaseModel):
    owner: Annotated[str, BeforeValidator(field_not_none)] = None
    family: Annotated[str, BeforeValidator(field_not_none)] = None
    family_name: str | None = None
    synopsis: str | None = None
    phenotype_terms: list[str] | None = None
    phenotype_groups: list[str] | None = None
    gene_panels: list[str] | None = None
    default_gene_panels: list[str] = []
    cohorts: list[str] | None = None
    human_genome_build: str = None

    rank_model_version: str | None = None
    rank_score_threshold: int = None
    sv_rank_model_version: str | None = None
    analysis_date: datetime | None = None
    samples: list[ScoutIndividual] = []

    delivery_report: str | None = None
    coverage_qc_report: str | None = None
    cnv_report: str | None = None
    multiqc: str | None = None
    track: Literal["rare", "cancer"] = "rare"

    model_config = ConfigDict(validate_assignment=True)


class BalsamicLoadConfig(ScoutLoadConfig):
    madeline: str | None = None
    vcf_cancer: Annotated[str, BeforeValidator(field_not_none)] = None
    vcf_cancer_sv: str | None = None
    vcf_cancer_research: str | None = None
    vcf_cancer_sv_research: str | None = None
    samples: list[ScoutCancerIndividual] = []


class BalsamicUmiLoadConfig(BalsamicLoadConfig):
    pass


class MipLoadConfig(ScoutLoadConfig):
    chromograph_image_files: list[str] | None = None
    chromograph_prefixes: list[str] | None = None
    madeline: str | None = None
    peddy_check: str | None = None
    peddy_ped: str | None = None
    peddy_sex: str | None = None
    samples: list[ScoutMipIndividual] = []
    smn_tsv: str | None = None
    variant_catalog: str | None = None
    vcf_mei: str | None = None
    vcf_mei_research: str | None = None
    vcf_snv: Annotated[str, BeforeValidator(field_not_none)] = None
    vcf_snv_research: Annotated[str | None, BeforeValidator(field_not_none)] = None
    vcf_str: str | None = None
    vcf_sv: Annotated[str | None, BeforeValidator(field_not_none)] = None
    vcf_sv_research: Annotated[str | None, BeforeValidator(field_not_none)] = None


class RnafusionLoadConfig(ScoutLoadConfig):
<<<<<<< HEAD
    multiqc_rna: Optional[str] = None
    gene_fusion: Optional[str] = None
    gene_fusion_report_research: Optional[str] = None
    RNAfusion_inspector: Optional[str] = None
    RNAfusion_inspector_research: Optional[str] = None
    RNAfusion_report: Optional[str] = None
    RNAfusion_report_research: Optional[str] = None
    samples: list[ScoutCancerIndividual] = []
    vcf_fusion: Optional[str] = None
=======
    multiqc_rna: str | None = None
    gene_fusion: str | None = None
    gene_fusion_report_research: str | None = None
    RNAfusion_inspector: str | None = None
    RNAfusion_inspector_research: str | None = None
    RNAfusion_report: str | None = None
    RNAfusion_report_research: str | None = None
    samples: list[ScoutCancerIndividual] = []
>>>>>>> 5734f301
<|MERGE_RESOLUTION|>--- conflicted
+++ resolved
@@ -23,12 +23,8 @@
 
 
 class ScoutIndividual(BaseModel):
-<<<<<<< HEAD
-    alignment_path: Optional[str] = None
-    rna_alignment_path: Optional[str] = None
-=======
     alignment_path: str | None = None
->>>>>>> 5734f301
+    rna_alignment_path: str | None = None
     analysis_type: Annotated[
         Literal[
             "external",
@@ -138,17 +134,6 @@
 
 
 class RnafusionLoadConfig(ScoutLoadConfig):
-<<<<<<< HEAD
-    multiqc_rna: Optional[str] = None
-    gene_fusion: Optional[str] = None
-    gene_fusion_report_research: Optional[str] = None
-    RNAfusion_inspector: Optional[str] = None
-    RNAfusion_inspector_research: Optional[str] = None
-    RNAfusion_report: Optional[str] = None
-    RNAfusion_report_research: Optional[str] = None
-    samples: list[ScoutCancerIndividual] = []
-    vcf_fusion: Optional[str] = None
-=======
     multiqc_rna: str | None = None
     gene_fusion: str | None = None
     gene_fusion_report_research: str | None = None
@@ -157,4 +142,4 @@
     RNAfusion_report: str | None = None
     RNAfusion_report_research: str | None = None
     samples: list[ScoutCancerIndividual] = []
->>>>>>> 5734f301
+    vcf_fusion: Optional[str] = None