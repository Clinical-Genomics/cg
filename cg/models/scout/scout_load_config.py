"""Class to hold information about scout load config"""

from datetime import datetime

from pydantic import BaseModel, BeforeValidator, ConfigDict
from typing_extensions import Annotated, Literal

from cg.models.scout.validators import field_not_none


class ChromographImages(BaseModel):
    autozygous: str | None = None
    coverage: str | None = None
    upd_regions: str | None = None
    upd_sites: str | None = None


class Reviewer(BaseModel):
    alignment: str | None = None
    alignment_index: str | None = None
    vcf: str | None = None
    catalog: str | None = None


class ScoutIndividual(BaseModel):
    alignment_path: str | None = None
    rna_alignment_path: str | None = None
    analysis_type: Annotated[
        Literal[
            "external",
            "mixed",
            "panel",
            "panel-umi",
            "unknown",
            "wes",
            "wgs",
            "wts",
        ],
        BeforeValidator(field_not_none),
    ] = None
    capture_kit: str | None = None
    confirmed_parent: bool | None = None
    confirmed_sex: bool | None = None
    father: str | None = None
    mother: str | None = None
    phenotype: str | None = None
    sample_id: Annotated[str, BeforeValidator(field_not_none)] = None
    sample_name: str | None = None
    sex: Annotated[str | None, BeforeValidator(field_not_none)] = None
    subject_id: str | None = None
    tissue_type: str | None = None

    model_config = ConfigDict(validate_assignment=True)


class ScoutMipIndividual(ScoutIndividual):
    mt_bam: str | None = None
    chromograph_images: ChromographImages = ChromographImages()
    reviewer: Reviewer = Reviewer()
    rhocall_bed: str | None = None
    rhocall_wig: str | None = None
    tiddit_coverage_wig: str | None = None
    upd_regions_bed: str | None = None
    upd_sites_bed: str | None = None
    vcf2cytosure: str | None = None
    mitodel_file: str | None = None


class ScoutCancerIndividual(ScoutIndividual):
    tumor_type: str | None = None
    tmb: str | None = None
    msi: str | None = None
    tumor_purity: float = 0
    vcf2cytosure: str | None = None


class ScoutLoadConfig(BaseModel):
    owner: Annotated[str, BeforeValidator(field_not_none)] = None
    family: Annotated[str, BeforeValidator(field_not_none)] = None
    family_name: str | None = None
    synopsis: str | None = None
    phenotype_terms: list[str] | None = None
    phenotype_groups: list[str] | None = None
    gene_panels: list[str] | None = None
    default_gene_panels: list[str] = []
    cohorts: list[str] | None = None
    human_genome_build: str = None

    rank_model_version: str | None = None
    rank_score_threshold: int = None
    sv_rank_model_version: str | None = None
    analysis_date: datetime | None = None
    samples: list[ScoutIndividual] = []

<<<<<<< HEAD
    delivery_report: str
    coverage_qc_report: Optional[str] = None
    cnv_report: Optional[str] = None
    multiqc: Optional[str] = None
=======
    delivery_report: str | None = None
    coverage_qc_report: str | None = None
    cnv_report: str | None = None
    multiqc: str | None = None
>>>>>>> da5c063f
    track: Literal["rare", "cancer"] = "rare"

    model_config = ConfigDict(validate_assignment=True)


class BalsamicLoadConfig(ScoutLoadConfig):
    madeline: str | None = None
    vcf_cancer: Annotated[str, BeforeValidator(field_not_none)] = None
    vcf_cancer_sv: str | None = None
    vcf_cancer_research: str | None = None
    vcf_cancer_sv_research: str | None = None
    samples: list[ScoutCancerIndividual] = []


class BalsamicUmiLoadConfig(BalsamicLoadConfig):
    pass


class MipLoadConfig(ScoutLoadConfig):
    chromograph_image_files: list[str] | None = None
    chromograph_prefixes: list[str] | None = None
    madeline: str | None = None
    peddy_check: str | None = None
    peddy_ped: str | None = None
    peddy_sex: str | None = None
    samples: list[ScoutMipIndividual] = []
    smn_tsv: str | None = None
    variant_catalog: str | None = None
    vcf_mei: str | None = None
    vcf_mei_research: str | None = None
    vcf_snv: Annotated[str, BeforeValidator(field_not_none)] = None
    vcf_snv_research: Annotated[str | None, BeforeValidator(field_not_none)] = None
    vcf_str: str | None = None
    vcf_sv: Annotated[str | None, BeforeValidator(field_not_none)] = None
    vcf_sv_research: Annotated[str | None, BeforeValidator(field_not_none)] = None


class RnafusionLoadConfig(ScoutLoadConfig):
    multiqc_rna: str | None = None
    gene_fusion: str | None = None
    gene_fusion_report_research: str | None = None
    RNAfusion_inspector: str | None = None
    RNAfusion_inspector_research: str | None = None
    RNAfusion_report: str | None = None
    RNAfusion_report_research: str | None = None
    samples: list[ScoutCancerIndividual] = []
    vcf_fusion: str | None = None<|MERGE_RESOLUTION|>--- conflicted
+++ resolved
@@ -91,18 +91,10 @@
     sv_rank_model_version: str | None = None
     analysis_date: datetime | None = None
     samples: list[ScoutIndividual] = []
-
-<<<<<<< HEAD
     delivery_report: str
-    coverage_qc_report: Optional[str] = None
-    cnv_report: Optional[str] = None
-    multiqc: Optional[str] = None
-=======
-    delivery_report: str | None = None
     coverage_qc_report: str | None = None
     cnv_report: str | None = None
     multiqc: str | None = None
->>>>>>> da5c063f
     track: Literal["rare", "cancer"] = "rare"
 
     model_config = ConfigDict(validate_assignment=True)
