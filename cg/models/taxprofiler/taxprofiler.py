--- conflicted
+++ resolved
@@ -41,11 +41,7 @@
     centrifuge_save_reads: bool = True
     run_krona: bool = True
     run_profile_standardisation: bool = True
-<<<<<<< HEAD
-    clusterOptions: str | None = Field(str | None, alias="cluster_options")
-=======
     clusterOptions: str = Field(alias="cluster_options")
->>>>>>> a8a927b3
     priority: str
 
 
