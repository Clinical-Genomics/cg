--- conflicted
+++ resolved
@@ -1,10 +1,5 @@
-<<<<<<< HEAD
 import logging
-from typing import List, Optional
-=======
-from datetime import datetime
-from typing import Optional, Union
->>>>>>> 8420e763
+from typing import Optional
 
 from pydantic import BaseModel, BeforeValidator, model_validator
 from typing_extensions import Annotated
@@ -76,7 +71,6 @@
         scout_files: list of file names uploaded to Scout
     """
 
-<<<<<<< HEAD
     customer_pipeline: Annotated[Optional[str], BeforeValidator(get_report_string)] = NA_FIELD
     data_delivery: Annotated[Optional[str], BeforeValidator(get_report_string)] = NA_FIELD
     pipeline: Annotated[Optional[str], BeforeValidator(get_report_string)] = NA_FIELD
@@ -85,16 +79,6 @@
     genome_build: Annotated[Optional[str], BeforeValidator(get_report_string)] = NA_FIELD
     variant_callers: Annotated[Optional[str], BeforeValidator(get_list_as_string)] = NA_FIELD
     panels: Annotated[Optional[str], BeforeValidator(get_list_as_string)] = NA_FIELD
-=======
-    customer_pipeline: Optional[Pipeline]
-    data_delivery: Optional[DataDelivery]
-    pipeline: Optional[Pipeline]
-    pipeline_version: Optional[str]
-    type: Optional[str]
-    genome_build: Optional[str]
-    variant_callers: Union[None, list[str], str]
-    panels: Union[None, list[str], str]
->>>>>>> 8420e763
     scout_files: ScoutReportFiles
 
     @model_validator(mode="after")
@@ -124,15 +108,9 @@
         applications: case associated unique applications
     """
 
-<<<<<<< HEAD
     name: Annotated[Optional[str], BeforeValidator(get_report_string)] = NA_FIELD
     id: Annotated[Optional[str], BeforeValidator(get_report_string)] = NA_FIELD
-    samples: List[SampleModel]
-=======
-    name: Optional[str]
-    id: Optional[str]
     samples: list[SampleModel]
->>>>>>> 8420e763
     data_analysis: DataAnalysisModel
     applications: list[ApplicationModel]
 
