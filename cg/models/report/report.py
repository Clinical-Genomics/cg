from typing import List, Optional

from pydantic import BaseModel, BeforeValidator, model_validator
from typing_extensions import Annotated

<<<<<<< HEAD
from cg.models.report.sample import SampleModel, ApplicationModel
=======
from pydantic.v1 import BaseModel, root_validator, validator

from cg.constants import DataDelivery, Pipeline
from cg.models.report.sample import ApplicationModel, SampleModel
>>>>>>> c99b5ef0
from cg.models.report.validators import (
    validate_date,
    validate_empty_field,
    validate_list,
    validate_path,
    validate_supported_pipeline,
)


class CustomerModel(BaseModel):
    """
    Customer model associated to the delivery report generated

    Attributes:
        name: customer name; source: statusDB/family/customer/name
        id: customer internal ID; source: statusDB/family/customer/internal_id
        invoice_address: customers invoice address; source: statusDB/family/customer/invoice_address
        scout_access: whether the customer has access to scout or not; source: statusDB/family/customer/scout_access
    """

    name: Annotated[str, BeforeValidator(validate_empty_field)]
    id: Annotated[str, BeforeValidator(validate_empty_field)]
    invoice_address: Annotated[str, BeforeValidator(validate_empty_field)]
    scout_access: Optional[bool] = None


class ScoutReportFiles(BaseModel):
    """
    Model that describes the files uploaded to Scout and delivered to the customer

    Attributes:
        snv_vcf: SNV VCF file uploaded to Scout; source: HK
        snv_research_vcf: SNV research VCF file uploaded to Scout; source: HK
        sv_vcf: SV VCF file uploaded to Scout; source: HK
        sv_research_vcf: SV research VCF file uploaded to Scout; source: HK
        vcf_str: Short Tandem Repeat variants file (MIP-DNA specific); source: HK
        smn_tsv: SMN gene variants file (MIP-DNA specific); source: HK
    """

    snv_vcf: Annotated[str, BeforeValidator(validate_path)]
    snv_research_vcf: Annotated[str, BeforeValidator(validate_path)]
    sv_vcf: Annotated[str, BeforeValidator(validate_path)]
    sv_research_vcf: Annotated[str, BeforeValidator(validate_path)]
    vcf_str: Annotated[str, BeforeValidator(validate_path)]
    smn_tsv: Annotated[str, BeforeValidator(validate_path)]


class DataAnalysisModel(BaseModel):
    """
    Model that describes the pipeline attributes used for the data analysis

    Attributes:
        customer_pipeline: data analysis requested by the customer; source: StatusDB/family/data_analysis
        data_delivery: data delivery requested by the customer; source: StatusDB/family/data_delivery
        pipeline: actual pipeline used for analysis; source: statusDB/analysis/pipeline
        pipeline_version: pipeline version; source: statusDB/analysis/pipeline_version
        type: analysis type carried out; source: pipeline workflow
        genome_build: build version of the genome reference; source: pipeline workflow
        variant_callers: variant-calling filters; source: pipeline workflow
        panels: list of case specific panels; source: StatusDB/family/panels
        scout_files: list of file names uploaded to Scout
    """

    customer_pipeline: Annotated[str, BeforeValidator(validate_empty_field)]
    data_delivery: Annotated[str, BeforeValidator(validate_empty_field)]
    pipeline: Annotated[str, BeforeValidator(validate_empty_field)]
    pipeline_version: Annotated[str, BeforeValidator(validate_empty_field)]
    type: Annotated[str, BeforeValidator(validate_empty_field)]
    genome_build: Annotated[str, BeforeValidator(validate_empty_field)]
    variant_callers: Annotated[str, BeforeValidator(validate_list)]
    panels: Annotated[str, BeforeValidator(validate_list)]
    scout_files: ScoutReportFiles

    _values = model_validator(mode="after")(validate_supported_pipeline)


class CaseModel(BaseModel):
    """
    Defines the case/family model

    Attributes:
        name: case name; source: StatusDB/family/name
        id: case ID; source: StatusDB/family/internal_id
        samples: list of samples associated to a case/family
        data_analysis: pipeline attributes
        applications: case associated unique applications
    """

    name: Annotated[str, BeforeValidator(validate_empty_field)]
    id: Annotated[str, BeforeValidator(validate_empty_field)]
    samples: List[SampleModel]
    data_analysis: DataAnalysisModel
    applications: List[ApplicationModel]


class ReportModel(BaseModel):
    """
    Model that defines the report attributes to render

    Attributes:
        customer: customer attributes
        version: delivery report version; source: StatusDB/analysis/family/analyses(/index)
        date: report generation date; source: CG runtime
        case: case attributes
        accredited: whether the report is accredited or not; source: all(StatusDB/application/accredited)
    """

    customer: CustomerModel
    version: Annotated[str, BeforeValidator(validate_empty_field)]
    date: Annotated[str, BeforeValidator(validate_date)]
    case: CaseModel
    accredited: Optional[bool] = None<|MERGE_RESOLUTION|>--- conflicted
+++ resolved
@@ -3,14 +3,7 @@
 from pydantic import BaseModel, BeforeValidator, model_validator
 from typing_extensions import Annotated
 
-<<<<<<< HEAD
 from cg.models.report.sample import SampleModel, ApplicationModel
-=======
-from pydantic.v1 import BaseModel, root_validator, validator
-
-from cg.constants import DataDelivery, Pipeline
-from cg.models.report.sample import ApplicationModel, SampleModel
->>>>>>> c99b5ef0
 from cg.models.report.validators import (
     validate_date,
     validate_empty_field,
