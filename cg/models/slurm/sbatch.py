--- conflicted
+++ resolved
@@ -16,8 +16,7 @@
     priority: SlurmQos = SlurmQos.LOW
     commands: str
     error: Optional[str]
-<<<<<<< HEAD
-
+    exclude: Optional[str] = ""
 
 class SbatchHasta(Sbatch):
     number_tasks: int
@@ -27,7 +26,4 @@
 class SbatchDragen(Sbatch):
     partition: str = "dragen"
     nodes: int = 1
-    cpus_per_task: int = 24
-=======
-    exclude: Optional[str] = ""
->>>>>>> 5fbcee84
+    cpus_per_task: int = 24