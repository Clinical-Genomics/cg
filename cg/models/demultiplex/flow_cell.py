"""Module for modeling flow cells."""
import datetime
import logging
from pathlib import Path
from typing import List, Optional, Type, Union

<<<<<<< HEAD
=======
from pydantic import ValidationError
from typing_extensions import Literal

>>>>>>> b5591965
from cg.apps.demultiplex.sample_sheet.models import (
    FlowCellSampleNovaSeq6000Bcl2Fastq,
    FlowCellSampleNovaSeq6000Dragen,
    FlowCellSampleNovaSeqX,
    SampleSheet,
)
from cg.apps.demultiplex.sample_sheet.read_sample_sheet import get_sample_sheet_from_file

from cg.constants.bcl_convert_metrics import SAMPLE_SHEET_HEADER

from cg.cli.demultiplex.copy_novaseqx_demultiplex_data import get_latest_analysis_path

from cg.constants.constants import LENGTH_LONG_DATE
from cg.constants.demultiplexing import BclConverter, DemultiplexingDirsAndFiles
from cg.constants.sequencing import Sequencers, sequencer_types
from cg.exc import FlowCellError, SampleSheetError
from cg.models.demultiplex.run_parameters import (
    RunParameters,
    RunParametersNovaSeq6000,
    RunParametersNovaSeqX,
)
from pydantic.v1 import ValidationError
from typing_extensions import Literal

LOG = logging.getLogger(__name__)


class FlowCellDirectoryData:
    """Class to collect information about flow cell directories and their particular files."""

    def __init__(self, flow_cell_path: Path, bcl_converter: Optional[str] = None):
        LOG.debug(f"Instantiating FlowCellDirectoryData with path {flow_cell_path}")
        self.path: Path = flow_cell_path
        self.machine_name: str = ""
        self._run_parameters: Optional[RunParameters] = None
        self.run_date: datetime.datetime = datetime.datetime.now()
        self.machine_number: int = 0
        self.base_name: str = ""  # Base name is flow cell-id + flow cell position
        self.id: str = ""
        self.position: Literal["A", "B"] = "A"
        self.parse_flow_cell_dir_name()
        self.bcl_converter: Optional[str] = self.get_bcl_converter(bcl_converter)
        self._sample_sheet_path_hk: Optional[Path] = None

    def parse_flow_cell_dir_name(self):
        """Parse relevant information from flow cell name.

        This will assume that the flow cell naming convention is used. If not we skip the flow cell.
        Convention is: <date>_<machine>_<run_numbers>_<A|B><flow_cell_id>
        Example: '201203_D00483_0200_AHVKJCDRXX'.
        """

        self.validate_flow_cell_dir_name()
        self.run_date = self._parse_date()
        self.machine_name = self.split_flow_cell_name[1]
        self.machine_number = int(self.split_flow_cell_name[2])
        base_name: str = self.split_flow_cell_name[-1]
        self.base_name = base_name
        LOG.debug(f"Set flow cell id to {base_name}")
        self.id = base_name[1:]
        self.position = base_name[0]

    @property
    def split_flow_cell_name(self) -> List[str]:
        """Return split flow cell name."""
        return self.path.name.split("_")

    @property
    def full_name(self) -> str:
        """Return flow cell full name."""
        return self.path.name

    @property
    def sample_sheet_path(self) -> Path:
        """
        Return sample sheet path.
        """
        return Path(self.path, DemultiplexingDirsAndFiles.SAMPLE_SHEET_FILE_NAME.value)

    def set_sample_sheet_path_hk(self, hk_path: Path):
        self._sample_sheet_path_hk = hk_path

    def get_sample_sheet_path_hk(self) -> Optional[Path]:
        if not self._sample_sheet_path_hk:
            raise FlowCellError("Attribute _sample_sheet_path_hk has not been assigned yet")
        return self._sample_sheet_path_hk

    @property
    def run_parameters_path(self) -> Path:
        """Return path to run parameters file."""
        return Path(self.path, DemultiplexingDirsAndFiles.RUN_PARAMETERS)

    @property
    def run_parameters(self) -> RunParameters:
        """Return run parameters object."""
        if not self.run_parameters_path.exists():
            message = f"Could not find run parameters file {self.run_parameters_path}"
            LOG.warning(message)
            raise FileNotFoundError(message)
        if not self._run_parameters:
            self._run_parameters = (
                RunParametersNovaSeqX(run_parameters_path=self.run_parameters_path)
                if self.sequencer_type == Sequencers.NOVASEQX
                else RunParametersNovaSeq6000(run_parameters_path=self.run_parameters_path)
            )
        return self._run_parameters

    @property
    def sample_type(
        self,
    ) -> Union[
        Type[FlowCellSampleNovaSeq6000Bcl2Fastq],
        Type[FlowCellSampleNovaSeq6000Dragen],
        Type[FlowCellSampleNovaSeqX],
    ]:
        """Return the sample class used in the flow cell."""
        if self.sequencer_type == Sequencers.NOVASEQX:
            return FlowCellSampleNovaSeqX
        if (
            self.bcl_converter == BclConverter.DRAGEN
            or self.bcl_converter == BclConverter.BCLCONVERT
        ):
            return FlowCellSampleNovaSeq6000Dragen
        return FlowCellSampleNovaSeq6000Bcl2Fastq

    @property
    def sequencer_type(
        self,
    ) -> Literal[Sequencers.HISEQX, Sequencers.HISEQGA, Sequencers.NOVASEQ, Sequencers.NOVASEQX]:
        """Return the sequencer type."""
        return sequencer_types[self.machine_name]

    def get_bcl_converter(self, bcl_converter: str) -> str:
        """
        Return the BCL converter to use.
        Tries to get the BCL converter from the sequencer type if not provided.
        Note: bcl_converter can be used to override automatic selection.
        Reason: Data reproducability.
        """
        return bcl_converter or self.get_bcl_converter_by_sequencer()

    def get_bcl_converter_by_sequencer(
        self,
    ) -> str:
        """Return the BCL converter based on the sequencer."""
        if self.sequencer_type in [Sequencers.NOVASEQ, Sequencers.NOVASEQX]:
            LOG.debug(f"Using BCL converter: {BclConverter.DRAGEN}")
            return BclConverter.DRAGEN
        LOG.debug(f"Using BCL converter: {BclConverter.BCL2FASTQ}")
        return BclConverter.BCL2FASTQ

    @property
    def rta_complete_path(self) -> Path:
        """Return RTAComplete path."""
        return Path(self.path, DemultiplexingDirsAndFiles.RTACOMPLETE)

    @property
    def copy_complete_path(self) -> Path:
        """Return copy complete path."""
        return Path(self.path, DemultiplexingDirsAndFiles.COPY_COMPLETE)

    @property
    def hiseq_x_copy_complete_path(self) -> Path:
        """Return copy complete path for Hiseq X."""
        return Path(self.path, DemultiplexingDirsAndFiles.Hiseq_X_COPY_COMPLETE)

    @property
    def hiseq_x_delivery_started_path(self) -> Path:
        """Return delivery started path for Hiseq X."""
        return Path(self.path, DemultiplexingDirsAndFiles.DELIVERY)

    @property
    def demultiplexing_started_path(self) -> Path:
        """Return demux started path."""
        return Path(self.path, DemultiplexingDirsAndFiles.DEMUX_STARTED)

    @property
    def trailblazer_config_path(self) -> Path:
        """Return file to SLURM job ids path."""
        return Path(self.path, "slurm_job_ids.yaml")

    @property
    def hiseq_x_flow_cell(self) -> Path:
        """Return path to Hiseq X flow cell directory."""
        return Path(self.path, DemultiplexingDirsAndFiles.Hiseq_X_TILE_DIR)

    @property
    def is_demultiplexing_complete(self) -> bool:
        return Path(self.path, DemultiplexingDirsAndFiles.DEMUX_COMPLETE).exists()

    def _parse_date(self):
        """Return the parsed date in the correct format."""
        if len(self.split_flow_cell_name[0]) == LENGTH_LONG_DATE:
            return datetime.datetime.strptime(self.split_flow_cell_name[0], "%Y%m%d")
        return datetime.datetime.strptime(self.split_flow_cell_name[0], "%y%m%d")

    def validate_flow_cell_dir_name(self) -> None:
        """
        Validate on the following criteria:
        Convention is: <date>_<machine>_<run_numbers>_<A|B><flow_cell_id>
        Example: '201203_D00483_0200_AHVKJCDRXX'.
        """
        if len(self.split_flow_cell_name) != 4:
            message = f"Flowcell {self.full_name} does not follow the flow cell naming convention"
            LOG.warning(message)
            raise FlowCellError(message)

    def has_demultiplexing_started_locally(self) -> bool:
        """Check if demultiplexing has started path exists on the cluster."""
        return self.demultiplexing_started_path.exists()

    def has_demultiplexing_started_on_sequencer(self) -> bool:
        """Check if demultiplexing has started on the NovaSeqX machine."""
        latest_analysis: Path = get_latest_analysis_path(self.path)
        if not latest_analysis:
            return False
        return Path(
            latest_analysis, DemultiplexingDirsAndFiles.DATA, DemultiplexingDirsAndFiles.BCL_CONVERT
        ).exists()

    def sample_sheet_exists(self) -> bool:
        """Check if sample sheet exists."""
        LOG.info("Check if sample sheet exists")
        return self.sample_sheet_path.exists()

    def validate_sample_sheet(self) -> bool:
        """Validate if sample sheet is on correct format."""
        try:
            get_sample_sheet_from_file(
                infile=self.sample_sheet_path,
                flow_cell_sample_type=self.sample_type,
            )
        except (SampleSheetError, ValidationError) as error:
            LOG.warning("Invalid sample sheet")
            LOG.warning(error)
            LOG.warning(
                f"Ensure that the headers in the sample sheet follows the allowed structure for {self.bcl_converter} i.e. \n"
                + SAMPLE_SHEET_HEADER[self.bcl_converter]
            )
            return False
        return True

    def get_sample_sheet(self) -> SampleSheet:
        """Return sample sheet object."""
        return get_sample_sheet_from_file(
            infile=self.sample_sheet_path,
            flow_cell_sample_type=self.sample_type,
        )

    def is_sequencing_done(self) -> bool:
        """Check if sequencing is done.
        This is indicated by that the file RTAComplete.txt exists.
        """
        LOG.info("Check if sequencing is done")
        return self.rta_complete_path.exists()

    def is_copy_completed(self) -> bool:
        """Check if copy of flow cell is done.
        This is indicated by that the file CopyComplete.txt exists.
        """
        LOG.info("Check if copy of data from sequence instrument is ready")
        return self.copy_complete_path.exists()

    def is_hiseq_x_copy_completed(self) -> bool:
        """Check if copy of Hiseq X flow cell is done."""
        LOG.info("Check if copy of data from Hiseq X sequence instrument is ready")
        return self.hiseq_x_copy_complete_path.exists()

    def is_hiseq_x_delivery_started(self) -> bool:
        """Check if delivery of Hiseq X flow cell is started."""
        LOG.info("Check if delivery of data from Hiseq X sequence instrument is ready")
        return self.hiseq_x_delivery_started_path.exists()

    def is_hiseq_x(self) -> bool:
        """Check if flow cell is Hiseq X."""
        LOG.debug("Check if flow cell is Hiseq X")
        return self.hiseq_x_flow_cell.exists()

    def is_flow_cell_ready(self) -> bool:
        """Check if a flow cell is ready for demultiplexing.

        A flow cell is ready if the two files RTAComplete.txt and CopyComplete.txt exists in the
        flow cell directory.
        """
        LOG.info("Check if flow cell is ready for demultiplexing")
        if not self.is_sequencing_done():
            LOG.info(f"Sequencing is not completed for flow cell {self.id}")
            return False
        LOG.debug(f"Sequence is done for flow cell {self.id}")
        if not self.is_copy_completed():
            LOG.info(f"Copy of sequence data is not ready for flow cell {self.id}")
            return False
        LOG.debug(f"All data has been transferred for flow cell {self.id}")
        LOG.info(f"Flow cell {self.id} is ready for demultiplexing")
        return True

    def __str__(self):
        return f"FlowCell(path={self.path},run_parameters_path={self.run_parameters_path})"<|MERGE_RESOLUTION|>--- conflicted
+++ resolved
@@ -4,12 +4,9 @@
 from pathlib import Path
 from typing import List, Optional, Type, Union
 
-<<<<<<< HEAD
-=======
 from pydantic import ValidationError
 from typing_extensions import Literal
 
->>>>>>> b5591965
 from cg.apps.demultiplex.sample_sheet.models import (
     FlowCellSampleNovaSeq6000Bcl2Fastq,
     FlowCellSampleNovaSeq6000Dragen,
