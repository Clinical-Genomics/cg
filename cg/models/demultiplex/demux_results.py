import datetime
import logging
import socket
from pathlib import Path
from typing import Iterable, Optional

from cg.apps.cgstats.parsers.conversion_stats import ConversionStats
from cg.apps.demultiplex.demultiplex_api import DemultiplexingAPI
from cg.models.demultiplex.flowcell import Flowcell
from pydantic import BaseModel
from typing_extensions import Literal

LOG = logging.getLogger(__name__)


class LogfileParameters(BaseModel):
    id_string: str  # This indicate software and version
    # This is the binary that was executed (atm only bcl2fastq)
    program: Literal["bcl2fastq"] = "bcl2fastq"
    command_line: str
    time: datetime.datetime


class DemuxResults:
    """Class to gather information from a demultiplex result"""

    def __init__(self, demux_dir: Path, flowcell: Flowcell):
        LOG.info("Instantiating DemuxResults with path %s", demux_dir)
        self.demux_dir: Path = demux_dir
        self.flowcell: Flowcell = flowcell
        self._conversion_stats: Optional[ConversionStats] = None

    @property
    def run_name(self) -> str:
        return self.demux_dir.name

    @property
    def run_date(self) -> datetime.date:
        raw_time: str = self.run_name.split("_")[0]
        time_object: datetime.datetime = datetime.datetime.strptime(raw_time, "%y%m%d")
        return time_object.date()

    @property
    def machine_name(self) -> str:
        return self.run_name.split("_")[1]

    @property
    def demux_host(self) -> str:
        return socket.gethostname()

    @property
    def conversion_stats(self) -> ConversionStats:
        if self._conversion_stats:
            return self._conversion_stats
        self._conversion_stats = ConversionStats(self.conversion_stats_path)
        return self._conversion_stats

    @property
    def conversion_stats_path(self) -> Path:
        return self.results_dir / "Stats" / "ConversionStats.xml"

    @property
    def demux_stats_path(self) -> Path:
        return self.results_dir / "Stats" / "DemultiplexingStats.xml"

    @property
    def log_path(self) -> Path:
        return DemultiplexingAPI.get_logfile(flowcell=self.flowcell)

    @property
    def results_dir(self) -> Path:
        return self.demux_dir / "Unaligned"

    @property
    def sample_sheet_path(self) -> Path:
        """Return the path to where the original sample sheet is"""
        return self.flowcell.sample_sheet_path

    @property
<<<<<<< HEAD
    def barcode_report(self) -> Path:
        """Return the path to the report with samples with low cluster count"""
        return self.demux_dir / "lane_barcode_summary.csv"
=======
    def demux_sample_sheet_path(self) -> Path:
        """Return the path to sample sheet in demuxed flowcell dir"""
        return self.results_dir / self.flowcell.sample_sheet_path.name

    @property
    def copy_complete_path(self) -> Path:
        """Return the path to a file named copycomplete.txt used as flag that post processing is ready"""
        return self.demux_dir / "copycomplete.txt"
>>>>>>> fd36a227

    @property
    def projects(self) -> Iterable[str]:
        """Return the project names created after demultiplexing

        How do we handle the Project_indexcheck directory?
        """
        for sub_dir in self.results_dir.iterdir():
            if not sub_dir.is_dir():
                continue
            if sub_dir.name.startswith("Project_"):
                project_name: str = sub_dir.name.split("_")[1]
                LOG.debug("Found project %s", project_name)
                yield project_name

    @property
    def raw_index_dir(self) -> Path:
        """Return the path to a index dir that is not given the 'Project_'-prefix"""
        return self.results_dir / "indexcheck"

    @property
    def raw_projects(self) -> Iterable[Path]:
        """Return the raw project names created after demultiplexing

        These are either 'indexcheck' or a number
        """
        for sub_dir in self.results_dir.iterdir():
            if not sub_dir.is_dir():
                LOG.debug("Skipping %s since it is not a directory", sub_dir)
                continue
            dir_name: str = sub_dir.name
            if dir_name in ["Stats", "Reports"]:
                LOG.debug("Skipping %s dir %s", dir_name, sub_dir)
                continue
            if dir_name.startswith("Project_"):
                LOG.debug("Skipping already renamed project dir %s", sub_dir)
                continue
            if "index" in dir_name:
                LOG.debug("Skipping 'indexcheck' dir %s", sub_dir)
                continue
                # We now know that the rest of the directories are project directories
            yield sub_dir

    def files_renamed(self) -> bool:
        """Assert if the files have been renamed

        Check if the project files have been renamed, in that case it will not need post processing
        """
        return bool(len(list(self.projects)))

    def get_logfile_parameters(self) -> LogfileParameters:
        log_path: Path = self.log_path
        LOG.info("Parse log file %s", log_path)
        if not log_path.exists():
            LOG.warning("Could not find log file %s", log_path)
            raise FileNotFoundError
        program: str = ""
        time: Optional[datetime.datetime] = None
        command_line: Optional[str] = None
        id_string: Optional[str] = None
        with open(log_path, "r") as logfile:
            for line in logfile.readlines():
                # Fetch the line where the call that was made is
                if "bcl2fastq" in line and "singularity" in line:
                    line = line.strip()
                    split_line = line.split(" ")
                    command_line: str = " ".join(split_line[1:])
                    # Time is in format 2021-04-03-11:51:07, YYYY-MM-DD-HH-MM-SS
                    raw_time: str = split_line[0].strip("[]")  # remove the brackets around the date
                    try:
                        time: datetime.datetime = datetime.datetime.strptime(
                            raw_time, "%Y-%m-%dT%H:%M:%S"
                        )
                    except ValueError:
                        time: datetime.datetime = datetime.datetime.strptime(
                            raw_time, "%Y%m%d%H%M%S"
                        )
                    program = split_line[6]  # get the executed program

                if "bcl2fastq v" in line:
                    id_string = line.strip()
                    break

        return LogfileParameters(
            id_string=id_string, program=program, command_line=command_line, time=time
        )

    def __str__(self):
        return f"DemuxResults(demux_dir={self.demux_dir},flowcell=Flowcell(flowcell_path={self.flowcell.path})"<|MERGE_RESOLUTION|>--- conflicted
+++ resolved
@@ -77,11 +77,11 @@
         return self.flowcell.sample_sheet_path
 
     @property
-<<<<<<< HEAD
     def barcode_report(self) -> Path:
         """Return the path to the report with samples with low cluster count"""
         return self.demux_dir / "lane_barcode_summary.csv"
-=======
+
+    @property
     def demux_sample_sheet_path(self) -> Path:
         """Return the path to sample sheet in demuxed flowcell dir"""
         return self.results_dir / self.flowcell.sample_sheet_path.name
@@ -90,7 +90,6 @@
     def copy_complete_path(self) -> Path:
         """Return the path to a file named copycomplete.txt used as flag that post processing is ready"""
         return self.demux_dir / "copycomplete.txt"
->>>>>>> fd36a227
 
     @property
     def projects(self) -> Iterable[str]:
