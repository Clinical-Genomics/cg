import logging
from pathlib import Path
from typing import Optional

from cg.models.demultiplex.run_parameters import RunParameters
from cgmodels.demultiplex.sample_sheet import SampleSheet, get_sample_sheet_from_file
from cgmodels.exceptions import SampleSheetError
from pydantic import ValidationError
from typing_extensions import Literal

LOG = logging.getLogger(__name__)


class Flowcell:
    """Class to collect information about flowcell directories and there particular files"""

    def __init__(self, flowcell_path: Path):
        LOG.debug("Instantiating Flowcell with path %s", flowcell_path)
        self.path = flowcell_path
        LOG.debug("Set flowcell id to %s", self.flowcell_id)
        self._run_parameters: Optional[RunParameters] = None

    @property
<<<<<<< HEAD
=======
    def flowcell_full_name(self) -> str:
        return self.path.name

    @property
>>>>>>> e7e336c7
    def base_name(self) -> str:
        return self.path.name.split("_")[-1]

    @property
    def flowcell_id(self) -> str:
        return self.base_name[1:]

    @property
    def flowcell_position(self) -> Literal["A", "B"]:
        """get the flowcell position: A|B"""
        return self.base_name[0]

    @property
    def sample_sheet_path(self) -> Path:
        return Path(self.path, "SampleSheet.csv")

    @property
    def run_parameters_path(self) -> Path:
        return self.path / "RunParameters.xml"

    @property
    def run_parameters_object(self) -> RunParameters:
        if not self.run_parameters_path.exists():
            message = f"Could not find run parameters file {self.run_parameters_path}"
            LOG.warning(message)
            raise FileNotFoundError(message)
        if not self._run_parameters:
            self._run_parameters = RunParameters(run_parameters_path=self.run_parameters_path)
        return self._run_parameters

    @property
    def rta_complete_path(self) -> Path:
        return Path(self.path, "RTAComplete.txt")

    @property
    def copy_complete_path(self) -> Path:
        return Path(self.path, "CopyComplete.txt")

    @property
    def demultiplexing_started_path(self) -> Path:
        return Path(self.path, "demuxstarted.txt")

    def is_demultiplexing_started(self) -> bool:
        """Create the path to where the demuliplexed result should be produced"""
        return self.demultiplexing_started_path.exists()

    def sample_sheet_exists(self) -> bool:
        """Check if sample sheet exists"""
        LOG.info("Check if sample sheet exists")
        return self.sample_sheet_path.exists()

    def validate_sample_sheet(self) -> bool:
        """Validate if sample sheet is on correct format"""
        try:
            get_sample_sheet_from_file(infile=self.sample_sheet_path, sheet_type="S4")
        except (SampleSheetError, ValidationError) as error:
            LOG.warning("Invalid sample sheet")
            LOG.warning(error)
            return False
        return True

    def get_sample_sheet(self) -> SampleSheet:
        return get_sample_sheet_from_file(infile=self.sample_sheet_path, sheet_type="S4")

    def is_sequencing_done(self) -> bool:
        """Check if sequencing is done

        This is indicated by that the file RTAComplete.txt exists
        """
        LOG.info("Check if sequencing is done")
        return self.rta_complete_path.exists()

    def is_copy_completed(self) -> bool:
        """Check if copy of flowcell is done

        This is indicated by that the file CopyComplete.txt exists
        """
        LOG.info("Check if copy of data from sequence instrument is ready")
        return self.copy_complete_path.exists()

    def is_flowcell_ready(self) -> bool:
        """Check if a flowcell is ready for demultiplexing

        A flowcell is ready if the two files RTAComplete.txt and CopyComplete.txt exists in the flowcell directory
        """
        LOG.info("Check if flowcell is ready for demultiplexing")
        if not self.is_sequencing_done():
            LOG.info("Sequencing is not completed for flowcell %s", self.flowcell_id)
            return False
        LOG.debug("Sequence is done for flowcell %s", self.flowcell_id)
        if not self.is_copy_completed():
            LOG.info("Copy of sequence data is not ready for flowcell %s", self.flowcell_id)
            return False
        LOG.debug("All data has been transferred for flowcell %s", self.flowcell_id)
        LOG.info("Flowcell %s is ready for demultiplexing", self.flowcell_id)
        return True

    def __str__(self):
        return f"Flowcell(path={self.path},run_parameters_path={self.run_parameters_path})"<|MERGE_RESOLUTION|>--- conflicted
+++ resolved
@@ -21,13 +21,10 @@
         self._run_parameters: Optional[RunParameters] = None
 
     @property
-<<<<<<< HEAD
-=======
     def flowcell_full_name(self) -> str:
         return self.path.name
 
     @property
->>>>>>> e7e336c7
     def base_name(self) -> str:
         return self.path.name.split("_")[-1]
 
