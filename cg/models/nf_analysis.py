--- conflicted
+++ resolved
@@ -26,15 +26,10 @@
     fastq_reverse: conlist(str, min_items=1)
 
     @validator("fastq_reverse")
-<<<<<<< HEAD
-    def fastq_forward_reverse_length_match(cls, fastq_reverse, values: dict) -> List[str]:
-        """Verify that the number of fastq files is the same for R1 and R2."""
-=======
     def fastq_forward_reverse_length_match(
         cls, fastq_reverse: List[str], values: dict
     ) -> List[str]:
         """Verify that the number of fastq forward files is the same as for the reverse."""
->>>>>>> a8b1842e
         if len(fastq_reverse) != len(values.get("fastq_forward")):
             raise SampleSheetError("Fastq file length for forward and reverse do not match")
         return fastq_reverse
