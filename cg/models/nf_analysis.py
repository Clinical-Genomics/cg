--- conflicted
+++ resolved
@@ -2,7 +2,7 @@
 
 from pydantic.v1 import BaseModel, Field, conlist, validator
 
-from cg.exc import SampleSheetError, ValidationError
+from cg.exc import SampleSheetError
 
 
 class PipelineParameters(BaseModel):
@@ -52,18 +52,9 @@
     tag: str
 
     @validator("path", "path_index", pre=True)
-<<<<<<< HEAD
-    def set_path_as_string(cls, file_path: Union[str, Path]) -> Optional[str]:
+    def set_path_as_string(cls, file_path: str | Path) -> str | None:
         if file_path:
             return str(Path(file_path))
-=======
-    def path_exist(cls, file_path: str | Path) -> str | None:
-        if file_path is not None:
-            path = Path(file_path)
-            if not path.exists():
-                raise ValidationError(f"Path {file_path} does not exist")
-            return str(path)
->>>>>>> 5734f301
         return None
 
 
