"""Module for modeling flow cells."""
import datetime
import logging
import os
from pathlib import Path
<<<<<<< HEAD
from typing import Type, Union
from cg.models.flow_cell.utils import parse_date
=======
from typing import Type
>>>>>>> 22c22bfa

from pydantic import ValidationError
from typing_extensions import Literal

from cg.apps.demultiplex.sample_sheet.models import (
    FlowCellSampleBcl2Fastq,
    FlowCellSampleBCLConvert,
    SampleSheet,
)
from cg.apps.demultiplex.sample_sheet.read_sample_sheet import (
    get_sample_sheet_from_file,
)
from cg.cli.demultiplex.copy_novaseqx_demultiplex_data import get_latest_analysis_path
from cg.constants.bcl_convert_metrics import SAMPLE_SHEET_HEADER
from cg.constants.constants import LENGTH_LONG_DATE
from cg.constants.demultiplexing import BclConverter, DemultiplexingDirsAndFiles
from cg.constants.sequencing import Sequencers, SEQUENCER_TYPES
from cg.exc import FlowCellError, SampleSheetError
from cg.models.demultiplex.run_parameters import (
    RunParameters,
    RunParametersHiSeq,
    RunParametersNovaSeq6000,
    RunParametersNovaSeqX,
)
from cg.models.flow_cell.utils import parse_date

LOG = logging.getLogger(__name__)
RUN_PARAMETERS_CONSTRUCTOR: dict[str, Type] = {
    Sequencers.HISEQGA: RunParametersHiSeq,
    Sequencers.HISEQX: RunParametersHiSeq,
    Sequencers.NOVASEQ: RunParametersNovaSeq6000,
    Sequencers.NOVASEQX: RunParametersNovaSeqX,
}


class FlowCellDirectoryData:
    """Class to collect information about flow cell directories and their particular files."""

    def __init__(self, flow_cell_path: Path, bcl_converter: str | None = None):
        LOG.debug(f"Instantiating FlowCellDirectoryData with path {flow_cell_path}")
        self.path: Path = flow_cell_path
        self.machine_name: str = ""
        self._run_parameters: RunParameters | None = None
        self.run_date: datetime.datetime = datetime.datetime.now()
        self.machine_number: int = 0
        self.base_name: str = ""  # Base name is flow cell-id + flow cell position
        self.id: str = ""
        self.position: Literal["A", "B"] = "A"
        self.parse_flow_cell_dir_name()
<<<<<<< HEAD
        self.bcl_converter: str = self.get_bcl_converter(bcl_converter)
=======
        self.bcl_converter: str | None = self.get_bcl_converter(bcl_converter)
>>>>>>> 22c22bfa
        self._sample_sheet_path_hk: Path | None = None

    def parse_flow_cell_dir_name(self):
        """Parse relevant information from flow cell name.
        This will assume that the flow cell naming convention is used. If not we skip the flow cell.
        Convention is: <date>_<machine>_<run_numbers>_<A|B><flow_cell_id>
        Example: '201203_D00483_0200_AHVKJCDRXX'.
        """

        self.validate_flow_cell_dir_name()
        self.run_date = self._parse_date()
        self.machine_name = self.split_flow_cell_name[1]
        self.machine_number = int(self.split_flow_cell_name[2])
        base_name: str = self.split_flow_cell_name[-1]
        self.base_name = base_name
        LOG.debug(f"Set flow cell id to {base_name}")
        self.id = base_name[1:]
        self.position = base_name[0]

    @property
    def split_flow_cell_name(self) -> list[str]:
        """Return split flow cell name."""
        return self.path.name.split("_")

    @property
    def full_name(self) -> str:
        """Return flow cell full name."""
        return self.path.name

    @property
    def sequenced_at(self) -> list[str]:
        """Return the sequencing date for the flow cell."""
        date_part: str = self.full_name.split("_")[0]
        return parse_date(date_part)

    @property
    def sample_sheet_path(self) -> Path:
        """
        Return sample sheet path.
        """
        return Path(self.path, DemultiplexingDirsAndFiles.SAMPLE_SHEET_FILE_NAME)

    def set_sample_sheet_path_hk(self, hk_path: Path):
        self._sample_sheet_path_hk = hk_path

    def get_sample_sheet_path_hk(self) -> Path:
        if not self._sample_sheet_path_hk:
            raise FlowCellError("Attribute _sample_sheet_path_hk has not been assigned yet")
        return self._sample_sheet_path_hk

    @property
    def run_parameters_path(self) -> Path:
        """Return path to run parameters file if it exists.
        Raises:
            FlowCellError if the flow cell has no run parameters file."""
        if DemultiplexingDirsAndFiles.RUN_PARAMETERS_PASCAL_CASE in os.listdir(self.path):
            return Path(self.path, DemultiplexingDirsAndFiles.RUN_PARAMETERS_PASCAL_CASE)
        elif DemultiplexingDirsAndFiles.RUN_PARAMETERS_CAMEL_CASE in os.listdir(self.path):
            return Path(self.path, DemultiplexingDirsAndFiles.RUN_PARAMETERS_CAMEL_CASE)
        else:
            message: str = f"No run parameters file found in flow cell {self.path}"
            LOG.error(message)
            raise FlowCellError(message)

    @property
    def run_parameters(self) -> RunParameters:
        """Return run parameters object."""
        if not self._run_parameters:
            self._run_parameters = RUN_PARAMETERS_CONSTRUCTOR[self.sequencer_type](
                run_parameters_path=self.run_parameters_path
            )
        return self._run_parameters

    @property
    def sample_type(
        self,
    ) -> Type[FlowCellSampleBcl2Fastq] | Type[FlowCellSampleBCLConvert]:
        """Return the sample class used in the flow cell."""
        if self.bcl_converter == BclConverter.BCL2FASTQ:
            return FlowCellSampleBcl2Fastq
        return FlowCellSampleBCLConvert

    @property
    def sequencer_type(
        self,
    ) -> Literal[Sequencers.HISEQX, Sequencers.HISEQGA, Sequencers.NOVASEQ, Sequencers.NOVASEQX]:
        """Return the sequencer type."""
        return SEQUENCER_TYPES[self.machine_name]

    def get_bcl_converter(self, bcl_converter: str) -> str:
        """
        Return the BCL converter to use.
        Tries to get the BCL converter from the sequencer type if not provided.
        Note: bcl_converter can be used to override automatic selection.
        Reason: Data reproducibility.
        """
        return bcl_converter or self.get_bcl_converter_by_sequencer()

    def get_bcl_converter_by_sequencer(
        self,
    ) -> str:
        """Return the BCL converter based on the sequencer."""
        if self.sequencer_type in [Sequencers.NOVASEQ, Sequencers.NOVASEQX]:
            LOG.debug(f"Using BCL converter: {BclConverter.DRAGEN}")
            return BclConverter.DRAGEN
        LOG.debug(f"Using BCL converter: {BclConverter.BCL2FASTQ}")
        return BclConverter.BCL2FASTQ

    @property
    def rta_complete_path(self) -> Path:
        """Return RTAComplete path."""
        return Path(self.path, DemultiplexingDirsAndFiles.RTACOMPLETE)

    @property
    def copy_complete_path(self) -> Path:
        """Return copy complete path."""
        return Path(self.path, DemultiplexingDirsAndFiles.COPY_COMPLETE)

    @property
    def hiseq_x_copy_complete_path(self) -> Path:
        """Return copy complete path for HiSeqX."""
        return Path(self.path, DemultiplexingDirsAndFiles.HISEQ_X_COPY_COMPLETE)

    @property
    def hiseq_x_delivery_started_path(self) -> Path:
        """Return delivery started path for HiSeqX."""
        return Path(self.path, DemultiplexingDirsAndFiles.DELIVERY)

    @property
    def demultiplexing_started_path(self) -> Path:
        """Return demux started path."""
        return Path(self.path, DemultiplexingDirsAndFiles.DEMUX_STARTED)

    @property
    def trailblazer_config_path(self) -> Path:
        """Return file to SLURM job ids path."""
        return Path(self.path, "slurm_job_ids.yaml")

    @property
    def is_demultiplexing_complete(self) -> bool:
        return Path(self.path, DemultiplexingDirsAndFiles.DEMUX_COMPLETE).exists()

    def _parse_date(self):
        """Return the parsed date in the correct format."""
        if len(self.split_flow_cell_name[0]) == LENGTH_LONG_DATE:
            return datetime.datetime.strptime(self.split_flow_cell_name[0], "%Y%m%d")
        return datetime.datetime.strptime(self.split_flow_cell_name[0], "%y%m%d")

    def validate_flow_cell_dir_name(self) -> None:
        """
        Validate on the following criteria:
        Convention is: <date>_<machine>_<run_numbers>_<A|B><flow_cell_id>
        Example: '201203_D00483_0200_AHVKJCDRXX'.
        """
        if len(self.split_flow_cell_name) != 4:
            message = f"Flowcell {self.full_name} does not follow the flow cell naming convention"
            LOG.warning(message)
            raise FlowCellError(message)

    def has_demultiplexing_started_locally(self) -> bool:
        """Check if demultiplexing has started path exists on the cluster."""
        return self.demultiplexing_started_path.exists()

    def has_demultiplexing_started_on_sequencer(self) -> bool:
        """Check if demultiplexing has started on the NovaSeqX machine."""
        latest_analysis: Path = get_latest_analysis_path(self.path)
        if not latest_analysis:
            return False
        return Path(
            latest_analysis, DemultiplexingDirsAndFiles.DATA, DemultiplexingDirsAndFiles.BCL_CONVERT
        ).exists()

    def sample_sheet_exists(self) -> bool:
        """Check if sample sheet exists."""
        LOG.info("Check if sample sheet exists")
        return self.sample_sheet_path.exists()

    def validate_sample_sheet(self) -> bool:
        """Validate if sample sheet is on correct format."""
        try:
            get_sample_sheet_from_file(self.sample_sheet_path)
        except (SampleSheetError, ValidationError) as error:
            LOG.warning("Invalid sample sheet")
            LOG.warning(error)
            LOG.warning(
                f"Ensure that the headers in the sample sheet follows the allowed structure for {self.bcl_converter} i.e. \n"
                + SAMPLE_SHEET_HEADER[self.bcl_converter]
            )
            return False
        return True

    @property
    def sample_sheet(self) -> SampleSheet:
        """Return sample sheet object."""
        if not self._sample_sheet_path_hk:
            raise FlowCellError("Sample sheet path has not been assigned yet")
        return get_sample_sheet_from_file(self._sample_sheet_path_hk)

    def get_sample_sheet(self) -> SampleSheet:
        """Return sample sheet object."""
        return get_sample_sheet_from_file(self.sample_sheet_path)

    def is_sequencing_done(self) -> bool:
        """Check if sequencing is done.
        This is indicated by that the file RTAComplete.txt exists.
        """
        LOG.info("Check if sequencing is done")
        return self.rta_complete_path.exists()

    def is_copy_completed(self) -> bool:
        """Check if copy of flow cell is done.
        This is indicated by that the file CopyComplete.txt exists.
        """
        LOG.info("Check if copy of data from sequence instrument is ready")
        return self.copy_complete_path.exists()

    def is_flow_cell_ready(self) -> bool:
        """Check if a flow cell is ready for downstream processing.

        A flow cell is ready if the two files RTAComplete.txt and CopyComplete.txt exist in the
        flow cell directory.
        """
        LOG.info("Check if flow cell is ready for downstream processing")
        if not self.is_sequencing_done():
            LOG.info(f"Sequencing is not completed for flow cell {self.id}")
            return False
        LOG.debug(f"Sequence is done for flow cell {self.id}")
        if not self.is_copy_completed():
            LOG.info(f"Copy of sequence data is not ready for flow cell {self.id}")
            return False
        LOG.debug(f"All data has been transferred for flow cell {self.id}")
        LOG.info(f"Flow cell {self.id} is ready for downstream processing")
        return True

    def __str__(self):
        return f"FlowCell(path={self.path},run_parameters_path={self.run_parameters_path})"


def get_flow_cells_from_path(flow_cells_dir: Path) -> list[FlowCellDirectoryData]:
    """Return flow cell objects from flow cell dir."""
    flow_cells: list[FlowCellDirectoryData] = []
    LOG.debug(f"Search for flow cells ready to encrypt in {flow_cells_dir}")
    for flow_cell_dir in flow_cells_dir.iterdir():
        if not flow_cell_dir.is_dir():
            continue
        LOG.debug(f"Found directory: {flow_cell_dir}")
        try:
            flow_cell = FlowCellDirectoryData(flow_cell_path=flow_cell_dir)
        except FlowCellError:
            continue
        flow_cells.append(flow_cell)
    return flow_cells<|MERGE_RESOLUTION|>--- conflicted
+++ resolved
@@ -3,12 +3,7 @@
 import logging
 import os
 from pathlib import Path
-<<<<<<< HEAD
-from typing import Type, Union
-from cg.models.flow_cell.utils import parse_date
-=======
 from typing import Type
->>>>>>> 22c22bfa
 
 from pydantic import ValidationError
 from typing_extensions import Literal
@@ -58,11 +53,7 @@
         self.id: str = ""
         self.position: Literal["A", "B"] = "A"
         self.parse_flow_cell_dir_name()
-<<<<<<< HEAD
         self.bcl_converter: str = self.get_bcl_converter(bcl_converter)
-=======
-        self.bcl_converter: str | None = self.get_bcl_converter(bcl_converter)
->>>>>>> 22c22bfa
         self._sample_sheet_path_hk: Path | None = None
 
     def parse_flow_cell_dir_name(self):
