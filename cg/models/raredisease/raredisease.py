<<<<<<< HEAD
from pydantic import BaseModel
from enum import StrEnum
from cg.models.nf_analysis import NextflowSampleSheetEntry

=======
from enum import StrEnum
from pathlib import Path

from pydantic.v1 import Field
>>>>>>> df55d1ab

class RarediseaseQCMetrics(BaseModel):
    """Raredisease QC metrics"""

    percentage_mapped_reads: float | None
    PCT_TARGET_BASES_10X: float | None
    MEDIAN_TARGET_COVERAGE: float | None
    PCT_PF_READS_ALIGNED: float | None
    PCT_PF_READS_IMPROPER_PAIRS: float | None
    PCT_ADAPTER: float | None
    fraction_duplicates: float | None


class RarediseaseSampleSheetEntry(NextflowSampleSheetEntry):
    """Raredisease sample model is used when building the sample sheet."""

    sex: str
    phenotype: int
    sex: int
    paternal_id: str
    maternal_id: str
    case_id: str

    @property
    def reformat_sample_content(self) -> list[list[str]]:
        """Reformat sample sheet content as a list of lists, where each list represents a line in the final file."""
        return [
            [
                self.name,
                lane + 1,
                self.fastq_forward_read_paths,
                self.fastq_reverse_read_paths,
                self.sex,
                self.phenotype,
                self.paternal_id,
                self.maternal_id,
                self.case_id,
            ]
            for lane, (self.fastq_forward_read_paths, self.fastq_reverse_read_paths) in enumerate(
                zip(self.fastq_forward_read_paths, self.fastq_reverse_read_paths)
            )
        ]


class RarediseaseSampleSheetHeaders(StrEnum):
    sample: str = "sample"
    lane: str = "lane"
    fastq_1: str = "fastq_1"
    fastq_2: str = "fastq_2"
    sex: str = "sex"
    phenotype: str = "phenotype"
    paternal_id: str = "paternal_id"
    maternal_id: str = "maternal_id"
    case_id: str = "case_id"

    @classmethod
    def list(cls) -> list[str]:
        return list(map(lambda header: header.value, cls))<|MERGE_RESOLUTION|>--- conflicted
+++ resolved
@@ -1,14 +1,12 @@
-<<<<<<< HEAD
+
 from pydantic import BaseModel
 from enum import StrEnum
 from cg.models.nf_analysis import NextflowSampleSheetEntry
 
-=======
-from enum import StrEnum
 from pathlib import Path
 
 from pydantic.v1 import Field
->>>>>>> df55d1ab
+
 
 class RarediseaseQCMetrics(BaseModel):
     """Raredisease QC metrics"""
