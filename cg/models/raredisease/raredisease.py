--- conflicted
+++ resolved
@@ -67,9 +67,6 @@
     target_bed: str
     analysis_type: str
     save_mapped_as_cram: bool
-<<<<<<< HEAD
     skip_germlinecnvcaller: bool
     vcfanno_extra_resources: str
-=======
-    local_genomes: str
->>>>>>> 50b728fa
+    local_genomes: str