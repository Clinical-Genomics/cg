from typing import Any, List, Tuple, Callable, Dict


class Dispatcher:
    def __init__(self, functions: List[Callable], input_dict: Dict[str, Any]):
        """Initialize the dispatcher with a list of functions and an input dict"""
        self.functions: List[Callable] = functions
        self.input_dict: Dict[str, any] = input_dict
        self.dispatch_table: Dict[Tuple[str], Callable] = self._generate_dispatch_table()

<<<<<<< HEAD
    def __call__(self) -> Dict[Tuple[str], Callable]:
=======
    def __call__(self):
>>>>>>> f44471ab
        """Call the dispatcher with the input dict"""
        parameters_not_none, parameter_values_not_none = self._parse_input_dict(self.input_dict)
        if parameters_not_none not in self.dispatch_table:
            raise ValueError(f"No matching function found for arguments: {parameters_not_none}")
        return self.dispatch_table[parameters_not_none](
            **dict(zip(parameters_not_none, parameter_values_not_none))
        )

    def _parse_input_dict(self, input_dict: Dict[str, Any]) -> [Tuple[str], Tuple[Any]]:
        """Parse the input dict and return a tuple of parameters and values that are not None"""
        parameters_not_none: List[str] = []
        values_not_none: List[Any] = []
        for parameter in sorted(input_dict.keys()):
            value = input_dict[parameter]
            if value is not None:
                parameters_not_none.append(parameter)
                values_not_none.append(value)
        return tuple(parameters_not_none), tuple(values_not_none)

    def _generate_dispatch_table(self) -> Dict[Tuple[str], Callable]:
        """Generate a dispatch table from the list of functions"""
        dispatch_table = {}
        for func in self.functions:
            func_arg_names: List[str] = sorted(
                func.__code__.co_varnames[: func.__code__.co_argcount]
            )
            func_arg_names: List[str] = [arg for arg in func_arg_names if arg != "self"]
            if len(set(func_arg_names)) != len(func_arg_names):
                raise ValueError(f"Duplicate argument names in function: {func.__name__}")
            dispatch_table[tuple(func_arg_names)] = func
        return dispatch_table<|MERGE_RESOLUTION|>--- conflicted
+++ resolved
@@ -8,11 +8,7 @@
         self.input_dict: Dict[str, any] = input_dict
         self.dispatch_table: Dict[Tuple[str], Callable] = self._generate_dispatch_table()
 
-<<<<<<< HEAD
-    def __call__(self) -> Dict[Tuple[str], Callable]:
-=======
     def __call__(self):
->>>>>>> f44471ab
         """Call the dispatcher with the input dict"""
         parameters_not_none, parameter_values_not_none = self._parse_input_dict(self.input_dict)
         if parameters_not_none not in self.dispatch_table:
