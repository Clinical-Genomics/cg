from typing import Any, List, Tuple, Callable, Dict


class Dispatcher:
    def __init__(self, functions: List[Callable], input_dict: Dict[str, Any]):
        """Initialize the dispatcher with a list of functions and an input dict"""
        self.functions: List[Callable] = functions
        self.input_dict: Dict[str, any] = input_dict
        self.dispatch_table: Dict[Tuple[str], Callable] = self._generate_dispatch_table()

    def __call__(self):
        """Call the dispatcher with the input dict"""
        parameters_not_none, parameter_values_not_none = self._parse_input_dict(self.input_dict)
        if parameters_not_none not in self.dispatch_table:
<<<<<<< HEAD
            raise ValueError(f"No matching function found for arguments: {self.input_dict.keys()}")
=======
            raise ValueError(f"No matching function found for arguments: {parameters_not_none}")
>>>>>>> c45609fe
        return self.dispatch_table[parameters_not_none](
            **dict(zip(parameters_not_none, parameter_values_not_none))
        )

    def _parse_input_dict(self, input_dict: Dict[str, Any]) -> [Tuple[str], Tuple[Any]]:
        """Parse the input dict and return a tuple of parameters and values that are not None"""
        parameters_not_none: List[str] = []
        values_not_none: List[Any] = []
        for parameter in sorted(input_dict.keys()):
            value = input_dict[parameter]
            if value is not None:
                parameters_not_none.append(parameter)
                values_not_none.append(value)
        return tuple(parameters_not_none), tuple(values_not_none)

    def _generate_dispatch_table(self) -> Dict[Tuple[str], Callable]:
        """Generate a dispatch table from the list of functions"""
        dispatch_table = {}
        for func in self.functions:
            func_arg_names: List[str] = sorted(
                func.__code__.co_varnames[: func.__code__.co_argcount]
            )
            func_arg_names: List[str] = [arg for arg in func_arg_names if arg != "self"]
            if len(set(func_arg_names)) != len(func_arg_names):
                raise ValueError(f"Duplicate argument names in function: {func.__name__}")
            dispatch_table[tuple(func_arg_names)] = func
        return dispatch_table<|MERGE_RESOLUTION|>--- conflicted
+++ resolved
@@ -12,11 +12,7 @@
         """Call the dispatcher with the input dict"""
         parameters_not_none, parameter_values_not_none = self._parse_input_dict(self.input_dict)
         if parameters_not_none not in self.dispatch_table:
-<<<<<<< HEAD
-            raise ValueError(f"No matching function found for arguments: {self.input_dict.keys()}")
-=======
             raise ValueError(f"No matching function found for arguments: {parameters_not_none}")
->>>>>>> c45609fe
         return self.dispatch_table[parameters_not_none](
             **dict(zip(parameters_not_none, parameter_values_not_none))
         )
