--- conflicted
+++ resolved
@@ -111,11 +111,7 @@
     files_in_directory: list[Path] = []
     for subdir, _, dir_files in os.walk(directory):
         subdir = Path(subdir).relative_to(directory)
-<<<<<<< HEAD
         files_in_directory.extend([Path(subdir, file) for file in dir_files])
-    return files_in_directory
-=======
-        files_in_directory.extend([Path(subdir, file) for file in files])
     return files_in_directory
 
 
@@ -127,5 +123,4 @@
     """
     if not source_path.exists():
         raise FileNotFoundError(f"Directory with path {source_path} is not found.")
-    return os.stat(source_path).st_mtime
->>>>>>> b7951846
+    return os.stat(source_path).st_mtime