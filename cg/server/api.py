import http
import logging
import json
import tempfile
from functools import wraps
from pathlib import Path
<<<<<<< HEAD
from typing import List, Optional, Dict
=======
from typing import List, Optional, Any
>>>>>>> 613f5a58

import requests
from sqlalchemy.exc import IntegrityError
from urllib3.exceptions import MaxRetryError, NewConnectionError

from cg.apps.orderform.excel_orderform_parser import ExcelOrderformParser
from cg.apps.orderform.json_orderform_parser import JsonOrderformParser
from cg.constants import ANALYSIS_SOURCES, METAGENOME_SOURCES
from cg.constants.constants import FileFormat
from cg.exc import OrderError, OrderFormError, TicketCreationError
from cg.server.ext import db, lims, osticket
from cg.io.controller import WriteStream
from cg.meta.orders import OrdersAPI
from cg.store.models import Customer
from cg.models.orders.order import OrderIn, OrderType
from cg.models.orders.orderform_schema import Orderform
from flask import Blueprint, abort, current_app, g, jsonify, make_response, request
from google.auth import jwt
from pydantic import ValidationError
from requests.exceptions import HTTPError
from sqlalchemy.orm import Query
from werkzeug.utils import secure_filename

from cg.store.models import Flowcell

LOG = logging.getLogger(__name__)
BLUEPRINT = Blueprint("api", __name__, url_prefix="/api/v1")


def public(route_function):
    @wraps(route_function)
    def public_endpoint(*args, **kwargs):
        return route_function(*args, **kwargs)

    public_endpoint.is_public = True
    return public_endpoint


@BLUEPRINT.before_request
def before_request():
    """Authorize API routes with JSON Web Tokens."""
    if not request.is_secure:
        return abort(
            make_response(
                jsonify(message="Only https requests accepted"), http.HTTPStatus.FORBIDDEN
            )
        )

    if request.method == "OPTIONS":
        return make_response(jsonify(ok=True), http.HTTPStatus.NO_CONTENT)

    endpoint_func = current_app.view_functions[request.endpoint]
    if getattr(endpoint_func, "is_public", None):
        return

    auth_header = request.headers.get("Authorization")
    if not auth_header:
        return abort(
            make_response(
                jsonify(message="no JWT token found on request"), http.HTTPStatus.UNAUTHORIZED
            )
        )

    jwt_token = auth_header.split("Bearer ")[-1]
    try:
        user_data = jwt.decode(
            jwt_token, certs=requests.get("https://www.googleapis.com/oauth2/v1/certs").json()
        )
    except ValueError:
        return abort(
            make_response(
                jsonify(message="outdated login certificate"), http.HTTPStatus.UNAUTHORIZED
            )
        )

    user_obj = db.user(user_data["email"])
    if user_obj is None or not user_obj.order_portal_login:
        message = f"{user_data['email']} doesn't have access"
        LOG.error(message)
        return abort(make_response(jsonify(message=message), http.HTTPStatus.FORBIDDEN))

    g.current_user = user_obj


@BLUEPRINT.route("/submit_order/<order_type>", methods=["POST"])
def submit_order(order_type):
    """Submit an order for samples."""
    api = OrdersAPI(lims=lims, status=db, osticket=osticket)
    error_message: str
    try:
        request_json = request.get_json()
        LOG.info(
            "processing order: %s",
            WriteStream.write_stream_from_content(
                content=request_json, file_format=FileFormat.JSON
            ),
        )
        project: OrderType = OrderType(order_type)
        order_in: OrderIn = OrderIn.parse_obj(request_json, project=project)

        result = api.submit(
            project=project,
            order_in=order_in,
            user_name=g.current_user.name,
            user_mail=g.current_user.email,
        )
    except (  # user misbehaviour
        OrderError,
        OrderFormError,
        ValidationError,
        ValueError,
    ) as error:
        error_message = error.message if hasattr(error, "message") else str(error)
        http_error_response = http.HTTPStatus.BAD_REQUEST
        LOG.error(error_message)
    except (  # system misbehaviour
        AttributeError,
        ConnectionError,
        HTTPError,
        IntegrityError,
        KeyError,
        NewConnectionError,
        MaxRetryError,
        TimeoutError,
        TicketCreationError,
        TypeError,
    ) as error:
        LOG.exception(error)
        error_message = error.message if hasattr(error, "message") else str(error)
        http_error_response = http.HTTPStatus.INTERNAL_SERVER_ERROR
    else:
        return jsonify(
            project=result["project"], records=[record.to_dict() for record in result["records"]]
        )

    if error_message:
        return abort(make_response(jsonify(message=error_message), http_error_response))


@BLUEPRINT.route("/cases")
def cases():
    """Fetch cases."""
    records = db.cases(days=31)
    count = len(records)
    return jsonify(cases=records, total=count)


@BLUEPRINT.route("/families")
def families():
    """Fetch families."""
    if request.args.get("status") == "analysis":
        records = db.cases_to_mip_analyze()
        count = len(records)
    else:
        customer_objs: Optional[List[Customer]] = (
            None if g.current_user.is_admin else g.current_user.customers
        )
        case_query = db.families(
            enquiry=request.args.get("enquiry"),
            customers=customer_objs,
            action=request.args.get("action"),
        )
        count = case_query.count()
        records = case_query.limit(30)

    cases_data: List[dict] = [case_obj.to_dict(links=True) for case_obj in records]
    return jsonify(families=cases_data, total=count)


@BLUEPRINT.route("/families_in_collaboration")
def families_in_collaboration():
    """Fetch families in collaboration."""
    order_customer: Customer = db.customer(request.args.get("customer"))
    data_analysis: str = request.args.get("data_analysis")
    families_q: Query = db.families(
        enquiry=request.args.get("enquiry"),
        customers=order_customer.collaborators,
        data_analysis=data_analysis,
    )
    count = families_q.count()
    records = families_q.limit(30)
    data = [case_obj.to_dict(links=True) for case_obj in records]
    return jsonify(families=data, total=count)


@BLUEPRINT.route("/families/<family_id>")
def family(family_id):
    """Fetch a family with links."""
    case_obj = db.family(family_id)
    if case_obj is None:
        return abort(http.HTTPStatus.NOT_FOUND)
    if not g.current_user.is_admin and (case_obj.customer not in g.current_user.customers):
        return abort(http.HTTPStatus.FORBIDDEN)

    data = case_obj.to_dict(links=True, analyses=True)
    return jsonify(**data)


@BLUEPRINT.route("/families_in_collaboration/<family_id>")
def family_in_collaboration(family_id):
    """Fetch a family with links."""
    case_obj = db.family(family_id)
    order_customer = db.customer(request.args.get("customer"))
    if case_obj.customer not in order_customer.collaborators:
        return abort(http.HTTPStatus.FORBIDDEN)
    data = case_obj.to_dict(links=True, analyses=True)
    return jsonify(**data)


@BLUEPRINT.route("/samples")
def samples():
    """Fetch samples."""
    if request.args.get("status") and not g.current_user.is_admin:
        return abort(http.HTTPStatus.FORBIDDEN)
    if request.args.get("status") == "incoming":
        samples_q = db.samples_to_receive()
    elif request.args.get("status") == "labprep":
        samples_q = db.samples_to_prepare()
    elif request.args.get("status") == "sequencing":
        samples_q = db.samples_to_sequence()
    else:
        customer_objs: Optional[Customer] = (
            None if g.current_user.is_admin else g.current_user.customers
        )
        samples_q = db.samples(enquiry=request.args.get("enquiry"), customers=customer_objs)
    limit = int(request.args.get("limit", 50))
    data = [sample_obj.to_dict() for sample_obj in samples_q.limit(limit)]
    return jsonify(samples=data, total=samples_q.count())


@BLUEPRINT.route("/samples_in_collaboration")
def samples_in_collaboration():
    """Fetch samples in a customer group."""
    order_customer = db.customer(request.args.get("customer"))
    samples_q = db.samples(
        enquiry=request.args.get("enquiry"), customers=order_customer.collaborators
    )
    limit = int(request.args.get("limit", 50))
    data = [sample_obj.to_dict() for sample_obj in samples_q.limit(limit)]
    return jsonify(samples=data, total=samples_q.count())


@BLUEPRINT.route("/samples/<sample_id>")
def sample(sample_id):
    """Fetch a single sample."""
    sample_obj = db.sample(sample_id)
    if sample_obj is None:
        return abort(http.HTTPStatus.NOT_FOUND)
    if not g.current_user.is_admin and (sample_obj.customer not in g.current_user.customers):
        return abort(http.HTTPStatus.FORBIDDEN)
    data = sample_obj.to_dict(links=True, flowcells=True)
    return jsonify(**data)


@BLUEPRINT.route("/samples_in_collaboration/<sample_id>")
def sample_in_collaboration(sample_id):
    """Fetch a single sample."""
    sample_obj = db.sample(sample_id)
    order_customer = db.customer(request.args.get("customer"))
    if sample_obj.customer not in order_customer.collaborators:
        return abort(http.HTTPStatus.FORBIDDEN)
    data = sample_obj.to_dict(links=True, flowcells=True)
    return jsonify(**data)


@BLUEPRINT.route("/pools")
def pools():
    """Fetch pools."""
    customer_objs: Optional[Customer] = (
        None if g.current_user.is_admin else g.current_user.customers
    )
    pools_q = db.pools(customers=customer_objs, enquiry=request.args.get("enquiry"))
    data = [pool_obj.to_dict() for pool_obj in pools_q.limit(30)]
    return jsonify(pools=data, total=pools_q.count())


@BLUEPRINT.route("/pools/<pool_id>")
def pool(pool_id):
    """Fetch a single pool."""
    record = db.pool(pool_id)
    if record is None:
        return abort(http.HTTPStatus.NOT_FOUND)
    if not g.current_user.is_admin and (record.customer not in g.current_user.customers):
        return abort(http.HTTPStatus.FORBIDDEN)
    return jsonify(**record.to_dict())


@BLUEPRINT.route("/flowcells")
def flowcells() -> Any:
    """Fetch flow cells."""
    flow_cells: List[Flowcell] = db.get_flow_cell_by_enquiry_and_status(
        flow_cell_statuses=[request.args.get("status")],
        flow_cell_id_enquiry=request.args.get("enquiry"),
    )
    parsed_flow_cells: List[dict] = [flow_cell.to_dict() for flow_cell in flow_cells.limit(50)]
    return jsonify(flowcells=parsed_flow_cells, total=flow_cells.count())


@BLUEPRINT.route("/flowcells/<flowcell_id>")
def flowcell(flowcell_id):
    """Fetch a single flowcell."""
    record = db.get_flow_cell(flowcell_id)
    if record is None:
        return abort(http.HTTPStatus.NOT_FOUND)
    return jsonify(**record.to_dict(samples=True))


@BLUEPRINT.route("/analyses")
def analyses():
    """Fetch analyses."""
    if request.args.get("status") == "delivery":
        analyses_q = db.analyses_to_deliver()
    elif request.args.get("status") == "upload":
        analyses_q = db.analyses_to_upload()
    else:
        analyses_q = db.Analysis.query
    data = [analysis_obj.to_dict() for analysis_obj in analyses_q.limit(30)]
    return jsonify(analyses=data, total=analyses_q.count())


@BLUEPRINT.route("/options")
def options():
    """Fetch various options."""
    customers: Optional[Customer] = (
        db.Customer.query.all() if g.current_user.is_admin else g.current_user.customers
    )

    apptag_groups: Dict[str, list[str]] = {"ext": []}
    for application in db.applications(archived=False):
        if not application.versions:
            LOG.debug(f"Skipping application {application} that doesn't have a price")
            continue
        if application.is_external:
            apptag_groups["ext"].append(application.tag)
        if application.prep_category not in apptag_groups:
            apptag_groups[application.prep_category]: list[str] = []
        apptag_groups[application.prep_category].append(application.tag)

    source_groups = {"metagenome": METAGENOME_SOURCES, "analysis": ANALYSIS_SOURCES}

    return jsonify(
        customers=[
            {"text": f"{customer.name} ({customer.internal_id})", "value": customer.internal_id}
            for customer in customers
        ],
        applications=apptag_groups,
        panels=[panel.abbrev for panel in db.panels()],
        organisms=[
            {
                "name": organism.name,
                "reference_genome": organism.reference_genome,
                "internal_id": organism.internal_id,
                "verified": organism.verified,
            }
            for organism in db.organisms()
        ],
        sources=source_groups,
        beds=[bed.name for bed in db.get_active_beds()],
    )


@BLUEPRINT.route("/me")
def me():
    """Fetch information about current user."""
    if not g.current_user.is_admin and not g.current_user.customers:
        LOG.error(
            "%s is not admin and is not connected to any customers, aborting", g.current_user.email
        )
        return abort(http.HTTPStatus.FORBIDDEN)

    return jsonify(user=g.current_user.to_dict())


@BLUEPRINT.route("/applications")
@public
def applications():
    """Fetch application tags."""
    query = db.applications(archived=False)
    data = [record.to_dict() for record in query]
    return jsonify(applications=data)


@BLUEPRINT.route("/applications/<tag>")
@public
def application(tag):
    """Fetch an application tag."""
    record = db.application(tag)
    if record is None:
        return abort(
            make_response(jsonify(message="application not found"), http.HTTPStatus.NOT_FOUND)
        )
    return jsonify(**record.to_dict())


@BLUEPRINT.route("/orderform", methods=["POST"])
def orderform():
    """Parse an orderform/JSON export."""
    input_file = request.files.get("file")
    filename = secure_filename(input_file.filename)

    error_message: str
    try:
        if filename.lower().endswith(".xlsx"):
            temp_dir = Path(tempfile.gettempdir())
            saved_path = str(temp_dir / filename)
            input_file.save(saved_path)
            order_parser = ExcelOrderformParser()
            order_parser.parse_orderform(excel_path=saved_path)
        else:
            json_data = json.load(input_file.stream, strict=False)
            order_parser = JsonOrderformParser()
            order_parser.parse_orderform(order_data=json_data)
        parsed_order: Orderform = order_parser.generate_orderform()
    except (  # user misbehaviour
        AttributeError,
        OrderFormError,
        OverflowError,
        ValidationError,
        ValueError,
    ) as error:
        error_message = error.message if hasattr(error, "message") else str(error)
        LOG.error(error_message)
        http_error_response = http.HTTPStatus.BAD_REQUEST
    except (  # system misbehaviour
        NewConnectionError,
        MaxRetryError,
        TimeoutError,
        TypeError,
    ) as error:
        LOG.exception(error)
        error_message = error.message if hasattr(error, "message") else str(error)
        http_error_response = http.HTTPStatus.INTERNAL_SERVER_ERROR
    else:
        return jsonify(**parsed_order.dict())

    if error_message:
        return abort(make_response(jsonify(message=error_message), http_error_response))<|MERGE_RESOLUTION|>--- conflicted
+++ resolved
@@ -4,11 +4,7 @@
 import tempfile
 from functools import wraps
 from pathlib import Path
-<<<<<<< HEAD
-from typing import List, Optional, Dict
-=======
-from typing import List, Optional, Any
->>>>>>> 613f5a58
+from typing import Any, Dict, List, Optional
 
 import requests
 from sqlalchemy.exc import IntegrityError
