--- conflicted
+++ resolved
@@ -1,3 +1,4 @@
+# -*- coding: utf-8 -*-
 import json
 import logging
 from functools import wraps
@@ -42,11 +43,6 @@
         else:
             return abort(403, "no JWT token found on request")
         try:
-<<<<<<< HEAD
-            user_data = jwt.decode(jwt_token, certs=current_app.config["GOOGLE_OAUTH_CERTS"])
-        except ValueError as error:
-            return abort(make_response(jsonify(message="outdated login certificate"), 403))
-=======
             user_data = jwt.decode(
                 jwt_token, certs=current_app.config["GOOGLE_OAUTH_CERTS"]
             )
@@ -54,7 +50,6 @@
             return abort(
                 make_response(jsonify(message="outdated login certificate"), 403)
             )
->>>>>>> de75a5a0
         user_obj = db.user(user_data["email"])
         if user_obj is None:
             message = f"{user_data['email']} doesn't have access"
@@ -77,12 +72,8 @@
         return abort(make_response(jsonify(message=error.args[0]), 401))
 
     return jsonify(
-<<<<<<< HEAD
-        project=result["project"], records=[record.to_dict() for record in result["records"]]
-=======
         project=result["project"],
         records=[record.to_dict() for record in result["records"]],
->>>>>>> de75a5a0
     )
 
 
@@ -186,13 +177,9 @@
         samples_q = db.samples_to_sequence()
     else:
         customer_obj = None if g.current_user.is_admin else g.current_user.customer
-<<<<<<< HEAD
-        samples_q = db.samples(enquiry=request.args.get("enquiry"), customer=customer_obj)
-=======
         samples_q = db.samples(
             enquiry=request.args.get("enquiry"), customer=customer_obj
         )
->>>>>>> de75a5a0
     limit = int(request.args.get("limit", 50))
     data = [sample_obj.to_dict() for sample_obj in samples_q.limit(limit)]
     return jsonify(samples=data, total=samples_q.count())
@@ -242,13 +229,9 @@
 def microbial_orders():
     """Fetch microbial orders."""
     customer_obj = None if g.current_user.is_admin else g.current_user.customer
-<<<<<<< HEAD
-    orders_q = db.microbial_orders(enquiry=request.args.get("enquiry"), customer=customer_obj)
-=======
     orders_q = db.microbial_orders(
         enquiry=request.args.get("enquiry"), customer=customer_obj
     )
->>>>>>> de75a5a0
     count = orders_q.count()
     records = orders_q.limit(30)
     data = [order_obj.to_dict(samples=True) for order_obj in records]
@@ -273,13 +256,9 @@
 def microbial_samples():
     """Fetch microbial samples."""
     customer_obj = None if g.current_user.is_admin else g.current_user.customer
-<<<<<<< HEAD
-    samples_q = db.microbial_samples(enquiry=request.args.get("enquiry"), customer=customer_obj)
-=======
     samples_q = db.microbial_samples(
         enquiry=request.args.get("enquiry"), customer=customer_obj
     )
->>>>>>> de75a5a0
     limit = int(request.args.get("limit", 50))
     data = [sample_obj.to_dict(order=True) for sample_obj in samples_q.limit(limit)]
     return jsonify(samples=data, total=samples_q.count())
@@ -322,13 +301,9 @@
 @BLUEPRINT.route("/flowcells")
 def flowcells():
     """Fetch flowcells."""
-<<<<<<< HEAD
-    query = db.flowcells(status=request.args.get("status"), enquiry=request.args.get("enquiry"))
-=======
     query = db.flowcells(
         status=request.args.get("status"), enquiry=request.args.get("enquiry")
     )
->>>>>>> de75a5a0
     data = [record.to_dict() for record in query.limit(50)]
     return jsonify(flowcells=data, total=query.count())
 
@@ -359,13 +334,9 @@
 def options():
     """Fetch various options."""
     customer_objs = (
-<<<<<<< HEAD
-        db.Customer.query.all() if g.current_user.is_admin else [g.current_user.customer]
-=======
         db.Customer.query.all()
         if g.current_user.is_admin
         else [g.current_user.customer]
->>>>>>> de75a5a0
     )
     apptag_groups = {"ext": []}
     for application_obj in db.applications(archived=False):
@@ -380,14 +351,10 @@
 
     return jsonify(
         customers=[
-<<<<<<< HEAD
-            {"text": f"{customer.name} ({customer.internal_id})", "value": customer.internal_id}
-=======
             {
                 "text": f"{customer.name} ({customer.internal_id})",
                 "value": customer.internal_id,
             }
->>>>>>> de75a5a0
             for customer in customer_objs
         ],
         applications=apptag_groups,
