--- conflicted
+++ resolved
@@ -98,13 +98,8 @@
     jwt_token = auth_header.split("Bearer ")[-1]
     try:
         user_data = verify_google_token(jwt_token)
-<<<<<<< HEAD
     except (exceptions.OAuthError, ValueError) as e:
-        LOG.error(f"Error occurred while decoding JWT token: {e}")
-=======
-    except ValueError as e:
         LOG.error(f"Error {e} occurred while decoding JWT token: {jwt_token}")
->>>>>>> bb1e3fe1
         return abort(
             make_response(jsonify(message="outdated login certificate"), HTTPStatus.UNAUTHORIZED)
         )
