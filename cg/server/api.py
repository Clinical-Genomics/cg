# -*- coding: utf-8 -*-
import json
import logging
from functools import wraps
from pathlib import Path
import tempfile

from flask import abort, current_app, Blueprint, jsonify, g, make_response, request
from google.auth import jwt
from requests.exceptions import HTTPError
from werkzeug.utils import secure_filename

from cg.exc import DuplicateRecordError, OrderFormError, OrderError
from cg.apps.lims import parse_orderform, parse_json
from cg.meta.orders import OrdersAPI, OrderType
from .ext import db, lims, osticket

LOG = logging.getLogger(__name__)
BLUEPRINT = Blueprint('api', __name__, url_prefix='/api/v1')


def public(route_function):
    @wraps(route_function)
    def public_endpoint(*args, **kwargs):
        return route_function(*args, **kwargs)
    public_endpoint.is_public = True
    return public_endpoint


@BLUEPRINT.before_request
def before_request():
    """Authorize API routes with JSON Web Tokens."""
    if request.method == 'OPTIONS':
        return make_response(jsonify(ok=True), 204)

    endpoint_func = current_app.view_functions[request.endpoint]
    if not getattr(endpoint_func, 'is_public', None):
        auth_header = request.headers.get('Authorization')
        if auth_header:
            jwt_token = auth_header.split('Bearer ')[-1]
        else:
            return abort(403, 'no JWT token found on request')
        try:
            user_data = jwt.decode(jwt_token, certs=current_app.config['GOOGLE_OAUTH_CERTS'])
        except ValueError as error:
            return abort(make_response(jsonify(message='outdated login certificate'), 403))
        user_obj = db.user(user_data['email'])
        if user_obj is None:
            message = f"{user_data['email']} doesn't have access"
            return abort(make_response(jsonify(message=message), 403))
        g.current_user = user_obj


@BLUEPRINT.route('/submit_order/<order_type>', methods=['POST'])
def submit_order(order_type):
    """Submit an order for samples."""
    api = OrdersAPI(lims=lims, status=db, osticket=osticket)
    post_data = request.get_json()
    LOG.info("processing '%s' order: %s", order_type, post_data)
    try:
        ticket = {'name': g.current_user.name, 'email': g.current_user.email}
        result = api.submit(OrderType[order_type.upper()], post_data, ticket=ticket)
    except (DuplicateRecordError, OrderError) as error:
        return abort(make_response(jsonify(message=error.message), 401))
    except HTTPError as error:
        return abort(make_response(jsonify(message=error.args[0]), 401))

    return jsonify(project=result['project'],
                   records=[record.to_dict() for record in result['records']])


@BLUEPRINT.route('/customers')
def customers():
    """Fetch customers."""
    query = db.Customer.query
    data = [record.to_dict() for record in query]
    return jsonify(customers=data)


@BLUEPRINT.route('/panels')
def panels():
    """Fetch panels."""
    query = db.Panel.query
    data = [record.to_dict() for record in query]
    return jsonify(panels=data)


@BLUEPRINT.route('/families')
def families():
    """Fetch families."""
    if request.args.get('status') == 'analysis':
        records = db.families_to_analyze()
        count = len(records)
    else:
        customer_obj = None if g.current_user.is_admin else g.current_user.customer
        families_q = db.families(
            enquiry=request.args.get('enquiry'),
            customer=customer_obj,
            action=request.args.get('action'),
        )
        count = families_q.count()
        records = families_q.limit(30)
    data = [family_obj.to_dict(links=True) for family_obj in records]
    return jsonify(families=data, total=count)


@BLUEPRINT.route('/families_in_customer_group')
def families_in_customer_group():
    """Fetch families."""
    if request.args.get('status') == 'analysis':
        records = db.families_to_analyze()
        count = len(records)
    else:
        customer_obj = None if g.current_user.is_admin else g.current_user.customer
        families_q = db.families_in_customer_group(
            query=request.args.get('query'),
            customer=customer_obj,
            action=request.args.get('action'),
        )
        count = families_q.count()
        records = families_q.limit(30)
    data = [family_obj.to_dict(links=True) for family_obj in records]
    return jsonify(families=data, total=count)


@BLUEPRINT.route('/families/<family_id>')
def family(family_id):
    """Fetch a family with links."""
    family_obj = db.family(family_id)
    if family_obj is None:
        return abort(404)
    elif not g.current_user.is_admin and (g.current_user.customer != family_obj.customer):
        return abort(401)

    data = family_obj.to_dict(links=True, analyses=True)
    return jsonify(**data)


@BLUEPRINT.route('/families_in_customer_group/<family_id>')
def family_in_customer_group(family_id):
    """Fetch a family with links."""
    family_obj = db.family(family_id)
    if family_obj is None:
        return abort(404)
    elif not g.current_user.is_admin and (g.current_user.customer.customer_group !=
                                          family_obj.customer.customer_group):
        return abort(401)

    data = family_obj.to_dict(links=True, analyses=True)
    return jsonify(**data)


@BLUEPRINT.route('/samples')
def samples():
    """Fetch samples."""
    if request.args.get('status') and not g.current_user.is_admin:
        return abort(401)
    if request.args.get('status') == 'incoming':
        samples_q = db.samples_to_recieve()
    elif request.args.get('status') == 'labprep':
        samples_q = db.samples_to_prepare()
    elif request.args.get('status') == 'sequencing':
        samples_q = db.samples_to_sequence()
    else:
        customer_obj = None if g.current_user.is_admin else g.current_user.customer
        samples_q = db.samples(
            enquiry=request.args.get('enquiry'),
            customer=customer_obj,
        )
    limit = int(request.args.get('limit', 50))
    data = [sample_obj.to_dict() for sample_obj in samples_q.limit(limit)]
    return jsonify(samples=data, total=samples_q.count())


@BLUEPRINT.route('/samples_in_customer_group')
def samples_in_customer_group():
    """Fetch samples."""
    if request.args.get('status') and not g.current_user.is_admin:
        return abort(401)
    if request.args.get('status') == 'incoming':
        samples_q = db.samples_to_recieve()
    elif request.args.get('status') == 'labprep':
        samples_q = db.samples_to_prepare()
    elif request.args.get('status') == 'sequencing':
        samples_q = db.samples_to_sequence()
    else:
        customer_obj = None if g.current_user.is_admin else g.current_user.customer
        samples_q = db.samples_in_customer_group(
            query=request.args.get('query'),
            customer=customer_obj,
        )
    limit = int(request.args.get('limit', 50))
    data = [sample_obj.to_dict() for sample_obj in samples_q.limit(limit)]
    return jsonify(samples=data, total=samples_q.count())


@BLUEPRINT.route('/samples/<sample_id>')
def sample(sample_id):
    """Fetch a single sample."""
    sample_obj = db.sample(sample_id)
    if sample_obj is None:
        return abort(404)
    elif not g.current_user.is_admin and (g.current_user.customer != sample_obj.customer):
        return abort(401)
    data = sample_obj.to_dict(links=True, flowcells=True)
    return jsonify(**data)


<<<<<<< HEAD
@BLUEPRINT.route('/samples_in_customer_group/<sample_id>')
def sample_in_customer_group(sample_id):
    """Fetch a single sample."""
    sample_obj = db.sample(sample_id)
    if sample_obj is None:
        return abort(404)
    elif not g.current_user.is_admin and (g.current_user.customer.customer_group !=
                                          sample_obj.customer.customer_group):
        return abort(401)
    data = sample_obj.to_dict(links=True, flowcells=True)
=======
@BLUEPRINT.route('/microbial_orders')
def microbial_orders():
    """Fetch microbial orders."""
    customer_obj = None if g.current_user.is_admin else g.current_user.customer
    orders_q = db.microbial_orders(
        enquiry=request.args.get('enquiry'),
        customer=customer_obj
    )
    count = orders_q.count()
    records = orders_q.limit(30)
    data = [order_obj.to_dict(samples=True) for order_obj in records]

    return jsonify(microbial_orders=data, total=count)


@BLUEPRINT.route('/microbial_orders/<order_id>')
def microbial_order(order_id):
    """Fetch a order with samples."""
    order_obj = db.microbial_order(order_id)
    if order_obj is None:
        return abort(404)
    elif not g.current_user.is_admin and (g.current_user.customer != order_obj.customer):
        return abort(401)
    data = order_obj.to_dict(samples=True)
    return jsonify(**data)


@BLUEPRINT.route('/microbial_samples')
def microbial_samples():
    """Fetch microbial samples."""
    customer_obj = None if g.current_user.is_admin else g.current_user.customer
    samples_q = db.microbial_samples(
        enquiry=request.args.get('enquiry'),
        customer=customer_obj,
    )
    limit = int(request.args.get('limit', 50))
    data = [sample_obj.to_dict(order=True) for sample_obj in samples_q.limit(limit)]
    return jsonify(samples=data, total=samples_q.count())


@BLUEPRINT.route('/microbial_samples/<sample_id>')
def microbial_sample(sample_id):
    """Fetch a single sample."""
    sample_obj = db.microbial_sample(sample_id)
    if sample_obj is None:
        return abort(404)
    elif not g.current_user.is_admin and (g.current_user.customer != sample_obj.customer):
        return abort(401)
    data = sample_obj.to_dict()
>>>>>>> e4474516
    return jsonify(**data)


@BLUEPRINT.route('/pools')
def pools():
    """Fetch pools."""
    pools_q = db.pools(customer=db.customer(request.args.get('customer')))
    data = [pool_obj.to_dict() for pool_obj in pools_q.limit(30)]
    return jsonify(pools=data, total=pools_q.count())


@BLUEPRINT.route('/pools/<pool_id>')
def pool(pool_id):
    """Fetch a single pool."""
    record = db.pool(pool_id)
    if record is None:
        return abort(404)
    return jsonify(**record.to_dict())


@BLUEPRINT.route('/flowcells')
def flowcells():
    """Fetch flowcells."""
    query = db.flowcells(
        status=request.args.get('status'),
        enquiry=request.args.get('enquiry'),
    )
    data = [record.to_dict() for record in query.limit(50)]
    return jsonify(flowcells=data, total=query.count())


@BLUEPRINT.route('/flowcells/<flowcell_id>')
def flowcell(flowcell_id):
    """Fetch a single flowcell."""
    record = db.flowcell(flowcell_id)
    if record is None:
        return abort(404)
    return jsonify(**record.to_dict(samples=True))


@BLUEPRINT.route('/analyses')
def analyses():
    """Fetch analyses."""
    if request.args.get('status') == 'delivery':
        analyses_q = db.analyses_to_deliver()
    elif request.args.get('status') == 'upload':
        analyses_q = db.analyses_to_upload()
    else:
        analyses_q = db.Analysis.query
    data = [analysis_obj.to_dict() for analysis_obj in analyses_q.limit(30)]
    return jsonify(analyses=data, total=analyses_q.count())


@BLUEPRINT.route('/options')
def options():
    """Fetch various options."""
    customer_objs = db.Customer.query.all() if g.current_user.is_admin else [g.current_user.customer]
    apptag_groups = {'ext': []}
    for application_obj in db.applications(archived=False):
        if application_obj.is_external:
            apptag_groups['ext'].append(application_obj.tag)
        else:
            if application_obj.prep_category not in apptag_groups:
                apptag_groups[application_obj.prep_category] = []
            apptag_groups[application_obj.prep_category].append(application_obj.tag)

    return jsonify(
        customers=[{
            'text': f"{customer.name} ({customer.internal_id})",
            'value': customer.internal_id,
        } for customer in customer_objs],
        applications=apptag_groups,
        panels=[panel.abbrev for panel in db.Panel.query if panel.customer in customer_objs],
    )


@BLUEPRINT.route('/me')
def me():
    """Fetch information about current user."""
    return jsonify(user=g.current_user.to_dict())


@BLUEPRINT.route('/applications')
@public
def applications():
    """Fetch application tags."""
    query = db.applications(archived=False)
    data = [record.to_dict() for record in query]
    return jsonify(applications=data)


@BLUEPRINT.route('/applications/<tag>')
@public
def application(tag):
    """Fetch an application tag."""
    record = db.application(tag)
    if record is None:
        return abort(make_response(jsonify(message='application not found'), 404))
    return jsonify(**record.to_dict())


@BLUEPRINT.route('/orderform', methods=['POST'])
def orderform():
    """Parse an orderform/JSON export."""
    input_file = request.files.get('file')
    filename = secure_filename(input_file.filename)

    try:
        if filename.lower().endswith('.xlsx'):
            temp_dir = Path(tempfile.gettempdir())
            saved_path = str(temp_dir / filename)
            input_file.save(saved_path)
            project_data = parse_orderform(saved_path)
        else:
            json_data = json.load(input_file.stream)
            project_data = parse_json(json_data)
    except OrderFormError as error:
        return abort(make_response(jsonify(message=error.message), 400))

    return jsonify(**project_data)


@BLUEPRINT.route('/trends/samples/<year>')
def trends_samples(year):
    """Samples per month."""

    return jsonify(
        received=list(db.samples_per_month(year)),
        turnaround_times=list(db.received_to_delivered(year)),
        prepp_times=list(db.received_to_prepped(year)),
        sequence_times=list(db.prepped_to_sequenced(year)),
        deliver_times=list(db.sequenced_to_delivered(year)),
        invoice_times=list(db.delivered_to_invoiced(year)),
    )<|MERGE_RESOLUTION|>--- conflicted
+++ resolved
@@ -205,8 +205,7 @@
     data = sample_obj.to_dict(links=True, flowcells=True)
     return jsonify(**data)
 
-
-<<<<<<< HEAD
+  
 @BLUEPRINT.route('/samples_in_customer_group/<sample_id>')
 def sample_in_customer_group(sample_id):
     """Fetch a single sample."""
@@ -217,7 +216,8 @@
                                           sample_obj.customer.customer_group):
         return abort(401)
     data = sample_obj.to_dict(links=True, flowcells=True)
-=======
+
+    
 @BLUEPRINT.route('/microbial_orders')
 def microbial_orders():
     """Fetch microbial orders."""
@@ -229,7 +229,6 @@
     count = orders_q.count()
     records = orders_q.limit(30)
     data = [order_obj.to_dict(samples=True) for order_obj in records]
-
     return jsonify(microbial_orders=data, total=count)
 
 
@@ -267,7 +266,6 @@
     elif not g.current_user.is_admin and (g.current_user.customer != sample_obj.customer):
         return abort(401)
     data = sample_obj.to_dict()
->>>>>>> e4474516
     return jsonify(**data)
 
 
