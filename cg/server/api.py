import http
import logging
import json
import tempfile
from functools import wraps
from pathlib import Path
from typing import Any, Dict, List, Optional

import requests
from sqlalchemy.exc import IntegrityError
from urllib3.exceptions import MaxRetryError, NewConnectionError

from cg.apps.orderform.excel_orderform_parser import ExcelOrderformParser
from cg.apps.orderform.json_orderform_parser import JsonOrderformParser
from cg.constants import ANALYSIS_SOURCES, METAGENOME_SOURCES
from cg.constants.constants import FileFormat
from cg.exc import OrderError, OrderFormError, TicketCreationError
from cg.server.ext import db, lims, osticket
from cg.io.controller import WriteStream
from cg.meta.orders import OrdersAPI
from cg.store.models import Customer, Sample, Pool, Family
from cg.models.orders.order import OrderIn, OrderType
from cg.models.orders.orderform_schema import Orderform
from flask import Blueprint, abort, current_app, g, jsonify, make_response, request
from google.auth import jwt
from pydantic import ValidationError
from requests.exceptions import HTTPError
from sqlalchemy.orm import Query
from werkzeug.utils import secure_filename

from cg.store.models import Flowcell

LOG = logging.getLogger(__name__)
BLUEPRINT = Blueprint("api", __name__, url_prefix="/api/v1")


def public(route_function):
    @wraps(route_function)
    def public_endpoint(*args, **kwargs):
        return route_function(*args, **kwargs)

    public_endpoint.is_public = True
    return public_endpoint


@BLUEPRINT.before_request
def before_request():
    """Authorize API routes with JSON Web Tokens."""
    if not request.is_secure:
        return abort(
            make_response(
                jsonify(message="Only https requests accepted"), http.HTTPStatus.FORBIDDEN
            )
        )

    if request.method == "OPTIONS":
        return make_response(jsonify(ok=True), http.HTTPStatus.NO_CONTENT)

    endpoint_func = current_app.view_functions[request.endpoint]
    if getattr(endpoint_func, "is_public", None):
        return

    auth_header = request.headers.get("Authorization")
    if not auth_header:
        return abort(
            make_response(
                jsonify(message="no JWT token found on request"), http.HTTPStatus.UNAUTHORIZED
            )
        )

    jwt_token = auth_header.split("Bearer ")[-1]
    try:
        user_data = jwt.decode(
            jwt_token, certs=requests.get("https://www.googleapis.com/oauth2/v1/certs").json()
        )
    except ValueError:
        return abort(
            make_response(
                jsonify(message="outdated login certificate"), http.HTTPStatus.UNAUTHORIZED
            )
        )

    user_obj = db.user(user_data["email"])
    if user_obj is None or not user_obj.order_portal_login:
        message = f"{user_data['email']} doesn't have access"
        LOG.error(message)
        return abort(make_response(jsonify(message=message), http.HTTPStatus.FORBIDDEN))

    g.current_user = user_obj


@BLUEPRINT.route("/submit_order/<order_type>", methods=["POST"])
def submit_order(order_type):
    """Submit an order for samples."""
    api = OrdersAPI(lims=lims, status=db, osticket=osticket)
    error_message: str
    try:
        request_json = request.get_json()
        LOG.info(
            "processing order: %s",
            WriteStream.write_stream_from_content(
                content=request_json, file_format=FileFormat.JSON
            ),
        )
        project: OrderType = OrderType(order_type)
        order_in: OrderIn = OrderIn.parse_obj(request_json, project=project)

        result = api.submit(
            project=project,
            order_in=order_in,
            user_name=g.current_user.name,
            user_mail=g.current_user.email,
        )
    except (  # user misbehaviour
        OrderError,
        OrderFormError,
        ValidationError,
        ValueError,
    ) as error:
        error_message = error.message if hasattr(error, "message") else str(error)
        http_error_response = http.HTTPStatus.BAD_REQUEST
        LOG.error(error_message)
    except (  # system misbehaviour
        AttributeError,
        ConnectionError,
        HTTPError,
        IntegrityError,
        KeyError,
        NewConnectionError,
        MaxRetryError,
        TimeoutError,
        TicketCreationError,
        TypeError,
    ) as error:
        LOG.exception(error)
        error_message = error.message if hasattr(error, "message") else str(error)
        http_error_response = http.HTTPStatus.INTERNAL_SERVER_ERROR
    else:
        return jsonify(
            project=result["project"], records=[record.to_dict() for record in result["records"]]
        )

    if error_message:
        return abort(make_response(jsonify(message=error_message), http_error_response))


@BLUEPRINT.route("/cases")
def cases():
    """Fetch cases."""
    records = db.cases(days=31)
    count = len(records)
    return jsonify(cases=records, total=count)


@BLUEPRINT.route("/families")
def families():
    """Return families."""
    if request.args.get("status") == "analysis":
        records = db.cases_to_mip_analyze()
        count = len(records)
    else:
        customers: Optional[List[Customer]] = (
            None if g.current_user.is_admin else g.current_user.customers
        )
        case_query = db.families(
            enquiry=request.args.get("enquiry"),
            customers=customers,
            action=request.args.get("action"),
        )
        count = case_query.count()
        records = case_query.limit(30)

    cases_data: List[Dict] = [case_obj.to_dict(links=True) for case_obj in records]
    return jsonify(families=cases_data, total=count)


@BLUEPRINT.route("/families_in_collaboration")
def families_in_collaboration():
    """Fetch families in collaboration."""
    order_customer: Customer = db.get_customer_by_customer_id(
        customer_id=request.args.get("customer")
    )
    data_analysis: str = request.args.get("data_analysis")
    families_q: Query = db.families(
        enquiry=request.args.get("enquiry"),
        customers=order_customer.collaborators,
        data_analysis=data_analysis,
    )
    count = families_q.count()
    records = families_q.limit(30)
    data: List[Dict] = [case_obj.to_dict(links=True) for case_obj in records]
    return jsonify(families=data, total=count)


@BLUEPRINT.route("/families/<family_id>")
def family(family_id):
    """Fetch a family with links."""
    case_obj: Family = db.family(family_id)
    if case_obj is None:
        return abort(http.HTTPStatus.NOT_FOUND)
    if not g.current_user.is_admin and (case_obj.customer not in g.current_user.customers):
        return abort(http.HTTPStatus.FORBIDDEN)

    data = case_obj.to_dict(links=True, analyses=True)
    return jsonify(**data)


@BLUEPRINT.route("/families_in_collaboration/<family_id>")
def family_in_collaboration(family_id):
    """Fetch a family with links."""
    case_obj = db.family(family_id)
    order_customer = db.get_customer_by_customer_id(customer_id=request.args.get("customer"))
    if case_obj.customer not in order_customer.collaborators:
        return abort(http.HTTPStatus.FORBIDDEN)
    data: Dict = case_obj.to_dict(links=True, analyses=True)
    return jsonify(**data)


@BLUEPRINT.route("/samples")
def samples():
    """Fetch samples."""
    if request.args.get("status") and not g.current_user.is_admin:
        return abort(http.HTTPStatus.FORBIDDEN)
    if request.args.get("status") == "incoming":
        samples_q: List[Sample] = db.get_all_samples_to_receive()
    elif request.args.get("status") == "labprep":
        samples_q: List[Sample] = db.get_all_samples_to_prepare()
    elif request.args.get("status") == "sequencing":
        samples_q: List[Sample] = db.get_all_samples_to_sequence()
    else:
        customer_objs: Optional[Customer] = (
            None if g.current_user.is_admin else g.current_user.customers
        )
        samples_q: List[Sample] = db.get_samples_by_enquiry(
            enquiry=request.args.get("enquiry"), customers=customer_objs
        )
    limit = int(request.args.get("limit", 50))
    data: List[Dict] = [sample_obj.to_dict() for sample_obj in samples_q[:limit]]

    return jsonify(samples=data, total=len(samples_q))


@BLUEPRINT.route("/samples_in_collaboration")
def samples_in_collaboration():
    """Fetch samples in a customer group."""
<<<<<<< HEAD
    order_customer = db.customer(request.args.get("customer"))
    samples_q: List[Sample] = db.get_samples_by_enquiry(
=======
    order_customer = db.get_customer_by_customer_id(customer_id=request.args.get("customer"))
    samples_q = db.samples(
>>>>>>> 9b04a0e2
        enquiry=request.args.get("enquiry"), customers=order_customer.collaborators
    )
    limit = int(request.args.get("limit", 50))
    data: List[Dict] = [sample_obj.to_dict() for sample_obj in samples_q[:limit]]
    return jsonify(samples=data, total=len(samples_q))


@BLUEPRINT.route("/samples/<sample_id>")
def sample(sample_id):
    """Fetch a single sample."""
    sample: Sample = db.get_sample_by_internal_id(sample_id)
    if sample is None:
        return abort(http.HTTPStatus.NOT_FOUND)
    if not g.current_user.is_admin and (sample.customer not in g.current_user.customers):
        return abort(http.HTTPStatus.FORBIDDEN)
    data: Dict = sample.to_dict(links=True, flowcells=True)
    return jsonify(**data)


@BLUEPRINT.route("/samples_in_collaboration/<sample_id>")
def sample_in_collaboration(sample_id):
    """Fetch a single sample."""
<<<<<<< HEAD
    sample: Sample = db.get_sample_by_internal_id(sample_id)
    order_customer = db.customer(request.args.get("customer"))
    if sample.customer not in order_customer.collaborators:
=======
    sample_obj = db.sample(sample_id)
    order_customer = db.get_customer_by_customer_id(customer_id=request.args.get("customer"))
    if sample_obj.customer not in order_customer.collaborators:
>>>>>>> 9b04a0e2
        return abort(http.HTTPStatus.FORBIDDEN)
    data: Dict = sample.to_dict(links=True, flowcells=True)
    return jsonify(**data)


@BLUEPRINT.route("/pools")
def pools():
    """Fetch pools."""
    customer_objs: Optional[Customer] = (
        None if g.current_user.is_admin else g.current_user.customers
    )
    pools_q: List[Pool] = db.get_pools_for_customer(
        customers=customer_objs, enquiry=request.args.get("enquiry")
    )
    data: List[Dict] = [pool_obj.to_dict() for pool_obj in pools_q[:30]]
    return jsonify(pools=data, total=len(pools_q))


@BLUEPRINT.route("/pools/<pool_id>")
def pool(pool_id):
    """Fetch a single pool."""
    record: Pool = db.get_pool_by_entry_id(entry_id=pool_id)
    if record is None:
        return abort(http.HTTPStatus.NOT_FOUND)
    if not g.current_user.is_admin and (record.customer not in g.current_user.customers):
        return abort(http.HTTPStatus.FORBIDDEN)
    return jsonify(**record.to_dict())


@BLUEPRINT.route("/flowcells")
def flowcells() -> Any:
    """Fetch flow cells."""
    flow_cells: List[Flowcell] = db.get_flow_cell_by_enquiry_and_status(
        flow_cell_statuses=[request.args.get("status")],
        flow_cell_id_enquiry=request.args.get("enquiry"),
    )
    parsed_flow_cells: List[dict] = [flow_cell.to_dict() for flow_cell in flow_cells[:50]]
    return jsonify(flowcells=parsed_flow_cells, total=len(flow_cells))


@BLUEPRINT.route("/flowcells/<flowcell_id>")
def flowcell(flowcell_id):
    """Fetch a single flowcell."""
    record = db.get_flow_cell(flowcell_id)
    if record is None:
        return abort(http.HTTPStatus.NOT_FOUND)
    return jsonify(**record.to_dict(samples=True))


@BLUEPRINT.route("/analyses")
def analyses():
    """Fetch analyses."""
    if request.args.get("status") == "delivery":
        analyses_q = db.analyses_to_deliver()
    elif request.args.get("status") == "upload":
        analyses_q = db.analyses_to_upload()
    else:
        analyses_q = db.Analysis.query
    data = [analysis_obj.to_dict() for analysis_obj in analyses_q.limit(30)]
    return jsonify(analyses=data, total=analyses_q.count())


@BLUEPRINT.route("/options")
def options():
    """Fetch various options."""
    customers: List[Optional[Customer]] = (
        db.get_customers() if g.current_user.is_admin else g.current_user.customers
    )

    apptag_groups: Dict[str, List[str]] = {"ext": []}
    for application in db.applications(archived=False):
        if not application.versions:
            LOG.debug(f"Skipping application {application} that doesn't have a price")
            continue
        if application.is_external:
            apptag_groups["ext"].append(application.tag)
        if application.prep_category not in apptag_groups:
            apptag_groups[application.prep_category]: List[str] = []
        apptag_groups[application.prep_category].append(application.tag)

    source_groups = {"metagenome": METAGENOME_SOURCES, "analysis": ANALYSIS_SOURCES}

    return jsonify(
        customers=[
            {"text": f"{customer.name} ({customer.internal_id})", "value": customer.internal_id}
            for customer in customers
        ],
        applications=apptag_groups,
        panels=[panel.abbrev for panel in db.panels()],
        organisms=[
            {
                "name": organism.name,
                "reference_genome": organism.reference_genome,
                "internal_id": organism.internal_id,
                "verified": organism.verified,
            }
            for organism in db.organisms()
        ],
        sources=source_groups,
        beds=[bed.name for bed in db.get_active_beds()],
    )


@BLUEPRINT.route("/me")
def me():
    """Fetch information about current user."""
    if not g.current_user.is_admin and not g.current_user.customers:
        LOG.error(
            "%s is not admin and is not connected to any customers, aborting", g.current_user.email
        )
        return abort(http.HTTPStatus.FORBIDDEN)

    return jsonify(user=g.current_user.to_dict())


@BLUEPRINT.route("/applications")
@public
def applications():
    """Fetch application tags."""
    query = db.applications(archived=False)
    data = [record.to_dict() for record in query]
    return jsonify(applications=data)


@BLUEPRINT.route("/applications/<tag>")
@public
def application(tag):
    """Fetch an application tag."""
    record = db.application(tag)
    if record is None:
        return abort(
            make_response(jsonify(message="application not found"), http.HTTPStatus.NOT_FOUND)
        )
    return jsonify(**record.to_dict())


@BLUEPRINT.route("/orderform", methods=["POST"])
def orderform():
    """Parse an orderform/JSON export."""
    input_file = request.files.get("file")
    filename = secure_filename(input_file.filename)

    error_message: str
    try:
        if filename.lower().endswith(".xlsx"):
            temp_dir = Path(tempfile.gettempdir())
            saved_path = str(temp_dir / filename)
            input_file.save(saved_path)
            order_parser = ExcelOrderformParser()
            order_parser.parse_orderform(excel_path=saved_path)
        else:
            json_data = json.load(input_file.stream, strict=False)
            order_parser = JsonOrderformParser()
            order_parser.parse_orderform(order_data=json_data)
        parsed_order: Orderform = order_parser.generate_orderform()
    except (  # user misbehaviour
        AttributeError,
        OrderFormError,
        OverflowError,
        ValidationError,
        ValueError,
    ) as error:
        error_message = error.message if hasattr(error, "message") else str(error)
        LOG.error(error_message)
        http_error_response = http.HTTPStatus.BAD_REQUEST
    except (  # system misbehaviour
        NewConnectionError,
        MaxRetryError,
        TimeoutError,
        TypeError,
    ) as error:
        LOG.exception(error)
        error_message = error.message if hasattr(error, "message") else str(error)
        http_error_response = http.HTTPStatus.INTERNAL_SERVER_ERROR
    else:
        return jsonify(**parsed_order.dict())

    if error_message:
        return abort(make_response(jsonify(message=error_message), http_error_response))<|MERGE_RESOLUTION|>--- conflicted
+++ resolved
@@ -243,13 +243,8 @@
 @BLUEPRINT.route("/samples_in_collaboration")
 def samples_in_collaboration():
     """Fetch samples in a customer group."""
-<<<<<<< HEAD
-    order_customer = db.customer(request.args.get("customer"))
+    order_customer = db.get_customer_by_customer_id(customer_id=request.args.get("customer"))
     samples_q: List[Sample] = db.get_samples_by_enquiry(
-=======
-    order_customer = db.get_customer_by_customer_id(customer_id=request.args.get("customer"))
-    samples_q = db.samples(
->>>>>>> 9b04a0e2
         enquiry=request.args.get("enquiry"), customers=order_customer.collaborators
     )
     limit = int(request.args.get("limit", 50))
@@ -272,15 +267,9 @@
 @BLUEPRINT.route("/samples_in_collaboration/<sample_id>")
 def sample_in_collaboration(sample_id):
     """Fetch a single sample."""
-<<<<<<< HEAD
     sample: Sample = db.get_sample_by_internal_id(sample_id)
-    order_customer = db.customer(request.args.get("customer"))
+    order_customer = db.get_customer_by_customer_id(customer_id=request.args.get("customer"))
     if sample.customer not in order_customer.collaborators:
-=======
-    sample_obj = db.sample(sample_id)
-    order_customer = db.get_customer_by_customer_id(customer_id=request.args.get("customer"))
-    if sample_obj.customer not in order_customer.collaborators:
->>>>>>> 9b04a0e2
         return abort(http.HTTPStatus.FORBIDDEN)
     data: Dict = sample.to_dict(links=True, flowcells=True)
     return jsonify(**data)
