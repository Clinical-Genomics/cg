from decimal import Decimal
from json import JSONEncoder

from cg.services.order_validation_service.workflows.microsalt.validation_service import (
    MicroSaltValidationService,
)
from cg.services.order_validation_service.workflows.mip_dna.validation_service import (
    MipDnaValidationService,
)
from cg.services.order_validation_service.workflows.tomte.validation_service import (
    TomteValidationService,
)
from flask_admin import Admin
from flask_cors import CORS
from flask_wtf.csrf import CSRFProtect

from cg.apps.lims import LimsAPI
from cg.apps.tb.api import TrailblazerAPI
from cg.clients.freshdesk.freshdesk_client import FreshdeskClient
from cg.meta.orders.ticket_handler import TicketHandler
from cg.server.app_config import app_config
from cg.services.delivery_message.delivery_message_service import DeliveryMessageService
from cg.services.orders.order_service.order_service import OrderService
from cg.services.orders.order_summary_service.order_summary_service import (
    OrderSummaryService,
)
from cg.services.orders.submitters.order_submitter_registry import (
    OrderSubmitterRegistry,
    setup_order_submitter_registry,
)
from cg.services.sample_run_metrics_service.sample_run_metrics_service import (
    SampleRunMetricsService,
)
from cg.services.sample_service.sample_service import SampleService
from cg.store.database import initialize_database
from cg.store.store import Store


class FlaskLims(LimsAPI):
    def __init__(self, app=None):
        if app:
            self.init_app(app)

    def init_app(self, app):
        config = {
            "lims": {
                "host": app.config["lims_host"],
                "username": app.config["lims_username"],
                "password": app.config["lims_password"],
            }
        }
        super(FlaskLims, self).__init__(config)


class FlaskStore(Store):
    def __init__(self, app=None):
        if app:
            self.init_app(app)

    def init_app(self, app):
        uri = app.config["cg_sql_database_uri"]
        initialize_database(uri)
        super(FlaskStore, self).__init__()


class CustomJSONEncoder(JSONEncoder):
    def default(self, obj):
        if isinstance(obj, Decimal):
            return float(obj)
        return super().default(obj)


class AnalysisClient(TrailblazerAPI):
    def __init__(self, app=None):
        if app:
            self.init_app(app)

    def init_app(self, app):
        service_account: str = app.config["trailblazer_service_account"]
        service_account_auth_file: str = app.config["trailblazer_service_account_auth_file"]
        host: str = app.config["trailblazer_host"]
        config = {
            "trailblazer": {
                "service_account": service_account,
                "service_account_auth_file": service_account_auth_file,
                "host": host,
            }
        }
        super(AnalysisClient, self).__init__(config)


cors = CORS(resources={r"/api/*": {"origins": "*"}}, supports_credentials=True)
csrf = CSRFProtect()
db = FlaskStore()

admin = Admin(name="Clinical Genomics")
lims = FlaskLims()
analysis_client = AnalysisClient()
delivery_message_service = DeliveryMessageService(store=db, trailblazer_api=analysis_client)
summary_service = OrderSummaryService(store=db, analysis_client=analysis_client)
order_service = OrderService(store=db, status_service=summary_service)
sample_service = SampleService(db)
flow_cell_service = SampleRunMetricsService(db)
order_submitter_registry: OrderSubmitterRegistry = setup_order_submitter_registry(
    lims=lims,
    status_db=db,
)
<<<<<<< HEAD

tomte_validation_service = TomteValidationService(store=db)
microsalt_validation_service = MicroSaltValidationService(store=db)
mip_dna_validation_service = MipDnaValidationService(store=db)
=======
freshdesk_client = FreshdeskClient(
    base_url=app_config.freshdesk_url, api_key=app_config.freshdesk_api_key
)
ticket_handler = TicketHandler(
    db=db,
    client=freshdesk_client,
    system_email_id=app_config.freshdesk_order_email_id,
    env=app_config.freshdesk_environment,
)
>>>>>>> 7cb0d6a4
<|MERGE_RESOLUTION|>--- conflicted
+++ resolved
@@ -105,12 +105,10 @@
     lims=lims,
     status_db=db,
 )
-<<<<<<< HEAD
 
 tomte_validation_service = TomteValidationService(store=db)
 microsalt_validation_service = MicroSaltValidationService(store=db)
 mip_dna_validation_service = MipDnaValidationService(store=db)
-=======
 freshdesk_client = FreshdeskClient(
     base_url=app_config.freshdesk_url, api_key=app_config.freshdesk_api_key
 )
@@ -119,5 +117,4 @@
     client=freshdesk_client,
     system_email_id=app_config.freshdesk_order_email_id,
     env=app_config.freshdesk_environment,
-)
->>>>>>> 7cb0d6a4
+)