--- conflicted
+++ resolved
@@ -28,15 +28,9 @@
     # Email settings
     support_system_email: str = "support@mail.com"
     email_uri: str = "smtp://localhost"
-<<<<<<< HEAD
-=======
-
-    # Google OAuth settings
-    google_oauth_client_id: str = "client_id"
-    google_oauth_client_secret: str = "client_secret"
 
     # Trailblazer settings
->>>>>>> b2244af2
+
     trailblazer_host: str = "trailblazer_host"
     trailblazer_service_account: str = "service_account"
     trailblazer_service_account_auth_file: str = "auth_file.json"
