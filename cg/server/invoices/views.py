--- conflicted
+++ resolved
@@ -20,12 +20,9 @@
 from cg.apps.invoice.render import render_xlsx
 from cg.meta.invoice import InvoiceAPI
 from cg.server.ext import db, lims
-<<<<<<< HEAD
-from cg.store.models import Invoice, Pool, Sample, User
 from typing import List, Union
-=======
-from cg.store.models import Customer
->>>>>>> 9b04a0e2
+from cg.store.models import Customer, Invoice, Pool, Sample, User
+
 
 BLUEPRINT = Blueprint("invoices", __name__, template_folder="templates")
 
@@ -63,32 +60,21 @@
     if len(record_ids) == 0:
         return redirect(url_for(".new", record_type=record_type))
     if record_type == "Pool":
-<<<<<<< HEAD
+
         pools: List[Pool] = [db.get_pool_by_entry_id(pool_id) for pool_id in record_ids]
         new_invoice: Invoice = db.add_invoice(
-            customer=customer_obj,
-=======
-        pools = [db.pool(pool_id) for pool_id in record_ids]
-        new_invoice = db.add_invoice(
             customer=customer,
->>>>>>> 9b04a0e2
             pools=pools,
             comment=request.form.get("comment"),
             discount=int(request.form.get("discount", "0")),
             record_type="Pool",
         )
     elif record_type == "Sample":
-<<<<<<< HEAD
         samples: List[Sample] = [
             db.get_sample_by_internal_id(sample_id) for sample_id in record_ids
         ]
         new_invoice: Invoice = db.add_invoice(
-            customer=customer_obj,
-=======
-        samples = [db.sample(sample_id) for sample_id in record_ids]
-        new_invoice = db.add_invoice(
             customer=customer,
->>>>>>> 9b04a0e2
             samples=samples,
             comment=request.form.get("comment"),
             discount=int(request.form.get("discount", "0")),
@@ -155,15 +141,9 @@
     customer: Customer = db.get_customer_by_customer_id(customer_id=customer_id)
 
     if record_type == "Sample":
-<<<<<<< HEAD
-        records, customers_to_invoice = db.get_samples_to_invoice(customer=customer_obj)
+        records, customers_to_invoice = db.get_samples_to_invoice(customer=customer)
     elif record_type == "Pool":
-        records, customers_to_invoice = db.get_pools_to_invoice(customer=customer_obj)
-=======
-        records, customers_to_invoice = db.samples_to_invoice(customer=customer)
-    elif record_type == "Pool":
-        records, customers_to_invoice = db.pools_to_invoice(customer=customer)
->>>>>>> 9b04a0e2
+        records, customers_to_invoice = db.get_pools_to_invoice(customer=customer)
     return render_template(
         "invoices/new.html",
         customers_to_invoice=customers_to_invoice,
