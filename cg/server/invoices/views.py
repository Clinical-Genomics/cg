import http
import os
import tempfile
from datetime import date
from cg.constants.invoice import CostCenters
from flask import (
    Blueprint,
    current_app,
    flash,
    redirect,
    render_template,
    request,
    send_from_directory,
    session,
    url_for,
    abort,
)
from flask_dance.contrib.google import google

from cg.apps.invoice.render import render_xlsx
from cg.meta.invoice import InvoiceAPI
from cg.server.ext import db, lims
from typing import List, Union
from cg.store.models import Customer, Invoice, Pool, Sample, User


BLUEPRINT = Blueprint("invoices", __name__, template_folder="templates")


@BLUEPRINT.before_request
def before_request():
    if not logged_in():
        return redirect(url_for("admin.index"))


def logged_in():
<<<<<<< HEAD
    user = db.get_user_by_email(email=session.get("user_email"))
    return google.authorized and user and user.is_admin
=======
    user_obj: User = db.user(session.get("user_email"))
    return google.authorized and user_obj and user_obj.is_admin
>>>>>>> a416f550


def undo_invoice(invoice_id):
    invoice_obj: Invoice = db.get_invoice_by_id(invoice_id)
    record_type: str = invoice_obj.record_type
    records: List[Union[Pool, Sample]] = db.get_pools_and_samples_for_invoice_by_invoice_id(
        invoice_id=invoice_id
    )
    invoice_obj.delete()
    for record in records:
        record.invoice_id = None
    db.session.commit()

    return url_for(".new", record_type=record_type)


def make_new_invoice():
    customer_id = request.form.get("customer")
    customer: Customer = db.get_customer_by_customer_id(customer_id=customer_id)
    record_ids = request.form.getlist("records")
    record_type = request.form.get("record_type")
    if len(record_ids) == 0:
        return redirect(url_for(".new", record_type=record_type))
    if record_type == "Pool":
        pools: List[Pool] = [db.get_pool_by_entry_id(pool_id) for pool_id in record_ids]
        new_invoice: Invoice = db.add_invoice(
            customer=customer,
            pools=pools,
            comment=request.form.get("comment"),
            discount=int(request.form.get("discount", "0")),
            record_type="Pool",
        )
    elif record_type == "Sample":
        samples: List[Sample] = [
            db.get_sample_by_internal_id(sample_id) for sample_id in record_ids
        ]
        new_invoice: Invoice = db.add_invoice(
            customer=customer,
            samples=samples,
            comment=request.form.get("comment"),
            discount=int(request.form.get("discount", "0")),
            record_type="Sample",
        )

    db.add_commit(new_invoice)
    return url_for(".invoice", invoice_id=new_invoice.id)


def upload_invoice_news_to_db():
    invoice_id: int = request.form.get("invoice_id")
    invoice_obj: Invoice = db.get_invoice_by_id(invoice_id=invoice_id)
    invoice_obj.comment = request.form.get("comment")

    if request.form.get("final_price") != invoice_obj.price:
        invoice_obj.price = request.form.get("final_price")

    if request.form.get("invoice_sent") and not invoice_obj.invoiced_at:
        invoice_obj.invoiced_at = date.today()
    elif not request.form.get("invoice_sent"):
        invoice_obj.invoiced_at = None

    kth_excel_file = request.files.get("KTH_excel")
    if kth_excel_file:
        invoice_obj.excel_kth = kth_excel_file.stream.read()
    ki_excel_file = request.files.get("KI_excel")
    if ki_excel_file:
        invoice_obj.excel_ki = ki_excel_file.stream.read()
    db.commit()
    return url_for("invoices.invoice", invoice_id=invoice_id)


@BLUEPRINT.route("/")
def index():
    """Retrieve invoices."""
    invoices = {
        "sent_invoices": db.get_invoices_by_status(is_invoiced=True),
        "pending_invoices": db.get_invoices_by_status(is_invoiced=False),
    }
    return render_template("invoices/index.html", invoices=invoices)


@BLUEPRINT.route("/", methods=["POST"])
def update_invoices():
    """Update invoices."""
    if request.form.get("new_invoice_updates"):
        url = upload_invoice_news_to_db()
        return redirect(url)
    elif request.form.get("undo"):
        invoice_id = request.form.get("invoice_id")
        url = undo_invoice(invoice_id)
        return redirect(url)
    else:
        url = make_new_invoice()
        return redirect(url)


@BLUEPRINT.route("/new/<record_type>")
def new(record_type):
    """Generate a new invoice."""
    count = request.args.get("total", 0)
    customer_id = request.args.get("customer", "cust002")
    customer: Customer = db.get_customer_by_customer_id(customer_id=customer_id)

    if record_type == "Sample":
        records, customers_to_invoice = db.get_samples_to_invoice(customer=customer)
    elif record_type == "Pool":
        records, customers_to_invoice = db.get_pools_to_invoice(customer=customer)
    return render_template(
        "invoices/new.html",
        customers_to_invoice=customers_to_invoice,
        count=count,
        records=records,
        record_type=record_type,
        total_price_threshold=current_app.config["TOTAL_PRICE_THRESHOLD"],
        args={"customer": customer_id},
    )


@BLUEPRINT.route("/<int:invoice_id>", methods=["GET"])
def invoice(invoice_id):
    """Save comments and uploaded modified invoices."""
    invoice_obj: Invoice = db.get_invoice_by_id(invoice_id)
    api = InvoiceAPI(db, lims, invoice_obj)
    kth_inv = api.get_invoice_report(CostCenters.kth)
    ki_inv = api.get_invoice_report(CostCenters.kth)

    if not (kth_inv and ki_inv):
        flash(" ,".join(list(set(api.log))))
        undo_invoice(invoice_id)
        return redirect(request.referrer)

    if not invoice_obj.price:
        final_price = api.total_price()
    else:
        final_price = invoice_obj.price

    return render_template(
        "invoices/invoice.html",
        invoice=invoice_obj,
        invoice_dict={"KTH": kth_inv, "KI": ki_inv},
        default_price=api.total_price(),
        final_price=final_price,
        record_type=invoice_obj.record_type,
    )


@BLUEPRINT.route("/<int:invoice_id>/excel")
def invoice_template(invoice_id):
    """Generate invoice template"""
    cost_center = request.args.get("cost_center", "KTH")
    invoice_obj: Invoice = db.get_invoice_by_id(invoice_id=invoice_id)
    api = InvoiceAPI(db, lims, invoice_obj)
    invoice_dict = api.get_invoice_report(cost_center)
    workbook = render_xlsx(invoice_dict)

    temp_dir = tempfile.gettempdir()
    filename = "Invoice_{}_{}.xlsx".format(invoice_obj.id, cost_center)
    excel_path = os.path.join(temp_dir, filename)
    workbook.save(excel_path)

    return send_from_directory(directory=temp_dir, filename=filename, as_attachment=True)


@BLUEPRINT.route("/<int:invoice_id>/invoice_file/<cost_center>")
def modified_invoice(invoice_id, cost_center):
    """Enables download of modified invoices saved in the database."""
    if cost_center not in ["KTH", "KI"]:
        return abort(http.HTTPStatus.BAD_REQUEST)

    invoice_obj: Invoice = db.get_invoice_by_id(invoice_id)
    file_name = "invoice_" + cost_center + str(invoice_id) + ".xlsx"
    temp_dir = tempfile.mkdtemp()
    file_path = os.path.join(temp_dir, file_name)
    with open(file_path, "wb") as file_object:
        if cost_center == "KTH":
            file_object.write(invoice_obj.excel_kth)
        elif cost_center == "KI":
            file_object.write(invoice_obj.excel_ki)
        pass

    return send_from_directory(directory=temp_dir, filename=file_name, as_attachment=True)<|MERGE_RESOLUTION|>--- conflicted
+++ resolved
@@ -34,13 +34,8 @@
 
 
 def logged_in():
-<<<<<<< HEAD
     user = db.get_user_by_email(email=session.get("user_email"))
     return google.authorized and user and user.is_admin
-=======
-    user_obj: User = db.user(session.get("user_email"))
-    return google.authorized and user_obj and user_obj.is_admin
->>>>>>> a416f550
 
 
 def undo_invoice(invoice_id):
