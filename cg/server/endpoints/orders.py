--- conflicted
+++ resolved
@@ -276,13 +276,9 @@
     response = {}
     if order_type == OrderType.BALSAMIC:
         response = balsamic_validation_service.validate(raw_order)
-<<<<<<< HEAD
-    if order_type == OrderType.FASTQ:
+    elif order_type == OrderType.FASTQ:
         response = fastq_validation_service.validate(raw_order)
-    if order_type == OrderType.MICROBIAL_FASTQ:
-=======
     elif order_type == OrderType.MICROBIAL_FASTQ:
->>>>>>> 50e46f52
         response = microbial_fastq_validation_service.validate(raw_order)
     elif order_type == OrderType.MICROSALT:
         response = microsalt_validation_service.validate(raw_order)
