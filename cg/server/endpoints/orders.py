--- conflicted
+++ resolved
@@ -30,15 +30,8 @@
 from cg.server.dto.delivery_message.delivery_message_response import (
     DeliveryMessageResponse,
 )
-<<<<<<< HEAD
-from cg.server.dto.orders.order_delivery_update_request import (
-    OrderDeliveredUpdateRequest,
-)
-from cg.server.dto.orders.order_patch_request import OrderDeliveredPatch
-=======
 from cg.server.dto.orders.order_delivery_update_request import OrderOpenUpdateRequest
 from cg.server.dto.orders.order_patch_request import OrderOpenPatch
->>>>>>> 7cb0d6a4
 from cg.server.dto.orders.orders_request import OrdersRequest
 from cg.server.dto.orders.orders_response import Order, OrdersResponse
 from cg.server.endpoints.utils import before_request
@@ -50,12 +43,8 @@
     mip_dna_validation_service,
     order_service,
     order_submitter_registry,
-<<<<<<< HEAD
-    osticket,
     tomte_validation_service,
-=======
     ticket_handler,
->>>>>>> 7cb0d6a4
 )
 from cg.store.models import Application, Customer
 
