import json
import logging
import tempfile
from http import HTTPStatus
from pathlib import Path

from flask import Blueprint, abort, g, jsonify, make_response, request
from pydantic.v1 import ValidationError
from requests.exceptions import HTTPError
from sqlalchemy.exc import IntegrityError
from urllib3.exceptions import MaxRetryError, NewConnectionError
from werkzeug.utils import secure_filename

from cg.apps.orderform.excel_orderform_parser import ExcelOrderformParser
from cg.apps.orderform.json_orderform_parser import JsonOrderformParser
from cg.constants import ANALYSIS_SOURCES, METAGENOME_SOURCES
from cg.constants.constants import FileFormat
from cg.exc import (
    OrderError,
    OrderExistsError,
    OrderFormError,
    OrderNotDeliverableError,
    OrderNotFoundError,
    TicketCreationError,
)
from cg.io.controller import WriteStream
from cg.meta.orders import OrdersAPI
from cg.models.orders.order import OrderIn, OrderType
from cg.models.orders.orderform_schema import Orderform
from cg.server.dto.delivery_message.delivery_message_response import DeliveryMessageResponse
from cg.server.dto.orders.order_delivery_update_request import OrderOpenUpdateRequest
from cg.server.dto.orders.order_patch_request import OrderOpenPatch
from cg.server.dto.orders.orders_request import OrdersRequest
from cg.server.dto.orders.orders_response import Order, OrdersResponse
from cg.server.endpoints.utils import before_request
from cg.server.ext import (
    balsamic_umi_validation_service,
    balsamic_validation_service,
    db,
    delivery_message_service,
    fastq_validation_service,
    lims,
    metagenome_validation_service,
    microbial_fastq_validation_service,
    microsalt_validation_service,
    mip_dna_validation_service,
    mutant_validation_service,
    order_service,
    order_submitter_registry,
    pacbio_long_read_validation_service,
    rna_fusion_validation_service,
    ticket_handler,
    tomte_validation_service,
)
from cg.store.models import Application, Customer

ORDERS_BLUEPRINT = Blueprint("orders", __name__, url_prefix="/api/v1")
ORDERS_BLUEPRINT.before_request(before_request)

LOG = logging.getLogger(__name__)


@ORDERS_BLUEPRINT.route("/orders")
def get_orders():
    """Return the latest orders."""
    data = OrdersRequest.model_validate(request.args.to_dict())
    response: OrdersResponse = order_service.get_orders(data)
    return make_response(response.model_dump())


@ORDERS_BLUEPRINT.route("/orders/<order_id>")
def get_order(order_id: int):
    """Return an order."""
    try:
        response: Order = order_service.get_order(order_id)
        response_dict: dict = response.model_dump()
        return make_response(response_dict)
    except OrderNotFoundError as error:
        return make_response(jsonify(error=str(error)), HTTPStatus.NOT_FOUND)


@ORDERS_BLUEPRINT.route("/orders/<order_id>/open", methods=["PATCH"])
def set_order_open(order_id: int):
    try:
        request_data = OrderOpenPatch.model_validate(request.json)
        is_open: bool = request_data.open
        response_data: Order = order_service.set_open(order_id=order_id, open=is_open)
        return jsonify(response_data.model_dump()), HTTPStatus.OK
    except OrderNotFoundError as error:
        return jsonify(error=str(error)), HTTPStatus.NOT_FOUND


@ORDERS_BLUEPRINT.route("/orders/<order_id>/update-open-status", methods=["POST"])
def update_order_open(order_id: int):
    """Update the is_open parameter of an order based on the number of delivered analyses."""
    try:
        request_data = OrderOpenUpdateRequest.model_validate(request.json)
        delivered_analyses: int = request_data.delivered_analyses_count
        order_service.update_is_open(order_id=order_id, delivered_analyses=delivered_analyses)
    except OrderNotFoundError as error:
        return jsonify(error=str(error)), HTTPStatus.NOT_FOUND


@ORDERS_BLUEPRINT.route("/orders/<order_id>/delivery_message")
def get_delivery_message_for_order(order_id: int):
    """Return the delivery message for an order."""
    try:
        response: DeliveryMessageResponse = delivery_message_service.get_order_message(order_id)
        response_dict: dict = response.model_dump()
        return make_response(response_dict)
    except OrderNotDeliverableError as error:
        return make_response(jsonify(error=str(error)), HTTPStatus.PRECONDITION_FAILED)
    except OrderNotFoundError as error:
        return make_response(jsonify(error=str(error))), HTTPStatus.NOT_FOUND


@ORDERS_BLUEPRINT.route("/orderform", methods=["POST"])
def create_order_from_form():
    """Parse an orderform/JSON export."""
    input_file = request.files.get("file")
    filename = secure_filename(input_file.filename)

    error_message: str
    try:
        if filename.lower().endswith(".xlsx"):
            temp_dir = Path(tempfile.gettempdir())
            saved_path = str(temp_dir / filename)
            input_file.save(saved_path)
            order_parser = ExcelOrderformParser()
            order_parser.parse_orderform(excel_path=saved_path)
        else:
            json_data = json.load(input_file.stream, strict=False)
            order_parser = JsonOrderformParser()
            order_parser.parse_orderform(order_data=json_data)
        parsed_order: Orderform = order_parser.generate_orderform()
    except (  # user misbehaviour
        AttributeError,
        OrderFormError,
        OverflowError,
        ValidationError,
        ValueError,
    ) as error:
        error_message = error.message if hasattr(error, "message") else str(error)
        LOG.error(error_message)
        http_error_response = HTTPStatus.BAD_REQUEST
    except (  # system misbehaviour
        NewConnectionError,
        MaxRetryError,
        TimeoutError,
        TypeError,
    ) as error:
        LOG.exception(error)
        error_message = error.message if hasattr(error, "message") else str(error)
        http_error_response = HTTPStatus.INTERNAL_SERVER_ERROR
    else:
        return jsonify(**parsed_order.model_dump())

    if error_message:
        return abort(make_response(jsonify(message=error_message), http_error_response))


@ORDERS_BLUEPRINT.route("/submit_order/<order_type>", methods=["POST"])
def submit_order(order_type):
    """Submit an order for samples."""
    api = OrdersAPI(
        lims=lims,
        status=db,
        ticket_handler=ticket_handler,
        submitter_registry=order_submitter_registry,
    )
    error_message: str
    try:
        request_json = request.get_json()
        LOG.info(
            "processing order: %s",
            WriteStream.write_stream_from_content(
                content=request_json, file_format=FileFormat.JSON
            ),
        )
        project = OrderType(order_type)
        order_in = OrderIn.parse_obj(request_json, project=project)
        existing_ticket: str | None = ticket_handler.parse_ticket_number(order_in.name)
        if existing_ticket and order_service.store.get_order_by_ticket_id(existing_ticket):
            raise OrderExistsError(f"Order with ticket id {existing_ticket} already exists.")

        result: dict = api.submit(
            project=project,
            order_in=order_in,
            user_name=g.current_user.name,
            user_mail=g.current_user.email,
        )

    except (  # user misbehaviour
        OrderError,
        OrderExistsError,
        OrderFormError,
        ValidationError,
        ValueError,
    ) as error:
        error_message = error.message if hasattr(error, "message") else str(error)
        http_error_response = HTTPStatus.BAD_REQUEST
        LOG.error(error_message)
    except (  # system misbehaviour
        AttributeError,
        ConnectionError,
        HTTPError,
        IntegrityError,
        KeyError,
        NewConnectionError,
        MaxRetryError,
        TimeoutError,
        TicketCreationError,
        TypeError,
    ) as error:
        LOG.exception(error)
        error_message = error.message if hasattr(error, "message") else str(error)
        http_error_response = HTTPStatus.INTERNAL_SERVER_ERROR
    else:
        return jsonify(
            project=result["project"], records=[record.to_dict() for record in result["records"]]
        )

    if error_message:
        return abort(make_response(jsonify(message=error_message), http_error_response))


@ORDERS_BLUEPRINT.route("/options")
def get_options():
    """Return various options."""
    customers: list[Customer | None] = (
        db.get_customers() if g.current_user.is_admin else g.current_user.customers
    )

    app_tag_groups: dict[str, list[str]] = {"ext": []}
    applications: list[Application] = db.get_applications_is_not_archived()
    for application in applications:
        if not application.versions:
            LOG.debug(f"Skipping application {application} that doesn't have a price")
            continue
        if application.is_external:
            app_tag_groups["ext"].append(application.tag)
        if application.prep_category not in app_tag_groups:
            app_tag_groups[application.prep_category]: list[str] = []
        app_tag_groups[application.prep_category].append(application.tag)

    source_groups = {"metagenome": METAGENOME_SOURCES, "analysis": ANALYSIS_SOURCES}

    return jsonify(
        applications=app_tag_groups,
        beds=[bed.name for bed in db.get_active_beds()],
        customers=[
            {
                "text": f"{customer.name} ({customer.internal_id})",
                "value": customer.internal_id,
                "isTrusted": customer.is_trusted,
            }
            for customer in customers
        ],
        organisms=[
            {
                "name": organism.name,
                "reference_genome": organism.reference_genome,
                "internal_id": organism.internal_id,
                "verified": organism.verified,
            }
            for organism in db.get_all_organisms()
        ],
        panels=[panel.abbrev for panel in db.get_panels()],
        sources=source_groups,
    )


@ORDERS_BLUEPRINT.route("/validate_order/<order_type>", methods=["POST"])
def validate_order(order_type: OrderType):
    raw_order = request.get_json()
    raw_order["project_type"] = order_type
    raw_order["user_id"] = g.current_user.id
    response = {}
    if order_type == OrderType.TOMTE:
        response = tomte_validation_service.validate(raw_order)
    if order_type == OrderType.BALSAMIC:
        response = balsamic_validation_service.validate(raw_order)
    elif order_type == OrderType.BALSAMIC_UMI:
        response = balsamic_umi_validation_service.validate(raw_order)
    elif order_type == OrderType.FASTQ:
        response = fastq_validation_service.validate(raw_order)
    elif order_type == OrderType.MICROBIAL_FASTQ:
        response = microbial_fastq_validation_service.validate(raw_order)
    elif order_type == OrderType.MICROSALT:
        response = microsalt_validation_service.validate(raw_order)
    elif order_type == OrderType.MIP_DNA:
        response = mip_dna_validation_service.validate(raw_order)
<<<<<<< HEAD
    if order_type == OrderType.METAGENOME:
        response = metagenome_validation_service.validate(raw_order)
    if order_type == OrderType.SARS_COV_2:
=======
    elif order_type == OrderType.PACBIO_LONG_READ:
        response = pacbio_long_read_validation_service.validate(raw_order)
    elif order_type == OrderType.SARS_COV_2:
>>>>>>> fde5bfc4
        response = mutant_validation_service.validate(raw_order)
    elif order_type == OrderType.RNAFUSION:
        response = rna_fusion_validation_service.validate(raw_order)
    elif order_type == OrderType.TOMTE:
        response = tomte_validation_service.validate(raw_order)
    return jsonify(response), HTTPStatus.OK<|MERGE_RESOLUTION|>--- conflicted
+++ resolved
@@ -276,29 +276,23 @@
     raw_order["project_type"] = order_type
     raw_order["user_id"] = g.current_user.id
     response = {}
-    if order_type == OrderType.TOMTE:
-        response = tomte_validation_service.validate(raw_order)
     if order_type == OrderType.BALSAMIC:
         response = balsamic_validation_service.validate(raw_order)
     elif order_type == OrderType.BALSAMIC_UMI:
         response = balsamic_umi_validation_service.validate(raw_order)
     elif order_type == OrderType.FASTQ:
         response = fastq_validation_service.validate(raw_order)
+    elif order_type == OrderType.METAGENOME:
+        response = metagenome_validation_service.validate(raw_order)
     elif order_type == OrderType.MICROBIAL_FASTQ:
         response = microbial_fastq_validation_service.validate(raw_order)
     elif order_type == OrderType.MICROSALT:
         response = microsalt_validation_service.validate(raw_order)
     elif order_type == OrderType.MIP_DNA:
         response = mip_dna_validation_service.validate(raw_order)
-<<<<<<< HEAD
-    if order_type == OrderType.METAGENOME:
-        response = metagenome_validation_service.validate(raw_order)
-    if order_type == OrderType.SARS_COV_2:
-=======
     elif order_type == OrderType.PACBIO_LONG_READ:
         response = pacbio_long_read_validation_service.validate(raw_order)
     elif order_type == OrderType.SARS_COV_2:
->>>>>>> fde5bfc4
         response = mutant_validation_service.validate(raw_order)
     elif order_type == OrderType.RNAFUSION:
         response = rna_fusion_validation_service.validate(raw_order)
