--- conflicted
+++ resolved
@@ -246,15 +246,10 @@
 class SampleView(BaseView):
     """Admin view for Model.Sample"""
 
-<<<<<<< HEAD
     column_exclude_list = ['invoiced_at']
-    column_searchable_list = ['internal_id', 'name', 'ticket_number', 'customer.internal_id']
-=======
     column_default_sort = ('created_at', True)
     column_editable_list = ['sex', 'downsampled_to', 'sequenced_at', 'ticket_number', 'is_tumour']
->>>>>>> f85a6e84
     column_filters = ['customer.internal_id', 'sex', 'application_version.application']
-    column_exclude_list = ['is_external', 'invoiced_at']
     column_formatters = {
         'is_external': is_external_application,
         'internal_id': view_family_sample_link,
