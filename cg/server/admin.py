"""Module for Flask-Admin views"""
from flask import redirect, request, session, url_for
from flask_admin.contrib.sqla import ModelView
from flask_admin.form import thumbgen_filename
from flask_dance.contrib.google import google
from markupsafe import Markup

from cg.constants.constants import DataDelivery, Pipeline
from cg.server.ext import db
from cg.utils.flask.enum import SelectEnumField


class BaseView(ModelView):
    """Base for the specific views."""

    def is_accessible(self):
        user_obj = db.user(session.get("user_email"))
        return bool(google.authorized and user_obj and user_obj.is_admin)

    def inaccessible_callback(self, name, **kwargs):
        # redirect to login page if user doesn't have access
        return redirect(url_for("google.login", next=request.url))


def view_human_priority(unused1, unused2, model, unused3):
    """column formatter for priority"""
    del unused1, unused2, unused3
    return Markup("%s" % (model.priority_human)) if model else ""


def view_family_sample_link(unused1, unused2, model, unused3):
    """column formatter to open the family-sample view"""

    del unused1, unused2, unused3

    return Markup(
        "<a href='%s'>%s</a>"
        % (url_for("familysample.index_view", search=model.internal_id), model.internal_id)
    )


def is_external_application(unused1, unused2, model, unused3):
    """column formatter to open this view"""
    del unused1, unused2, unused3
    return model.application_version.application.is_external if model.application_version else ""


class ApplicationView(BaseView):
    """Admin view for Model.Application"""

    column_editable_list = [
        "description",
        "is_accredited",
        "target_reads",
        "percent_reads_guaranteed",
        "comment",
        "prep_category",
        "sequencing_depth",
        "min_sequencing_depth",
        "is_external",
        "turnaround_time",
        "sample_concentration",
        "priority_processing",
        "is_archived",
    ]
    column_exclude_list = [
        "minimum_order",
        "sample_amount",
        "sample_volume",
        "details",
        "limitations",
        "created_at",
        "updated_at",
        "category",
    ]
    column_filters = ["prep_category", "is_accredited"]
    column_searchable_list = ["tag", "prep_category"]
    form_excluded_columns = ["category"]

    @staticmethod
    def view_application_link(unused1, unused2, model, unused3):
        """column formatter to open this view"""
        del unused1, unused2, unused3
        return (
            Markup(
                "<a href='%s'>%s</a>"
                % (
                    url_for("application.index_view", search=model.application.tag),
                    model.application.tag,
                )
            )
            if model.application
            else ""
        )


class ApplicationVersionView(BaseView):
    """Admin view for Model.ApplicationVersion"""

    column_default_sort = ("valid_from", True)
    column_editable_list = ["valid_from"]
    column_exclude_list = ["created_at", "updated_at"]
    column_filters = ["version", "application.tag"]
    column_formatters = {"application": ApplicationView.view_application_link}
    column_searchable_list = ["application.tag"]
    edit_modal = True
    form_excluded_columns = ["samples", "pools", "microbial_samples"]


class BedView(BaseView):
    """Admin view for Model.Bed"""

    column_default_sort = "name"
    column_editable_list = ["comment"]
    column_exclude_list = ["created_at"]
    column_filters = []
    column_searchable_list = ["name"]
    form_excluded_columns = ["created_at", "updated_at"]

    @staticmethod
    def view_bed_link(unused1, unused2, model, unused3):
        """column formatter to open this view"""
        del unused1, unused2, unused3
        return (
            Markup(
                "<a href='%s'>%s</a>"
                % (url_for("bed.index_view", search=model.bed.name), model.bed.name)
            )
            if model.bed
            else ""
        )


class BedVersionView(BaseView):
    """Admin view for Model.BedVersion"""

    column_default_sort = ("updated_at", True)
    column_editable_list = ["shortname", "filename", "comment", "designer", "checksum"]
    column_exclude_list = ["created_at"]
    form_excluded_columns = ["created_at", "updated_at", "samples"]
    column_filters = []
    column_formatters = {"bed": BedView.view_bed_link}
    column_searchable_list = ["bed.name"]
    edit_modal = True


class CustomerView(BaseView):
    """Admin view for Model.Customer"""

    column_editable_list = [
        "scout_access",
        "loqus_upload",
        "return_samples",
        "primary_contact",
        "delivery_contact",
        "priority",
        "customer_group",
        "comment",
    ]
    column_list = [
        "internal_id",
        "name",
        "priority",
        "primary_contact",
        "delivery_contact",
        "scout_access",
        "return_samples",
        "project_account_KI",
        "project_account_kth",
        "comment",
    ]
    column_filters = ["priority", "scout_access"]
    column_searchable_list = ["internal_id", "name"]
    form_excluded_columns = ["families", "samples", "pools", "orders", "invoices"]


class CustomerGroupView(BaseView):
    """Admin view for Model.CustomerGroup"""

    column_editable_list = ["name"]
    column_filters = []
    column_hide_backrefs = False
    column_list = ("internal_id", "name", "customers")
    column_searchable_list = ["internal_id", "name"]


class FamilyView(BaseView):
    """Admin view for Model.Family"""

    def _list_thumbnail(view, context, model, name):
        if not model.avatar_url:
            return ""

        return Markup('<img width="56" height="56" src="%s">' % model.avatar_url)

    column_default_sort = ("created_at", True)
    column_editable_list = ["action", "comment"]
    column_exclude_list = ["created_at"]
    column_filters = [
        "customer.internal_id",
        "priority",
        "action",
        "data_analysis",
        "data_delivery",
    ]
    column_formatters = {
        "internal_id": view_family_sample_link,
        "priority": view_human_priority,
        "avatar_url": _list_thumbnail,
    }
    column_searchable_list = ["internal_id", "name", "customer.internal_id"]
    form_extra_fields = {
        "data_analysis": SelectEnumField(enum_class=Pipeline),
        "data_delivery": SelectEnumField(enum_class=DataDelivery),
    }

    @staticmethod
    def view_family_link(unused1, unused2, model, unused3):
        """column formatter to open this view"""
        del unused1, unused2, unused3
<<<<<<< HEAD
        markup = u""
        if model.family:
            if model.family.avatar_url:
                markup += Markup('<img width="56" height="56" src="%s">' % model.family.avatar_url)

            markup += Markup(
                u"<a href='%s'>%s</a>"
                % (url_for("family.index_view", search=model.family.internal_id), model.family)
            )

        return markup
=======
        return (
            Markup(
                "<a href='%s'>%s</a>"
                % (url_for("family.index_view", search=model.family.internal_id), model.family)
            )
            if model.family
            else ""
        )
>>>>>>> 3d4bcbd5


class FlowcellView(BaseView):
    """Admin view for Model.Flowcell"""

    column_default_sort = ("sequenced_at", True)
    column_editable_list = ["status"]
    column_exclude_list = ["archived_at"]
    column_filters = ["sequencer_type", "sequencer_name"]
    column_searchable_list = ["name"]


class InvoiceView(BaseView):
    """Admin view for Model.Invoice"""

    column_default_sort = ("created_at", True)
    column_editable_list = ["comment"]
    column_list = (
        "id",
        "customer",
        "created_at",
        "updated_at",
        "invoiced_at",
        "comment",
        "discount",
        "price",
    )
    column_searchable_list = ["customer.internal_id", "customer.name", "id"]

    @staticmethod
    def view_invoice_link(unused1, unused2, model, unused3):
        """column formatter to open this view"""
        del unused1, unused2, unused3
        return (
            Markup(
                "<a href='%s'>%s</a>"
                % (
                    url_for("invoice.index_view", search=model.invoice.id),
                    model.invoice.invoiced_at.date()
                    if model.invoice.invoiced_at
                    else "In progress",
                )
            )
            if model.invoice
            else ""
        )


class AnalysisView(BaseView):
    """Admin view for Model.Analysis"""

    column_default_sort = ("created_at", True)
    column_editable_list = ["is_primary"]
    column_filters = ["pipeline", "pipeline_version", "is_primary"]
    column_formatters = {"family": FamilyView.view_family_link}
    column_searchable_list = [
        "family.internal_id",
        "family.name",
    ]
    form_extra_fields = {"pipeline": SelectEnumField(enum_class=Pipeline)}


class OrganismView(BaseView):
    """Admin view for Model.Organism"""

    column_default_sort = ("created_at", True)
    column_editable_list = ["internal_id", "name", "reference_genome", "comment"]
    column_searchable_list = ["internal_id", "name", "reference_genome"]


class PanelView(BaseView):
    """Admin view for Model.Panel"""

    column_editable_list = ["current_version", "name"]
    column_filters = ["customer.internal_id"]
    column_searchable_list = ["customer.internal_id", "name", "abbrev"]
    create_modal = True
    edit_modal = True


class PoolView(BaseView):
    """Admin view for Model.Pool"""

    column_default_sort = ("created_at", True)
    column_editable_list = ["ticket_number"]
    column_filters = ["customer.internal_id", "application_version.application"]
    column_formatters = {"invoice": InvoiceView.view_invoice_link}
    column_searchable_list = ["name", "order", "ticket_number", "customer.internal_id"]


class SampleView(BaseView):
    """Admin view for Model.Sample"""

    column_exclude_list = ["invoiced_at"]
    column_default_sort = ("created_at", True)
    column_editable_list = [
        "sex",
        "downsampled_to",
        "sequenced_at",
        "ticket_number",
        "is_tumour",
        "comment",
    ]
    column_filters = ["customer.internal_id", "sex", "application_version.application"]
    column_formatters = {
        "is_external": is_external_application,
        "internal_id": view_family_sample_link,
        "invoice": InvoiceView.view_invoice_link,
        "priority": view_human_priority,
    }
    column_searchable_list = ["internal_id", "name", "ticket_number", "customer.internal_id"]
    form_excluded_columns = ["is_external", "invoiced_at"]

    @staticmethod
    def view_sample_link(unused1, unused2, model, unused3):
        """column formatter to open this view"""
        del unused1, unused2, unused3
        return (
            Markup(
                "<a href='%s'>%s</a>"
                % (url_for("sample.index_view", search=model.sample.internal_id), model.sample)
            )
            if model.sample
            else ""
        )


class DeliveryView(BaseView):
    """Admin view for Model.Delivery"""

    column_default_sort = ("id", True)
    column_filters = ["sample.internal_id"]
    column_formatters = {"sample": SampleView.view_sample_link}
    column_searchable_list = ["sample.internal_id"]
    create_modal = True
    edit_modal = True


class FamilySampleView(BaseView):
    """Admin view for Model.FamilySample"""

    column_default_sort = ("created_at", True)
    column_editable_list = ["status"]
    column_filters = ["status"]
    column_formatters = {
        "family": FamilyView.view_family_link,
        "sample": SampleView.view_sample_link,
    }
    column_searchable_list = ["family.internal_id", "family.name", "sample.internal_id"]
    create_modal = True
    edit_modal = True


class UserView(BaseView):
    """Admin view for Model.User"""

    column_default_sort = "name"
    column_editable_list = ["order_portal_login"]
    column_filters = ["is_admin", "order_portal_login", "customers"]
    column_hide_backrefs = False
    column_list = ("name", "email", "is_admin", "order_portal_login", "customers")
    column_searchable_list = ["name", "email"]
    create_modal = True
    edit_modal = True<|MERGE_RESOLUTION|>--- conflicted
+++ resolved
@@ -1,7 +1,6 @@
 """Module for Flask-Admin views"""
 from flask import redirect, request, session, url_for
 from flask_admin.contrib.sqla import ModelView
-from flask_admin.form import thumbgen_filename
 from flask_dance.contrib.google import google
 from markupsafe import Markup
 
@@ -218,28 +217,17 @@
     def view_family_link(unused1, unused2, model, unused3):
         """column formatter to open this view"""
         del unused1, unused2, unused3
-<<<<<<< HEAD
-        markup = u""
+        markup = ""
         if model.family:
             if model.family.avatar_url:
                 markup += Markup('<img width="56" height="56" src="%s">' % model.family.avatar_url)
 
             markup += Markup(
-                u"<a href='%s'>%s</a>"
+                "<a href='%s'>%s</a>"
                 % (url_for("family.index_view", search=model.family.internal_id), model.family)
             )
 
         return markup
-=======
-        return (
-            Markup(
-                "<a href='%s'>%s</a>"
-                % (url_for("family.index_view", search=model.family.internal_id), model.family)
-            )
-            if model.family
-            else ""
-        )
->>>>>>> 3d4bcbd5
 
 
 class FlowcellView(BaseView):
