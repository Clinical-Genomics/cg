--- conflicted
+++ resolved
@@ -44,7 +44,9 @@
     """Admin view for Model.Application"""
 
     column_editable_list = ['description', 'is_accredited', 'target_reads', 'comment',
-                            'prep_category', 'sequencing_depth', 'is_external']
+                            'prep_category', 'sequencing_depth', 'is_external',
+                            'turnaround_time', 'sample_concentration', 'priority_processing',
+                            'is_archived']
     column_exclude_list = [
         'minimum_order',
         'sample_amount',
@@ -57,14 +59,7 @@
         'category',
     ]
     column_filters = ['prep_category', 'is_accredited']
-<<<<<<< HEAD
     column_searchable_list = ['tag', 'prep_category']
-=======
-    column_editable_list = ['description', 'is_accredited', 'target_reads', 'comment',
-                            'prep_category', 'sequencing_depth', 'is_external',
-                            'turnaround_time', 'sample_concentration', 'priority_processing',
-                            'is_archived']
->>>>>>> 94efe36e
     form_excluded_columns = ['category']
 
     @staticmethod
@@ -100,7 +95,7 @@
     """Admin view for Model.Customer"""
 
     column_editable_list = ['name', 'scout_access', 'loqus_upload', 'return_samples', 'priority',
-                            'customer_group']
+                            'customer_group', 'comment']
     column_exclude_list = [
         'agreement_date',
         'organisation_number',
@@ -111,14 +106,8 @@
         'customer_group'
     ]
     column_filters = ['priority', 'scout_access']
-<<<<<<< HEAD
     column_searchable_list = ['internal_id', 'name']
 
-=======
-    column_editable_list = ['name', 'scout_access', 'loqus_upload', 'return_samples', 'priority',
-                            'customer_group', 'comment']
-    
->>>>>>> 94efe36e
 
 class CustomerGroupView(BaseView):
     """Admin view for Model.CustomerGroup"""
@@ -168,13 +157,9 @@
 class FlowcellView(BaseView):
     """Admin view for Model.Flowcell"""
 
-<<<<<<< HEAD
     column_default_sort = ('sequenced_at', True)
     column_editable_list = ['status']
-=======
-    column_editable_list = ['status']
     column_exclude_list = ['archived_at']
->>>>>>> 94efe36e
     column_filters = ['sequencer_type', 'sequencer_name']
     column_searchable_list = ['name']
 
@@ -254,27 +239,18 @@
 
 class SampleView(BaseView):
     """Admin view for Model.Sample"""
-
-<<<<<<< HEAD
-    column_default_sort = ('created_at', True)
-    column_editable_list = ['sex', 'downsampled_to', 'sequenced_at', 'ticket_number']
-    column_exclude_list = ['is_external']
+    
+    column_default_sort = ('created_at', True)
+    column_editable_list = ['sex', 'downsampled_to', 'sequenced_at', 'ticket_number', 'is_tumour']
     column_filters = ['customer.internal_id', 'sex', 'application_version.application']
-=======
     column_exclude_list = ['is_external', 'invoiced_at']
-    column_searchable_list = ['internal_id', 'name', 'ticket_number', 'customer.internal_id']
-    column_filters = ['customer.internal_id', 'sex', 'application_version.application']
-    column_editable_list = ['sex', 'downsampled_to', 'sequenced_at', 'ticket_number', 'is_tumour']
-    form_excluded_columns = ['is_external', 'invoiced_at']
-
->>>>>>> 94efe36e
     column_formatters = {
         'internal_id': view_family_sample_link,
         'invoice': InvoiceView.view_invoice_link,
         'priority': view_human_priority
     }
     column_searchable_list = ['internal_id', 'name', 'ticket_number', 'customer.internal_id']
-    form_excluded_columns = ['is_external']
+    form_excluded_columns = ['is_external', 'invoiced_at']
 
     @staticmethod
     def view_sample_link(unused1, unused2, model, unused3):
