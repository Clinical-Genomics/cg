--- conflicted
+++ resolved
@@ -454,18 +454,11 @@
         "internal_id",
         "sequencer_type",
         "sequencer_name",
-<<<<<<< HEAD
-        "sequenced_at",
-=======
->>>>>>> cd947c31
         "data_availability",
         "has_backup",
         "total_reads",
         "total_undetermined_reads",
-<<<<<<< HEAD
-=======
         "percent_undetermined_reads",
->>>>>>> cd947c31
         "percent_q30",
         "mean_quality_score",
         "total_yield",
@@ -483,19 +476,11 @@
         "internal_id": view_flow_cell_internal_id,
     }
 
-<<<<<<< HEAD
-    column_default_sort = ("sequenced_at", True)
-=======
     column_default_sort = ("sequencing_completed_at", True)
->>>>>>> cd947c31
     column_filters = ["sequencer_type", "sequencer_name", "data_availability"]
     column_editable_list = ["data_availability"]
     column_searchable_list = ["sequencer_type", "sequencer_name", "device.internal_id"]
     column_sortable_list = [
-<<<<<<< HEAD
-        "sequenced_at",
-=======
->>>>>>> cd947c31
         "sequencer_type",
         "sequencer_name",
         "data_availability",
@@ -507,24 +492,6 @@
         "archived_at",
     ]
 
-<<<<<<< HEAD
-    @staticmethod
-    def view_flow_cell_link(unused1, unused2, model, unused3):
-        """column formatter to open this view"""
-        del unused1, unused2, unused3
-        return Markup(
-            "<a href='%s'>%s</a>"
-            % (
-                url_for(
-                    "illuminasequencingrun.index_view",
-                    search=model.instrument_run.device.internal_id,
-                ),
-                model.instrument_run.device.internal_id,
-            )
-        )
-
-=======
->>>>>>> cd947c31
 
 class OrganismView(BaseView):
     """Admin view for Model.Organism"""
