import os

# flask
SECRET_KEY = os.environ.get("CG_SECRET_KEY") or "thisIsNotASafeKey"
TEMPLATES_AUTO_RELOAD = True

# sqlalchemy
SQLALCHEMY_DATABASE_URI = os.environ["CG_SQL_DATABASE_URI"]
SQLALCHEMY_POOL_RECYCLE = 7200
SQLALCHEMY_TRACK_MODIFICATIONS = "FLASK_DEBUG" in os.environ

# server
<<<<<<< HEAD
CG_ENABLE_ADMIN = ("FLASK_DEBUG" in os.environ) or (os.environ.get("CG_ENABLE_ADMIN") == "1")
=======
CG_ENABLE_ADMIN = ("FLASK_DEBUG" in os.environ) or (
    os.environ.get("CG_ENABLE_ADMIN") == "1"
)
>>>>>>> 6c1784d4

# lims
LIMS_HOST = os.environ["LIMS_HOST"]
LIMS_USERNAME = os.environ["LIMS_USERNAME"]
LIMS_PASSWORD = os.environ["LIMS_PASSWORD"]

OSTICKET_API_KEY = os.environ.get("OSTICKET_API_KEY")
OSTICKET_DOMAIN = os.environ.get("OSTICKET_DOMAIN")

# oauth
GOOGLE_OAUTH_CLIENT_ID = os.environ["GOOGLE_OAUTH_CLIENT_ID"]
<<<<<<< HEAD
GOOGLE_OAUTH_CLIENT_SECRET = os.environ["GOOGLE_OAUTH_CLIENT_SECRET"]
=======
GOOGLE_OAUTH_CLIENT_SECRET = os.environ["GOOGLE_OAUTH_CLIENT_SECRET"]

# invoice
TOTAL_PRICE_TRESHOLD = 750000
>>>>>>> 6c1784d4
<|MERGE_RESOLUTION|>--- conflicted
+++ resolved
@@ -1,3 +1,4 @@
+# -*- coding: utf-8 -*-
 import os
 
 # flask
@@ -10,13 +11,9 @@
 SQLALCHEMY_TRACK_MODIFICATIONS = "FLASK_DEBUG" in os.environ
 
 # server
-<<<<<<< HEAD
-CG_ENABLE_ADMIN = ("FLASK_DEBUG" in os.environ) or (os.environ.get("CG_ENABLE_ADMIN") == "1")
-=======
 CG_ENABLE_ADMIN = ("FLASK_DEBUG" in os.environ) or (
     os.environ.get("CG_ENABLE_ADMIN") == "1"
 )
->>>>>>> 6c1784d4
 
 # lims
 LIMS_HOST = os.environ["LIMS_HOST"]
@@ -28,11 +25,7 @@
 
 # oauth
 GOOGLE_OAUTH_CLIENT_ID = os.environ["GOOGLE_OAUTH_CLIENT_ID"]
-<<<<<<< HEAD
-GOOGLE_OAUTH_CLIENT_SECRET = os.environ["GOOGLE_OAUTH_CLIENT_SECRET"]
-=======
 GOOGLE_OAUTH_CLIENT_SECRET = os.environ["GOOGLE_OAUTH_CLIENT_SECRET"]
 
 # invoice
-TOTAL_PRICE_TRESHOLD = 750000
->>>>>>> 6c1784d4
+TOTAL_PRICE_TRESHOLD = 750000