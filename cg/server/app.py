--- conflicted
+++ resolved
@@ -6,11 +6,8 @@
 from flask_dance.contrib.google import google, make_google_blueprint
 from sqlalchemy.orm import scoped_session
 
-<<<<<<< HEAD
 from cg.server import admin, api, ext, invoices
-=======
 from cg.server.app_config import app_config
->>>>>>> a67d2c2d
 from cg.store.database import get_scoped_session_registry
 from cg.store.models import (
     Analysis,
