import coloredlogs
import requests
from flask import Flask, redirect, session, url_for
from flask_admin.base import AdminIndexView
from flask_dance.consumer import oauth_authorized
from flask_dance.contrib.google import google, make_google_blueprint
from sqlalchemy.orm import scoped_session

from cg.server import admin, api, ext, invoices
from cg.server.app_config import app_config
<<<<<<< HEAD
from cg.server.endpoints.applications import APPLICATIONS_BLUEPRINT
=======
from cg.server.endpoints.cases import CASES_BLUEPRINT
>>>>>>> c2e5865e
from cg.server.endpoints.samples import SAMPLES_BLUEPRINT
from cg.store.database import get_scoped_session_registry
from cg.store.models import (
    Analysis,
    Application,
    ApplicationLimitations,
    ApplicationVersion,
    Bed,
    BedVersion,
    Case,
    CaseSample,
    Collaboration,
    Customer,
    IlluminaSampleSequencingMetrics,
    IlluminaSequencingRun,
    Invoice,
    Order,
    Organism,
    Panel,
    Pool,
    Sample,
    User,
)


def create_app():
    """Generate a flask application."""
    app = Flask(__name__, template_folder="templates")
    _load_config(app)
    _configure_extensions(app)
    _register_blueprints(app)
    _register_teardowns(app)

    return app


def _load_config(app: Flask):
    app.config.update(app_config.dict())
    app.secret_key = app.config["cg_secret_key"]


def _configure_extensions(app: Flask):
    _initialize_logging(app)
    certs_resp = requests.get("https://www.googleapis.com/oauth2/v1/certs")
    app.config["GOOGLE_OAUTH_CERTS"] = certs_resp.json()

    ext.cors.init_app(app)
    ext.csrf.init_app(app)
    ext.db.init_app(app)
    ext.lims.init_app(app)
    ext.analysis_client.init_app(app)
    if app.config["osticket_api_key"]:
        ext.osticket.init_app(app)
    ext.admin.init_app(app, index_view=AdminIndexView(endpoint="admin"))
    app.json_provider_class = ext.CustomJSONEncoder


def _initialize_logging(app):
    coloredlogs.install(level="DEBUG" if app.debug else "INFO")


def _register_blueprints(app: Flask):
    oauth_bp = make_google_blueprint(
        client_id=app.config["google_oauth_client_id"],
        client_secret=app.config["google_oauth_client_secret"],
        scope=["openid", "https://www.googleapis.com/auth/userinfo.email"],
    )

    @oauth_authorized.connect_via(oauth_bp)
    def logged_in(blueprint, token):
        """Called when the user logs in via Google OAuth."""
        resp = google.get("/oauth2/v1/userinfo?alt=json")
        assert resp.ok, resp.text
        user_data = resp.json()
        session["user_email"] = user_data["email"]

    app.register_blueprint(api.BLUEPRINT)
    app.register_blueprint(invoices.BLUEPRINT, url_prefix="/invoices")
    app.register_blueprint(oauth_bp, url_prefix="/login")
    app.register_blueprint(SAMPLES_BLUEPRINT)
<<<<<<< HEAD
    app.register_blueprint(APPLICATIONS_BLUEPRINT)

    _register_admin_views()

    # Protected with Auth header already
    ext.csrf.exempt(api.BLUEPRINT)
    ext.csrf.exempt(APPLICATIONS_BLUEPRINT)
=======
    app.register_blueprint(CASES_BLUEPRINT)
    _register_admin_views()

    ext.csrf.exempt(api.BLUEPRINT)  # Protected with Auth header already
    ext.csrf.exempt(CASES_BLUEPRINT)  # Protected with Auth header already
>>>>>>> c2e5865e

    @app.route("/")
    def index():
        return redirect(url_for("admin.index"))

    @app.route("/logout")
    def logout():
        """Log out the user."""
        session["user_email"] = None
        return redirect(url_for("index"))


def _register_admin_views():
    # Base data views
    ext.admin.add_view(admin.ApplicationView(Application, ext.db.session))
    ext.admin.add_view(admin.ApplicationVersionView(ApplicationVersion, ext.db.session))
    ext.admin.add_view(admin.ApplicationLimitationsView(ApplicationLimitations, ext.db.session))
    ext.admin.add_view(admin.BedView(Bed, ext.db.session))
    ext.admin.add_view(admin.BedVersionView(BedVersion, ext.db.session))
    ext.admin.add_view(admin.CustomerView(Customer, ext.db.session))
    ext.admin.add_view(admin.CollaborationView(Collaboration, ext.db.session))
    ext.admin.add_view(admin.OrganismView(Organism, ext.db.session))
    ext.admin.add_view(admin.OrderView(Order, ext.db.session))
    ext.admin.add_view(admin.PanelView(Panel, ext.db.session))
    ext.admin.add_view(admin.UserView(User, ext.db.session))

    # Business data views
    ext.admin.add_view(admin.CaseView(Case, ext.db.session))
    ext.admin.add_view(admin.CaseSampleView(CaseSample, ext.db.session))
    ext.admin.add_view(admin.SampleView(Sample, ext.db.session))
    ext.admin.add_view(admin.PoolView(Pool, ext.db.session))
    ext.admin.add_view(admin.AnalysisView(Analysis, ext.db.session))
    ext.admin.add_view(admin.InvoiceView(Invoice, ext.db.session))
    ext.admin.add_view(
        admin.IlluminaFlowCellView(IlluminaSequencingRun, ext.db.session, name="Illumina Flow Cell")
    )
    ext.admin.add_view(
        admin.IlluminaSampleSequencingMetricsView(IlluminaSampleSequencingMetrics, ext.db.session)
    )


def _register_teardowns(app: Flask):
    """Register teardown functions."""

    @app.teardown_appcontext
    def remove_database_session(exception=None):
        """
        Remove the database session to ensure database resources are
        released when a request has been processed.
        """
        scoped_session_registry: scoped_session | None = get_scoped_session_registry()
        if scoped_session_registry:
            scoped_session_registry.remove()<|MERGE_RESOLUTION|>--- conflicted
+++ resolved
@@ -8,11 +8,8 @@
 
 from cg.server import admin, api, ext, invoices
 from cg.server.app_config import app_config
-<<<<<<< HEAD
 from cg.server.endpoints.applications import APPLICATIONS_BLUEPRINT
-=======
 from cg.server.endpoints.cases import CASES_BLUEPRINT
->>>>>>> c2e5865e
 from cg.server.endpoints.samples import SAMPLES_BLUEPRINT
 from cg.store.database import get_scoped_session_registry
 from cg.store.models import (
@@ -93,21 +90,13 @@
     app.register_blueprint(invoices.BLUEPRINT, url_prefix="/invoices")
     app.register_blueprint(oauth_bp, url_prefix="/login")
     app.register_blueprint(SAMPLES_BLUEPRINT)
-<<<<<<< HEAD
+    app.register_blueprint(CASES_BLUEPRINT)
     app.register_blueprint(APPLICATIONS_BLUEPRINT)
-
     _register_admin_views()
 
-    # Protected with Auth header already
     ext.csrf.exempt(api.BLUEPRINT)
+    ext.csrf.exempt(CASES_BLUEPRINT)
     ext.csrf.exempt(APPLICATIONS_BLUEPRINT)
-=======
-    app.register_blueprint(CASES_BLUEPRINT)
-    _register_admin_views()
-
-    ext.csrf.exempt(api.BLUEPRINT)  # Protected with Auth header already
-    ext.csrf.exempt(CASES_BLUEPRINT)  # Protected with Auth header already
->>>>>>> c2e5865e
 
     @app.route("/")
     def index():
