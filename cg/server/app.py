--- conflicted
+++ resolved
@@ -78,25 +78,9 @@
 
 
 def _register_blueprints(app: Flask):
-<<<<<<< HEAD
+
     app.register_blueprint(INDEX_BLUEPRINT)
     app.register_blueprint(AUTH_BLUEPRINT)
-=======
-    oauth_bp = make_google_blueprint(
-        client_id=app_config.google_oauth_client_id,
-        client_secret=app_config.google_oauth_client_secret,
-        scope=["openid", "https://www.googleapis.com/auth/userinfo.email"],
-    )
-
-    @oauth_authorized.connect_via(oauth_bp)
-    def logged_in(blueprint, token):
-        """Called when the user logs in via Google OAuth."""
-        resp = google.get("/oauth2/v1/userinfo?alt=json")
-        assert resp.ok, resp.text
-        user_data = resp.json()
-        session["user_email"] = user_data["email"]
-
->>>>>>> b2244af2
     app.register_blueprint(invoices.BLUEPRINT, url_prefix="/invoices")
     app.register_blueprint(APPLICATIONS_BLUEPRINT)
     app.register_blueprint(CASES_BLUEPRINT)
