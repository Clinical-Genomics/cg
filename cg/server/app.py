import coloredlogs
import requests
from flask import Flask, redirect, session, url_for
from flask_admin.base import AdminIndexView
from flask_dance.consumer import oauth_authorized
from flask_dance.contrib.google import google, make_google_blueprint
from sqlalchemy.orm import scoped_session

from cg.server import admin, ext, invoices
from cg.server.app_config import app_config
from cg.server.endpoints.analyses import ANALYSES_BLUEPRINT
from cg.server.endpoints.flow_cells import FLOW_CELLS_BLUEPRINT
from cg.server.endpoints.orders import ORDERS_BLUEPRINT
from cg.server.endpoints.applications import APPLICATIONS_BLUEPRINT
from cg.server.endpoints.cases import CASES_BLUEPRINT
from cg.server.endpoints.pools import POOLS_BLUEPRINT
from cg.server.endpoints.samples import SAMPLES_BLUEPRINT
from cg.server.endpoints.users import USERS_BLUEPRINT
from cg.store.database import get_scoped_session_registry
from cg.store.models import (
    Analysis,
    Application,
    ApplicationLimitations,
    ApplicationVersion,
    Bed,
    BedVersion,
    Case,
    CaseSample,
    Collaboration,
    Customer,
    IlluminaSampleSequencingMetrics,
    IlluminaSequencingRun,
    Invoice,
    Order,
    Organism,
    Panel,
    Pool,
    Sample,
    User,
)


def create_app():
    """Generate a flask application."""
    app = Flask(__name__, template_folder="templates")
    _load_config(app)
    _configure_extensions(app)
    _register_blueprints(app)
    _register_teardowns(app)

    return app


def _load_config(app: Flask):
    app.config.update(app_config.dict())
    app.secret_key = app.config["cg_secret_key"]


def _configure_extensions(app: Flask):
    _initialize_logging(app)
    certs_resp = requests.get("https://www.googleapis.com/oauth2/v1/certs")
    app.config["GOOGLE_OAUTH_CERTS"] = certs_resp.json()

    ext.cors.init_app(app)
    ext.csrf.init_app(app)
    ext.db.init_app(app)
    ext.lims.init_app(app)
    ext.analysis_client.init_app(app)
    if app.config["osticket_api_key"]:
        ext.osticket.init_app(app)
    ext.admin.init_app(app, index_view=AdminIndexView(endpoint="admin"))
    app.json_provider_class = ext.CustomJSONEncoder


def _initialize_logging(app):
    coloredlogs.install(level="DEBUG" if app.debug else "INFO")


def _register_blueprints(app: Flask):
    oauth_bp = make_google_blueprint(
        client_id=app.config["google_oauth_client_id"],
        client_secret=app.config["google_oauth_client_secret"],
        scope=["openid", "https://www.googleapis.com/auth/userinfo.email"],
    )

    @oauth_authorized.connect_via(oauth_bp)
    def logged_in(blueprint, token):
        """Called when the user logs in via Google OAuth."""
        resp = google.get("/oauth2/v1/userinfo?alt=json")
        assert resp.ok, resp.text
        user_data = resp.json()
        session["user_email"] = user_data["email"]

    app.register_blueprint(invoices.BLUEPRINT, url_prefix="/invoices")
    app.register_blueprint(oauth_bp, url_prefix="/login")
    app.register_blueprint(APPLICATIONS_BLUEPRINT)
    app.register_blueprint(CASES_BLUEPRINT)
    app.register_blueprint(ORDERS_BLUEPRINT)
    app.register_blueprint(SAMPLES_BLUEPRINT)
    app.register_blueprint(POOLS_BLUEPRINT)
    app.register_blueprint(FLOW_CELLS_BLUEPRINT)
    app.register_blueprint(ANALYSES_BLUEPRINT)
<<<<<<< HEAD
    app.register_blueprint(USERS_BLUEPRINT)
=======

>>>>>>> 5ffbb074
    _register_admin_views()

    ext.csrf.exempt(SAMPLES_BLUEPRINT)
    ext.csrf.exempt(CASES_BLUEPRINT)
    ext.csrf.exempt(APPLICATIONS_BLUEPRINT)
    ext.csrf.exempt(ORDERS_BLUEPRINT)
    ext.csrf.exempt(POOLS_BLUEPRINT)
    ext.csrf.exempt(FLOW_CELLS_BLUEPRINT)
    ext.csrf.exempt(ANALYSES_BLUEPRINT)
<<<<<<< HEAD
    ext.csrf.exempt(USERS_BLUEPRINT)
=======
>>>>>>> 5ffbb074

    @app.route("/")
    def index():
        return redirect(url_for("admin.index"))

    @app.route("/logout")
    def logout():
        """Log out the user."""
        session["user_email"] = None
        return redirect(url_for("index"))


def _register_admin_views():
    # Base data views
    ext.admin.add_view(admin.ApplicationView(Application, ext.db.session))
    ext.admin.add_view(admin.ApplicationVersionView(ApplicationVersion, ext.db.session))
    ext.admin.add_view(admin.ApplicationLimitationsView(ApplicationLimitations, ext.db.session))
    ext.admin.add_view(admin.BedView(Bed, ext.db.session))
    ext.admin.add_view(admin.BedVersionView(BedVersion, ext.db.session))
    ext.admin.add_view(admin.CustomerView(Customer, ext.db.session))
    ext.admin.add_view(admin.CollaborationView(Collaboration, ext.db.session))
    ext.admin.add_view(admin.OrganismView(Organism, ext.db.session))
    ext.admin.add_view(admin.OrderView(Order, ext.db.session))
    ext.admin.add_view(admin.PanelView(Panel, ext.db.session))
    ext.admin.add_view(admin.UserView(User, ext.db.session))

    # Business data views
    ext.admin.add_view(admin.CaseView(Case, ext.db.session))
    ext.admin.add_view(admin.CaseSampleView(CaseSample, ext.db.session))
    ext.admin.add_view(admin.SampleView(Sample, ext.db.session))
    ext.admin.add_view(admin.PoolView(Pool, ext.db.session))
    ext.admin.add_view(admin.AnalysisView(Analysis, ext.db.session))
    ext.admin.add_view(admin.InvoiceView(Invoice, ext.db.session))
    ext.admin.add_view(
        admin.IlluminaFlowCellView(IlluminaSequencingRun, ext.db.session, name="Illumina Flow Cell")
    )
    ext.admin.add_view(
        admin.IlluminaSampleSequencingMetricsView(IlluminaSampleSequencingMetrics, ext.db.session)
    )


def _register_teardowns(app: Flask):
    """Register teardown functions."""

    @app.teardown_appcontext
    def remove_database_session(exception=None):
        """
        Remove the database session to ensure database resources are
        released when a request has been processed.
        """
        scoped_session_registry: scoped_session | None = get_scoped_session_registry()
        if scoped_session_registry:
            scoped_session_registry.remove()<|MERGE_RESOLUTION|>--- conflicted
+++ resolved
@@ -100,11 +100,6 @@
     app.register_blueprint(POOLS_BLUEPRINT)
     app.register_blueprint(FLOW_CELLS_BLUEPRINT)
     app.register_blueprint(ANALYSES_BLUEPRINT)
-<<<<<<< HEAD
-    app.register_blueprint(USERS_BLUEPRINT)
-=======
-
->>>>>>> 5ffbb074
     _register_admin_views()
 
     ext.csrf.exempt(SAMPLES_BLUEPRINT)
@@ -114,10 +109,7 @@
     ext.csrf.exempt(POOLS_BLUEPRINT)
     ext.csrf.exempt(FLOW_CELLS_BLUEPRINT)
     ext.csrf.exempt(ANALYSES_BLUEPRINT)
-<<<<<<< HEAD
     ext.csrf.exempt(USERS_BLUEPRINT)
-=======
->>>>>>> 5ffbb074
 
     @app.route("/")
     def index():
