"""Module for reading and writing comma separated values (CSV) formatted files."""
import csv
import io
from pathlib import Path
from typing import Any, List, Union

from cg.constants import FileExtensions
from cg.io.validate_path import validate_file_suffix

DELIMITER_TO_SUFFIX = {",": FileExtensions.CSV, "\t": FileExtensions.TSV}
<<<<<<< HEAD


def read_csv(
    file_path: Path, read_to_dict: bool = False, delimiter: str = ","
) -> Union[List[List[str]], List[dict]]:
    """Read content in a CSV file to a list of list or list of dict."""
=======


def read_csv(
    file_path: Path, read_to_dict: bool = False, delimiter: str = ","
) -> Union[List[List[str]], List[dict]]:
    """
    Read content in a CSV file to a list of list or list of dict.
    The delimiter parameter can be used to read TSV files.
    """
>>>>>>> dab65ff4
    validate_file_suffix(path_to_validate=file_path, target_suffix=DELIMITER_TO_SUFFIX[delimiter])
    with open(file_path, "r") as file:
        csv_reader = (
            csv.DictReader(file, delimiter=delimiter)
            if read_to_dict
            else csv.reader(file, delimiter=delimiter)
        )
        return list(csv_reader)


def read_csv_stream(stream: str, delimiter: str = ",") -> List[List[str]]:
    """Read CSV formatted stream."""
    csv_reader = csv.reader(stream.splitlines(), delimiter=delimiter)
    return list(csv_reader)


def write_csv(content: List[List[Any]], file_path: Path, delimiter: str = ",") -> None:
    """Write content to a CSV file."""
    with open(file_path, "w", newline="") as file:
        csv_writer = csv.writer(file, delimiter=delimiter)
        for row in content:
            csv_writer.writerow(row)


def write_csv_stream(content: List[List[Any]], delimiter: str = ",") -> str:
    """Write content to a CSV stream."""
    csv_stream = io.StringIO()
    csv_writer = csv.writer(csv_stream, lineterminator="\n", delimiter=delimiter)
    for row in content:
        csv_writer.writerow(row)
    return csv_stream.getvalue()<|MERGE_RESOLUTION|>--- conflicted
+++ resolved
@@ -8,14 +8,6 @@
 from cg.io.validate_path import validate_file_suffix
 
 DELIMITER_TO_SUFFIX = {",": FileExtensions.CSV, "\t": FileExtensions.TSV}
-<<<<<<< HEAD
-
-
-def read_csv(
-    file_path: Path, read_to_dict: bool = False, delimiter: str = ","
-) -> Union[List[List[str]], List[dict]]:
-    """Read content in a CSV file to a list of list or list of dict."""
-=======
 
 
 def read_csv(
@@ -25,7 +17,6 @@
     Read content in a CSV file to a list of list or list of dict.
     The delimiter parameter can be used to read TSV files.
     """
->>>>>>> dab65ff4
     validate_file_suffix(path_to_validate=file_path, target_suffix=DELIMITER_TO_SUFFIX[delimiter])
     with open(file_path, "r") as file:
         csv_reader = (
