--- conflicted
+++ resolved
@@ -343,12 +343,8 @@
 
 
 class BedFileNotFoundError(CgError):
-<<<<<<< HEAD
     """Exception raised not finding a bed file for a Balsamic case."""
-=======
-    """Exception raised not finding a bed file for a Balsamic case."""
 
 
 class MissingConfigFilesError(CgError):
-    """Exception raised when a case is being run with missing configuration files."""
->>>>>>> c651b6e6
+    """Exception raised when a case is being run with missing configuration files."""