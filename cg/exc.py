--- conflicted
+++ resolved
@@ -334,7 +334,6 @@
     """Exception raised when the response from Chanjo2 API client fails validation."""
 
 
-<<<<<<< HEAD
 class CaseNotConfiguredError(CgError):
     """Exception raised when a case is being run without a configuration."""
 
@@ -345,7 +344,7 @@
 
 class BedFileNotFoundError(CgError):
     """Exception raised not finding a bed file for a Balsamic case."""
-=======
+    
+    
 class MissingConfigFilesError(CgError):
-    """Exception raised when a case is being run with missing configuration files."""
->>>>>>> 22302f0c
+    """Exception raised when a case is being run with missing configuration files."""