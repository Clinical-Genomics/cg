--- conflicted
+++ resolved
@@ -4,6 +4,7 @@
 
 
 class CgError(Exception):
+
     """
     Base exception for the package.
     """
@@ -252,10 +253,9 @@
     """Exception raised when PDC API returns no files matching the search criteria."""
 
 
-<<<<<<< HEAD
 class DdnDataflowAuthenticationError(CgError):
     """Exception raised when the DDN Dataflow authentication fails."""
-=======
+
+
 class MissingFilesError(CgError):
-    """Exception raised when there are missing files."""
->>>>>>> 5bff85c3
+    """Exception raised when there are missing files."""