# -*- coding: utf-8 -*-
"""
    Cg Exceptions
"""


class CgError(Exception):

    """
        Base exception for the package
    """

    def __init__(self, message):
        super(CgError, self).__init__()
        self.message = message


class AnalysisNotFinishedError(CgError):
    """
        Exception raised when an adding a MIP analysis to Housekeeper, but the analysis is not
        finished in MIP, as indicated in the qc sample info file.

    """


class AnalysisDuplicationError(CgError):
    """
        Error related to trying to create analysis object that already exists in status-db.
    """


class CgDataError(CgError):
    """
        Error related to missing/incomplete data in Status DB
    """


class LimsDataError(CgError):
    """
        Error related to missing/incomplete data in LIMS
    """


class DuplicateRecordError(CgError):
    """
        Exception related to duplicate records in LoqusDB.
    """


class DuplicateSampleError(CgError):
    """
        Exception raised when sample duplicate is found in loqusdb
    """


class CaseNotFoundError(CgError):
    """
        Exception raised when a case is not found in loqusdb
    """


class OrderFormError(CgError):
    """
        Exception related to the order form
    """


class OrderError(CgError):
    """
        Exception related to orders
    """


class TicketCreationError(CgError):
    """
        Exception related to ticket creation
    """


class BalsamicStartError(CgError):
    """
        Exception raised when Balsamic fails to start
    """


<<<<<<< HEAD
class DeliveryReportError(CgError):
    pass
=======
class BundleAlreadyAddedError(CgError):
    """
        Exception raised when a bundle has already been added to Housekeeper
    """


class PipelineUnknownError(CgError):
    """
        Exception raised when a sample in a case has no data anlysis type
    """
>>>>>>> 9db65d7e
<|MERGE_RESOLUTION|>--- conflicted
+++ resolved
@@ -1,4 +1,3 @@
-# -*- coding: utf-8 -*-
 """
     Cg Exceptions
 """
@@ -83,10 +82,6 @@
     """
 
 
-<<<<<<< HEAD
-class DeliveryReportError(CgError):
-    pass
-=======
 class BundleAlreadyAddedError(CgError):
     """
         Exception raised when a bundle has already been added to Housekeeper
@@ -97,4 +92,9 @@
     """
         Exception raised when a sample in a case has no data anlysis type
     """
->>>>>>> 9db65d7e
+
+
+class DeliveryReportError(CgError):
+    """
+        Exception related to delivery report creation
+    """