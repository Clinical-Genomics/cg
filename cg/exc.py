--- conflicted
+++ resolved
@@ -100,17 +100,10 @@
     """Raised when there is already a DCms process running on the system."""
 
 
-<<<<<<< HEAD
-=======
-class DecompressionNeededError(CgError):
-    """Raised when decompression still needed to start analysis."""
-
-
 class DecompressionCouldNotStartError(CgError):
     """Raised when decompression could not be started."""
 
 
->>>>>>> f81c8add
 class DeliveryReportError(CgError):
     """
     Exception related to delivery report creation.
