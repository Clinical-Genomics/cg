--- conflicted
+++ resolved
@@ -362,13 +362,6 @@
     """Exception raised when a case is being run without a configuration."""
 
 
-<<<<<<< HEAD
-class BalsamicInconsistentSexError(CgError):
-    """Exception raised when samples in a Balsamic case have different sex."""
-
-
-=======
->>>>>>> 2b01005d
 class BalsamicMissingTumorError(CgError):
     """Exception raised when a Balsamic case is missing a tumor sample."""
 
