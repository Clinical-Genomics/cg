--- conflicted
+++ resolved
@@ -197,7 +197,6 @@
     """Raised when faimly link missing for a sample"""
 
 
-<<<<<<< HEAD
 class AccessionNumerMissingError(CgError):
     """Raised when accession numers are not found in a gisaid cli log"""
 
@@ -208,7 +207,7 @@
 
 class GisaidUploadFailedError(CgError):
     """Raised when gisaid upload fails"""
-=======
+
+
 class StatinaAPIHTTPError(CgError):
-    """Raised when Statina REST API response code is not 200"""
->>>>>>> 2bb02179
+    """Raised when Statina REST API response code is not 200"""