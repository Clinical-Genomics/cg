--- conflicted
+++ resolved
@@ -1,6 +1,3 @@
-<<<<<<< HEAD
-PRIORITY_MAP = {"research": 0, "standard": 1, "priority": 2, "express": 3, "clinical trials": 4}
-=======
 """Constans for cg"""
 
 PRIORITY_MAP = {
@@ -10,7 +7,6 @@
     "express": 3,
     "clinical trials": 4,
 }
->>>>>>> 4281a9e8
 REV_PRIORITY_MAP = {value: key for key, value in PRIORITY_MAP.items()}
 PRIORITY_OPTIONS = list(PRIORITY_MAP.keys())
 FAMILY_ACTIONS = ("analyze", "running", "hold")
@@ -59,9 +55,6 @@
     "tissue (fresh frozen)",
     "bone marrow",
     "other",
-<<<<<<< HEAD
-)
-=======
 )
 
 # Constants for crunchy
@@ -71,5 +64,4 @@
 CRAM_INDEX_SUFFIX = ".crai"
 FASTQ_FIRST_READ_SUFFIX = "R1_001.fastq.gz"
 FASTQ_SECOND_READ_SUFFIX = "R2_001.fastq.gz"
-SPRING_SUFFIX = ".spring"
->>>>>>> 4281a9e8
+SPRING_SUFFIX = ".spring"