--- conflicted
+++ resolved
@@ -99,12 +99,8 @@
     ("mip_analyse", "log"): {"tags": ["mip-log"], "is_mandatory": True},
     ("multiqc_ar", "html"): {"tags": ["multiqc-html"], "is_mandatory": True},
     ("multiqc_ar", "json"): {"tags": ["multiqc-json"], "is_mandatory": True},
-<<<<<<< HEAD
-    ("mip_analyse", "pedigree"): {"tags": ["pedigree-yaml"], "is_mandatory": True},
-=======
     ("mip_analyse", "config"): {"tags": ["mip-analyse", "config"], "is_mandatory": True},
     ("mip_analyse", "pedigree",): {"tags": ["pedigree-yaml"], "is_mandatory": True},
->>>>>>> 22620400
     ("mip_analyse", "pedigree_fam"): {"tags": ["pedigree"], "is_mandatory": True},
     ("peddy_ar", "ped_check"): {"tags": ["peddy", "ped-check"], "is_mandatory": True},
     ("peddy_ar", "peddy"): {"tags": ["peddy", "ped"], "is_mandatory": True},
