"""Constans for cg"""

TMP_DIR = "/home/proj/production/rare-disease/temp-dir/"

PRIORITY_MAP = {
    "research": 0,
    "standard": 1,
    "priority": 2,
    "express": 3,
    "clinical trials": 4,
}
REV_PRIORITY_MAP = {value: key for key, value in PRIORITY_MAP.items()}
PRIORITY_OPTIONS = list(PRIORITY_MAP.keys())
FAMILY_ACTIONS = ("analyze", "running", "hold")
PREP_CATEGORIES = ("wgs", "wes", "tgs", "wts", "mic", "rml")
SEX_OPTIONS = ("male", "female", "unknown")
STATUS_OPTIONS = ("affected", "unaffected", "unknown")
CONTAINER_OPTIONS = ("Tube", "96 well plate")
CAPTUREKIT_OPTIONS = (
    "Agilent Sureselect CRE",
    "Agilent Sureselect V5",
    "SureSelect Focused Exome",
    "Twist_Target_hg19.bed",
    "other",
)
CAPTUREKIT_CANCER_OPTIONS = (
    "GIcfDNA",
    "GMCKsolid",
    "GMSmyeloid",
    "LymphoMATIC",
    "other (specify in comment field)",
)
FLOWCELL_STATUS = ("ondisk", "removed", "requested", "processing")
METAGENOME_SOURCES = (
    "blood",
    "skin",
    "respiratory",
    "urine",
    "CSF",
    "faeces",
    "environmental",
    "unknown",
    "other",
)
ANALYSIS_SOURCES = (
    "blood",
    "buccal swab",
    "cell-free DNA",
    "cell line",
    "cytology (FFPE)",
    "cytology (not fixed/fresh)",
    "muscle",
    "nail",
    "saliva",
    "skin",
    "tissue (FFPE)",
    "tissue (fresh frozen)",
    "bone marrow",
    "other",
)

# Constants for crunchy
BAM_SUFFIX = ".bam"
BAM_INDEX_SUFFIX = ".bai"
CRAM_SUFFIX = ".cram"
CRAM_INDEX_SUFFIX = ".crai"
FASTQ_FIRST_READ_SUFFIX = "_R1_001.fastq.gz"
FASTQ_SECOND_READ_SUFFIX = "_R2_001.fastq.gz"
SPRING_SUFFIX = ".spring"
# Number of days until fastqs counts as old
FASTQ_DELTA = 21

# tags for storing analyses in Housekeeper
HK_TAGS = {"wes": ["mip-dna", "wes"], "wgs": ["mip-dna", "wgs"], "wts": ["mip-rna"]}
HK_BAM_TAGS = ["bam", "bai", "bam-index"]
HK_FASTQ_TAGS = ["fastq"]

# used to convert MIP tags derived from the deliverables to MIP standard tags and to check for
# presence of mandatory files. Keys = tags found in deliverables, values = MIP standard tags and
# mandatory flag
MIP_DNA_TAGS = {
    ("config_analysis",): {"tags": ["mip-config"], "is_mandatory": True},
    ("chanjo_sexcheck",): {"tags": ["chanjo", "sex-check"], "is_mandatory": False},
    ("chromograph_ar",): {"tags": ["chromograph"], "is_mandatory": False},
    ("clinical", "endvariantannotationblock"): {
        "tags": ["vcf-snv-clinical"],
        "index_tags": ["vcf-snv-clinical-index"],
        "is_mandatory": True,
    },
    ("clinical", "sv_reformat"): {
        "tags": ["vcf-sv-clinical"],
        "index_tags": ["vcf-sv-clinical-index"],
        "is_mandatory": False,
    },
    ("gatk_baserecalibration",): {
        "tags": ["cram"],
        "index_tags": ["cram-index"],
        "is_mandatory": False,
    },
    ("gatk_combinevariantcallsets", "bcf"): {
        "tags": ["snv-gbcf", "snv-bcf"],
        "index_tags": ["gbcf-index"],
        "is_mandatory": True,
    },
    ("log",): {"tags": ["mip-log"], "is_mandatory": True},
    ("multiqc_ar", "html"): {"tags": ["multiqc-html"], "is_mandatory": True},
    ("multiqc_ar", "json"): {"tags": ["multiqc-json"], "is_mandatory": True},
    ("pedigree",): {"tags": ["pedigree-yaml"], "is_mandatory": True},
    ("pedigree_fam",): {"tags": ["pedigree"], "is_mandatory": True},
    ("peddy_ar", "ped_check"): {"tags": ["peddy", "ped-check"], "is_mandatory": True},
    ("peddy_ar", "peddy"): {"tags": ["peddy", "ped"], "is_mandatory": True},
    ("peddy_ar", "sex_check"): {"tags": ["peddy", "sex-check"], "is_mandatory": True},
    ("qccollect_ar",): {"tags": ["qcmetrics"], "is_mandatory": True},
    ("research", "endvariantannotationblock"): {
        "tags": ["vcf-snv-research"],
        "index_tags": ["vcf-snv-research-index"],
        "is_mandatory": True,
    },
    ("research", "sv_reformat"): {
        "tags": ["vcf-sv-research"],
        "index_tags": ["vcf-sv-research-index"],
        "is_mandatory": False,
    },
    ("sambamba_depth",): {"tags": ["coverage", "sambamba-depth"], "is_mandatory": True},
    ("sample_info",): {"tags": ["sampleinfo"], "is_mandatory": True},
    ("samtools_subsample_mt", "bam"): {
        "tags": ["bam-mt"],
        "index_tags": ["bam-mt-index"],
        "is_mandatory": False,
    },
    ("smncopynumbercaller",): {
        "tags": ["smn-calling", "smncopynumbercaller"],
        "is_mandatory": False,
    },
    ("sv_combinevariantcallsets", "bcf"): {
        "tags": ["sv-bcf"],
        "index_tags": ["sv-bcf-index"],
        "is_mandatory": True,
    },
    ("sv_str",): {"tags": ["vcf-str"], "index_tags": ["vcf-str-index"], "is_mandatory": False},
    ("version_collect_ar",): {"tags": ["exe-ver"], "is_mandatory": True},
    ("vcf2cytosure_ar",): {"tags": ["vcf2cytosure"], "is_mandatory": False},
}


MIP_RNA_TAGS = {
    ("arriba_ar", "arriba_ar"): {"tags": ["arriba-ar"], "is_mandatory": True},
    ("arriba_ar", "arriba_report"): {"tags": ["arriba-ar", "arriba-report"], "is_mandatory": True},
    ("bcftools_merge",): {"tags": ["bcftools-merge"], "is_mandatory": True},
    ("blobfish",): {"tags": ["blobfish"], "is_mandatory": False},
    ("bootstrapann",): {"tags": ["bootstrapann"], "is_mandatory": True},
    ("gatk_asereadcounter",): {"tags": ["gatk-asereadcounter"], "is_mandatory": True},
    ("gffcompare_ar",): {"tags": ["gffcompare-ar"], "is_mandatory": True},
    ("markduplicates",): {"tags": ["cram"], "index_tags": ["cram-index"], "is_mandatory": True},
    ("mip_analyse", "config"): {"tags": ["mip-analyse", "config"], "is_mandatory": True},
    ("mip_analyse", "config_analysis"): {
        "tags": ["mip-analyse", "config-analysis"],
        "is_mandatory": True,
    },
    ("mip_analyse", "log"): {"tags": ["mip-analyse", "log"], "is_mandatory": True},
    ("mip_analyse", "pedigree"): {"tags": ["mip-analyse", "pedigree"], "is_mandatory": True},
    ("mip_analyse", "pedigree_fam"): {
        "tags": ["mip-analyse", "pedigree-fam"],
        "is_mandatory": True,
    },
    ("mip_analyse", "references_info"): {
        "tags": ["mip-analyse", "reference-info"],
        "is_mandatory": True,
    },
<<<<<<< HEAD
    ("mip_analyse", "sample_info"): {"tags": ["mip-analyse", "sample-info"], "is_mandatory": True},
    ("multiqc_ar", "html"): {"tags": ["multiqc-html"], "is_mandatory": True},
    ("multiqc_ar", "json"): {"tags": ["multiqc-json"], "is_mandatory": True},
    ("salmon_quant",): {"tags": ["salmon-quant"], "is_mandatory": True},
    ("star_fusion",): {"tags": ["star-fusion"], "is_mandatory": True},
    ("stringtie_ar",): {"tags": ["stringtie-ar"], "is_mandatory": True},
    ("varianteffectpredictor",): {"tags": ["varianteffectpredictor"], "is_mandatory": True},
    ("version_collect_ar",): {"tags": ["version-collect-ar"], "is_mandatory": True},
=======
    tuple(["mip_analyse", "log"]): {"tags": ["mip-analyse", "log"], "is_mandatory": True},
    tuple(["mip_analyse", "config_analysis"]): {
        "tags": ["mip-analyse", "config-analysis"],
        "is_mandatory": True,
    },
    tuple(["mip_analyse", "pedigree"]): {
        "tags": ["mip-analyse", "pedigree"],
        "is_mandatory": True,
    },
    tuple(["mip_analyse", "config"]): {"tags": ["mip-analyse", "config"], "is_mandatory": True},
    tuple(["mip_analyse", "pedigree_fam"]): {
        "tags": ["mip-analyse", "pedigree-fam"],
        "is_mandatory": True,
    },
    tuple(["blobfish"]): {"tags": ["blobfish"], "is_mandatory": False},
>>>>>>> a310608c
}<|MERGE_RESOLUTION|>--- conflicted
+++ resolved
@@ -167,7 +167,6 @@
         "tags": ["mip-analyse", "reference-info"],
         "is_mandatory": True,
     },
-<<<<<<< HEAD
     ("mip_analyse", "sample_info"): {"tags": ["mip-analyse", "sample-info"], "is_mandatory": True},
     ("multiqc_ar", "html"): {"tags": ["multiqc-html"], "is_mandatory": True},
     ("multiqc_ar", "json"): {"tags": ["multiqc-json"], "is_mandatory": True},
@@ -176,21 +175,4 @@
     ("stringtie_ar",): {"tags": ["stringtie-ar"], "is_mandatory": True},
     ("varianteffectpredictor",): {"tags": ["varianteffectpredictor"], "is_mandatory": True},
     ("version_collect_ar",): {"tags": ["version-collect-ar"], "is_mandatory": True},
-=======
-    tuple(["mip_analyse", "log"]): {"tags": ["mip-analyse", "log"], "is_mandatory": True},
-    tuple(["mip_analyse", "config_analysis"]): {
-        "tags": ["mip-analyse", "config-analysis"],
-        "is_mandatory": True,
-    },
-    tuple(["mip_analyse", "pedigree"]): {
-        "tags": ["mip-analyse", "pedigree"],
-        "is_mandatory": True,
-    },
-    tuple(["mip_analyse", "config"]): {"tags": ["mip-analyse", "config"], "is_mandatory": True},
-    tuple(["mip_analyse", "pedigree_fam"]): {
-        "tags": ["mip-analyse", "pedigree-fam"],
-        "is_mandatory": True,
-    },
-    tuple(["blobfish"]): {"tags": ["blobfish"], "is_mandatory": False},
->>>>>>> a310608c
 }