--- conflicted
+++ resolved
@@ -181,58 +181,6 @@
         "tags": ["mip-analyse", "reference-info"],
         "is_mandatory": True,
     },
-<<<<<<< HEAD
-    tuple(["blobfish"]): {"tags": ["blobfish"], "is_mandatory": False},
-}
-
-
-MICROSALT_TAGS = {
-    ("analysis", "sampleinfo"): {"tags": ["analysis", "sampleinfo"], "is_mandatory": True,},
-    ("result_aggregation", "microsalt-qc"): {
-        "tags": ["result-aggregration-qc"],
-        "is_mandatory": True,
-    },
-    ("result_aggregation", "microsalt-type"): {
-        "tags": ["result-aggregation-type"],
-        "is_mandatory": True,
-    },
-    ("result_aggregation", "microsalt-json"): {
-        "tags": ["result-aggregation-json"],
-        "is_mandatory": True,
-    },
-    ("analysis", "runtime-settings"): {
-        "tags": ["analysis", "runtime-settings"],
-        "is_mandatory": True,
-    },
-    ("assembly", "assembly"): {"tags": ["assembly"], "is_mandatory": True,},
-    ("concatination", "trimmed-forward-reads"): {
-        "tags": ["concatination", "trimmed-forward-reads"],
-        "is_mandatory": True,
-    },
-    ("concatination", "trimmed-reverse-reads"): {
-        "tags": ["concatination", "trimmed-reverse-reads"],
-        "is_mandatory": True,
-    },
-    ("analysis", "logfile"): {"tags": ["analysis", "log"], "is_mandatory": True,},
-    ("assembly", "quast-results"): {"tags": ["assembly", "quast-results"], "is_mandatory": True,},
-    ("alignment", "reference-alignment"): {
-        "tags": ["alignment", "reference-alignment"],
-        "is_mandatory": True,
-    },
-    ("alignment", "reference-alignment-sorted"): {
-        "tags": ["alignment", "reference-alignment-sorted"],
-        "is_mandatory": True,
-    },
-    ("alignment", "reference-alignment-deduplicated"): {
-        "tags": ["alignment", "reference-alignment-deduplicated"],
-        "index_tags": ["reference-alignment-deduplicate-index"],
-        "is_mandatory": True,
-    },
-    ("insertsize_calc", "picard-insertsize"): {
-        "tags": ["insertsize_calc", "picard-insertsize"],
-        "is_mandatory": True,
-    },
-=======
     ("mip_analyse", "sample_info"): {"tags": ["mip-analyse", "sample-info"], "is_mandatory": True},
     ("multiqc_ar", "html"): {"tags": ["multiqc-html"], "is_mandatory": True},
     ("multiqc_ar", "json"): {"tags": ["multiqc-json"], "is_mandatory": True},
@@ -241,5 +189,53 @@
     ("stringtie_ar",): {"tags": ["stringtie-ar"], "is_mandatory": True},
     ("varianteffectpredictor",): {"tags": ["varianteffectpredictor"], "is_mandatory": True},
     ("version_collect_ar",): {"tags": ["version-collect-ar"], "is_mandatory": True},
->>>>>>> 22620400
+}
+
+
+MICROSALT_TAGS = {
+    ("analysis", "sampleinfo"): {"tags": ["analysis", "sampleinfo"], "is_mandatory": True,},
+    ("result_aggregation", "microsalt-qc"): {
+        "tags": ["result-aggregration-qc"],
+        "is_mandatory": True,
+    },
+    ("result_aggregation", "microsalt-type"): {
+        "tags": ["result-aggregation-type"],
+        "is_mandatory": True,
+    },
+    ("result_aggregation", "microsalt-json"): {
+        "tags": ["result-aggregation-json"],
+        "is_mandatory": True,
+    },
+    ("analysis", "runtime-settings"): {
+        "tags": ["analysis", "runtime-settings"],
+        "is_mandatory": True,
+    },
+    ("assembly", "assembly"): {"tags": ["assembly"], "is_mandatory": True,},
+    ("concatination", "trimmed-forward-reads"): {
+        "tags": ["concatination", "trimmed-forward-reads"],
+        "is_mandatory": True,
+    },
+    ("concatination", "trimmed-reverse-reads"): {
+        "tags": ["concatination", "trimmed-reverse-reads"],
+        "is_mandatory": True,
+    },
+    ("analysis", "logfile"): {"tags": ["analysis", "log"], "is_mandatory": True,},
+    ("assembly", "quast-results"): {"tags": ["assembly", "quast-results"], "is_mandatory": True,},
+    ("alignment", "reference-alignment"): {
+        "tags": ["alignment", "reference-alignment"],
+        "is_mandatory": True,
+    },
+    ("alignment", "reference-alignment-sorted"): {
+        "tags": ["alignment", "reference-alignment-sorted"],
+        "is_mandatory": True,
+    },
+    ("alignment", "reference-alignment-deduplicated"): {
+        "tags": ["alignment", "reference-alignment-deduplicated"],
+        "index_tags": ["reference-alignment-deduplicate-index"],
+        "is_mandatory": True,
+    },
+    ("insertsize_calc", "picard-insertsize"): {
+        "tags": ["insertsize_calc", "picard-insertsize"],
+        "is_mandatory": True,
+    },
 }