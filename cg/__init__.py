--- conflicted
+++ resolved
@@ -1,6 +1,2 @@
 __title__ = "cg"
-<<<<<<< HEAD
-__version__ = "59.14.8"
-=======
-__version__ = "59.18.0"
->>>>>>> 46cc01b2
+__version__ = "59.18.0"