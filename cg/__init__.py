--- conflicted
+++ resolved
@@ -1,6 +1,2 @@
 __title__ = "cg"
-<<<<<<< HEAD
-__version__ = "68.0.17"
-=======
-__version__ = "68.1.2"
->>>>>>> 7e6a18a2
+__version__ = "68.1.2"