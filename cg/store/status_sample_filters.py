--- conflicted
+++ resolved
@@ -1,25 +1,19 @@
 from typing import Optional
-<<<<<<< HEAD
 
 from alchy import Query
 
 from cg.constants.constants import SampleType
-from cg.store.models import Family, Sample
+from cg.store.models import Sample
 
 
-def get_samples_with_case_id(samples: Query, case_id: str, **kwargs) -> Query:
-    """Get samples associated with a specific case ID."""
-    return samples.filter(Family.internal_id == case_id)
+def sample(samples: Query, internal_id: str, **kwargs) -> Query:
+    return samples.filter_by(internal_id=internal_id)
 
 
-def get_samples_with_type(samples: Query, sample_type: SampleType, **kwargs) -> Query:
+def get_samples_with_type(samples: Query, tissue_type: SampleType, **kwargs) -> Query:
     """Get samples by type (tumor/normal)."""
-    is_tumour: bool = sample_type == SampleType.TUMOR
+    is_tumour: bool = tissue_type == SampleType.TUMOR
     return samples.filter(Sample.is_tumour == is_tumour)
-=======
-from alchy import Query
-from cg.store.models import Sample
->>>>>>> 5ce32b0f
 
 
 def get_samples_with_loqusdb_id(samples: Query, **kwargs) -> Query:
@@ -32,36 +26,25 @@
     return samples.filter(Sample.loqusdb_id.is_(None))
 
 
-<<<<<<< HEAD
-def apply_sample_filter(
-    function: str,
-    samples: Query,
-    case_id: Optional[str] = None,
-    sample_type: Optional[SampleType] = None,
-=======
 def get_sample_by_entry_id(samples: Query, entry_id: int, **kwargs) -> Query:
     return samples.filter_by(id=entry_id)
 
 
-def sample(samples: Query, internal_id: str, **kwargs) -> Query:
-    return samples.filter_by(internal_id=internal_id)
-
-
 def apply_sample_filter(
-    function: str, samples: Query, internal_id: Optional[str] = None, entry_id: Optional[int] = None
->>>>>>> 5ce32b0f
+    function: str,
+    samples: Query,
+    internal_id: Optional[str] = None,
+    entry_id: Optional[int] = None,
+    tissue_type: Optional[SampleType] = None,
 ) -> Query:
     """Apply filtering functions to the sample queries and return filtered results."""
     filter_map = {
-        "samples_with_case_id": get_samples_with_case_id,
-        "samples_with_type": get_samples_with_type,
+        "sample": sample,
+        "get_samples_with_type": get_samples_with_type,
         "samples_uploaded_to_loqusdb": get_samples_with_loqusdb_id,
         "samples_not_uploaded_to_loqusdb": get_samples_without_loqusdb_id,
-        "sample": sample,
         "get_sample_by_entry_id": get_sample_by_entry_id,
     }
-<<<<<<< HEAD
-    return filter_map[function](samples=samples, case_id=case_id, sample_type=sample_type)
-=======
-    return filter_map[function](samples=samples, internal_id=internal_id, entry_id=entry_id)
->>>>>>> 5ce32b0f
+    return filter_map[function](
+        samples=samples, internal_id=internal_id, entry_id=entry_id, tissue_type=tissue_type
+    )