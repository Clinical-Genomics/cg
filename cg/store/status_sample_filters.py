--- conflicted
+++ resolved
@@ -93,7 +93,6 @@
     """Apply filtering functions to the sample queries and return filtered results."""
     filter_map = {
         "get_sample_by_sample_id": get_sample_by_sample_id,
-<<<<<<< HEAD
         "get_samples_with_type": get_samples_with_type,
         "samples_uploaded_to_loqusdb": get_samples_with_loqusdb_id,
         "samples_not_uploaded_to_loqusdb": get_samples_without_loqusdb_id,
@@ -112,20 +111,6 @@
 
     for function in functions:
         samples: Query = filter_map[function](
-            entry_id=entry_id,
-            internal_id=internal_id,
-            samples=samples,
-            tissue_type=tissue_type,
-            data_analysis=data_analysis,
-=======
-        "get_sample_by_entry_id": get_sample_by_entry_id,
-        "get_samples_with_type": get_samples_with_type,
-        "get_samples_with_loqusdb_id": get_samples_with_loqusdb_id,
-        "get_samples_without_loqusdb_id": get_samples_without_loqusdb_id,
-    }
-    for function in functions:
-        samples: Query = filter_map[function](
-            entry_id=entry_id, internal_id=internal_id, samples=samples, tissue_type=tissue_type
->>>>>>> e4c1ecf5
+            entry_id=entry_id, internal_id=internal_id, samples=samples, tissue_type=tissue_type, data_analysis=data_analysis
         )
     return samples