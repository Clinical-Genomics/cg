"""Handler to find business data objects."""
import datetime as dt
import logging
from typing import List, Optional, Iterator, Union

from sqlalchemy import and_, func, or_
from sqlalchemy.orm import Query

from cg.constants import FlowCellStatus
from cg.constants.constants import PrepCategory, SampleType
from cg.constants.indexes import ListIndexes
from cg.exc import CaseNotFoundError
from cg.store.api.base import BaseHandler
from cg.store.filters.status_case_filters import CaseFilter, apply_case_filter

from cg.store.models import (
    Analysis,
    Application,
    Customer,
    Flowcell,
    Family,
    FamilySample,
    Invoice,
    Pool,
    Sample,
)

from cg.store.filters.status_invoice_filters import apply_invoice_filter, InvoiceFilter
from cg.store.filters.status_pool_filters import apply_pool_filter, PoolFilter
from cg.store.filters.status_flow_cell_filters import apply_flow_cell_filter, FlowCellFilter
from cg.store.filters.status_case_sample_filters import apply_case_sample_filter, CaseSampleFilter
from cg.store.filters.status_sample_filters import apply_sample_filter, SampleFilter


LOG = logging.getLogger(__name__)


class FindBusinessDataHandler(BaseHandler):
    """Contains methods to find business data model instances"""

    def analyses(self, *, family: Family = None, before: dt.datetime = None) -> Query:
        """Fetch multiple analyses."""
        records = self.Analysis.query
        if family:
            query_family = family
            records = records.filter(Analysis.family == query_family)
        if before:
            subq = (
                self.Analysis.query.join(Analysis.family)
                .filter(Analysis.started_at < before)
                .group_by(Family.id)
                .with_entities(
                    Analysis.family_id,
                    func.max(Analysis.started_at).label("started_at"),
                )
                .subquery()
            )
            records = records.join(
                subq,
                and_(
                    self.Analysis.family_id == subq.c.family_id,
                    self.Analysis.started_at == subq.c.started_at,
                ),
            ).filter(Analysis.started_at < before)
        return records

<<<<<<< HEAD
    def get_case_by_entry_id(self, entry_id: str) -> Family:
        """Return a case by entry id."""
        cases_query: Query = self._get_query(table=Family)
        return apply_case_filter(
            cases=cases_query, filter_functions=[CaseFilter.FILTER_BY_ENTRY_ID], entry_id=entry_id
        )

    def active_sample(self, internal_id: str) -> bool:
=======
    def has_active_cases_for_sample(self, internal_id: str) -> bool:
>>>>>>> 171dbee5
        """Check if there are any active cases for a sample"""
        sample = self.get_sample_by_internal_id(internal_id=internal_id)
        for family_sample in sample.links:
            case_action = self.get_case_action(sample=family_sample)
            if case_action in ["analyze", "running"]:
                return True
        return False

    def get_case_action(self, sample: FamilySample) -> str:
        """Get the action of a case."""
        return self.get_case_by_internal_id(
            internal_id=self.Family.query.filter(Family.id == sample.family_id).first().internal_id
        ).action

    def get_application_by_case(self, case_id: str) -> Application:
        """Return the application of a case."""

        return (
            self.get_case_by_internal_id(internal_id=case_id)
            .links[ListIndexes.FIRST.value]
            .sample.application_version.application
        )

    def analyses_ready_for_vogue_upload(
        self,
        completed_after: Optional[dt.date],
        completed_before: Optional[dt.date],
    ) -> Query:
        """Fetch all cases with a finished analysis that has not been uploaded to Vogue.
        Optionally fetch those cases finished before and/or after a specified date"""
        records = self.latest_analyses().filter(Analysis.uploaded_to_vogue_at.is_(None))

        if completed_after:
            records = records.filter(Analysis.completed_at > completed_after)
        if completed_before:
            records = records.filter(Analysis.completed_at < completed_before)

        return records

    def latest_analyses(self) -> Query:
        """Fetch latest analysis for all cases."""

        records = self.Analysis.query
        sub_query = (
            self.Analysis.query.join(Analysis.family)
            .group_by(Family.id)
            .with_entities(Analysis.family_id, func.max(Analysis.started_at).label("started_at"))
            .subquery()
        )
        records = records.join(
            sub_query,
            and_(
                self.Analysis.family_id == sub_query.c.family_id,
                self.Analysis.started_at == sub_query.c.started_at,
            ),
        )
        return records

    def analysis(self, family: Family, started_at: dt.datetime) -> Analysis:
        """Fetch an analysis."""
        return self.Analysis.query.filter_by(family=family, started_at=started_at).first()

    def deliveries(self) -> Query:
        """Fetch all deliveries."""
        return self.Delivery.query

    def families(
        self,
        *,
        action: Optional[str] = None,
        data_analysis: Optional[str] = None,
        customers: List[Customer] = None,
        enquiry: Optional[str] = None,
    ) -> Query:
        """Fetch families."""

        records = self.Family.query

        if customers:
            customer_ids = [customer.id for customer in customers]
            records = records.filter(Family.customer_id.in_(customer_ids))

        records = (
            records.filter(
                or_(
                    Family.name.like(f"%{enquiry}%"),
                    Family.internal_id.like(f"%{enquiry}%"),
                )
            )
            if enquiry
            else records
        )
        records = records.filter_by(action=action) if action else records
        records = records.filter_by(data_analysis=data_analysis) if data_analysis else records
        return records.order_by(Family.created_at.desc())

    def family_samples(self, family_id: str) -> List[FamilySample]:
        """Return the case-sample links associated with a case."""
        return apply_case_sample_filter(
            filter_functions=[CaseSampleFilter.GET_SAMPLES_ASSOCIATED_WITH_CASE],
            case_id=family_id,
            case_samples=self._get_join_case_sample_query(),
        ).all()

    def get_sample_cases(self, sample_id: str) -> Query:
        """Return the case-sample links associated with a sample."""
        return apply_case_sample_filter(
            filter_functions=[CaseSampleFilter.GET_CASES_ASSOCIATED_WITH_SAMPLE],
            sample_id=sample_id,
            case_samples=self._get_join_case_sample_query(),
        )

    def get_cases_from_sample(self, sample_entry_id: str) -> Query:
        """Return cases related to a given sample."""
        return apply_case_sample_filter(
            filter_functions=[CaseSampleFilter.GET_CASES_ASSOCIATED_WITH_SAMPLE_BY_ENTRY_ID],
            sample_entry_id=sample_entry_id,
            case_samples=self._get_join_case_sample_query(),
        )

    def filter_cases_with_samples(self, case_ids: List[str]) -> List[str]:
        """Return case id:s associated with samples."""
        cases_with_samples = set()
        for case_id in case_ids:
            case: Family = self.get_case_by_internal_id(internal_id=case_id)
            if case and case.links:
                cases_with_samples.add(case_id)
        return list(cases_with_samples)

    def get_cases_from_ticket(self, ticket: str) -> Query:
        return self.Family.query.filter(Family.tickets.contains(ticket))

    def get_customer_id_from_ticket(self, ticket: str) -> str:
        """Returns the customer related to given ticket"""
        return (
            self.Family.query.filter(Family.tickets.contains(ticket)).first().customer.internal_id
        )

    def get_samples_from_ticket(self, ticket: str) -> List[Sample]:
        return self._get_join_sample_family_query().filter(Family.tickets.contains(ticket)).all()

    def get_latest_ticket_from_case(self, case_id: str) -> str:
        """Returns the ticket from the most recent sample in a case"""
        return self.get_case_by_internal_id(internal_id=case_id).latest_ticket

    def get_latest_flow_cell_on_case(self, family_id: str) -> Flowcell:
        """Fetch the latest sequenced flow cell related to a sample on a case."""
        flow_cells_on_case: List[Flowcell] = list(
            self.get_flow_cells_by_case(case=self.get_case_by_internal_id(internal_id=family_id))
        )
        flow_cells_on_case.sort(key=lambda flow_cell: flow_cell.sequenced_at)
        return flow_cells_on_case[-1]

    def _is_case_found(self, case: Family, case_id: str) -> None:
        """Raise error if case is false."""
        if not case:
            LOG.error(f"Could not find case {case_id}")
            raise CaseNotFoundError("")

    def get_samples_by_case_id(self, case_id: str) -> List[Sample]:
        """Get samples on a given case id."""

        case: Family = self.get_case_by_internal_id(internal_id=case_id)
        self._is_case_found(case=case, case_id=case_id)
        return case.samples if case else []

    def get_sample_ids_by_case_id(self, case_id: str = None) -> Iterator[str]:
        """Return sample ids from case id."""
        case: Family = self.get_case_by_internal_id(internal_id=case_id)
        self._is_case_found(case=case, case_id=case_id)
        for link in case.links:
            yield link.sample.internal_id

    def get_sequenced_samples(self, family_id: str) -> List[Sample]:
        """Get sequenced samples by family_id."""

        samples: List[Sample] = self.get_samples_by_case_id(family_id)
        return [sample for sample in samples if sample.sequencing_qc]

    def find_family(self, customer: Customer, name: str) -> Family:
        """Find a family by family name within a customer."""
        return self.Family.query.filter_by(customer=customer, name=name).first()

    def find_family_by_name(self, name: str) -> Family:
        """Find a family by family name within a customer."""
        return self.Family.query.filter_by(name=name).first()

    def find_samples(self, customer: Customer, name: str) -> Query:
        """Find samples within a customer."""
        return self._get_query(table=Sample).filter_by(customer=customer, name=name)

    def get_flow_cell(self, flow_cell_id: str) -> Flowcell:
        """Return flow cell by flow cell id."""
        return apply_flow_cell_filter(
            flow_cells=self._get_query(table=Flowcell),
            flow_cell_id=flow_cell_id,
            filter_functions=[FlowCellFilter.GET_BY_ID],
        ).first()

    def get_flow_cell_by_enquiry(self, flow_cell_id_enquiry: str) -> Flowcell:
        """Return flow cell enquiry."""
        return apply_flow_cell_filter(
            flow_cells=self._get_query(table=Flowcell),
            flow_cell_id=flow_cell_id_enquiry,
            filter_functions=[FlowCellFilter.GET_BY_ID_AND_ENQUIRY],
        ).first()

    def get_flow_cells(self) -> List[Flowcell]:
        """Return all flow cells."""
        return self._get_query(table=Flowcell)

    def get_flow_cells_by_statuses(self, flow_cell_statuses: List[str]) -> Optional[List[Flowcell]]:
        """Return flow cells with supplied statuses."""
        return apply_flow_cell_filter(
            flow_cells=self._get_query(table=Flowcell),
            flow_cell_statuses=flow_cell_statuses,
            filter_functions=[FlowCellFilter.GET_WITH_STATUSES],
        )

    def get_flow_cell_by_enquiry_and_status(
        self, flow_cell_statuses: List[str], flow_cell_id_enquiry: str
    ) -> List[Flowcell]:
        """Return flow cell enquiry snd status."""
        filter_functions: List[FlowCellFilter] = [
            FlowCellFilter.GET_WITH_STATUSES,
            FlowCellFilter.GET_BY_ID_AND_ENQUIRY,
        ]
        flow_cells: List[Flowcell] = apply_flow_cell_filter(
            flow_cells=self._get_query(table=Flowcell),
            flow_cell_id=flow_cell_id_enquiry,
            flow_cell_statuses=flow_cell_statuses,
            filter_functions=filter_functions,
        )
        return flow_cells

    def get_flow_cells_by_case(self, case: Family) -> Optional[List[Flowcell]]:
        """Return flow cells for case."""
        return apply_flow_cell_filter(
            flow_cells=self._get_join_flow_cell_sample_links_query(),
            filter_functions=[FlowCellFilter.GET_BY_CASE],
            case=case,
        )

    def get_samples_from_flow_cell(self, flow_cell_id: str) -> Optional[List[Sample]]:
        """Return samples present on flow cell."""
        flow_cell: Flowcell = self.get_flow_cell(flow_cell_id=flow_cell_id)
        if flow_cell:
            return flow_cell.samples

    def is_all_flow_cells_on_disk(self, case_id: str) -> bool:
        """Check if flow cells are on disk for sample before starting the analysis.
        Flow cells not on disk will be requested.
        """
        flow_cells: Optional[List[Flowcell]] = list(
            self.get_flow_cells_by_case(case=self.get_case_by_internal_id(internal_id=case_id))
        )
        if not flow_cells:
            LOG.info("No flow cells found")
            return False
        statuses: List[str] = []
        for flow_cell in flow_cells:
            LOG.info(f"{flow_cell.name}: checking if flow cell is on disk")
            LOG.info(f"{flow_cell.name}: status is {flow_cell.status}")
            statuses += [flow_cell.status] if flow_cell.status else []
            if not flow_cell.status or flow_cell.status == FlowCellStatus.REMOVED:
                LOG.info(f"{flow_cell.name}: flow cell not on disk, requesting")
                flow_cell.status = FlowCellStatus.REQUESTED
            elif flow_cell.status != FlowCellStatus.ON_DISK:
                LOG.warning(f"{flow_cell.name}: {flow_cell.status}")
        self.commit()
        return all(status == FlowCellStatus.ON_DISK for status in statuses)

    def get_invoices_by_status(self, is_invoiced: bool = None) -> List[Invoice]:
        """Return invoices by invoiced status."""
        invoices: Query = self._get_query(table=Invoice)
        if is_invoiced:
            return apply_invoice_filter(
                invoices=invoices, filter_functions=[InvoiceFilter.FILTER_BY_INVOICED]
            ).all()
        else:
            return apply_invoice_filter(
                invoices=invoices, filter_functions=[InvoiceFilter.FILTER_BY_NOT_INVOICED]
            ).all()

    def get_invoice_by_entry_id(self, entry_id: int) -> Invoice:
        """Return an invoice."""
        invoices: Query = self._get_query(table=Invoice)
        return apply_invoice_filter(
            invoices=invoices,
            entry_id=entry_id,
            filter_functions=[InvoiceFilter.FILTER_BY_INVOICE_ID],
        ).first()

    def get_pools_and_samples_for_invoice_by_invoice_id(
        self, *, invoice_id: int = None
    ) -> List[Union[Pool, Sample]]:
        """Return all pools and samples for an invoice."""
        pools: List[Pool] = apply_pool_filter(
            pools=self._get_query(table=Pool),
            invoice_id=invoice_id,
            filter_functions=[PoolFilter.FILTER_BY_INVOICE_ID],
        ).all()
        samples: List[Sample] = apply_sample_filter(
            samples=self._get_query(table=Sample),
            invoice_id=invoice_id,
            filter_functions=[SampleFilter.FILTER_BY_INVOICE_ID],
        ).all()
        return pools + samples

    def link(self, family_id: str, sample_id: str) -> FamilySample:
        """Find a link between a family and a sample."""
        return (
            self.FamilySample.query.join(FamilySample.family, FamilySample.sample)
            .filter(Family.internal_id == family_id, Sample.internal_id == sample_id)
            .first()
        )

    def new_invoice_id(self) -> int:
        """Fetch invoices."""
        query: Query = self._get_query(table=Invoice)
        ids = [inv.id for inv in query]
        return max(ids) + 1 if ids else 0

    def get_pools_by_customer_id(self, *, customers: Optional[List[Customer]] = None) -> List[Pool]:
        """Return all the pools for a customer."""
        customer_ids = [customer.id for customer in customers]
        return apply_pool_filter(
            pools=self._get_query(table=Pool),
            customer_ids=customer_ids,
            filter_functions=[PoolFilter.FILTER_BY_CUSTOMER_ID],
        ).all()

    def get_pools_by_name_enquiry(self, *, name_enquiry: str = None) -> List[Pool]:
        """Return all the pools with a name fitting the enquiry."""
        return apply_pool_filter(
            pools=self._get_query(table=Pool),
            name_enquiry=name_enquiry,
            filter_functions=[PoolFilter.FILTER_BY_NAME_ENQUIRY],
        ).all()

    def get_pools(self) -> List[Pool]:
        """Return all the pools."""
        return self._get_query(table=Pool).all()

    def get_pools_by_order_enquiry(self, *, order_enquiry: str = None) -> List[Pool]:
        """Return all the pools with an order fitting the enquiry."""
        return apply_pool_filter(
            pools=self._get_query(table=Pool),
            order_enquiry=order_enquiry,
            filter_functions=[PoolFilter.FILTER_BY_ORDER_ENQUIRY],
        ).all()

    def get_pool_by_entry_id(self, entry_id: int) -> Pool:
        """Return a pool by entry id."""
        pools = self._get_query(table=Pool)
        return apply_pool_filter(
            pools=pools, entry_id=entry_id, filter_functions=[PoolFilter.FILTER_BY_ENTRY_ID]
        ).first()

    def get_pools_to_render(
        self, customers: Optional[List[Customer]] = None, enquiry: str = None
    ) -> List[Pool]:
        pools: List[Pool] = (
            self.get_pools_by_customer_id(customers=customers) if customers else self.get_pools()
        )
        if enquiry:
            pools: List[Pool] = list(
                set(
                    self.get_pools_by_name_enquiry(name_enquiry=enquiry)
                    or set(self.get_pools_by_order_enquiry(order_enquiry=enquiry))
                )
            )
        return pools

    def get_ready_made_library_expected_reads(self, case_id: str) -> int:
        """Return the target reads of a ready made library case."""

        application: Application = self.get_application_by_case(case_id=case_id)

        if application.prep_category != PrepCategory.READY_MADE_LIBRARY.value:
            raise ValueError(
                f"{case_id} is not a ready made library, found prep category: "
                f"{application.prep_category}"
            )
        return application.expected_reads

    def get_samples(self) -> List[Sample]:
        """Return all samples."""
        return self._get_query(table=Sample).order_by(Sample.created_at.desc()).all()

    def get_samples_by_enquiry(
        self, *, customers: Optional[List[Customer]] = None, enquiry: str = None
    ) -> List[Sample]:
        records = self._get_query(table=Sample)

        if customers:
            customer_ids = [customer.id for customer in customers]
            records = records.filter(Sample.customer_id.in_(customer_ids))

        records = (
            records.filter(
                or_(
                    Sample.name.like(f"%{enquiry}%"),
                    Sample.internal_id.like(f"%{enquiry}%"),
                )
            )
            if enquiry
            else records
        )
        return records.order_by(Sample.created_at.desc()).all()

    def get_samples_by_subject_id(self, customer_id: str, subject_id: str) -> List[Sample]:
        """Get samples of customer with given subject_id or subject_id and is_tumour."""
        query: Query = self._get_join_sample_and_customer_query().filter(
            Customer.internal_id == customer_id, Sample.subject_id == subject_id
        )
        return query.all()

    def get_samples_by_subject_id_and_is_tumour(
        self, customer_id: str, subject_id: str, is_tumour: bool
    ) -> List[Sample]:
        """Get samples of customer with given subject_id and is_tumour."""
        samples: Query = self._get_join_sample_and_customer_query().filter(
            Customer.internal_id == customer_id, Sample.subject_id == subject_id
        )

        if is_tumour:
            return apply_sample_filter(
                samples=samples, filter_functions=[SampleFilter.FILTER_IS_TUMOUR]
            ).all()
        else:
            return apply_sample_filter(
                samples=samples, filter_functions=[SampleFilter.FILTER_IS_NOT_TUMOUR]
            ).all()

    def get_samples_by_any_id(self, **identifiers: dict) -> Query:
        records = self._get_query(table=Sample)

        for identifier_name, identifier_value in identifiers.items():
            identifier = getattr(Sample, identifier_name)
            records = records.filter(identifier.contains(identifier_value))

        return records.order_by(Sample.internal_id.desc())

    def get_sample_by_name(self, name: str) -> Sample:
        """Get sample by name."""
        samples = self._get_query(table=Sample)
        return apply_sample_filter(
            samples=samples, filter_functions=[SampleFilter.FILTER_BY_SAMPLE_NAME], name=name
        ).first()

    def get_samples_by_type(self, case_id: str, sample_type: SampleType) -> Optional[List[Sample]]:
        """Get samples given a tissue type."""
        samples: Query = apply_case_sample_filter(
            filter_functions=[CaseSampleFilter.GET_SAMPLES_ASSOCIATED_WITH_CASE],
            case_samples=self._get_join_sample_family_query(),
            case_id=case_id,
        )
        samples: Query = apply_sample_filter(
            filter_functions=[SampleFilter.FILTER_WITH_TYPE],
            samples=samples,
            tissue_type=sample_type,
        )
        return samples.all() if samples else None

    def is_case_down_sampled(self, case_id: str) -> bool:
        """Returns True if all samples in a case are down sampled from another sample."""
        case: Family = self.get_case_by_internal_id(internal_id=case_id)
        return all(sample.from_sample is not None for sample in case.samples)

    def is_case_external(self, case_id: str) -> bool:
        """Returns True if all samples in a case have been sequenced externally."""
        case: Family = self.get_case_by_internal_id(internal_id=case_id)
        return all(sample.application_version.application.is_external for sample in case.samples)

    def get_case_by_internal_id(self, internal_id: str) -> Family:
        """Get case by internal id."""

        return apply_case_filter(
            filter_functions=[CaseFilter.FILTER_BY_INTERNAL_ID],
            cases=self._get_query(table=Family),
            internal_id=internal_id,
        ).first()<|MERGE_RESOLUTION|>--- conflicted
+++ resolved
@@ -64,7 +64,6 @@
             ).filter(Analysis.started_at < before)
         return records
 
-<<<<<<< HEAD
     def get_case_by_entry_id(self, entry_id: str) -> Family:
         """Return a case by entry id."""
         cases_query: Query = self._get_query(table=Family)
@@ -72,10 +71,7 @@
             cases=cases_query, filter_functions=[CaseFilter.FILTER_BY_ENTRY_ID], entry_id=entry_id
         )
 
-    def active_sample(self, internal_id: str) -> bool:
-=======
     def has_active_cases_for_sample(self, internal_id: str) -> bool:
->>>>>>> 171dbee5
         """Check if there are any active cases for a sample"""
         sample = self.get_sample_by_internal_id(internal_id=internal_id)
         for family_sample in sample.links:
