"""Handler to find business data objects."""
import datetime as dt
import logging
from typing import List, Optional, Iterator, Union

from sqlalchemy import and_, func, or_
from sqlalchemy.orm import Query

from cg.constants import FlowCellStatus
from cg.constants.constants import PrepCategory, SampleType
from cg.constants.indexes import ListIndexes
from cg.exc import CaseNotFoundError
from cg.store.api.base import BaseHandler
from cg.store.filters.status_case_filters import CaseFilter, apply_case_filter

from cg.store.models import (
    Analysis,
    Application,
    Customer,
    Flowcell,
    Family,
    FamilySample,
    Invoice,
    Pool,
    Sample,
)

from cg.store.filters.status_invoice_filters import apply_invoice_filter, InvoiceFilter
from cg.store.filters.status_pool_filters import apply_pool_filter, PoolFilter

from cg.store.filters.status_flow_cell_filters import apply_flow_cell_filter, FlowCellFilter
from cg.store.filters.status_case_sample_filters import apply_case_sample_filter, CaseSampleFilter
from cg.store.filters.status_sample_filters import apply_sample_filter, SampleFilter
from cg.store.filters.status_customer_filters import apply_customer_filter, CustomerFilter

LOG = logging.getLogger(__name__)


class FindBusinessDataHandler(BaseHandler):
    """Contains methods to find business data model instances"""

    def analyses(self, *, family: Family = None, before: dt.datetime = None) -> Query:
        """Fetch multiple analyses."""
        records = self.Analysis.query
        if family:
            query_family = family
            records = records.filter(Analysis.family == query_family)
        if before:
            subq = (
                self.Analysis.query.join(Analysis.family)
                .filter(Analysis.started_at < before)
                .group_by(Family.id)
                .with_entities(
                    Analysis.family_id,
                    func.max(Analysis.started_at).label("started_at"),
                )
                .subquery()
            )
            records = records.join(
                subq,
                and_(
                    self.Analysis.family_id == subq.c.family_id,
                    self.Analysis.started_at == subq.c.started_at,
                ),
            ).filter(Analysis.started_at < before)
        return records

    def get_case_by_entry_id(self, entry_id: str) -> Family:
        """Return a case by entry id."""
        cases_query: Query = self._get_query(table=Family)
        return apply_case_filter(
            cases=cases_query, filter_functions=[CaseFilter.FILTER_BY_ENTRY_ID], entry_id=entry_id
        ).first()

    def has_active_cases_for_sample(self, internal_id: str) -> bool:
        """Check if there are any active cases for a sample"""
        sample = self.get_sample_by_internal_id(internal_id=internal_id)
        active_actions = ["analyze", "running"]

        for family_sample in sample.links:
            case: Family = self.get_case_by_entry_id(entry_id=family_sample.family_id)
            if case.action in active_actions:
                return True

        return False

    def get_application_by_case(self, case_id: str) -> Application:
        """Return the application of a case."""

        return (
            self.get_case_by_internal_id(internal_id=case_id)
            .links[ListIndexes.FIRST.value]
            .sample.application_version.application
        )

    def analyses_ready_for_vogue_upload(
        self,
        completed_after: Optional[dt.date],
        completed_before: Optional[dt.date],
    ) -> Query:
        """Fetch all cases with a finished analysis that has not been uploaded to Vogue.
        Optionally fetch those cases finished before and/or after a specified date"""
        records = self.latest_analyses().filter(Analysis.uploaded_to_vogue_at.is_(None))

        if completed_after:
            records = records.filter(Analysis.completed_at > completed_after)
        if completed_before:
            records = records.filter(Analysis.completed_at < completed_before)

        return records

    def latest_analyses(self) -> Query:
        """Fetch latest analysis for all cases."""

        records = self.Analysis.query
        sub_query = (
            self.Analysis.query.join(Analysis.family)
            .group_by(Family.id)
            .with_entities(Analysis.family_id, func.max(Analysis.started_at).label("started_at"))
            .subquery()
        )
        records = records.join(
            sub_query,
            and_(
                self.Analysis.family_id == sub_query.c.family_id,
                self.Analysis.started_at == sub_query.c.started_at,
            ),
        )
        return records

    def analysis(self, family: Family, started_at: dt.datetime) -> Analysis:
        """Fetch an analysis."""
        return self.Analysis.query.filter_by(family=family, started_at=started_at).first()

    def deliveries(self) -> Query:
        """Fetch all deliveries."""
        return self.Delivery.query

    def families(
        self,
        *,
        action: Optional[str] = None,
        data_analysis: Optional[str] = None,
        customers: List[Customer] = None,
        enquiry: Optional[str] = None,
    ) -> Query:
        """Fetch families."""

        records = self.Family.query

        if customers:
            customer_ids = [customer.id for customer in customers]
            records = records.filter(Family.customer_id.in_(customer_ids))

        records = (
            records.filter(
                or_(
                    Family.name.like(f"%{enquiry}%"),
                    Family.internal_id.like(f"%{enquiry}%"),
                )
            )
            if enquiry
            else records
        )
        records = records.filter_by(action=action) if action else records
        records = records.filter_by(data_analysis=data_analysis) if data_analysis else records
        return records.order_by(Family.created_at.desc())

    def family_samples(self, family_id: str) -> List[FamilySample]:
        """Return the case-sample links associated with a case."""
        return apply_case_sample_filter(
            filter_functions=[CaseSampleFilter.GET_SAMPLES_ASSOCIATED_WITH_CASE],
            case_id=family_id,
            case_samples=self._get_join_case_sample_query(),
        ).all()

    def get_sample_cases(self, sample_id: str) -> Query:
        """Return the case-sample links associated with a sample."""
        return apply_case_sample_filter(
            filter_functions=[CaseSampleFilter.GET_CASES_ASSOCIATED_WITH_SAMPLE],
            sample_id=sample_id,
            case_samples=self._get_join_case_sample_query(),
        )

    def get_cases_from_sample(self, sample_entry_id: str) -> Query:
        """Return cases related to a given sample."""
        return apply_case_sample_filter(
            filter_functions=[CaseSampleFilter.GET_CASES_ASSOCIATED_WITH_SAMPLE_BY_ENTRY_ID],
            sample_entry_id=sample_entry_id,
            case_samples=self._get_join_case_sample_query(),
        )

    def filter_cases_with_samples(self, case_ids: List[str]) -> List[str]:
        """Return case id:s associated with samples."""
        cases_with_samples = set()
        for case_id in case_ids:
            case: Family = self.get_case_by_internal_id(internal_id=case_id)
            if case and case.links:
                cases_with_samples.add(case_id)
        return list(cases_with_samples)

    def get_cases_from_ticket(self, ticket: str) -> Query:
        return self.Family.query.filter(Family.tickets.contains(ticket))

    def get_customer_id_from_ticket(self, ticket: str) -> str:
        """Returns the customer related to given ticket"""
        return (
            self.Family.query.filter(Family.tickets.contains(ticket)).first().customer.internal_id
        )

    def get_samples_from_ticket(self, ticket: str) -> List[Sample]:
        return self._get_join_sample_family_query().filter(Family.tickets.contains(ticket)).all()

    def get_latest_ticket_from_case(self, case_id: str) -> str:
        """Returns the ticket from the most recent sample in a case"""
        return self.get_case_by_internal_id(internal_id=case_id).latest_ticket

    def get_latest_flow_cell_on_case(self, family_id: str) -> Flowcell:
        """Fetch the latest sequenced flow cell related to a sample on a case."""
        flow_cells_on_case: List[Flowcell] = list(
            self.get_flow_cells_by_case(case=self.get_case_by_internal_id(internal_id=family_id))
        )
        flow_cells_on_case.sort(key=lambda flow_cell: flow_cell.sequenced_at)
        return flow_cells_on_case[-1]

    def _is_case_found(self, case: Family, case_id: str) -> None:
        """Raise error if case is false."""
        if not case:
            LOG.error(f"Could not find case {case_id}")
            raise CaseNotFoundError("")

    def get_samples_by_case_id(self, case_id: str) -> List[Sample]:
        """Get samples on a given case id."""

        case: Family = self.get_case_by_internal_id(internal_id=case_id)
        self._is_case_found(case=case, case_id=case_id)
        return case.samples if case else []

    def get_sample_ids_by_case_id(self, case_id: str = None) -> Iterator[str]:
        """Return sample ids from case id."""
        case: Family = self.get_case_by_internal_id(internal_id=case_id)
        self._is_case_found(case=case, case_id=case_id)
        for link in case.links:
            yield link.sample.internal_id

    def get_sequenced_samples(self, family_id: str) -> List[Sample]:
        """Get sequenced samples by family_id."""

        samples: List[Sample] = self.get_samples_by_case_id(family_id)
        return [sample for sample in samples if sample.sequencing_qc]

    def find_family(self, customer: Customer, name: str) -> Family:
        """Find a family by family name within a customer."""
        return self.Family.query.filter_by(customer=customer, name=name).first()

    def find_family_by_name(self, name: str) -> Family:
        """Find a family by family name within a customer."""
        return self.Family.query.filter_by(name=name).first()

    def get_sample_by_customer_and_name(
        self, customer_entry_id: List[int], sample_name: str
    ) -> Sample:
        """Get samples within a customer."""
        filter_functions = [
            SampleFilter.FILTER_BY_CUSTOMER_ENTRY_IDS,
            SampleFilter.FILTER_BY_SAMPLE_NAME,
        ]

        return apply_sample_filter(
            samples=self._get_query(table=Sample),
            filter_functions=filter_functions,
            customer_entry_ids=customer_entry_id,
            name=sample_name,
        ).first()

    def get_flow_cell(self, flow_cell_id: str) -> Flowcell:
        """Return flow cell by flow cell id."""
        return apply_flow_cell_filter(
            flow_cells=self._get_query(table=Flowcell),
            flow_cell_id=flow_cell_id,
            filter_functions=[FlowCellFilter.GET_BY_ID],
        ).first()

    def get_flow_cell_by_enquiry(self, flow_cell_id_enquiry: str) -> Flowcell:
        """Return flow cell enquiry."""
        return apply_flow_cell_filter(
            flow_cells=self._get_query(table=Flowcell),
            flow_cell_id=flow_cell_id_enquiry,
            filter_functions=[FlowCellFilter.GET_BY_ID_AND_ENQUIRY],
        ).first()

    def get_flow_cells(self) -> List[Flowcell]:
        """Return all flow cells."""
        return self._get_query(table=Flowcell)

    def get_flow_cells_by_statuses(self, flow_cell_statuses: List[str]) -> Optional[List[Flowcell]]:
        """Return flow cells with supplied statuses."""
        return apply_flow_cell_filter(
            flow_cells=self._get_query(table=Flowcell),
            flow_cell_statuses=flow_cell_statuses,
            filter_functions=[FlowCellFilter.GET_WITH_STATUSES],
        )

    def get_flow_cell_by_enquiry_and_status(
        self, flow_cell_statuses: List[str], flow_cell_id_enquiry: str
    ) -> List[Flowcell]:
        """Return flow cell enquiry snd status."""
        filter_functions: List[FlowCellFilter] = [
            FlowCellFilter.GET_WITH_STATUSES,
            FlowCellFilter.GET_BY_ID_AND_ENQUIRY,
        ]
        flow_cells: List[Flowcell] = apply_flow_cell_filter(
            flow_cells=self._get_query(table=Flowcell),
            flow_cell_id=flow_cell_id_enquiry,
            flow_cell_statuses=flow_cell_statuses,
            filter_functions=filter_functions,
        )
        return flow_cells

    def get_flow_cells_by_case(self, case: Family) -> Optional[List[Flowcell]]:
        """Return flow cells for case."""
        return apply_flow_cell_filter(
            flow_cells=self._get_join_flow_cell_sample_links_query(),
            filter_functions=[FlowCellFilter.GET_BY_CASE],
            case=case,
        )

    def get_samples_from_flow_cell(self, flow_cell_id: str) -> Optional[List[Sample]]:
        """Return samples present on flow cell."""
        flow_cell: Flowcell = self.get_flow_cell(flow_cell_id=flow_cell_id)
        if flow_cell:
            return flow_cell.samples

    def is_all_flow_cells_on_disk(self, case_id: str) -> bool:
        """Check if flow cells are on disk for sample before starting the analysis.
        Flow cells not on disk will be requested.
        """
        flow_cells: Optional[List[Flowcell]] = list(
            self.get_flow_cells_by_case(case=self.get_case_by_internal_id(internal_id=case_id))
        )
        if not flow_cells:
            LOG.info("No flow cells found")
            return False
        statuses: List[str] = []
        for flow_cell in flow_cells:
            LOG.info(f"{flow_cell.name}: checking if flow cell is on disk")
            LOG.info(f"{flow_cell.name}: status is {flow_cell.status}")
            statuses += [flow_cell.status] if flow_cell.status else []
            if not flow_cell.status or flow_cell.status == FlowCellStatus.REMOVED:
                LOG.info(f"{flow_cell.name}: flow cell not on disk, requesting")
                flow_cell.status = FlowCellStatus.REQUESTED
            elif flow_cell.status != FlowCellStatus.ON_DISK:
                LOG.warning(f"{flow_cell.name}: {flow_cell.status}")
        self.commit()
        return all(status == FlowCellStatus.ON_DISK for status in statuses)

    def get_invoices_by_status(self, is_invoiced: bool = None) -> List[Invoice]:
        """Return invoices by invoiced status."""
        invoices: Query = self._get_query(table=Invoice)
        if is_invoiced:
            return apply_invoice_filter(
                invoices=invoices, filter_functions=[InvoiceFilter.FILTER_BY_INVOICED]
            ).all()
        else:
            return apply_invoice_filter(
                invoices=invoices, filter_functions=[InvoiceFilter.FILTER_BY_NOT_INVOICED]
            ).all()

    def get_invoice_by_entry_id(self, entry_id: int) -> Invoice:
        """Return an invoice."""
        invoices: Query = self._get_query(table=Invoice)
        return apply_invoice_filter(
            invoices=invoices,
            entry_id=entry_id,
            filter_functions=[InvoiceFilter.FILTER_BY_INVOICE_ID],
        ).first()

    def get_pools_and_samples_for_invoice_by_invoice_id(
        self, *, invoice_id: int = None
    ) -> List[Union[Pool, Sample]]:
        """Return all pools and samples for an invoice."""
        pools: List[Pool] = apply_pool_filter(
            pools=self._get_query(table=Pool),
            invoice_id=invoice_id,
            filter_functions=[PoolFilter.FILTER_BY_INVOICE_ID],
        ).all()
        samples: List[Sample] = apply_sample_filter(
            samples=self._get_query(table=Sample),
            invoice_id=invoice_id,
            filter_functions=[SampleFilter.FILTER_BY_INVOICE_ID],
        ).all()
        return pools + samples

    def link(self, family_id: str, sample_id: str) -> FamilySample:
        """Find a link between a family and a sample."""
        return (
            self.FamilySample.query.join(FamilySample.family, FamilySample.sample)
            .filter(Family.internal_id == family_id, Sample.internal_id == sample_id)
            .first()
        )

    def new_invoice_id(self) -> int:
        """Fetch invoices."""
        query: Query = self._get_query(table=Invoice)
        ids = [inv.id for inv in query]
        return max(ids) + 1 if ids else 0

    def get_pools_by_customer_id(self, *, customers: Optional[List[Customer]] = None) -> List[Pool]:
        """Return all the pools for a customer."""
        customer_ids = [customer.id for customer in customers]
        return apply_pool_filter(
            pools=self._get_query(table=Pool),
            customer_ids=customer_ids,
            filter_functions=[PoolFilter.FILTER_BY_CUSTOMER_ID],
        ).all()

    def get_pools_by_name_enquiry(self, *, name_enquiry: str = None) -> List[Pool]:
        """Return all the pools with a name fitting the enquiry."""
        return apply_pool_filter(
            pools=self._get_query(table=Pool),
            name_enquiry=name_enquiry,
            filter_functions=[PoolFilter.FILTER_BY_NAME_ENQUIRY],
        ).all()

    def get_pools(self) -> List[Pool]:
        """Return all the pools."""
        return self._get_query(table=Pool).all()

    def get_pools_by_order_enquiry(self, *, order_enquiry: str = None) -> List[Pool]:
        """Return all the pools with an order fitting the enquiry."""
        return apply_pool_filter(
            pools=self._get_query(table=Pool),
            order_enquiry=order_enquiry,
            filter_functions=[PoolFilter.FILTER_BY_ORDER_ENQUIRY],
        ).all()

    def get_pool_by_entry_id(self, entry_id: int) -> Pool:
        """Return a pool by entry id."""
        pools = self._get_query(table=Pool)
        return apply_pool_filter(
            pools=pools, entry_id=entry_id, filter_functions=[PoolFilter.FILTER_BY_ENTRY_ID]
        ).first()

    def get_pools_to_render(
        self, customers: Optional[List[Customer]] = None, enquiry: str = None
    ) -> List[Pool]:
        pools: List[Pool] = (
            self.get_pools_by_customer_id(customers=customers) if customers else self.get_pools()
        )
        if enquiry:
            pools: List[Pool] = list(
                set(
                    self.get_pools_by_name_enquiry(name_enquiry=enquiry)
                    or set(self.get_pools_by_order_enquiry(order_enquiry=enquiry))
                )
            )
        return pools

    def get_ready_made_library_expected_reads(self, case_id: str) -> int:
        """Return the target reads of a ready made library case."""

        application: Application = self.get_application_by_case(case_id=case_id)

        if application.prep_category != PrepCategory.READY_MADE_LIBRARY.value:
            raise ValueError(
                f"{case_id} is not a ready made library, found prep category: "
                f"{application.prep_category}"
            )
        return application.expected_reads

    def get_samples(self) -> List[Sample]:
        """Return all samples."""
        return self._get_query(table=Sample).order_by(Sample.created_at.desc()).all()

    def get_samples_by_name_pattern(self, name_pattern: str) -> List[Sample]:
        """Return all samples with a name fitting the pattern."""
        return apply_sample_filter(
            samples=self._get_query(table=Sample),
            name_pattern=name_pattern,
            filter_functions=[SampleFilter.FILTER_BY_NAME_PATTERN],
        ).all()

    def get_samples_by_customer_id_and_pattern(
        self, *, customers: Optional[List[Customer]] = None, pattern: str = None
    ) -> List[Sample]:
        """Get samples by customer and sample internal id  or sample name pattern."""
        samples: Query = self._get_query(table=Sample)
        customer_entry_ids = None
        filter_functions: List[SampleFilter] = []
        if customers:
            customer_entry_ids: List[int] = [customer.id for customer in customers]
            filter_functions.append(SampleFilter.FILTER_BY_CUSTOMER_ENTRY_IDS)
        if pattern:
            filter_functions.extend(
                [SampleFilter.FILTER_BY_INTERNAL_ID_PATTERN, SampleFilter.FILTER_BY_NAME_PATTERN]
            )
        filter_functions.append(SampleFilter.ORDER_BY_CREATED_AT_DESC)
        return apply_sample_filter(
            samples=samples,
            customer_entry_ids=customer_entry_ids,
            name_pattern=pattern,
            internal_id_pattern=pattern,
            filter_functions=filter_functions,
        ).all()

    def _get_samples_by_customer_and_subject_id_query(
        self, customer_internal_id: str, subject_id: str
    ) -> Query:
        """Return query of samples of customer with given subject id."""
        records: Query = apply_customer_filter(
            customers=self._get_join_sample_and_customer_query(),
            customer_internal_id=customer_internal_id,
            filter_functions=[CustomerFilter.FILTER_BY_INTERNAL_ID],
        )
        return apply_sample_filter(
            samples=records,
            subject_id=subject_id,
            filter_functions=[SampleFilter.FILTER_BY_SUBJECT_ID],
        )

    def get_samples_by_customer_and_subject_id(
        self, customer_internal_id: str, subject_id: str
    ) -> List[Sample]:
        """Get samples of customer with given subject id."""
        return self._get_samples_by_customer_and_subject_id_query(
            customer_internal_id=customer_internal_id, subject_id=subject_id
        ).all()

    def get_samples_by_customer_subject_id_and_is_tumour(
        self, customer_internal_id: str, subject_id: str, is_tumour: bool
    ) -> List[Sample]:
        """Get samples of customer with given subject id and is tumour."""
        samples: Query = self._get_samples_by_customer_and_subject_id_query(
            customer_internal_id=customer_internal_id, subject_id=subject_id
        )
        if is_tumour:
            return apply_sample_filter(
                samples=samples, filter_functions=[SampleFilter.FILTER_IS_TUMOUR]
            ).all()
        else:
            return apply_sample_filter(
                samples=samples, filter_functions=[SampleFilter.FILTER_IS_NOT_TUMOUR]
            ).all()

    def get_samples_by_customer_id_list_and_subject_id_and_is_tumour(
        self, customer_ids: List[int], subject_id: str, is_tumour: bool
    ) -> List[Sample]:
        """Return a list of samples matching a list of customers with given subject id and is a tumour or not."""
        samples = self._get_query(table=Sample)
        if is_tumour:
            filter_functions = [
                SampleFilter.FILTER_BY_CUSTOMER_ENTRY_ID,
                SampleFilter.FILTER_BY_SUBJECT_ID,
                SampleFilter.FILTER_IS_TUMOUR,
            ]
        else:
            filter_functions = [
                SampleFilter.FILTER_BY_CUSTOMER_ENTRY_ID,
                SampleFilter.FILTER_BY_SUBJECT_ID,
                SampleFilter.FILTER_IS_NOT_TUMOUR,
            ]
        return apply_sample_filter(
            samples=samples,
            customer_entry_ids=customer_ids,
            subject_id=subject_id,
<<<<<<< HEAD
            filter_functions=filter_functions,
=======
            filter_functions=[
                SampleFilter.FILTER_BY_CUSTOMER_ENTRY_IDS,
                SampleFilter.FILTER_BY_SUBJECT_ID,
                SampleFilter.FILTER_IS_TUMOUR,
            ],
>>>>>>> b24ced3b
        ).all()

    def get_samples_by_any_id(self, **identifiers: dict) -> Query:
        records = self._get_query(table=Sample)

        for identifier_name, identifier_value in identifiers.items():
            identifier = getattr(Sample, identifier_name)
            records = records.filter(identifier.contains(identifier_value))

        return records.order_by(Sample.internal_id.desc())

    def get_sample_by_name(self, name: str) -> Sample:
        """Get sample by name."""
        samples = self._get_query(table=Sample)
        return apply_sample_filter(
            samples=samples, filter_functions=[SampleFilter.FILTER_BY_SAMPLE_NAME], name=name
        ).first()

    def get_samples_by_type(self, case_id: str, sample_type: SampleType) -> Optional[List[Sample]]:
        """Get samples given a tissue type."""
        samples: Query = apply_case_sample_filter(
            filter_functions=[CaseSampleFilter.GET_SAMPLES_ASSOCIATED_WITH_CASE],
            case_samples=self._get_join_sample_family_query(),
            case_id=case_id,
        )
        samples: Query = apply_sample_filter(
            filter_functions=[SampleFilter.FILTER_WITH_TYPE],
            samples=samples,
            tissue_type=sample_type,
        )
        return samples.all() if samples else None

    def is_case_down_sampled(self, case_id: str) -> bool:
        """Returns True if all samples in a case are down sampled from another sample."""
        case: Family = self.get_case_by_internal_id(internal_id=case_id)
        return all(sample.from_sample is not None for sample in case.samples)

    def is_case_external(self, case_id: str) -> bool:
        """Returns True if all samples in a case have been sequenced externally."""
        case: Family = self.get_case_by_internal_id(internal_id=case_id)
        return all(sample.application_version.application.is_external for sample in case.samples)

    def get_case_by_internal_id(self, internal_id: str) -> Family:
        """Get case by internal id."""

        return apply_case_filter(
            filter_functions=[CaseFilter.FILTER_BY_INTERNAL_ID],
            cases=self._get_query(table=Family),
            internal_id=internal_id,
        ).first()<|MERGE_RESOLUTION|>--- conflicted
+++ resolved
@@ -563,15 +563,7 @@
             samples=samples,
             customer_entry_ids=customer_ids,
             subject_id=subject_id,
-<<<<<<< HEAD
             filter_functions=filter_functions,
-=======
-            filter_functions=[
-                SampleFilter.FILTER_BY_CUSTOMER_ENTRY_IDS,
-                SampleFilter.FILTER_BY_SUBJECT_ID,
-                SampleFilter.FILTER_IS_TUMOUR,
-            ],
->>>>>>> b24ced3b
         ).all()
 
     def get_samples_by_any_id(self, **identifiers: dict) -> Query:
