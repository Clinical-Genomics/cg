"""Handler to find business data objects."""
import datetime as dt
import logging
from typing import List, Optional, Iterator, Union

from sqlalchemy import and_, func, or_
from sqlalchemy.orm import Query

from cg.constants import FlowCellStatus
from cg.constants.constants import PrepCategory, SampleType
from cg.constants.indexes import ListIndexes
from cg.exc import CaseNotFoundError
from cg.store.api.base import BaseHandler
from cg.store.filters.status_case_filters import CaseFilter, apply_case_filter

from cg.store.models import (
    Analysis,
    Application,
    Customer,
    Flowcell,
    Family,
    FamilySample,
    Invoice,
    Pool,
    Sample,
)

from cg.store.filters.status_invoice_filters import apply_invoice_filter, InvoiceFilter
from cg.store.filters.status_pool_filters import apply_pool_filter, PoolFilter

from cg.store.filters.status_flow_cell_filters import apply_flow_cell_filter, FlowCellFilter
from cg.store.filters.status_case_sample_filters import apply_case_sample_filter, CaseSampleFilter
from cg.store.filters.status_sample_filters import apply_sample_filter, SampleFilter
from cg.store.filters.status_customer_filters import apply_customer_filter, CustomerFilter

LOG = logging.getLogger(__name__)


class FindBusinessDataHandler(BaseHandler):
    """Contains methods to find business data model instances"""

    def analyses(self, *, family: Family = None, before: dt.datetime = None) -> Query:
        """Fetch multiple analyses."""
        records = self.Analysis.query
        if family:
            query_family = family
            records = records.filter(Analysis.family == query_family)
        if before:
            subq = (
                self.Analysis.query.join(Analysis.family)
                .filter(Analysis.started_at < before)
                .group_by(Family.id)
                .with_entities(
                    Analysis.family_id,
                    func.max(Analysis.started_at).label("started_at"),
                )
                .subquery()
            )
            records = records.join(
                subq,
                and_(
                    self.Analysis.family_id == subq.c.family_id,
                    self.Analysis.started_at == subq.c.started_at,
                ),
            ).filter(Analysis.started_at < before)
        return records

    def get_case_by_entry_id(self, entry_id: str) -> Family:
        """Return a case by entry id."""
        cases_query: Query = self._get_query(table=Family)
        return apply_case_filter(
            cases=cases_query, filter_functions=[CaseFilter.FILTER_BY_ENTRY_ID], entry_id=entry_id
        ).first()

    def has_active_cases_for_sample(self, internal_id: str) -> bool:
        """Check if there are any active cases for a sample"""
        sample = self.get_sample_by_internal_id(internal_id=internal_id)
        active_actions = ["analyze", "running"]

        for family_sample in sample.links:
            case: Family = self.get_case_by_entry_id(entry_id=family_sample.family_id)
            if case.action in active_actions:
                return True

        return False

    def get_application_by_case(self, case_id: str) -> Application:
        """Return the application of a case."""

        return (
            self.get_case_by_internal_id(internal_id=case_id)
            .links[ListIndexes.FIRST.value]
            .sample.application_version.application
        )

    def analyses_ready_for_vogue_upload(
        self,
        completed_after: Optional[dt.date],
        completed_before: Optional[dt.date],
    ) -> Query:
        """Fetch all cases with a finished analysis that has not been uploaded to Vogue.
        Optionally fetch those cases finished before and/or after a specified date"""
        records = self.latest_analyses().filter(Analysis.uploaded_to_vogue_at.is_(None))

        if completed_after:
            records = records.filter(Analysis.completed_at > completed_after)
        if completed_before:
            records = records.filter(Analysis.completed_at < completed_before)

        return records

    def latest_analyses(self) -> Query:
        """Fetch latest analysis for all cases."""

        records = self.Analysis.query
        sub_query = (
            self.Analysis.query.join(Analysis.family)
            .group_by(Family.id)
            .with_entities(Analysis.family_id, func.max(Analysis.started_at).label("started_at"))
            .subquery()
        )
        records = records.join(
            sub_query,
            and_(
                self.Analysis.family_id == sub_query.c.family_id,
                self.Analysis.started_at == sub_query.c.started_at,
            ),
        )
        return records

    def analysis(self, family: Family, started_at: dt.datetime) -> Analysis:
        """Fetch an analysis."""
        return self.Analysis.query.filter_by(family=family, started_at=started_at).first()

    def deliveries(self) -> Query:
        """Fetch all deliveries."""
        return self.Delivery.query

    def families(
        self,
        *,
        action: Optional[str] = None,
        data_analysis: Optional[str] = None,
        customers: List[Customer] = None,
        enquiry: Optional[str] = None,
    ) -> Query:
        """Fetch families."""

        records = self.Family.query

        if customers:
            customer_ids = [customer.id for customer in customers]
            records = records.filter(Family.customer_id.in_(customer_ids))

        records = (
            records.filter(
                or_(
                    Family.name.like(f"%{enquiry}%"),
                    Family.internal_id.like(f"%{enquiry}%"),
                )
            )
            if enquiry
            else records
        )
        records = records.filter_by(action=action) if action else records
        records = records.filter_by(data_analysis=data_analysis) if data_analysis else records
        return records.order_by(Family.created_at.desc())

    def family_samples(self, family_id: str) -> List[FamilySample]:
        """Return the case-sample links associated with a case."""
        return apply_case_sample_filter(
            filter_functions=[CaseSampleFilter.GET_SAMPLES_ASSOCIATED_WITH_CASE],
            case_id=family_id,
            case_samples=self._get_join_case_sample_query(),
        ).all()

    def get_sample_cases(self, sample_id: str) -> Query:
        """Return the case-sample links associated with a sample."""
        return apply_case_sample_filter(
            filter_functions=[CaseSampleFilter.GET_CASES_ASSOCIATED_WITH_SAMPLE],
            sample_id=sample_id,
            case_samples=self._get_join_case_sample_query(),
        )

    def get_cases_from_sample(self, sample_entry_id: str) -> Query:
        """Return cases related to a given sample."""
        return apply_case_sample_filter(
            filter_functions=[CaseSampleFilter.GET_CASES_ASSOCIATED_WITH_SAMPLE_BY_ENTRY_ID],
            sample_entry_id=sample_entry_id,
            case_samples=self._get_join_case_sample_query(),
        )

    def filter_cases_with_samples(self, case_ids: List[str]) -> List[str]:
        """Return case id:s associated with samples."""
        cases_with_samples = set()
        for case_id in case_ids:
            case: Family = self.get_case_by_internal_id(internal_id=case_id)
            if case and case.links:
                cases_with_samples.add(case_id)
        return list(cases_with_samples)

    def get_cases_from_ticket(self, ticket: str) -> Query:
        return self.Family.query.filter(Family.tickets.contains(ticket))

    def get_customer_id_from_ticket(self, ticket: str) -> str:
        """Returns the customer related to given ticket"""
        return (
            self.Family.query.filter(Family.tickets.contains(ticket)).first().customer.internal_id
        )

    def get_samples_from_ticket(self, ticket: str) -> List[Sample]:
        return self._get_join_sample_family_query().filter(Family.tickets.contains(ticket)).all()

    def get_latest_ticket_from_case(self, case_id: str) -> str:
        """Returns the ticket from the most recent sample in a case"""
        return self.get_case_by_internal_id(internal_id=case_id).latest_ticket

    def get_latest_flow_cell_on_case(self, family_id: str) -> Flowcell:
        """Fetch the latest sequenced flow cell related to a sample on a case."""
        flow_cells_on_case: List[Flowcell] = list(
            self.get_flow_cells_by_case(case=self.get_case_by_internal_id(internal_id=family_id))
        )
        flow_cells_on_case.sort(key=lambda flow_cell: flow_cell.sequenced_at)
        return flow_cells_on_case[-1]

    def _is_case_found(self, case: Family, case_id: str) -> None:
        """Raise error if case is false."""
        if not case:
            LOG.error(f"Could not find case {case_id}")
            raise CaseNotFoundError("")

    def get_samples_by_case_id(self, case_id: str) -> List[Sample]:
        """Get samples on a given case id."""

        case: Family = self.get_case_by_internal_id(internal_id=case_id)
        self._is_case_found(case=case, case_id=case_id)
        return case.samples if case else []

    def get_sample_ids_by_case_id(self, case_id: str = None) -> Iterator[str]:
        """Return sample ids from case id."""
        case: Family = self.get_case_by_internal_id(internal_id=case_id)
        self._is_case_found(case=case, case_id=case_id)
        for link in case.links:
            yield link.sample.internal_id

    def get_sequenced_samples(self, family_id: str) -> List[Sample]:
        """Get sequenced samples by family_id."""

        samples: List[Sample] = self.get_samples_by_case_id(family_id)
        return [sample for sample in samples if sample.sequencing_qc]

    def find_family(self, customer: Customer, name: str) -> Family:
        """Find a family by family name within a customer."""
        return self.Family.query.filter_by(customer=customer, name=name).first()

    def find_family_by_name(self, name: str) -> Family:
        """Find a family by family name within a customer."""
        return self.Family.query.filter_by(name=name).first()

    def get_sample_by_customer_and_name(
        self, customer_entry_id: List[int], sample_name: str
    ) -> Sample:
        """Get samples within a customer."""
        filter_functions = [
            SampleFilter.FILTER_BY_CUSTOMER_ENTRY_ID,
            SampleFilter.FILTER_BY_SAMPLE_NAME,
        ]

        return apply_sample_filter(
            samples=self._get_query(table=Sample),
            filter_functions=filter_functions,
            customer_entry_ids=customer_entry_id,
            name=sample_name,
        ).first()

    def get_flow_cell(self, flow_cell_id: str) -> Flowcell:
        """Return flow cell by flow cell id."""
        return apply_flow_cell_filter(
            flow_cells=self._get_query(table=Flowcell),
            flow_cell_id=flow_cell_id,
            filter_functions=[FlowCellFilter.GET_BY_ID],
        ).first()

    def get_flow_cell_by_enquiry(self, flow_cell_id_enquiry: str) -> Flowcell:
        """Return flow cell enquiry."""
        return apply_flow_cell_filter(
            flow_cells=self._get_query(table=Flowcell),
            flow_cell_id=flow_cell_id_enquiry,
            filter_functions=[FlowCellFilter.GET_BY_ID_AND_ENQUIRY],
        ).first()

    def get_flow_cells(self) -> List[Flowcell]:
        """Return all flow cells."""
        return self._get_query(table=Flowcell)

    def get_flow_cells_by_statuses(self, flow_cell_statuses: List[str]) -> Optional[List[Flowcell]]:
        """Return flow cells with supplied statuses."""
        return apply_flow_cell_filter(
            flow_cells=self._get_query(table=Flowcell),
            flow_cell_statuses=flow_cell_statuses,
            filter_functions=[FlowCellFilter.GET_WITH_STATUSES],
        )

    def get_flow_cell_by_enquiry_and_status(
        self, flow_cell_statuses: List[str], flow_cell_id_enquiry: str
    ) -> List[Flowcell]:
        """Return flow cell enquiry snd status."""
        filter_functions: List[FlowCellFilter] = [
            FlowCellFilter.GET_WITH_STATUSES,
            FlowCellFilter.GET_BY_ID_AND_ENQUIRY,
        ]
        flow_cells: List[Flowcell] = apply_flow_cell_filter(
            flow_cells=self._get_query(table=Flowcell),
            flow_cell_id=flow_cell_id_enquiry,
            flow_cell_statuses=flow_cell_statuses,
            filter_functions=filter_functions,
        )
        return flow_cells

    def get_flow_cells_by_case(self, case: Family) -> Optional[List[Flowcell]]:
        """Return flow cells for case."""
        return apply_flow_cell_filter(
            flow_cells=self._get_join_flow_cell_sample_links_query(),
            filter_functions=[FlowCellFilter.GET_BY_CASE],
            case=case,
        )

    def get_samples_from_flow_cell(self, flow_cell_id: str) -> Optional[List[Sample]]:
        """Return samples present on flow cell."""
        flow_cell: Flowcell = self.get_flow_cell(flow_cell_id=flow_cell_id)
        if flow_cell:
            return flow_cell.samples

    def is_all_flow_cells_on_disk(self, case_id: str) -> bool:
        """Check if flow cells are on disk for sample before starting the analysis.
        Flow cells not on disk will be requested.
        """
        flow_cells: Optional[List[Flowcell]] = list(
            self.get_flow_cells_by_case(case=self.get_case_by_internal_id(internal_id=case_id))
        )
        if not flow_cells:
            LOG.info("No flow cells found")
            return False
        statuses: List[str] = []
        for flow_cell in flow_cells:
            LOG.info(f"{flow_cell.name}: checking if flow cell is on disk")
            LOG.info(f"{flow_cell.name}: status is {flow_cell.status}")
            statuses += [flow_cell.status] if flow_cell.status else []
            if not flow_cell.status or flow_cell.status == FlowCellStatus.REMOVED:
                LOG.info(f"{flow_cell.name}: flow cell not on disk, requesting")
                flow_cell.status = FlowCellStatus.REQUESTED
            elif flow_cell.status != FlowCellStatus.ON_DISK:
                LOG.warning(f"{flow_cell.name}: {flow_cell.status}")
        self.commit()
        return all(status == FlowCellStatus.ON_DISK for status in statuses)

    def get_invoices_by_status(self, is_invoiced: bool = None) -> List[Invoice]:
        """Return invoices by invoiced status."""
        invoices: Query = self._get_query(table=Invoice)
        if is_invoiced:
            return apply_invoice_filter(
                invoices=invoices, filter_functions=[InvoiceFilter.FILTER_BY_INVOICED]
            ).all()
        else:
            return apply_invoice_filter(
                invoices=invoices, filter_functions=[InvoiceFilter.FILTER_BY_NOT_INVOICED]
            ).all()

    def get_invoice_by_entry_id(self, entry_id: int) -> Invoice:
        """Return an invoice."""
        invoices: Query = self._get_query(table=Invoice)
        return apply_invoice_filter(
            invoices=invoices,
            entry_id=entry_id,
            filter_functions=[InvoiceFilter.FILTER_BY_INVOICE_ID],
        ).first()

    def get_pools_and_samples_for_invoice_by_invoice_id(
        self, *, invoice_id: int = None
    ) -> List[Union[Pool, Sample]]:
        """Return all pools and samples for an invoice."""
        pools: List[Pool] = apply_pool_filter(
            pools=self._get_query(table=Pool),
            invoice_id=invoice_id,
            filter_functions=[PoolFilter.FILTER_BY_INVOICE_ID],
        ).all()
        samples: List[Sample] = apply_sample_filter(
            samples=self._get_query(table=Sample),
            invoice_id=invoice_id,
            filter_functions=[SampleFilter.FILTER_BY_INVOICE_ID],
        ).all()
        return pools + samples

    def link(self, family_id: str, sample_id: str) -> FamilySample:
        """Find a link between a family and a sample."""
        return (
            self.FamilySample.query.join(FamilySample.family, FamilySample.sample)
            .filter(Family.internal_id == family_id, Sample.internal_id == sample_id)
            .first()
        )

    def new_invoice_id(self) -> int:
        """Fetch invoices."""
        query: Query = self._get_query(table=Invoice)
        ids = [inv.id for inv in query]
        return max(ids) + 1 if ids else 0

    def get_pools_by_customer_id(self, *, customers: Optional[List[Customer]] = None) -> List[Pool]:
        """Return all the pools for a customer."""
        customer_ids = [customer.id for customer in customers]
        return apply_pool_filter(
            pools=self._get_query(table=Pool),
            customer_ids=customer_ids,
            filter_functions=[PoolFilter.FILTER_BY_CUSTOMER_ID],
        ).all()

    def get_pools_by_name_enquiry(self, *, name_enquiry: str = None) -> List[Pool]:
        """Return all the pools with a name fitting the enquiry."""
        return apply_pool_filter(
            pools=self._get_query(table=Pool),
            name_enquiry=name_enquiry,
            filter_functions=[PoolFilter.FILTER_BY_NAME_ENQUIRY],
        ).all()

    def get_pools(self) -> List[Pool]:
        """Return all the pools."""
        return self._get_query(table=Pool).all()

    def get_pools_by_order_enquiry(self, *, order_enquiry: str = None) -> List[Pool]:
        """Return all the pools with an order fitting the enquiry."""
        return apply_pool_filter(
            pools=self._get_query(table=Pool),
            order_enquiry=order_enquiry,
            filter_functions=[PoolFilter.FILTER_BY_ORDER_ENQUIRY],
        ).all()

    def get_pool_by_entry_id(self, entry_id: int) -> Pool:
        """Return a pool by entry id."""
        pools = self._get_query(table=Pool)
        return apply_pool_filter(
            pools=pools, entry_id=entry_id, filter_functions=[PoolFilter.FILTER_BY_ENTRY_ID]
        ).first()

    def get_pools_to_render(
        self, customers: Optional[List[Customer]] = None, enquiry: str = None
    ) -> List[Pool]:
        pools: List[Pool] = (
            self.get_pools_by_customer_id(customers=customers) if customers else self.get_pools()
        )
        if enquiry:
            pools: List[Pool] = list(
                set(
                    self.get_pools_by_name_enquiry(name_enquiry=enquiry)
                    or set(self.get_pools_by_order_enquiry(order_enquiry=enquiry))
                )
            )
        return pools

    def get_ready_made_library_expected_reads(self, case_id: str) -> int:
        """Return the target reads of a ready made library case."""

        application: Application = self.get_application_by_case(case_id=case_id)

        if application.prep_category != PrepCategory.READY_MADE_LIBRARY.value:
            raise ValueError(
                f"{case_id} is not a ready made library, found prep category: "
                f"{application.prep_category}"
            )
        return application.expected_reads

    def get_samples(self) -> List[Sample]:
        """Return all samples."""
        return self._get_query(table=Sample).order_by(Sample.created_at.desc()).all()

    def get_samples_by_name_pattern(self, name_pattern: str) -> List[Sample]:
        """Return all samples with a name fitting the pattern."""
        return apply_sample_filter(
            samples=self._get_query(table=Sample),
            name_pattern=name_pattern,
            filter_functions=[SampleFilter.FILTER_BY_NAME_PATTERN],
        ).all()

    def get_samples_by_customer_id_and_pattern(
        self, *, customers: Optional[List[Customer]] = None, pattern: str = None
    ) -> List[Sample]:
        """Get samples by customer and sample internal id  or sample name pattern."""
        samples: Query = self._get_query(table=Sample)
        customer_ids = None
        filter_functions: List[SampleFilter] = []
        if customers:
            customer_ids: List[int] = [customer.id for customer in customers]
<<<<<<< HEAD
            filter_functions.append(SampleFilter.FILTER_BY_CUSTOMER_IDS)
        if pattern:
=======
            filter_functions.append(SampleFilter.FILTER_BY_CUSTOMER_ENTRY_ID)
        if enquiry:
>>>>>>> c1ae3770
            filter_functions.extend(
                [SampleFilter.FILTER_BY_INTERNAL_ID_PATTERN, SampleFilter.FILTER_BY_NAME_PATTERN]
            )
        filter_functions.append(SampleFilter.ORDER_BY_CREATED_AT_DESC)
        return apply_sample_filter(
            samples=samples,
<<<<<<< HEAD
            customer_ids=customer_ids,
            name_pattern=pattern,
            internal_id_pattern=pattern,
=======
            customer_entry_ids=customer_ids,
            name_pattern=enquiry,
            internal_id_pattern=enquiry,
>>>>>>> c1ae3770
            filter_functions=filter_functions,
        ).all()

    def _get_samples_by_customer_and_subject_id_query(
        self, customer_internal_id: str, subject_id: str
    ) -> Query:
        """Return query of samples of customer with given subject id."""
        records: Query = apply_customer_filter(
            customers=self._get_join_sample_and_customer_query(),
            customer_internal_id=customer_internal_id,
            filter_functions=[CustomerFilter.FILTER_BY_INTERNAL_ID],
        )
        return apply_sample_filter(
            samples=records,
            subject_id=subject_id,
            filter_functions=[SampleFilter.FILTER_BY_SUBJECT_ID],
        )

    def get_samples_by_customer_and_subject_id(
        self, customer_internal_id: str, subject_id: str
    ) -> List[Sample]:
        """Get samples of customer with given subject id."""
        return self._get_samples_by_customer_and_subject_id_query(
            customer_internal_id=customer_internal_id, subject_id=subject_id
        ).all()

    def get_samples_by_customer_subject_id_and_is_tumour(
        self, customer_internal_id: str, subject_id: str, is_tumour: bool
    ) -> List[Sample]:
        """Get samples of customer with given subject id and is tumour."""
        samples: Query = self._get_samples_by_customer_and_subject_id_query(
            customer_internal_id=customer_internal_id, subject_id=subject_id
        )
        if is_tumour:
            return apply_sample_filter(
                samples=samples, filter_functions=[SampleFilter.FILTER_IS_TUMOUR]
            ).all()
        else:
            return apply_sample_filter(
                samples=samples, filter_functions=[SampleFilter.FILTER_IS_NOT_TUMOUR]
            ).all()

    def get_samples_by_customer_id_list_and_subject_id_and_is_tumour(
        self, customer_ids: List[int], subject_id: str
    ) -> List[Sample]:
        """Return a list of samples matching a list of customers with given subject id and is a tumour sample."""
        samples = self._get_query(table=Sample)
        return apply_sample_filter(
            samples=samples,
            customer_entry_ids=customer_ids,
            subject_id=subject_id,
            filter_functions=[
                SampleFilter.FILTER_BY_CUSTOMER_ENTRY_ID,
                SampleFilter.FILTER_BY_SUBJECT_ID,
                SampleFilter.FILTER_IS_TUMOUR,
            ],
        ).all()

    def get_samples_by_any_id(self, **identifiers: dict) -> Query:
        records = self._get_query(table=Sample)

        for identifier_name, identifier_value in identifiers.items():
            identifier = getattr(Sample, identifier_name)
            records = records.filter(identifier.contains(identifier_value))

        return records.order_by(Sample.internal_id.desc())

    def get_sample_by_name(self, name: str) -> Sample:
        """Get sample by name."""
        samples = self._get_query(table=Sample)
        return apply_sample_filter(
            samples=samples, filter_functions=[SampleFilter.FILTER_BY_SAMPLE_NAME], name=name
        ).first()

    def get_samples_by_type(self, case_id: str, sample_type: SampleType) -> Optional[List[Sample]]:
        """Get samples given a tissue type."""
        samples: Query = apply_case_sample_filter(
            filter_functions=[CaseSampleFilter.GET_SAMPLES_ASSOCIATED_WITH_CASE],
            case_samples=self._get_join_sample_family_query(),
            case_id=case_id,
        )
        samples: Query = apply_sample_filter(
            filter_functions=[SampleFilter.FILTER_WITH_TYPE],
            samples=samples,
            tissue_type=sample_type,
        )
        return samples.all() if samples else None

    def is_case_down_sampled(self, case_id: str) -> bool:
        """Returns True if all samples in a case are down sampled from another sample."""
        case: Family = self.get_case_by_internal_id(internal_id=case_id)
        return all(sample.from_sample is not None for sample in case.samples)

    def is_case_external(self, case_id: str) -> bool:
        """Returns True if all samples in a case have been sequenced externally."""
        case: Family = self.get_case_by_internal_id(internal_id=case_id)
        return all(sample.application_version.application.is_external for sample in case.samples)

    def get_case_by_internal_id(self, internal_id: str) -> Family:
        """Get case by internal id."""

        return apply_case_filter(
            filter_functions=[CaseFilter.FILTER_BY_INTERNAL_ID],
            cases=self._get_query(table=Family),
            internal_id=internal_id,
        ).first()<|MERGE_RESOLUTION|>--- conflicted
+++ resolved
@@ -489,28 +489,17 @@
         filter_functions: List[SampleFilter] = []
         if customers:
             customer_ids: List[int] = [customer.id for customer in customers]
-<<<<<<< HEAD
             filter_functions.append(SampleFilter.FILTER_BY_CUSTOMER_IDS)
         if pattern:
-=======
-            filter_functions.append(SampleFilter.FILTER_BY_CUSTOMER_ENTRY_ID)
-        if enquiry:
->>>>>>> c1ae3770
             filter_functions.extend(
                 [SampleFilter.FILTER_BY_INTERNAL_ID_PATTERN, SampleFilter.FILTER_BY_NAME_PATTERN]
             )
         filter_functions.append(SampleFilter.ORDER_BY_CREATED_AT_DESC)
         return apply_sample_filter(
             samples=samples,
-<<<<<<< HEAD
             customer_ids=customer_ids,
             name_pattern=pattern,
             internal_id_pattern=pattern,
-=======
-            customer_entry_ids=customer_ids,
-            name_pattern=enquiry,
-            internal_id_pattern=enquiry,
->>>>>>> c1ae3770
             filter_functions=filter_functions,
         ).all()
 
