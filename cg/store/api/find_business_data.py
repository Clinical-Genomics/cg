--- conflicted
+++ resolved
@@ -344,7 +344,7 @@
         reads_count: Optional[int] = total_reads_query.scalar()
         return reads_count if reads_count else 0
 
-<<<<<<< HEAD
+
     def get_number_of_reads_for_sample_on_flow_cell_from_sample_lane_metrics(
         self, sample_internal_id: str, flow_cell_name: str
     ) -> int:
@@ -426,7 +426,7 @@
 
         return total_passing_q30 / len(sample_internal_ids) if total_passing_q30 else 0
 
-=======
+
     def get_sample_lane_sequencing_metrics_by_flow_cell_name(
         self, flow_cell_name: str
     ) -> List[SampleLaneSequencingMetrics]:
@@ -437,7 +437,7 @@
             flow_cell_name=flow_cell_name,
         ).all()
 
->>>>>>> 847e5984
+
     def get_metrics_entry_by_flow_cell_name_sample_internal_id_and_lane(
         self, flow_cell_name: str, sample_internal_id: str, lane: int
     ) -> SampleLaneSequencingMetrics:
