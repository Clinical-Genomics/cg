--- conflicted
+++ resolved
@@ -1,4 +1,5 @@
 """Handler to find business data objects."""
+import datetime
 import datetime as dt
 import logging
 from typing import List, Optional, Iterator, Union
@@ -78,26 +79,63 @@
             .sample.application_version.application
         )
 
-    def analyses_ready_for_vogue_upload(
+    def get_analysis_for_vogue_upload_completed_after(self, completed_at_after: dt.datetime):
+        """Fetch all cases with a finished analysis that has not been uploaded to Vogue completed after."""
+        latest_analysis_not_uploaded_to_vogue = []
+        filter_functions = [
+            AnalysisFilter.FILTER_NOT_UPLOADED_TO_VOGUE,
+            AnalysisFilter.FILTER_COMPLETED_AT_AFTER,
+        ]
+        for analysis_query in self._get_latest_analysis_for_case_query():
+            latest_analysis_not_uploaded_to_vogue.append(
+                apply_analysis_filter(
+                    analyses=analysis_query,
+                    filter_functions=filter_functions,
+                    completed_at_date=completed_at_after,
+                ).first()
+            )
+        return latest_analysis_not_uploaded_to_vogue
+
+    def get_analysis_for_vogue_upload_completed_before(self, completed_at_before: dt.datetime):
+        """Fetch all cases with a finished analysis that has not been uploaded to Vogue completed before."""
+        latest_analysis_not_uploaded_to_vogue = []
+        filter_functions = [
+            AnalysisFilter.FILTER_NOT_UPLOADED_TO_VOGUE,
+            AnalysisFilter.FILTER_COMPLETED_AT_BEFORE,
+        ]
+        for analysis_query in self._get_latest_analysis_for_case_query():
+            latest_analysis_not_uploaded_to_vogue.append(
+                apply_analysis_filter(
+                    analyses=analysis_query,
+                    filter_functions=filter_functions,
+                    completed_at_date=completed_at_before,
+                ).first()
+            )
+        return latest_analysis_not_uploaded_to_vogue
+
+    def get_analyses_for_vogue_upload(
         self,
-        completed_after: Optional[dt.date],
-        completed_before: Optional[dt.date],
-    ) -> Query:
-        """Fetch all cases with a finished analysis that has not been uploaded to Vogue.
-        Optionally fetch those cases finished before and/or after a specified date"""
-        records = self.get_analyses_by_case_entry_id_and_latest_started_at_date().filter(
-            Analysis.uploaded_to_vogue_at.is_(None)
-        )
-
-        if completed_after:
-            records = records.filter(Analysis.completed_at > completed_after)
-        if completed_before:
-            records = records.filter(Analysis.completed_at < completed_before)
-        return records
-
-<<<<<<< HEAD
+    ) -> List[Analysis]:
+        """Fetch all cases with a finished analysis that has not been uploaded to Vogue."""
+        latest_analysis_not_uploaded_to_vogue = []
+        for analysis_query in self._get_latest_analysis_for_case_query():
+            latest_analysis_not_uploaded_to_vogue.append(
+                apply_analysis_filter(
+                    analyses=analysis_query,
+                    filter_functions=[AnalysisFilter.FILTER_NOT_UPLOADED_TO_VOGUE],
+                ).first()
+            )
+        return latest_analysis_not_uploaded_to_vogue
+
     def get_analyses_by_case_entry_id_and_latest_started_at_date(self) -> List[Analysis]:
         """Return analysis for all cases and latest started at date."""
+        latest_analyses_per_case = []
+        for query in self._get_latest_analysis_for_case_query():
+            latest_analyses_per_case.append(query.first())
+        return latest_analyses_per_case
+
+    def _get_latest_analysis_for_case_query(self) -> List[Query]:
+        """Return query for all cases and latest started at date."""
         analyses = self._get_query(table=Analysis)
         case_entry_ids = set([analysis.family_id for analysis in analyses])
         latest_analyses_per_case = []
@@ -111,42 +149,24 @@
                     analyses=analyses,
                     filter_functions=filter_functions,
                     case_entry_id=case_entry_id,
+                )
+            )
+        return latest_analyses_per_case
+
+    def get_latest_analysis_to_upload_for_pipeline(self, pipeline: str = None) -> List[Analysis]:
+        """Return latest  analysis that is not uploaded for each case with pipeline."""
+        latest_analyses_to_upload_for_pipeline = []
+        filter_functions = [
+            AnalysisFilter.FILTER_WITH_PIPELINE,
+            AnalysisFilter.FILTER_NOT_UPLOADED,
+        ]
+        for analysis_query in self._get_latest_analysis_for_case_query():
+            latest_analyses_to_upload_for_pipeline.append(
+                apply_analysis_filter(
+                    analyses=analysis_query, filter_functions=filter_functions, pipeline=pipeline
                 ).first()
             )
-        return latest_analyses_per_case
-=======
-    def get_latest_nipt_analysis_to_upload(self):
-        """Return latest nipt analysis."""
-        latest_nipt_analyses = self.latest_analyses().filter(Analysis.pipeline == Pipeline.FLUFFY)
-        return latest_nipt_analyses.filter(Analysis.uploaded_at.is_(None))
-
-    def get_latest_microsalt_analysis_to_upload(self):
-        """Return latest mircosalt analysis."""
-        return (
-            self.latest_analyses()
-            .filter(Analysis.pipeline == Pipeline.MICROSALT)
-            .filter(Analysis.uploaded_at.is_(None))
-        )
-
-    def latest_analyses(self) -> Query:
-        """Fetch latest analysis for all cases."""
-
-        records = self.Analysis.query
-        sub_query = (
-            self.Analysis.query.join(Analysis.family)
-            .group_by(Family.id)
-            .with_entities(Analysis.family_id, func.max(Analysis.started_at).label("started_at"))
-            .subquery()
-        )
-        records = records.join(
-            sub_query,
-            and_(
-                self.Analysis.family_id == sub_query.c.family_id,
-                self.Analysis.started_at == sub_query.c.started_at,
-            ),
-        )
-        return records
->>>>>>> 3fe46378
+        return latest_analyses_to_upload_for_pipeline
 
     def get_analysis_by_case_entry_id_and_started_at(
         self, case_entry_id: int, started_at_date: dt.datetime
