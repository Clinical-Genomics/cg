--- conflicted
+++ resolved
@@ -155,7 +155,6 @@
             new_invoice.pools.append(pool)
         return new_invoice
 
-<<<<<<< HEAD
     def add_samplestats(self, *, analysis=models.Analysis, sample: models.Sample,
                         duplicates_percent=float, mapped_percent: float, reads_total: int,
                         strand_balance: float, target_coverage: float,
@@ -176,7 +175,7 @@
         new_stats.sample = sample
         new_stats.analysis = analysis
         return new_stats
-=======
+
     def add_microbial_order(self, customer: models.Customer, name: str, ordered: dt.datetime,
                             internal_id: str = None, ticket_number: int = None,
                             comment: str = None) -> models.MicrobialOrder:
@@ -209,5 +208,4 @@
             **kwargs
         )
         new_sample.application_version = application_version
-        return new_sample
->>>>>>> f23a078b
+        return new_sample