"""Handler to find basic data objects"""
import datetime as dt
from typing import List, Optional, Callable

from sqlalchemy import desc
from sqlalchemy.orm import Query

from cg.store.models import (
    Application,
    ApplicationVersion,
    Bed,
    BedVersion,
    Customer,
    Collaboration,
    Organism,
    Panel,
    User,
)
from cg.store.api.base import BaseHandler
<<<<<<< HEAD
from cg.store.status_bed_filters import apply_bed_filter, BedFilters
from cg.store.status_bed_version_filters import BedVersionFilters, apply_bed_version_filter
from cg.store.status_collaboration_filters import (
    CollaborationFilters,
    apply_collaboration_filter,
=======
from cg.store.organism_filters import OrganismFilter, apply_organism_filter
from cg.store.filters.status_bed_filters import apply_bed_filter, BedFilter
from cg.store.filters.status_bed_version_filters import BedVersionFilter, apply_bed_version_filter
from cg.store.filters.status_customer_filters import apply_customer_filter, CustomerFilter
from cg.store.filters.status_collaboration_filters import (
    CollaborationFilter,
    apply_collaboration_version_filter,
>>>>>>> 4065c6b4
)
from cg.store.user_filters import apply_user_filter, UserFilter


class FindBasicDataHandler(BaseHandler):
    """Contains methods to find basic data model instances"""

    def _get_application_query(self) -> Query:
        """Get a query for applications."""
        return self.query(Application)

    def application(self, tag: str) -> Application:
        """Fetch an application from the store."""
        return self.Application.query.filter_by(tag=tag).first()

    def applications(self, *, category=None, archived=None):
        """Fetch all applications."""
        records = self._get_application_query()
        if category:
            records = records.filter_by(prep_category=category)
        if archived is not None:
            records = records.filter_by(is_archived=archived)
        return records.order_by(self.Application.prep_category, self.Application.tag)

    def application_version(self, application: Application, version: int) -> ApplicationVersion:
        """Fetch an application version."""
        query = self.ApplicationVersion.query.filter_by(application=application, version=version)
        return query.first()

    def get_bed_version_by_short_name(self, bed_version_short_name: str) -> BedVersion:
        """Return bed version with short name."""
        return apply_bed_version_filter(
            bed_versions=self._get_query(table=BedVersion),
            bed_version_short_name=bed_version_short_name,
            filter_functions=[BedVersionFilter.FILTER_BY_SHORT_NAME],
        ).first()

<<<<<<< HEAD
    def get_bed_by_name(self, bed_name: str) -> Optional[Bed]:
        """Return bed by name."""
        return apply_bed_filter(
            beds=self._get_query(table=Bed),
            bed_name=bed_name,
            functions=[BedFilters.get_beds_by_name],
=======
    def _get_bed_query(self) -> Query:
        """Return bed query."""
        return self.Bed.query

    def _get_organism_query(self) -> Query:
        """Return organism query."""
        return self.Organism.query

    def get_beds(self) -> Query:
        """Returns all beds."""
        return self._get_bed_query()

    def get_bed_by_name(self, bed_name: str) -> Optional[Bed]:
        """Return bed by name."""
        return apply_bed_filter(
            beds=self._get_bed_query(),
            bed_name=bed_name,
            filter_functions=[BedFilter.FILTER_BY_NAME],
>>>>>>> 4065c6b4
        ).first()

    def get_active_beds(self) -> Query:
        """Get all beds which are not archived."""
        bed_filter_functions: List[BedFilter] = [
            BedFilter.FILTER_NOT_ARCHIVED,
            BedFilter.ORDER_BY_NAME,
        ]
<<<<<<< HEAD
        return apply_bed_filter(beds=self._get_query(table=Bed), functions=bed_filter_functions)
=======
        return apply_bed_filter(beds=self._get_bed_query(), filter_functions=bed_filter_functions)
>>>>>>> 4065c6b4

    def get_latest_bed_version(self, bed_name: str) -> Optional[BedVersion]:
        """Return the latest bed version for a bed by supplied name."""
        bed: Optional[Bed] = self.get_bed_by_name(bed_name=bed_name)
        return bed.versions[-1] if bed and bed.versions else None

    def _get_customer_query(self) -> Query:
        """Return customer query."""
        return self.Customer.query

<<<<<<< HEAD
    def get_collaboration_by_internal_id(self, internal_id: str) -> Collaboration:
        """Fetch a customer group by internal id from the store."""
        return apply_collaboration_filter(
            collaborations=self._get_query(table=Collaboration),
            filter_functions=[CollaborationFilters.FILTER_BY_INTERNAL_ID],
=======
    def get_customer_by_customer_id(self, customer_id: str) -> Customer:
        """Return customer with customer id."""
        return apply_customer_filter(
            filter_functions=[CustomerFilter.FILTER_BY_INTERNAL_ID],
            customers=self._get_customer_query(),
            customer_id=customer_id,
        ).first()

    def get_customers(self) -> List[Customer]:
        """Return costumers."""
        return self._get_customer_query().all()

    def _get_collaboration_query(self) -> Query:
        """Returns a collaboration query."""
        return self.Collaboration.query

    def _get_user_query(self) -> Query:
        """Returns a user query."""
        return self.User.query

    def get_collaboration_by_internal_id(self, internal_id: str) -> Collaboration:
        """Fetch a customer group by internal id from the store."""
        return apply_collaboration_version_filter(
            collaborations=self._get_collaboration_query(),
            filter_functions=[CollaborationFilter.FILTER_BY_INTERNAL_ID],
>>>>>>> 4065c6b4
            internal_id=internal_id,
        ).first()

    def current_application_version(self, tag: str) -> Optional[ApplicationVersion]:
        """Fetch the current application version for an application tag."""
        application_obj = self.Application.query.filter_by(tag=tag).first()
        if not application_obj:
            return None
        application_id = application_obj.id
        records = self.ApplicationVersion.query.filter_by(application_id=application_id)
        records = records.filter(self.ApplicationVersion.valid_from < dt.datetime.now())
        records = records.order_by(desc(self.ApplicationVersion.valid_from))

        return records.first()

    def latest_version(self, tag: str) -> Optional[ApplicationVersion]:
        """Fetch the latest application version for an application tag."""
        application_obj = self.Application.query.filter_by(tag=tag).first()
        return (
            application_obj.versions[-1] if application_obj and application_obj.versions else None
        )

    def get_organism_by_internal_id(self, internal_id: str) -> Organism:
        """Find an organism by internal id."""
        return apply_organism_filter(
            organisms=self._get_organism_query(),
            filter_functions=[OrganismFilter.FILTER_BY_INTERNAL_ID],
            internal_id=internal_id,
        ).first()

    def get_all_organisms(self) -> List[Organism]:
        """Return all organisms ordered by organism internal id."""
        return self._get_organism_query().order_by(Organism.internal_id)

    def panel(self, abbrev):
        """Find a panel by abbreviation."""
        return self.Panel.query.filter_by(abbrev=abbrev).first()

    def panels(self):
        """Returns all panels."""
        return self.Panel.query.order_by(Panel.abbrev)

    def get_user_by_email(self, email: str) -> User:
        """Return a user by email from the database."""
        return apply_user_filter(
            users=self._get_user_query(), email=email, filter_functions=[UserFilter.FILTER_BY_EMAIL]
        ).first()<|MERGE_RESOLUTION|>--- conflicted
+++ resolved
@@ -17,21 +17,13 @@
     User,
 )
 from cg.store.api.base import BaseHandler
-<<<<<<< HEAD
-from cg.store.status_bed_filters import apply_bed_filter, BedFilters
-from cg.store.status_bed_version_filters import BedVersionFilters, apply_bed_version_filter
-from cg.store.status_collaboration_filters import (
-    CollaborationFilters,
-    apply_collaboration_filter,
-=======
 from cg.store.organism_filters import OrganismFilter, apply_organism_filter
 from cg.store.filters.status_bed_filters import apply_bed_filter, BedFilter
 from cg.store.filters.status_bed_version_filters import BedVersionFilter, apply_bed_version_filter
 from cg.store.filters.status_customer_filters import apply_customer_filter, CustomerFilter
 from cg.store.filters.status_collaboration_filters import (
     CollaborationFilter,
-    apply_collaboration_version_filter,
->>>>>>> 4065c6b4
+    apply_collaboration_filter,
 )
 from cg.store.user_filters import apply_user_filter, UserFilter
 
@@ -69,33 +61,12 @@
             filter_functions=[BedVersionFilter.FILTER_BY_SHORT_NAME],
         ).first()
 
-<<<<<<< HEAD
     def get_bed_by_name(self, bed_name: str) -> Optional[Bed]:
         """Return bed by name."""
         return apply_bed_filter(
             beds=self._get_query(table=Bed),
             bed_name=bed_name,
-            functions=[BedFilters.get_beds_by_name],
-=======
-    def _get_bed_query(self) -> Query:
-        """Return bed query."""
-        return self.Bed.query
-
-    def _get_organism_query(self) -> Query:
-        """Return organism query."""
-        return self.Organism.query
-
-    def get_beds(self) -> Query:
-        """Returns all beds."""
-        return self._get_bed_query()
-
-    def get_bed_by_name(self, bed_name: str) -> Optional[Bed]:
-        """Return bed by name."""
-        return apply_bed_filter(
-            beds=self._get_bed_query(),
-            bed_name=bed_name,
-            filter_functions=[BedFilter.FILTER_BY_NAME],
->>>>>>> 4065c6b4
+            functions=[BedFilter.FILTER_BY_NAME],
         ).first()
 
     def get_active_beds(self) -> Query:
@@ -104,11 +75,9 @@
             BedFilter.FILTER_NOT_ARCHIVED,
             BedFilter.ORDER_BY_NAME,
         ]
-<<<<<<< HEAD
-        return apply_bed_filter(beds=self._get_query(table=Bed), functions=bed_filter_functions)
-=======
-        return apply_bed_filter(beds=self._get_bed_query(), filter_functions=bed_filter_functions)
->>>>>>> 4065c6b4
+        return apply_bed_filter(
+            beds=self._get_query(table=Bed), filter_functions=bed_filter_functions
+        )
 
     def get_latest_bed_version(self, bed_name: str) -> Optional[BedVersion]:
         """Return the latest bed version for a bed by supplied name."""
@@ -119,13 +88,6 @@
         """Return customer query."""
         return self.Customer.query
 
-<<<<<<< HEAD
-    def get_collaboration_by_internal_id(self, internal_id: str) -> Collaboration:
-        """Fetch a customer group by internal id from the store."""
-        return apply_collaboration_filter(
-            collaborations=self._get_query(table=Collaboration),
-            filter_functions=[CollaborationFilters.FILTER_BY_INTERNAL_ID],
-=======
     def get_customer_by_customer_id(self, customer_id: str) -> Customer:
         """Return customer with customer id."""
         return apply_customer_filter(
@@ -148,10 +110,9 @@
 
     def get_collaboration_by_internal_id(self, internal_id: str) -> Collaboration:
         """Fetch a customer group by internal id from the store."""
-        return apply_collaboration_version_filter(
-            collaborations=self._get_collaboration_query(),
+        return apply_collaboration_filter(
+            collaborations=self._get_query(table=Collaboration),
             filter_functions=[CollaborationFilter.FILTER_BY_INTERNAL_ID],
->>>>>>> 4065c6b4
             internal_id=internal_id,
         ).first()
 
