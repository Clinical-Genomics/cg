--- conflicted
+++ resolved
@@ -1,5 +1,7 @@
 """Import functionality"""
+
 import logging
+import sys
 from datetime import datetime
 
 import xlrd
@@ -27,7 +29,6 @@
         application_obj = store.application(tag)
 
         if not application_obj:
-<<<<<<< HEAD
             logging.error('Failed to find application! Please manually '
                           'add application: %s', tag)
 
@@ -37,12 +38,6 @@
                 logging.error('Rolling back transaction.')
                 store.rollback()
                 sys.exit()
-=======
-            message = ('Failed to find application! Rolling back transaction. Please manually '
-                       'add application: %s' % tag)
-            store.rollback()
-            raise CgError(message)
->>>>>>> ed1dc137
 
         app_tag = application_obj.tag
         latest_version = store.latest_version(tag)
@@ -77,11 +72,7 @@
         :param dry_run:             Test run, no changes to the database
         """
 
-<<<<<<< HEAD
-    raw_applications = get_raw_data_from_xl(excel_path, sheet_name)
-=======
-    raw_applications = _get_raw_data_from_xl(excel_path)
->>>>>>> ed1dc137
+    raw_applications = _get_raw_data_from_xl(excel_path, sheet_name)
 
     for raw_application in raw_applications:
         tag = _get_tag_from_raw_application(raw_application)
@@ -103,7 +94,6 @@
         store.rollback()
 
 
-<<<<<<< HEAD
 def get_tag_from_raw_version(raw_data):
     """Gets the application tag from a raw xl application version record"""
     return raw_data['App tag']
@@ -114,15 +104,10 @@
     return raw_data['tag']
 
 
-def get_raw_data_from_xl(excel_path, sheet_name=None):
+def get_raw_data_from_xl(excel_path):
     """Get raw data from the xl file"""
     workbook = get_workbook_from_xl(excel_path)
-
-    if sheet_name:
-        data_sheet = workbook.sheet_by_name(sheet_name)
-    else:
-        data_sheet = workbook.sheet_by_index(0)
-
+    data_sheet = workbook.sheet_by_index(0)
     return get_raw_data_from_xlsheet(data_sheet)
 
 
@@ -158,8 +143,6 @@
     return raw_data
 
 
-=======
->>>>>>> ed1dc137
 def prices_are_same(first_price, second_price):
     """Checks if the given prices are to be considered equal"""
 
@@ -321,11 +304,11 @@
     return _get_raw_data_from_xlsheet(data_sheet)
 
 
-def _get_raw_apptags_from_xl(excel_path, sheet_name, tag_column):
+def _get_raw_data_from_xl(excel_path, sheet_name, tag_column):
     """Get raw data from the xl file"""
     workbook = _get_workbook_from_xl(excel_path)
     data_sheet = workbook.sheet_by_name(sheet_name)
-    return _get_raw_applications(data_sheet, tag_column)
+    return _get_raw_data_from_sheet(data_sheet, tag_column)
 
 
 def _get_workbook_from_xl(excel_path):
@@ -360,17 +343,17 @@
     return raw_data
 
 
-def _no_more_applications(row, tag_column: int) -> bool:
+def _no_more_tags(row, tag_column: int) -> bool:
     """Returns if there are no more app-tags found"""
     return _get_tag_from_column(row, tag_column).value == ''
 
 
-def _get_raw_applications(version_sheet, tag_column: int) -> []:
+def _get_raw_data_from_sheet(sheet, tag_column: int) -> []:
     """Get the relevant rows from an price sheet."""
     raw_data = []
 
-    for row in version_sheet.get_rows():
-        if _no_more_applications(row, tag_column):
+    for row in sheet.get_rows():
+        if _no_more_tags(row, tag_column):
             break
 
         values = [str(cell.value) for cell in row]
