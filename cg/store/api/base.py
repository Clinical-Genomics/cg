"""All models aggregated in a base class"""
from typing import Type, List

from alchy import Query, ModelBase
from sqlalchemy import and_, func
from dataclasses import dataclass
from cg.store.models import (
    Analysis,
    Application,
    ApplicationVersion,
    Bed,
    BedVersion,
    Collaboration,
    Customer,
    Delivery,
    Family,
    FamilySample,
    Flowcell,
    Invoice,
    Organism,
    Panel,
    Pool,
    Sample,
    User,
)
from cg.store.filters.status_analysis_filters import AnalysisFilter, apply_analysis_filter


@dataclass
class BaseHandler:
    """All models in one base class."""

    Analysis: Type[ModelBase] = Analysis
    Application: Type[ModelBase] = Application
    ApplicationVersion: Type[ModelBase] = ApplicationVersion
    Bed: Type[ModelBase] = Bed
    BedVersion: Type[ModelBase] = BedVersion
    Collaboration: Type[ModelBase] = Collaboration
    Customer: Type[ModelBase] = Customer
    Delivery: Type[ModelBase] = Delivery
    Family: Type[ModelBase] = Family
    FamilySample: Type[ModelBase] = FamilySample
    Flowcell: Type[ModelBase] = Flowcell
    Invoice: Type[ModelBase] = Invoice
    Organism: Type[ModelBase] = Organism
    Panel: Type[ModelBase] = Panel
    Pool: Type[ModelBase] = Pool
    Sample: Type[ModelBase] = Sample
    User: Type[ModelBase] = User

    @staticmethod
    def _get_query(table: Type[ModelBase]) -> Query:
        """Return a query for the given table."""
        return table.query

    def _get_outer_join_cases_with_analyses_query(self) -> Query:
        """Return a query for all cases in the database with an analysis."""
        return (
            self._get_query(table=Family)
            .outerjoin(Analysis)
            .join(
                Family.links,
                FamilySample.sample,
                ApplicationVersion,
                Application,
            )
        )

    def _get_join_cases_with_samples_query(self) -> Query:
        """Return a join query for all cases in the database with samples."""
        return self._get_query(table=Family).join(
            Family.links, FamilySample.sample, Family.customer
        )

    def _get_join_analysis_case_query(self) -> Query:
        """Return join analysis case query."""
        return self._get_query(table=Analysis).join(Analysis.family)

    def _get_join_case_sample_query(self) -> Query:
        """Return join case sample query."""
        return self._get_query(table=FamilySample).join(FamilySample.family, FamilySample.sample)

    def _get_join_sample_and_customer_query(self) -> Query:
        """Return join sample and customer query."""
        return self._get_query(table=Sample).join(Customer)

    def _get_join_flow_cell_sample_links_query(self) -> Query:
        """Return join flow cell samples and relationship query."""
        return self._get_query(table=Flowcell).join(Flowcell.samples, Sample.links)

    def _get_join_sample_family_query(self) -> Query:
        """Return a join sample case relationship query."""
        return self._get_query(table=Sample).join(Family.links, FamilySample.sample)

    def _get_join_sample_application_version_query(self) -> Query:
        """Return join sample to application version query."""
        return self._get_query(table=Sample).join(
            Sample.application_version, ApplicationVersion.application
        )

<<<<<<< HEAD
    def _get_join_analysis_sample_family_query(self) -> Query:
        """Return join analysis to sample to case query."""
        return self._get_query(table=Analysis).join(Family, Family.links, FamilySample.sample)
=======
    def _get_subquery_with_latest_case_analysis_date(self) -> Query:
        """Return a subquery with the case internal id and the date of its latest analysis."""
        case_and_date: Query = (
            self._get_join_analysis_case_query()
            .group_by(Family.id)
            .with_entities(Analysis.family_id, func.max(Analysis.started_at).label("started_at"))
            .subquery()
        )
        return case_and_date

    def _get_latest_analyses_for_cases_query(self) -> Query:
        """Return a join query for the latest analysis for each case."""
        analyses: Query = self._get_query(table=Analysis)
        case_and_date_subquery: Query = self._get_subquery_with_latest_case_analysis_date()
        return analyses.join(
            case_and_date_subquery,
            and_(
                self.Analysis.family_id == case_and_date_subquery.c.family_id,
                self.Analysis.started_at == case_and_date_subquery.c.started_at,
            ),
        )
>>>>>>> 07680392
<|MERGE_RESOLUTION|>--- conflicted
+++ resolved
@@ -98,11 +98,10 @@
             Sample.application_version, ApplicationVersion.application
         )
 
-<<<<<<< HEAD
     def _get_join_analysis_sample_family_query(self) -> Query:
         """Return join analysis to sample to case query."""
         return self._get_query(table=Analysis).join(Family, Family.links, FamilySample.sample)
-=======
+
     def _get_subquery_with_latest_case_analysis_date(self) -> Query:
         """Return a subquery with the case internal id and the date of its latest analysis."""
         case_and_date: Query = (
@@ -123,5 +122,4 @@
                 self.Analysis.family_id == case_and_date_subquery.c.family_id,
                 self.Analysis.started_at == case_and_date_subquery.c.started_at,
             ),
-        )
->>>>>>> 07680392
+        )