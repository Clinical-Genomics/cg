"""Module to handle resetting of data in status db."""

import logging

from cg.store import models


LOG = logging.getLogger(__name__)

import logging

LOG = logging.getLogger(__name__)


class ResetHandler:
    """Class to reset records in the status database."""

<<<<<<< HEAD
    @staticmethod
    def reset_observations(case: models.Family):
=======
    def reset_loqusdb_observation_ids(self, case_id: str):
>>>>>>> 538761c1
        """Reset links to loqusdb for a case."""

        LOG.info(f"Resetting Loqusdb observations for {case.internal_id}")

<<<<<<< HEAD
        for link in case.links:
=======
        LOG.info("Reseting loqus_id in StatusDB for case: %s", case_id)
        for link in case_obj.links:
>>>>>>> 538761c1
            link.sample.loqusdb_id = None<|MERGE_RESOLUTION|>--- conflicted
+++ resolved
@@ -15,20 +15,11 @@
 class ResetHandler:
     """Class to reset records in the status database."""
 
-<<<<<<< HEAD
-    @staticmethod
-    def reset_observations(case: models.Family):
-=======
     def reset_loqusdb_observation_ids(self, case_id: str):
->>>>>>> 538761c1
         """Reset links to loqusdb for a case."""
 
         LOG.info(f"Resetting Loqusdb observations for {case.internal_id}")
 
-<<<<<<< HEAD
-        for link in case.links:
-=======
         LOG.info("Reseting loqus_id in StatusDB for case: %s", case_id)
         for link in case_obj.links:
->>>>>>> 538761c1
             link.sample.loqusdb_id = None