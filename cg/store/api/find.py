--- conflicted
+++ resolved
@@ -18,15 +18,13 @@
         """Fetch all customers."""
         return self.Customer.query
 
-<<<<<<< HEAD
     def customer_group(self, internal_id: str) -> models.CustomerGroup:
         """Fetch a customer group by internal id from the store."""
         return self.CustomerGroup.query.filter_by(internal_id=internal_id).first()
-=======
+
     def customer_by_id(self, id_: int) -> models.Customer:
         """Fetch a customer by id number from the store."""
         return self.Customer.query.filter_by(id=id_).first()
->>>>>>> e4474516
 
     def user(self, email: str) -> models.User:
         """Fetch a user from the store."""
@@ -36,20 +34,13 @@
         """Fetch a family by internal id from the database."""
         return self.Family.query.filter_by(internal_id=internal_id).first()
 
-<<<<<<< HEAD
     def families(self, *, customer: models.Customer = None, query: str = None,
                  action: str = None) -> List[models.Family]:
-        """Fetch all families excluding from collaborating customers."""
-=======
-    def families(self, *, customer: models.Customer = None, enquiry: str = None,
-                 action: str = None) -> List[models.Family]:
-        """Fetch all families."""
->>>>>>> e4474516
+        """Fetch families."""
         records = self.Family.query
         records = records.filter_by(customer=customer) if customer else records
 
         records = records.filter(or_(
-<<<<<<< HEAD
             models.Family.name.like(f"%{query}%"),
             models.Family.internal_id.like(f"%{query}%"),
         )) if query else records
@@ -72,17 +63,11 @@
                 models.CustomerGroup.id == customer.customer_group_id)
 
         records = records.filter(or_(
-            models.Family.name.like(f"%{query}%"),
-            models.Family.internal_id.like(f"%{query}%"),
-        )) if query else records
-
-=======
             models.Family.name.like(f"%{enquiry}%"),
             models.Family.internal_id.like(f"%{enquiry}%"),
         )) if enquiry else records
->>>>>>> e4474516
+
         records = records.filter_by(action=action) if action else records
-
         return records.order_by(models.Family.created_at.desc())
 
     def find_family(self, customer: models.Customer, name: str) -> models.Family:
@@ -93,17 +78,14 @@
         """Fetch a sample by lims id."""
         return self.Sample.query.filter_by(internal_id=internal_id).first()
 
-<<<<<<< HEAD
-    def samples(self, *, customer: models.Customer = None, query: str = None) -> List[
+    def samples(self, *, customer: models.Customer = None, enquiry: str = None) -> List[
         models.Sample]:
-        """Fetch all samples excluding those from collaborating customers."""
         records = self.Sample.query
         records = records.filter_by(customer=customer) if customer else records
         records = records.filter(or_(
-            models.Sample.name.like(f"%{query}%"),
-            models.Sample.internal_id.like(f"%{query}%"),
-        )) if query else records
-
+            models.Sample.name.like(f"%{enquiry}%"),
+            models.Sample.internal_id.like(f"%{enquiry}%"),
+        )) if enquiry else records
         return records.order_by(models.Sample.created_at.desc())
 
     def samples_in_customer_group(self, *, customer: models.Customer = None, query: str = None) -> \
@@ -121,21 +103,9 @@
                 models.CustomerGroup.id == customer.customer_group_id)
 
         records = records.filter(or_(
-            models.Sample.name.like(f"%{query}%"),
-            models.Sample.internal_id.like(f"%{query}%"),
-        )) if query else records
-
-=======
-    def samples(self, *, customer: models.Customer = None, enquiry: str = None) -> List[
-        models.Sample]:
-        records = self.Sample.query
-        records = records.filter_by(customer=customer) if customer else records
-        records = records.filter(or_(
             models.Sample.name.like(f"%{enquiry}%"),
             models.Sample.internal_id.like(f"%{enquiry}%"),
-        )) if enquiry else records
->>>>>>> e4474516
-        return records.order_by(models.Sample.created_at.desc())
+        )) if query else records
 
     def microbial_samples(self, *, customer: models.Customer = None, enquiry: str = None) -> List[
         models.MicrobialSample]:
@@ -214,11 +184,7 @@
         return self.Analysis.query.filter_by(family=family, started_at=started_at).first()
 
     def flowcells(self, *, status: str = None, family: models.Family = None,
-<<<<<<< HEAD
-                  query: str = None) -> Query:
-=======
-                  enquiry: str = None) -> Query:
->>>>>>> e4474516
+             enquiry: str = None) -> Query:
         """Fetch all flowcells."""
         records = self.Flowcell.query
         if family:
