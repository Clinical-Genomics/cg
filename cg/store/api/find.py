--- conflicted
+++ resolved
@@ -84,7 +84,6 @@
         """Find a panel by abbreviation."""
         return self.Panel.query.filter_by(abbrev=abbrev).first()
 
-<<<<<<< HEAD
     def analyses(self, family: models.Family=None, before: dt.datetime=None) -> Query:
         """Fetch multiple analyses."""
         records = self.Analysis.query
@@ -94,10 +93,7 @@
             records = records.filter(models.Analysis.started_at < before)
         return records
 
-    def analysis(self, family: models.Family, completed_at: dt.datetime) -> models.Analysis:
-=======
     def analysis(self, family: models.Family, started_at: dt.datetime) -> models.Analysis:
->>>>>>> a2521e08
         """Fetch an analysis."""
         return self.Analysis.query.filter_by(family=family, started_at=started_at).first()
 
