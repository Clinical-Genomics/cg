--- conflicted
+++ resolved
@@ -274,17 +274,15 @@
         """Fetch an invoice."""
         return self.Invoice.get(invoice_id)
 
-<<<<<<< HEAD
     def samplestat(self, sample: models.Sample):
         """Fetch stats for a sample."""
         return self.SampleStats.filter(models.SampleStats.sample == sample).first()
-=======
+
     def invoice_samples(self, *, invoice_id: int = None) -> List[models.Sample]:
         pools = self.Pool.query.filter_by(invoice_id=invoice_id).all()
         samples = self.Sample.query.filter_by(invoice_id=invoice_id).all()
         return pools + samples
 
-
     def microbial_orders(self, *, customer: models.Customer = None, enquiry: str = None) -> List[
         models.MicrobialOrder]:
         """Fetch all microbial_orders."""
@@ -298,5 +296,4 @@
 
     def microbial_order(self, internal_id: str) -> models.MicrobialOrder:
         """Fetch an order by internal id from the database."""
-        return self.MicrobialOrder.query.filter_by(internal_id=internal_id).first()
->>>>>>> f23a078b
+        return self.MicrobialOrder.query.filter_by(internal_id=internal_id).first()