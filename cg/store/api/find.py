--- conflicted
+++ resolved
@@ -245,18 +245,10 @@
     def invoices(self, invoiced: bool = None) -> Query:
         """Fetch invoices."""
         query = self.Invoice.query
-<<<<<<< HEAD
-        if invoiced is not None:
-            if invoiced is True:
-                query = query.filter(models.Invoice.invoiced_at is not None)
-            else:
-                query = query.filter(models.Invoice.invoiced_at is None)
-=======
         if invoiced is True:
             query = query.filter(models.Invoice.invoiced_at != None)
         elif invoiced is False:
             query = query.filter(models.Invoice.invoiced_at == None)
->>>>>>> ec89377a
         return query
 
     def new_invoice_id(self) -> Query:
