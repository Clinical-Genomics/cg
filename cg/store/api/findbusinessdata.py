--- conflicted
+++ resolved
@@ -193,36 +193,8 @@
             .first()
         )
 
-<<<<<<< HEAD
-    def microbial_order(self, internal_id: str) -> models.MicrobialOrder:
-        """Fetch an order by internal id from the database."""
-        return self.MicrobialOrder.query.filter_by(internal_id=internal_id).first()
-
-    def microbial_order_by_ticket(self, ticket_number: str) -> models.MicrobialOrder:
-        """Fetch an order by ticket number from the database."""
-        return self.MicrobialOrder.query.filter_by(ticket_number=ticket_number).first()
-
-    def microbial_orders(
-        self, *, customer: models.Customer = None, enquiry: str = None
-    ) -> List[models.MicrobialOrder]:
-        """Fetch all microbial_orders."""
-        records = self.MicrobialOrder.query
-        records = records.filter_by(customer=customer) if customer else records
-        records = (
-            records.filter(
-                or_(
-                    models.MicrobialOrder.name.like(f"%{enquiry}%"),
-                    models.MicrobialOrder.internal_id.like(f"%{enquiry}%"),
-                )
-            )
-            if enquiry
-            else records
-        )
-        return records.order_by(models.MicrobialOrder.created_at.desc())
-=======
     def links(self, case_id: str, sample_id: str, ticket: int) -> Query:
         """Find a link between a family and a sample."""
->>>>>>> b45fe5e5
 
         query = self.FamilySample.query.join(models.FamilySample.family, models.FamilySample.sample)
 
