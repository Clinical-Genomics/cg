<<<<<<< HEAD
"""Handler to find business data objects"""
import datetime as dt
from typing import List, Optional, Set

from sqlalchemy import and_, func, or_
from sqlalchemy.orm import Query

from cg.store import models
from cg.store.api.base import BaseHandler
from cgmodels.cg.constants import Pipeline


class FindBusinessDataHandler(BaseHandler):
    """Contains methods to find business data model instances"""

    def analyses(self, *, family: models.Family = None, before: dt.datetime = None) -> Query:
        """Fetch multiple analyses."""
        records = self.Analysis.query
        if family:
            query_family = family
            records = records.filter(models.Analysis.family == query_family)
        if before:
            subq = (
                self.Analysis.query.join(models.Analysis.family)
                .filter(models.Analysis.started_at < before)
                .group_by(models.Family.id)
                .with_entities(
                    models.Analysis.family_id,
                    func.max(models.Analysis.started_at).label("started_at"),
                )
                .subquery()
            )
            records = records.join(
                subq,
                and_(
                    self.Analysis.family_id == subq.c.family_id,
                    self.Analysis.started_at == subq.c.started_at,
                ),
            ).filter(models.Analysis.started_at < before)
        return records

    def analyses_ready_for_vogue_upload(
        self,
        completed_after: Optional[dt.date],
        completed_before: Optional[dt.date],
    ) -> Query:
        """Fetch all cases with a finished analysis that has not been uploaded to Vogue.
        Optionally fetch those cases finished before and/or after a specified date"""
        records = self.latest_analyses().filter(models.Analysis.uploaded_to_vogue_at.is_(None))

        if completed_after:
            records = records.filter(models.Analysis.completed_at > completed_after)
        if completed_before:
            records = records.filter(models.Analysis.completed_at < completed_before)

        return records

    def latest_analyses(self) -> Query:
        """Fetch latest analysis for all cases."""

        records = self.Analysis.query
        sub_query = (
            self.Analysis.query.join(models.Analysis.family)
            .group_by(models.Family.id)
            .with_entities(
                models.Analysis.family_id, func.max(models.Analysis.started_at).label("started_at")
            )
            .subquery()
        )
        records = records.join(
            sub_query,
            and_(
                self.Analysis.family_id == sub_query.c.family_id,
                self.Analysis.started_at == sub_query.c.started_at,
            ),
        )
        return records

    def analysis(self, family: models.Family, started_at: dt.datetime) -> models.Analysis:
        """Fetch an analysis."""
        return self.Analysis.query.filter_by(family=family, started_at=started_at).first()

    def deliveries(self) -> Query:
        """Fetch all deliveries."""
        return self.Delivery.query

    def families(
        self, *, customers: [models.Customer] = None, enquiry: str = None, action: str = None
    ) -> Query:
        """Fetch families."""

        records = self.Family.query

        if customers:
            customer_ids = []
            for customer in customers:
                customer_ids.append(customer.id)
            records = records.filter(models.Family.customer_id.in_(customer_ids))

        records = (
            records.filter(
                or_(
                    models.Family.name.like(f"%{enquiry}%"),
                    models.Family.internal_id.like(f"%{enquiry}%"),
                )
            )
            if enquiry
            else records
        )

        records = records.filter_by(action=action) if action else records
        return records.order_by(models.Family.created_at.desc())

    def families_in_customer_group(
        self, *, customers: List[models.Customer] = None, enquiry: str = None
    ) -> Query:
        """Fetch all families including those from collaborating customers."""
        records = self.Family.query.join(models.Family.customer, models.Customer.customer_group)

        if customers:
            customer_group_ids = []
            for customer in customers:
                customer_group_ids.append(customer.customer_group_id)
            records = records.filter(models.CustomerGroup.id.in_(customer_group_ids))

        records = (
            records.filter(
                or_(
                    models.Family.name.like(f"%{enquiry}%"),
                    models.Family.internal_id.like(f"%{enquiry}%"),
                )
            )
            if enquiry
            else records
        )

        return records.order_by(models.Family.created_at.desc())

    def family(self, internal_id: str) -> models.Family:
        """Fetch a family by internal id from the database."""
        return self.Family.query.filter_by(internal_id=internal_id).first()

    def family_samples(self, family_id: str) -> List[models.FamilySample]:
        """Find the samples of a family."""
        return (
            self.FamilySample.query.join(models.FamilySample.family, models.FamilySample.sample)
            .filter(models.Family.internal_id == family_id)
            .all()
        )

    def families_by_subject_id(
        self,
        customer_id: str,
        subject_id: str,
        data_analyses: [Pipeline] = None,
        is_tumour: bool = None,
    ) -> Set[models.Family]:
        """Get all cases that have a sample for a subject_id.

        Args:
            customer_id     (str):                 Customer-id of customer owning the cases
            subject_id      (str):                 Subject-id to search for
            data_analyses   (list[Pipeline]):      Optional list of data_analysis values to filter on
            is_tumour       (bool):                Optional is_tumour value to filter on
        Returns:
            set containing the matching cases set(models.Family)
        """
        cases: set[models.Family] = set()
        samples: [models.Sample] = self.samples_by_subject_id(
            customer_id=customer_id, subject_id=subject_id, is_tumour=is_tumour
        )
        sample: models.Sample
        for sample in samples:
            link: models.FamilySample
            for link in sample.links:
                case: models.Family = link.family

                if data_analyses and case.data_analysis not in data_analyses:
                    continue

                cases.add(case)
        return cases

    def get_latest_flow_cell_on_case(self, family_id: str) -> models.Flowcell:
        """Fetch the latest sequenced flow cell related to a sample on a case"""
        case_obj: models.Family = self.family(family_id)
        samples_on_case = case_obj.links
        flow_cells_on_case: List[models.Flowcell] = samples_on_case[0].sample.flowcells
        flow_cells_on_case.sort(key=lambda flow_cell: flow_cell.sequenced_at)
        # .sort() sorts by ascending order by default
        return flow_cells_on_case[-1]

    def get_samples_by_family_id(self, family_id: str) -> List[models.Sample]:
        """Get samples on a given family_id"""
        case: models.Family = self.family(internal_id=family_id)
        return [link.sample for link in case.links] if case else []

    def get_sequenced_samples(self, family_id: str) -> List[models.Sample]:
        """Get sequenced samples by family_id"""

        samples: List[models.Sample] = self.get_samples_by_family_id(family_id)
        return [sample for sample in samples if sample.sequencing_qc]

    def find_family(self, customer: models.Customer, name: str) -> models.Family:
        """Find a family by family name within a customer."""
        return self.Family.query.filter_by(customer=customer, name=name).first()

    def find_family_by_name(self, name: str) -> models.Family:
        """Find a family by family name within a customer."""
        return self.Family.query.filter_by(name=name).first()

    def find_samples(self, customer: models.Customer, name: str) -> Query:
        """Find samples within a customer."""
        return self.Sample.query.filter_by(customer=customer, name=name)

    def flowcell(self, name: str) -> models.Flowcell:
        """Fetch a flowcell."""
        return self.Flowcell.query.filter(models.Flowcell.name == name).first()

    def flowcells(
        self, *, status: str = None, family: models.Family = None, enquiry: str = None
    ) -> Query:
        """Fetch all flowcells."""
        records = self.Flowcell.query
        if family:
            records = records.join(models.Flowcell.samples, models.Sample.links).filter(
                models.FamilySample.family == family
            )
        if status:
            records = records.filter_by(status=status)
        if enquiry:
            records = records.filter(models.Flowcell.name.like(f"%{enquiry}%"))
        return records.order_by(models.Flowcell.sequenced_at.desc())

    def invoices(self, invoiced: bool = None) -> Query:
        """Fetch invoices."""
        query = self.Invoice.query
        if invoiced:
            query = query.filter(models.Invoice.invoiced_at.isnot(None))
        else:
            query = query.filter(models.Invoice.invoiced_at.is_(None))
        return query

    def invoice(self, invoice_id: int) -> models.Invoice:
        """Fetch an invoice."""
        return self.Invoice.get(invoice_id)

    def invoice_samples(self, *, invoice_id: int = None) -> Query:
        """Fetch pools and samples for an invoice"""
        pools = self.Pool.query.filter_by(invoice_id=invoice_id).all()
        samples = self.Sample.query.filter_by(invoice_id=invoice_id).all()
        return pools + samples

    def link(self, family_id: str, sample_id: str) -> models.FamilySample:
        """Find a link between a family and a sample."""
        return (
            self.FamilySample.query.join(models.FamilySample.family, models.FamilySample.sample)
            .filter(models.Family.internal_id == family_id, models.Sample.internal_id == sample_id)
            .first()
        )

    def links(self, case_id: str, sample_id: str, ticket: int) -> Query:
        """Find a link between a family and a sample."""

        query = self.FamilySample.query.join(models.FamilySample.family, models.FamilySample.sample)

        if case_id:
            query = query.filter(models.Family.internal_id == case_id)

        if sample_id:
            query = query.filter(models.Sample.internal_id == sample_id)

        if ticket:
            query = query.filter(models.Sample.ticket_number == ticket)

        return query

    def new_invoice_id(self) -> int:
        """Fetch invoices."""
        query = self.Invoice.query.all()
        ids = [inv.id for inv in query]
        return max(ids) + 1 if ids else 0

    def pools(
        self, *, customers: Optional[List[models.Customer]] = None, enquiry: str = None
    ) -> Query:
        """Fetch all the pools for a customer."""
        records = self.Pool.query

        if customers:
            customer_ids = []
            for customer in customers:
                customer_ids.append(customer.id)
            records = records.filter(models.Pool.customer_id.in_(customer_ids))

        records = (
            records.filter(
                or_(models.Pool.name.like(f"%{enquiry}%"), models.Pool.order.like(f"%{enquiry}%"))
            )
            if enquiry
            else records
        )

        return records.order_by(models.Pool.created_at.desc())

    def pool(self, pool_id: int) -> models.Pool:
        """Fetch a pool."""
        return self.Pool.get(pool_id)

    def sample(self, internal_id: str) -> models.Sample:
        """Fetch a sample by lims id."""
        return self.Sample.query.filter_by(internal_id=internal_id).first()

    def samples(
        self, *, customers: Optional[List[models.Customer]] = None, enquiry: str = None
    ) -> Query:
        records = self.Sample.query

        if customers:
            customer_ids = []
            for customer in customers:
                customer_ids.append(customer.id)
            records = records.filter(models.Sample.customer_id.in_(customer_ids))

        records = (
            records.filter(
                or_(
                    models.Sample.name.like(f"%{enquiry}%"),
                    models.Sample.internal_id.like(f"%{enquiry}%"),
                )
            )
            if enquiry
            else records
        )
        return records.order_by(models.Sample.created_at.desc())

    def samples_by_subject_id(
        self, customer_id: str, subject_id: str, is_tumour: bool = None
    ) -> Query:
        """Get samples of customer with given subject_id.

        Args:
            customer_id  (str):               Internal-id of customer
            subject_id   (str):               Subject id
            is_tumour    (bool):              (Optional) match on is_tumour
        Returns:
            matching samples (list of models.Sample)
        """

        query = self.Sample.query.join(models.Customer).filter(
            models.Customer.internal_id == customer_id, models.Sample.subject_id == subject_id
        )
        if is_tumour is not None:
            query = query.filter(models.Sample.is_tumour == is_tumour)
        return query

    def samples_by_ids(self, **identifiers) -> Query:
        records = self.Sample.query

        for identifier_name, identifier_value in identifiers.items():
            identifier = getattr(models.Sample, identifier_name)
            records = records.filter(identifier.contains(identifier_value))

        return records.order_by(models.Sample.internal_id.desc())

    def get_sample_by_name(self, name: str) -> models.Sample:
        return self.Sample.query.filter(models.Sample.name == name).first()

    def samples_in_customer_group(
        self, *, customers: Optional[List[models.Customer]] = None, enquiry: str = None
    ) -> Query:
        """Fetch all samples including those from collaborating customers."""

        records = self.Sample.query.join(models.Sample.customer, models.Customer.customer_group)

        if customers:
            customer_group_ids = []
            for customer in customers:
                customer_group_ids.append(customer.customer_group_id)
            records = records.filter(models.CustomerGroup.id.in_(customer_group_ids))

        records = (
            records.filter(
                or_(
                    models.Sample.name.like(f"%{enquiry}%"),
                    models.Sample.internal_id.like(f"%{enquiry}%"),
                )
            )
            if enquiry
            else records
        )
        return records.order_by(models.Sample.created_at.desc())
=======
"""Handler to find business data objects"""
import datetime as dt
from typing import List, Optional, Set

from sqlalchemy import and_, func, or_
from sqlalchemy.orm import Query

from cg.store import models
from cg.store.api.base import BaseHandler
from cgmodels.cg.constants import Pipeline


class FindBusinessDataHandler(BaseHandler):
    """Contains methods to find business data model instances"""

    def analyses(self, *, family: models.Family = None, before: dt.datetime = None) -> Query:
        """Fetch multiple analyses."""
        records = self.Analysis.query
        if family:
            query_family = family
            records = records.filter(models.Analysis.family == query_family)
        if before:
            subq = (
                self.Analysis.query.join(models.Analysis.family)
                .filter(models.Analysis.started_at < before)
                .group_by(models.Family.id)
                .with_entities(
                    models.Analysis.family_id,
                    func.max(models.Analysis.started_at).label("started_at"),
                )
                .subquery()
            )
            records = records.join(
                subq,
                and_(
                    self.Analysis.family_id == subq.c.family_id,
                    self.Analysis.started_at == subq.c.started_at,
                ),
            ).filter(models.Analysis.started_at < before)
        return records

    def active_sample(self, internal_id: str) -> bool:
        """Check if there are any active cases for a sample"""
        sample: models.Sample = self.sample(internal_id=internal_id)
        if any(
            [
                self.family(
                    internal_id=self.Family.query.filter(
                        models.Family.id == family_sample.family_id
                    )
                    .first()
                    .internal_id
                ).action
                == "analyze"
                or self.family(
                    internal_id=self.Family.query.filter(
                        models.Family.id == family_sample.family_id
                    )
                    .first()
                    .internal_id
                ).action
                == "running"
                for family_sample in sample.links
            ]
        ):
            return True
        return False

    def analyses_ready_for_vogue_upload(
        self,
        completed_after: Optional[dt.date],
        completed_before: Optional[dt.date],
    ) -> Query:
        """Fetch all cases with a finished analysis that has not been uploaded to Vogue.
        Optionally fetch those cases finished before and/or after a specified date"""
        records = self.latest_analyses().filter(models.Analysis.uploaded_to_vogue_at.is_(None))

        if completed_after:
            records = records.filter(models.Analysis.completed_at > completed_after)
        if completed_before:
            records = records.filter(models.Analysis.completed_at < completed_before)

        return records

    def latest_analyses(self) -> Query:
        """Fetch latest analysis for all cases."""

        records = self.Analysis.query
        sub_query = (
            self.Analysis.query.join(models.Analysis.family)
            .group_by(models.Family.id)
            .with_entities(
                models.Analysis.family_id, func.max(models.Analysis.started_at).label("started_at")
            )
            .subquery()
        )
        records = records.join(
            sub_query,
            and_(
                self.Analysis.family_id == sub_query.c.family_id,
                self.Analysis.started_at == sub_query.c.started_at,
            ),
        )
        return records

    def analysis(self, family: models.Family, started_at: dt.datetime) -> models.Analysis:
        """Fetch an analysis."""
        return self.Analysis.query.filter_by(family=family, started_at=started_at).first()

    def deliveries(self) -> Query:
        """Fetch all deliveries."""
        return self.Delivery.query

    def families(
        self, *, customers: [models.Customer] = None, enquiry: str = None, action: str = None
    ) -> Query:
        """Fetch families."""

        records = self.Family.query

        if customers:
            customer_ids = []
            for customer in customers:
                customer_ids.append(customer.id)
            records = records.filter(models.Family.customer_id.in_(customer_ids))

        records = (
            records.filter(
                or_(
                    models.Family.name.like(f"%{enquiry}%"),
                    models.Family.internal_id.like(f"%{enquiry}%"),
                )
            )
            if enquiry
            else records
        )

        records = records.filter_by(action=action) if action else records
        return records.order_by(models.Family.created_at.desc())

    def families_in_customer_group(
        self, *, customers: List[models.Customer] = None, enquiry: str = None
    ) -> Query:
        """Fetch all families including those from collaborating customers."""
        records = self.Family.query.join(models.Family.customer, models.Customer.customer_group)

        if customers:
            customer_group_ids = []
            for customer in customers:
                customer_group_ids.append(customer.customer_group_id)
            records = records.filter(models.CustomerGroup.id.in_(customer_group_ids))

        records = (
            records.filter(
                or_(
                    models.Family.name.like(f"%{enquiry}%"),
                    models.Family.internal_id.like(f"%{enquiry}%"),
                )
            )
            if enquiry
            else records
        )

        return records.order_by(models.Family.created_at.desc())

    def family(self, internal_id: str) -> models.Family:
        """Fetch a family by internal id from the database."""
        return self.Family.query.filter_by(internal_id=internal_id).first()

    def family_samples(self, family_id: str) -> List[models.FamilySample]:
        """Find the samples of a family."""
        return (
            self.FamilySample.query.join(models.FamilySample.family, models.FamilySample.sample)
            .filter(models.Family.internal_id == family_id)
            .all()
        )

    def families_by_subject_id(
        self, customer_id: str, subject_id: str, data_analyses: [Pipeline] = None
    ) -> Set[models.Family]:
        """Get cases that has a sample for a subject_id.

        Args:
            customer_id     (str):                 Customer-id of customer owning the cases
            subject_id      (str):                 Subject-id to search for
            data_analyses   (list[Pipeline]):      Optional list of data_analysis values
        Returns:
            set containing the matching cases set(models.Family)
        """
        cases: set[models.Family] = set()
        samples: [models.Sample] = self.samples_by_subject_id(
            customer_id=customer_id, subject_id=subject_id
        )
        sample: models.Sample
        for sample in samples:
            link: models.FamilySample
            for link in sample.links:
                case: models.Family = link.family

                if data_analyses and case.data_analysis not in data_analyses:
                    continue
                cases.add(case)
        return cases

    def get_latest_flow_cell_on_case(self, family_id: str) -> models.Flowcell:
        """Fetch the latest sequenced flow cell related to a sample on a case"""
        case_obj: models.Family = self.family(family_id)
        samples_on_case = case_obj.links
        flow_cells_on_case: List[models.Flowcell] = samples_on_case[0].sample.flowcells
        flow_cells_on_case.sort(key=lambda flow_cell: flow_cell.sequenced_at)
        # .sort() sorts by ascending order by default
        return flow_cells_on_case[-1]

    def get_samples_by_family_id(self, family_id: str) -> List[models.Sample]:
        """Get samples on a given family_id"""
        case: models.Family = self.family(internal_id=family_id)
        return [link.sample for link in case.links] if case else []

    def get_sequenced_samples(self, family_id: str) -> List[models.Sample]:
        """Get sequenced samples by family_id"""

        samples: List[models.Sample] = self.get_samples_by_family_id(family_id)
        return [sample for sample in samples if sample.sequencing_qc]

    def find_family(self, customer: models.Customer, name: str) -> models.Family:
        """Find a family by family name within a customer."""
        return self.Family.query.filter_by(customer=customer, name=name).first()

    def find_family_by_name(self, name: str) -> models.Family:
        """Find a family by family name within a customer."""
        return self.Family.query.filter_by(name=name).first()

    def find_samples(self, customer: models.Customer, name: str) -> Query:
        """Find samples within a customer."""
        return self.Sample.query.filter_by(customer=customer, name=name)

    def flowcell(self, name: str) -> models.Flowcell:
        """Fetch a flowcell."""
        return self.Flowcell.query.filter(models.Flowcell.name == name).first()

    def flowcells(
        self, *, status: str = None, family: models.Family = None, enquiry: str = None
    ) -> Query:
        """Fetch all flowcells."""
        records = self.Flowcell.query
        if family:
            records = records.join(models.Flowcell.samples, models.Sample.links).filter(
                models.FamilySample.family == family
            )
        if status:
            records = records.filter_by(status=status)
        if enquiry:
            records = records.filter(models.Flowcell.name.like(f"%{enquiry}%"))
        return records.order_by(models.Flowcell.sequenced_at.desc())

    def invoices(self, invoiced: bool = None) -> Query:
        """Fetch invoices."""
        query = self.Invoice.query
        if invoiced:
            query = query.filter(models.Invoice.invoiced_at.isnot(None))
        else:
            query = query.filter(models.Invoice.invoiced_at.is_(None))
        return query

    def invoice(self, invoice_id: int) -> models.Invoice:
        """Fetch an invoice."""
        return self.Invoice.get(invoice_id)

    def invoice_samples(self, *, invoice_id: int = None) -> Query:
        """Fetch pools and samples for an invoice"""
        pools = self.Pool.query.filter_by(invoice_id=invoice_id).all()
        samples = self.Sample.query.filter_by(invoice_id=invoice_id).all()
        return pools + samples

    def link(self, family_id: str, sample_id: str) -> models.FamilySample:
        """Find a link between a family and a sample."""
        return (
            self.FamilySample.query.join(models.FamilySample.family, models.FamilySample.sample)
            .filter(models.Family.internal_id == family_id, models.Sample.internal_id == sample_id)
            .first()
        )

    def links(self, case_id: str, sample_id: str, ticket: int) -> Query:
        """Find a link between a family and a sample."""

        query = self.FamilySample.query.join(models.FamilySample.family, models.FamilySample.sample)

        if case_id:
            query = query.filter(models.Family.internal_id == case_id)

        if sample_id:
            query = query.filter(models.Sample.internal_id == sample_id)

        if ticket:
            query = query.filter(models.Sample.ticket_number == ticket)

        return query

    def new_invoice_id(self) -> int:
        """Fetch invoices."""
        query = self.Invoice.query.all()
        ids = [inv.id for inv in query]
        return max(ids) + 1 if ids else 0

    def pools(
        self, *, customers: Optional[List[models.Customer]] = None, enquiry: str = None
    ) -> Query:
        """Fetch all the pools for a customer."""
        records = self.Pool.query

        if customers:
            customer_ids = []
            for customer in customers:
                customer_ids.append(customer.id)
            records = records.filter(models.Pool.customer_id.in_(customer_ids))

        records = (
            records.filter(
                or_(models.Pool.name.like(f"%{enquiry}%"), models.Pool.order.like(f"%{enquiry}%"))
            )
            if enquiry
            else records
        )

        return records.order_by(models.Pool.created_at.desc())

    def pool(self, pool_id: int) -> models.Pool:
        """Fetch a pool."""
        return self.Pool.get(pool_id)

    def sample(self, internal_id: str) -> models.Sample:
        """Fetch a sample by lims id."""
        return self.Sample.query.filter_by(internal_id=internal_id).first()

    def samples(
        self, *, customers: Optional[List[models.Customer]] = None, enquiry: str = None
    ) -> Query:
        records = self.Sample.query

        if customers:
            customer_ids = []
            for customer in customers:
                customer_ids.append(customer.id)
            records = records.filter(models.Sample.customer_id.in_(customer_ids))

        records = (
            records.filter(
                or_(
                    models.Sample.name.like(f"%{enquiry}%"),
                    models.Sample.internal_id.like(f"%{enquiry}%"),
                )
            )
            if enquiry
            else records
        )
        return records.order_by(models.Sample.created_at.desc())

    def samples_by_subject_id(self, customer_id: str, subject_id: str) -> [models.Sample]:
        """Get samples of customer with given subject_id.

        Args:
            customer_id  (str):               Internal-id of customer
            subject_id   (str):               Subject id
        Returns:
            matching samples (list of models.Sample)
        """

        return self.Sample.query.join(models.Customer).filter(
            models.Customer.internal_id == customer_id, models.Sample.subject_id == subject_id
        )

    def samples_by_ids(self, **identifiers) -> Query:
        records = self.Sample.query

        for identifier_name, identifier_value in identifiers.items():
            identifier = getattr(models.Sample, identifier_name)
            records = records.filter(identifier.contains(identifier_value))

        return records.order_by(models.Sample.internal_id.desc())

    def get_sample_by_name(self, name: str) -> models.Sample:
        return self.Sample.query.filter(models.Sample.name == name).first()

    def samples_in_customer_group(
        self, *, customers: Optional[List[models.Customer]] = None, enquiry: str = None
    ) -> Query:
        """Fetch all samples including those from collaborating customers."""

        records = self.Sample.query.join(models.Sample.customer, models.Customer.customer_group)

        if customers:
            customer_group_ids = []
            for customer in customers:
                customer_group_ids.append(customer.customer_group_id)
            records = records.filter(models.CustomerGroup.id.in_(customer_group_ids))

        records = (
            records.filter(
                or_(
                    models.Sample.name.like(f"%{enquiry}%"),
                    models.Sample.internal_id.like(f"%{enquiry}%"),
                )
            )
            if enquiry
            else records
        )
        return records.order_by(models.Sample.created_at.desc())
>>>>>>> d455a3b8
<|MERGE_RESOLUTION|>--- conflicted
+++ resolved
@@ -1,802 +1,419 @@
-<<<<<<< HEAD
-"""Handler to find business data objects"""
-import datetime as dt
-from typing import List, Optional, Set
-
-from sqlalchemy import and_, func, or_
-from sqlalchemy.orm import Query
-
-from cg.store import models
-from cg.store.api.base import BaseHandler
-from cgmodels.cg.constants import Pipeline
-
-
-class FindBusinessDataHandler(BaseHandler):
-    """Contains methods to find business data model instances"""
-
-    def analyses(self, *, family: models.Family = None, before: dt.datetime = None) -> Query:
-        """Fetch multiple analyses."""
-        records = self.Analysis.query
-        if family:
-            query_family = family
-            records = records.filter(models.Analysis.family == query_family)
-        if before:
-            subq = (
-                self.Analysis.query.join(models.Analysis.family)
-                .filter(models.Analysis.started_at < before)
-                .group_by(models.Family.id)
-                .with_entities(
-                    models.Analysis.family_id,
-                    func.max(models.Analysis.started_at).label("started_at"),
-                )
-                .subquery()
-            )
-            records = records.join(
-                subq,
-                and_(
-                    self.Analysis.family_id == subq.c.family_id,
-                    self.Analysis.started_at == subq.c.started_at,
-                ),
-            ).filter(models.Analysis.started_at < before)
-        return records
-
-    def analyses_ready_for_vogue_upload(
-        self,
-        completed_after: Optional[dt.date],
-        completed_before: Optional[dt.date],
-    ) -> Query:
-        """Fetch all cases with a finished analysis that has not been uploaded to Vogue.
-        Optionally fetch those cases finished before and/or after a specified date"""
-        records = self.latest_analyses().filter(models.Analysis.uploaded_to_vogue_at.is_(None))
-
-        if completed_after:
-            records = records.filter(models.Analysis.completed_at > completed_after)
-        if completed_before:
-            records = records.filter(models.Analysis.completed_at < completed_before)
-
-        return records
-
-    def latest_analyses(self) -> Query:
-        """Fetch latest analysis for all cases."""
-
-        records = self.Analysis.query
-        sub_query = (
-            self.Analysis.query.join(models.Analysis.family)
-            .group_by(models.Family.id)
-            .with_entities(
-                models.Analysis.family_id, func.max(models.Analysis.started_at).label("started_at")
-            )
-            .subquery()
-        )
-        records = records.join(
-            sub_query,
-            and_(
-                self.Analysis.family_id == sub_query.c.family_id,
-                self.Analysis.started_at == sub_query.c.started_at,
-            ),
-        )
-        return records
-
-    def analysis(self, family: models.Family, started_at: dt.datetime) -> models.Analysis:
-        """Fetch an analysis."""
-        return self.Analysis.query.filter_by(family=family, started_at=started_at).first()
-
-    def deliveries(self) -> Query:
-        """Fetch all deliveries."""
-        return self.Delivery.query
-
-    def families(
-        self, *, customers: [models.Customer] = None, enquiry: str = None, action: str = None
-    ) -> Query:
-        """Fetch families."""
-
-        records = self.Family.query
-
-        if customers:
-            customer_ids = []
-            for customer in customers:
-                customer_ids.append(customer.id)
-            records = records.filter(models.Family.customer_id.in_(customer_ids))
-
-        records = (
-            records.filter(
-                or_(
-                    models.Family.name.like(f"%{enquiry}%"),
-                    models.Family.internal_id.like(f"%{enquiry}%"),
-                )
-            )
-            if enquiry
-            else records
-        )
-
-        records = records.filter_by(action=action) if action else records
-        return records.order_by(models.Family.created_at.desc())
-
-    def families_in_customer_group(
-        self, *, customers: List[models.Customer] = None, enquiry: str = None
-    ) -> Query:
-        """Fetch all families including those from collaborating customers."""
-        records = self.Family.query.join(models.Family.customer, models.Customer.customer_group)
-
-        if customers:
-            customer_group_ids = []
-            for customer in customers:
-                customer_group_ids.append(customer.customer_group_id)
-            records = records.filter(models.CustomerGroup.id.in_(customer_group_ids))
-
-        records = (
-            records.filter(
-                or_(
-                    models.Family.name.like(f"%{enquiry}%"),
-                    models.Family.internal_id.like(f"%{enquiry}%"),
-                )
-            )
-            if enquiry
-            else records
-        )
-
-        return records.order_by(models.Family.created_at.desc())
-
-    def family(self, internal_id: str) -> models.Family:
-        """Fetch a family by internal id from the database."""
-        return self.Family.query.filter_by(internal_id=internal_id).first()
-
-    def family_samples(self, family_id: str) -> List[models.FamilySample]:
-        """Find the samples of a family."""
-        return (
-            self.FamilySample.query.join(models.FamilySample.family, models.FamilySample.sample)
-            .filter(models.Family.internal_id == family_id)
-            .all()
-        )
-
-    def families_by_subject_id(
-        self,
-        customer_id: str,
-        subject_id: str,
-        data_analyses: [Pipeline] = None,
-        is_tumour: bool = None,
-    ) -> Set[models.Family]:
-        """Get all cases that have a sample for a subject_id.
-
-        Args:
-            customer_id     (str):                 Customer-id of customer owning the cases
-            subject_id      (str):                 Subject-id to search for
-            data_analyses   (list[Pipeline]):      Optional list of data_analysis values to filter on
-            is_tumour       (bool):                Optional is_tumour value to filter on
-        Returns:
-            set containing the matching cases set(models.Family)
-        """
-        cases: set[models.Family] = set()
-        samples: [models.Sample] = self.samples_by_subject_id(
-            customer_id=customer_id, subject_id=subject_id, is_tumour=is_tumour
-        )
-        sample: models.Sample
-        for sample in samples:
-            link: models.FamilySample
-            for link in sample.links:
-                case: models.Family = link.family
-
-                if data_analyses and case.data_analysis not in data_analyses:
-                    continue
-
-                cases.add(case)
-        return cases
-
-    def get_latest_flow_cell_on_case(self, family_id: str) -> models.Flowcell:
-        """Fetch the latest sequenced flow cell related to a sample on a case"""
-        case_obj: models.Family = self.family(family_id)
-        samples_on_case = case_obj.links
-        flow_cells_on_case: List[models.Flowcell] = samples_on_case[0].sample.flowcells
-        flow_cells_on_case.sort(key=lambda flow_cell: flow_cell.sequenced_at)
-        # .sort() sorts by ascending order by default
-        return flow_cells_on_case[-1]
-
-    def get_samples_by_family_id(self, family_id: str) -> List[models.Sample]:
-        """Get samples on a given family_id"""
-        case: models.Family = self.family(internal_id=family_id)
-        return [link.sample for link in case.links] if case else []
-
-    def get_sequenced_samples(self, family_id: str) -> List[models.Sample]:
-        """Get sequenced samples by family_id"""
-
-        samples: List[models.Sample] = self.get_samples_by_family_id(family_id)
-        return [sample for sample in samples if sample.sequencing_qc]
-
-    def find_family(self, customer: models.Customer, name: str) -> models.Family:
-        """Find a family by family name within a customer."""
-        return self.Family.query.filter_by(customer=customer, name=name).first()
-
-    def find_family_by_name(self, name: str) -> models.Family:
-        """Find a family by family name within a customer."""
-        return self.Family.query.filter_by(name=name).first()
-
-    def find_samples(self, customer: models.Customer, name: str) -> Query:
-        """Find samples within a customer."""
-        return self.Sample.query.filter_by(customer=customer, name=name)
-
-    def flowcell(self, name: str) -> models.Flowcell:
-        """Fetch a flowcell."""
-        return self.Flowcell.query.filter(models.Flowcell.name == name).first()
-
-    def flowcells(
-        self, *, status: str = None, family: models.Family = None, enquiry: str = None
-    ) -> Query:
-        """Fetch all flowcells."""
-        records = self.Flowcell.query
-        if family:
-            records = records.join(models.Flowcell.samples, models.Sample.links).filter(
-                models.FamilySample.family == family
-            )
-        if status:
-            records = records.filter_by(status=status)
-        if enquiry:
-            records = records.filter(models.Flowcell.name.like(f"%{enquiry}%"))
-        return records.order_by(models.Flowcell.sequenced_at.desc())
-
-    def invoices(self, invoiced: bool = None) -> Query:
-        """Fetch invoices."""
-        query = self.Invoice.query
-        if invoiced:
-            query = query.filter(models.Invoice.invoiced_at.isnot(None))
-        else:
-            query = query.filter(models.Invoice.invoiced_at.is_(None))
-        return query
-
-    def invoice(self, invoice_id: int) -> models.Invoice:
-        """Fetch an invoice."""
-        return self.Invoice.get(invoice_id)
-
-    def invoice_samples(self, *, invoice_id: int = None) -> Query:
-        """Fetch pools and samples for an invoice"""
-        pools = self.Pool.query.filter_by(invoice_id=invoice_id).all()
-        samples = self.Sample.query.filter_by(invoice_id=invoice_id).all()
-        return pools + samples
-
-    def link(self, family_id: str, sample_id: str) -> models.FamilySample:
-        """Find a link between a family and a sample."""
-        return (
-            self.FamilySample.query.join(models.FamilySample.family, models.FamilySample.sample)
-            .filter(models.Family.internal_id == family_id, models.Sample.internal_id == sample_id)
-            .first()
-        )
-
-    def links(self, case_id: str, sample_id: str, ticket: int) -> Query:
-        """Find a link between a family and a sample."""
-
-        query = self.FamilySample.query.join(models.FamilySample.family, models.FamilySample.sample)
-
-        if case_id:
-            query = query.filter(models.Family.internal_id == case_id)
-
-        if sample_id:
-            query = query.filter(models.Sample.internal_id == sample_id)
-
-        if ticket:
-            query = query.filter(models.Sample.ticket_number == ticket)
-
-        return query
-
-    def new_invoice_id(self) -> int:
-        """Fetch invoices."""
-        query = self.Invoice.query.all()
-        ids = [inv.id for inv in query]
-        return max(ids) + 1 if ids else 0
-
-    def pools(
-        self, *, customers: Optional[List[models.Customer]] = None, enquiry: str = None
-    ) -> Query:
-        """Fetch all the pools for a customer."""
-        records = self.Pool.query
-
-        if customers:
-            customer_ids = []
-            for customer in customers:
-                customer_ids.append(customer.id)
-            records = records.filter(models.Pool.customer_id.in_(customer_ids))
-
-        records = (
-            records.filter(
-                or_(models.Pool.name.like(f"%{enquiry}%"), models.Pool.order.like(f"%{enquiry}%"))
-            )
-            if enquiry
-            else records
-        )
-
-        return records.order_by(models.Pool.created_at.desc())
-
-    def pool(self, pool_id: int) -> models.Pool:
-        """Fetch a pool."""
-        return self.Pool.get(pool_id)
-
-    def sample(self, internal_id: str) -> models.Sample:
-        """Fetch a sample by lims id."""
-        return self.Sample.query.filter_by(internal_id=internal_id).first()
-
-    def samples(
-        self, *, customers: Optional[List[models.Customer]] = None, enquiry: str = None
-    ) -> Query:
-        records = self.Sample.query
-
-        if customers:
-            customer_ids = []
-            for customer in customers:
-                customer_ids.append(customer.id)
-            records = records.filter(models.Sample.customer_id.in_(customer_ids))
-
-        records = (
-            records.filter(
-                or_(
-                    models.Sample.name.like(f"%{enquiry}%"),
-                    models.Sample.internal_id.like(f"%{enquiry}%"),
-                )
-            )
-            if enquiry
-            else records
-        )
-        return records.order_by(models.Sample.created_at.desc())
-
-    def samples_by_subject_id(
-        self, customer_id: str, subject_id: str, is_tumour: bool = None
-    ) -> Query:
-        """Get samples of customer with given subject_id.
-
-        Args:
-            customer_id  (str):               Internal-id of customer
-            subject_id   (str):               Subject id
-            is_tumour    (bool):              (Optional) match on is_tumour
-        Returns:
-            matching samples (list of models.Sample)
-        """
-
-        query = self.Sample.query.join(models.Customer).filter(
-            models.Customer.internal_id == customer_id, models.Sample.subject_id == subject_id
-        )
-        if is_tumour is not None:
-            query = query.filter(models.Sample.is_tumour == is_tumour)
-        return query
-
-    def samples_by_ids(self, **identifiers) -> Query:
-        records = self.Sample.query
-
-        for identifier_name, identifier_value in identifiers.items():
-            identifier = getattr(models.Sample, identifier_name)
-            records = records.filter(identifier.contains(identifier_value))
-
-        return records.order_by(models.Sample.internal_id.desc())
-
-    def get_sample_by_name(self, name: str) -> models.Sample:
-        return self.Sample.query.filter(models.Sample.name == name).first()
-
-    def samples_in_customer_group(
-        self, *, customers: Optional[List[models.Customer]] = None, enquiry: str = None
-    ) -> Query:
-        """Fetch all samples including those from collaborating customers."""
-
-        records = self.Sample.query.join(models.Sample.customer, models.Customer.customer_group)
-
-        if customers:
-            customer_group_ids = []
-            for customer in customers:
-                customer_group_ids.append(customer.customer_group_id)
-            records = records.filter(models.CustomerGroup.id.in_(customer_group_ids))
-
-        records = (
-            records.filter(
-                or_(
-                    models.Sample.name.like(f"%{enquiry}%"),
-                    models.Sample.internal_id.like(f"%{enquiry}%"),
-                )
-            )
-            if enquiry
-            else records
-        )
-        return records.order_by(models.Sample.created_at.desc())
-=======
-"""Handler to find business data objects"""
-import datetime as dt
-from typing import List, Optional, Set
-
-from sqlalchemy import and_, func, or_
-from sqlalchemy.orm import Query
-
-from cg.store import models
-from cg.store.api.base import BaseHandler
-from cgmodels.cg.constants import Pipeline
-
-
-class FindBusinessDataHandler(BaseHandler):
-    """Contains methods to find business data model instances"""
-
-    def analyses(self, *, family: models.Family = None, before: dt.datetime = None) -> Query:
-        """Fetch multiple analyses."""
-        records = self.Analysis.query
-        if family:
-            query_family = family
-            records = records.filter(models.Analysis.family == query_family)
-        if before:
-            subq = (
-                self.Analysis.query.join(models.Analysis.family)
-                .filter(models.Analysis.started_at < before)
-                .group_by(models.Family.id)
-                .with_entities(
-                    models.Analysis.family_id,
-                    func.max(models.Analysis.started_at).label("started_at"),
-                )
-                .subquery()
-            )
-            records = records.join(
-                subq,
-                and_(
-                    self.Analysis.family_id == subq.c.family_id,
-                    self.Analysis.started_at == subq.c.started_at,
-                ),
-            ).filter(models.Analysis.started_at < before)
-        return records
-
-    def active_sample(self, internal_id: str) -> bool:
-        """Check if there are any active cases for a sample"""
-        sample: models.Sample = self.sample(internal_id=internal_id)
-        if any(
-            [
-                self.family(
-                    internal_id=self.Family.query.filter(
-                        models.Family.id == family_sample.family_id
-                    )
-                    .first()
-                    .internal_id
-                ).action
-                == "analyze"
-                or self.family(
-                    internal_id=self.Family.query.filter(
-                        models.Family.id == family_sample.family_id
-                    )
-                    .first()
-                    .internal_id
-                ).action
-                == "running"
-                for family_sample in sample.links
-            ]
-        ):
-            return True
-        return False
-
-    def analyses_ready_for_vogue_upload(
-        self,
-        completed_after: Optional[dt.date],
-        completed_before: Optional[dt.date],
-    ) -> Query:
-        """Fetch all cases with a finished analysis that has not been uploaded to Vogue.
-        Optionally fetch those cases finished before and/or after a specified date"""
-        records = self.latest_analyses().filter(models.Analysis.uploaded_to_vogue_at.is_(None))
-
-        if completed_after:
-            records = records.filter(models.Analysis.completed_at > completed_after)
-        if completed_before:
-            records = records.filter(models.Analysis.completed_at < completed_before)
-
-        return records
-
-    def latest_analyses(self) -> Query:
-        """Fetch latest analysis for all cases."""
-
-        records = self.Analysis.query
-        sub_query = (
-            self.Analysis.query.join(models.Analysis.family)
-            .group_by(models.Family.id)
-            .with_entities(
-                models.Analysis.family_id, func.max(models.Analysis.started_at).label("started_at")
-            )
-            .subquery()
-        )
-        records = records.join(
-            sub_query,
-            and_(
-                self.Analysis.family_id == sub_query.c.family_id,
-                self.Analysis.started_at == sub_query.c.started_at,
-            ),
-        )
-        return records
-
-    def analysis(self, family: models.Family, started_at: dt.datetime) -> models.Analysis:
-        """Fetch an analysis."""
-        return self.Analysis.query.filter_by(family=family, started_at=started_at).first()
-
-    def deliveries(self) -> Query:
-        """Fetch all deliveries."""
-        return self.Delivery.query
-
-    def families(
-        self, *, customers: [models.Customer] = None, enquiry: str = None, action: str = None
-    ) -> Query:
-        """Fetch families."""
-
-        records = self.Family.query
-
-        if customers:
-            customer_ids = []
-            for customer in customers:
-                customer_ids.append(customer.id)
-            records = records.filter(models.Family.customer_id.in_(customer_ids))
-
-        records = (
-            records.filter(
-                or_(
-                    models.Family.name.like(f"%{enquiry}%"),
-                    models.Family.internal_id.like(f"%{enquiry}%"),
-                )
-            )
-            if enquiry
-            else records
-        )
-
-        records = records.filter_by(action=action) if action else records
-        return records.order_by(models.Family.created_at.desc())
-
-    def families_in_customer_group(
-        self, *, customers: List[models.Customer] = None, enquiry: str = None
-    ) -> Query:
-        """Fetch all families including those from collaborating customers."""
-        records = self.Family.query.join(models.Family.customer, models.Customer.customer_group)
-
-        if customers:
-            customer_group_ids = []
-            for customer in customers:
-                customer_group_ids.append(customer.customer_group_id)
-            records = records.filter(models.CustomerGroup.id.in_(customer_group_ids))
-
-        records = (
-            records.filter(
-                or_(
-                    models.Family.name.like(f"%{enquiry}%"),
-                    models.Family.internal_id.like(f"%{enquiry}%"),
-                )
-            )
-            if enquiry
-            else records
-        )
-
-        return records.order_by(models.Family.created_at.desc())
-
-    def family(self, internal_id: str) -> models.Family:
-        """Fetch a family by internal id from the database."""
-        return self.Family.query.filter_by(internal_id=internal_id).first()
-
-    def family_samples(self, family_id: str) -> List[models.FamilySample]:
-        """Find the samples of a family."""
-        return (
-            self.FamilySample.query.join(models.FamilySample.family, models.FamilySample.sample)
-            .filter(models.Family.internal_id == family_id)
-            .all()
-        )
-
-    def families_by_subject_id(
-        self, customer_id: str, subject_id: str, data_analyses: [Pipeline] = None
-    ) -> Set[models.Family]:
-        """Get cases that has a sample for a subject_id.
-
-        Args:
-            customer_id     (str):                 Customer-id of customer owning the cases
-            subject_id      (str):                 Subject-id to search for
-            data_analyses   (list[Pipeline]):      Optional list of data_analysis values
-        Returns:
-            set containing the matching cases set(models.Family)
-        """
-        cases: set[models.Family] = set()
-        samples: [models.Sample] = self.samples_by_subject_id(
-            customer_id=customer_id, subject_id=subject_id
-        )
-        sample: models.Sample
-        for sample in samples:
-            link: models.FamilySample
-            for link in sample.links:
-                case: models.Family = link.family
-
-                if data_analyses and case.data_analysis not in data_analyses:
-                    continue
-                cases.add(case)
-        return cases
-
-    def get_latest_flow_cell_on_case(self, family_id: str) -> models.Flowcell:
-        """Fetch the latest sequenced flow cell related to a sample on a case"""
-        case_obj: models.Family = self.family(family_id)
-        samples_on_case = case_obj.links
-        flow_cells_on_case: List[models.Flowcell] = samples_on_case[0].sample.flowcells
-        flow_cells_on_case.sort(key=lambda flow_cell: flow_cell.sequenced_at)
-        # .sort() sorts by ascending order by default
-        return flow_cells_on_case[-1]
-
-    def get_samples_by_family_id(self, family_id: str) -> List[models.Sample]:
-        """Get samples on a given family_id"""
-        case: models.Family = self.family(internal_id=family_id)
-        return [link.sample for link in case.links] if case else []
-
-    def get_sequenced_samples(self, family_id: str) -> List[models.Sample]:
-        """Get sequenced samples by family_id"""
-
-        samples: List[models.Sample] = self.get_samples_by_family_id(family_id)
-        return [sample for sample in samples if sample.sequencing_qc]
-
-    def find_family(self, customer: models.Customer, name: str) -> models.Family:
-        """Find a family by family name within a customer."""
-        return self.Family.query.filter_by(customer=customer, name=name).first()
-
-    def find_family_by_name(self, name: str) -> models.Family:
-        """Find a family by family name within a customer."""
-        return self.Family.query.filter_by(name=name).first()
-
-    def find_samples(self, customer: models.Customer, name: str) -> Query:
-        """Find samples within a customer."""
-        return self.Sample.query.filter_by(customer=customer, name=name)
-
-    def flowcell(self, name: str) -> models.Flowcell:
-        """Fetch a flowcell."""
-        return self.Flowcell.query.filter(models.Flowcell.name == name).first()
-
-    def flowcells(
-        self, *, status: str = None, family: models.Family = None, enquiry: str = None
-    ) -> Query:
-        """Fetch all flowcells."""
-        records = self.Flowcell.query
-        if family:
-            records = records.join(models.Flowcell.samples, models.Sample.links).filter(
-                models.FamilySample.family == family
-            )
-        if status:
-            records = records.filter_by(status=status)
-        if enquiry:
-            records = records.filter(models.Flowcell.name.like(f"%{enquiry}%"))
-        return records.order_by(models.Flowcell.sequenced_at.desc())
-
-    def invoices(self, invoiced: bool = None) -> Query:
-        """Fetch invoices."""
-        query = self.Invoice.query
-        if invoiced:
-            query = query.filter(models.Invoice.invoiced_at.isnot(None))
-        else:
-            query = query.filter(models.Invoice.invoiced_at.is_(None))
-        return query
-
-    def invoice(self, invoice_id: int) -> models.Invoice:
-        """Fetch an invoice."""
-        return self.Invoice.get(invoice_id)
-
-    def invoice_samples(self, *, invoice_id: int = None) -> Query:
-        """Fetch pools and samples for an invoice"""
-        pools = self.Pool.query.filter_by(invoice_id=invoice_id).all()
-        samples = self.Sample.query.filter_by(invoice_id=invoice_id).all()
-        return pools + samples
-
-    def link(self, family_id: str, sample_id: str) -> models.FamilySample:
-        """Find a link between a family and a sample."""
-        return (
-            self.FamilySample.query.join(models.FamilySample.family, models.FamilySample.sample)
-            .filter(models.Family.internal_id == family_id, models.Sample.internal_id == sample_id)
-            .first()
-        )
-
-    def links(self, case_id: str, sample_id: str, ticket: int) -> Query:
-        """Find a link between a family and a sample."""
-
-        query = self.FamilySample.query.join(models.FamilySample.family, models.FamilySample.sample)
-
-        if case_id:
-            query = query.filter(models.Family.internal_id == case_id)
-
-        if sample_id:
-            query = query.filter(models.Sample.internal_id == sample_id)
-
-        if ticket:
-            query = query.filter(models.Sample.ticket_number == ticket)
-
-        return query
-
-    def new_invoice_id(self) -> int:
-        """Fetch invoices."""
-        query = self.Invoice.query.all()
-        ids = [inv.id for inv in query]
-        return max(ids) + 1 if ids else 0
-
-    def pools(
-        self, *, customers: Optional[List[models.Customer]] = None, enquiry: str = None
-    ) -> Query:
-        """Fetch all the pools for a customer."""
-        records = self.Pool.query
-
-        if customers:
-            customer_ids = []
-            for customer in customers:
-                customer_ids.append(customer.id)
-            records = records.filter(models.Pool.customer_id.in_(customer_ids))
-
-        records = (
-            records.filter(
-                or_(models.Pool.name.like(f"%{enquiry}%"), models.Pool.order.like(f"%{enquiry}%"))
-            )
-            if enquiry
-            else records
-        )
-
-        return records.order_by(models.Pool.created_at.desc())
-
-    def pool(self, pool_id: int) -> models.Pool:
-        """Fetch a pool."""
-        return self.Pool.get(pool_id)
-
-    def sample(self, internal_id: str) -> models.Sample:
-        """Fetch a sample by lims id."""
-        return self.Sample.query.filter_by(internal_id=internal_id).first()
-
-    def samples(
-        self, *, customers: Optional[List[models.Customer]] = None, enquiry: str = None
-    ) -> Query:
-        records = self.Sample.query
-
-        if customers:
-            customer_ids = []
-            for customer in customers:
-                customer_ids.append(customer.id)
-            records = records.filter(models.Sample.customer_id.in_(customer_ids))
-
-        records = (
-            records.filter(
-                or_(
-                    models.Sample.name.like(f"%{enquiry}%"),
-                    models.Sample.internal_id.like(f"%{enquiry}%"),
-                )
-            )
-            if enquiry
-            else records
-        )
-        return records.order_by(models.Sample.created_at.desc())
-
-    def samples_by_subject_id(self, customer_id: str, subject_id: str) -> [models.Sample]:
-        """Get samples of customer with given subject_id.
-
-        Args:
-            customer_id  (str):               Internal-id of customer
-            subject_id   (str):               Subject id
-        Returns:
-            matching samples (list of models.Sample)
-        """
-
-        return self.Sample.query.join(models.Customer).filter(
-            models.Customer.internal_id == customer_id, models.Sample.subject_id == subject_id
-        )
-
-    def samples_by_ids(self, **identifiers) -> Query:
-        records = self.Sample.query
-
-        for identifier_name, identifier_value in identifiers.items():
-            identifier = getattr(models.Sample, identifier_name)
-            records = records.filter(identifier.contains(identifier_value))
-
-        return records.order_by(models.Sample.internal_id.desc())
-
-    def get_sample_by_name(self, name: str) -> models.Sample:
-        return self.Sample.query.filter(models.Sample.name == name).first()
-
-    def samples_in_customer_group(
-        self, *, customers: Optional[List[models.Customer]] = None, enquiry: str = None
-    ) -> Query:
-        """Fetch all samples including those from collaborating customers."""
-
-        records = self.Sample.query.join(models.Sample.customer, models.Customer.customer_group)
-
-        if customers:
-            customer_group_ids = []
-            for customer in customers:
-                customer_group_ids.append(customer.customer_group_id)
-            records = records.filter(models.CustomerGroup.id.in_(customer_group_ids))
-
-        records = (
-            records.filter(
-                or_(
-                    models.Sample.name.like(f"%{enquiry}%"),
-                    models.Sample.internal_id.like(f"%{enquiry}%"),
-                )
-            )
-            if enquiry
-            else records
-        )
-        return records.order_by(models.Sample.created_at.desc())
->>>>>>> d455a3b8
+"""Handler to find business data objects"""
+import datetime as dt
+from typing import List, Optional, Set
+
+from sqlalchemy import and_, func, or_
+from sqlalchemy.orm import Query
+
+from cg.store import models
+from cg.store.api.base import BaseHandler
+from cgmodels.cg.constants import Pipeline
+
+
+class FindBusinessDataHandler(BaseHandler):
+    """Contains methods to find business data model instances"""
+
+    def analyses(self, *, family: models.Family = None, before: dt.datetime = None) -> Query:
+        """Fetch multiple analyses."""
+        records = self.Analysis.query
+        if family:
+            query_family = family
+            records = records.filter(models.Analysis.family == query_family)
+        if before:
+            subq = (
+                self.Analysis.query.join(models.Analysis.family)
+                .filter(models.Analysis.started_at < before)
+                .group_by(models.Family.id)
+                .with_entities(
+                    models.Analysis.family_id,
+                    func.max(models.Analysis.started_at).label("started_at"),
+                )
+                .subquery()
+            )
+            records = records.join(
+                subq,
+                and_(
+                    self.Analysis.family_id == subq.c.family_id,
+                    self.Analysis.started_at == subq.c.started_at,
+                ),
+            ).filter(models.Analysis.started_at < before)
+        return records
+
+    def active_sample(self, internal_id: str) -> bool:
+        """Check if there are any active cases for a sample"""
+        sample: models.Sample = self.sample(internal_id=internal_id)
+        if any(
+            [
+                self.family(
+                    internal_id=self.Family.query.filter(
+                        models.Family.id == family_sample.family_id
+                    )
+                    .first()
+                    .internal_id
+                ).action
+                == "analyze"
+                or self.family(
+                    internal_id=self.Family.query.filter(
+                        models.Family.id == family_sample.family_id
+                    )
+                    .first()
+                    .internal_id
+                ).action
+                == "running"
+                for family_sample in sample.links
+            ]
+        ):
+            return True
+        return False
+
+    def analyses_ready_for_vogue_upload(
+        self,
+        completed_after: Optional[dt.date],
+        completed_before: Optional[dt.date],
+    ) -> Query:
+        """Fetch all cases with a finished analysis that has not been uploaded to Vogue.
+        Optionally fetch those cases finished before and/or after a specified date"""
+        records = self.latest_analyses().filter(models.Analysis.uploaded_to_vogue_at.is_(None))
+
+        if completed_after:
+            records = records.filter(models.Analysis.completed_at > completed_after)
+        if completed_before:
+            records = records.filter(models.Analysis.completed_at < completed_before)
+
+        return records
+
+    def latest_analyses(self) -> Query:
+        """Fetch latest analysis for all cases."""
+
+        records = self.Analysis.query
+        sub_query = (
+            self.Analysis.query.join(models.Analysis.family)
+            .group_by(models.Family.id)
+            .with_entities(
+                models.Analysis.family_id, func.max(models.Analysis.started_at).label("started_at")
+            )
+            .subquery()
+        )
+        records = records.join(
+            sub_query,
+            and_(
+                self.Analysis.family_id == sub_query.c.family_id,
+                self.Analysis.started_at == sub_query.c.started_at,
+            ),
+        )
+        return records
+
+    def analysis(self, family: models.Family, started_at: dt.datetime) -> models.Analysis:
+        """Fetch an analysis."""
+        return self.Analysis.query.filter_by(family=family, started_at=started_at).first()
+
+    def deliveries(self) -> Query:
+        """Fetch all deliveries."""
+        return self.Delivery.query
+
+    def families(
+        self, *, customers: [models.Customer] = None, enquiry: str = None, action: str = None
+    ) -> Query:
+        """Fetch families."""
+
+        records = self.Family.query
+
+        if customers:
+            customer_ids = []
+            for customer in customers:
+                customer_ids.append(customer.id)
+            records = records.filter(models.Family.customer_id.in_(customer_ids))
+
+        records = (
+            records.filter(
+                or_(
+                    models.Family.name.like(f"%{enquiry}%"),
+                    models.Family.internal_id.like(f"%{enquiry}%"),
+                )
+            )
+            if enquiry
+            else records
+        )
+
+        records = records.filter_by(action=action) if action else records
+        return records.order_by(models.Family.created_at.desc())
+
+    def families_in_customer_group(
+        self, *, customers: List[models.Customer] = None, enquiry: str = None
+    ) -> Query:
+        """Fetch all families including those from collaborating customers."""
+        records = self.Family.query.join(models.Family.customer, models.Customer.customer_group)
+
+        if customers:
+            customer_group_ids = []
+            for customer in customers:
+                customer_group_ids.append(customer.customer_group_id)
+            records = records.filter(models.CustomerGroup.id.in_(customer_group_ids))
+
+        records = (
+            records.filter(
+                or_(
+                    models.Family.name.like(f"%{enquiry}%"),
+                    models.Family.internal_id.like(f"%{enquiry}%"),
+                )
+            )
+            if enquiry
+            else records
+        )
+
+        return records.order_by(models.Family.created_at.desc())
+
+    def family(self, internal_id: str) -> models.Family:
+        """Fetch a family by internal id from the database."""
+        return self.Family.query.filter_by(internal_id=internal_id).first()
+
+    def family_samples(self, family_id: str) -> List[models.FamilySample]:
+        """Find the samples of a family."""
+        return (
+            self.FamilySample.query.join(models.FamilySample.family, models.FamilySample.sample)
+            .filter(models.Family.internal_id == family_id)
+            .all()
+        )
+
+    def families_by_subject_id(
+        self,
+        customer_id: str,
+        subject_id: str,
+        data_analyses: [Pipeline] = None,
+        is_tumour: bool = None,
+    ) -> Set[models.Family]:
+        """Get all cases that have a sample for a subject_id.
+
+        Args:
+            customer_id     (str):                 Customer-id of customer owning the cases
+            subject_id      (str):                 Subject-id to search for
+            data_analyses   (list[Pipeline]):      Optional list of data_analysis values to filter on
+            is_tumour       (bool):                Optional is_tumour value to filter on
+        Returns:
+            set containing the matching cases set(models.Family)
+        """
+        cases: set[models.Family] = set()
+        samples: [models.Sample] = self.samples_by_subject_id(
+            customer_id=customer_id, subject_id=subject_id, is_tumour=is_tumour
+        )
+        sample: models.Sample
+        for sample in samples:
+            link: models.FamilySample
+            for link in sample.links:
+                case: models.Family = link.family
+
+                if data_analyses and case.data_analysis not in data_analyses:
+                    continue
+
+                cases.add(case)
+        return cases
+
+    def get_latest_flow_cell_on_case(self, family_id: str) -> models.Flowcell:
+        """Fetch the latest sequenced flow cell related to a sample on a case"""
+        case_obj: models.Family = self.family(family_id)
+        samples_on_case = case_obj.links
+        flow_cells_on_case: List[models.Flowcell] = samples_on_case[0].sample.flowcells
+        flow_cells_on_case.sort(key=lambda flow_cell: flow_cell.sequenced_at)
+        # .sort() sorts by ascending order by default
+        return flow_cells_on_case[-1]
+
+    def get_samples_by_family_id(self, family_id: str) -> List[models.Sample]:
+        """Get samples on a given family_id"""
+        case: models.Family = self.family(internal_id=family_id)
+        return [link.sample for link in case.links] if case else []
+
+    def get_sequenced_samples(self, family_id: str) -> List[models.Sample]:
+        """Get sequenced samples by family_id"""
+
+        samples: List[models.Sample] = self.get_samples_by_family_id(family_id)
+        return [sample for sample in samples if sample.sequencing_qc]
+
+    def find_family(self, customer: models.Customer, name: str) -> models.Family:
+        """Find a family by family name within a customer."""
+        return self.Family.query.filter_by(customer=customer, name=name).first()
+
+    def find_family_by_name(self, name: str) -> models.Family:
+        """Find a family by family name within a customer."""
+        return self.Family.query.filter_by(name=name).first()
+
+    def find_samples(self, customer: models.Customer, name: str) -> Query:
+        """Find samples within a customer."""
+        return self.Sample.query.filter_by(customer=customer, name=name)
+
+    def flowcell(self, name: str) -> models.Flowcell:
+        """Fetch a flowcell."""
+        return self.Flowcell.query.filter(models.Flowcell.name == name).first()
+
+    def flowcells(
+        self, *, status: str = None, family: models.Family = None, enquiry: str = None
+    ) -> Query:
+        """Fetch all flowcells."""
+        records = self.Flowcell.query
+        if family:
+            records = records.join(models.Flowcell.samples, models.Sample.links).filter(
+                models.FamilySample.family == family
+            )
+        if status:
+            records = records.filter_by(status=status)
+        if enquiry:
+            records = records.filter(models.Flowcell.name.like(f"%{enquiry}%"))
+        return records.order_by(models.Flowcell.sequenced_at.desc())
+
+    def invoices(self, invoiced: bool = None) -> Query:
+        """Fetch invoices."""
+        query = self.Invoice.query
+        if invoiced:
+            query = query.filter(models.Invoice.invoiced_at.isnot(None))
+        else:
+            query = query.filter(models.Invoice.invoiced_at.is_(None))
+        return query
+
+    def invoice(self, invoice_id: int) -> models.Invoice:
+        """Fetch an invoice."""
+        return self.Invoice.get(invoice_id)
+
+    def invoice_samples(self, *, invoice_id: int = None) -> Query:
+        """Fetch pools and samples for an invoice"""
+        pools = self.Pool.query.filter_by(invoice_id=invoice_id).all()
+        samples = self.Sample.query.filter_by(invoice_id=invoice_id).all()
+        return pools + samples
+
+    def link(self, family_id: str, sample_id: str) -> models.FamilySample:
+        """Find a link between a family and a sample."""
+        return (
+            self.FamilySample.query.join(models.FamilySample.family, models.FamilySample.sample)
+            .filter(models.Family.internal_id == family_id, models.Sample.internal_id == sample_id)
+            .first()
+        )
+
+    def links(self, case_id: str, sample_id: str, ticket: int) -> Query:
+        """Find a link between a family and a sample."""
+
+        query = self.FamilySample.query.join(models.FamilySample.family, models.FamilySample.sample)
+
+        if case_id:
+            query = query.filter(models.Family.internal_id == case_id)
+
+        if sample_id:
+            query = query.filter(models.Sample.internal_id == sample_id)
+
+        if ticket:
+            query = query.filter(models.Sample.ticket_number == ticket)
+
+        return query
+
+    def new_invoice_id(self) -> int:
+        """Fetch invoices."""
+        query = self.Invoice.query.all()
+        ids = [inv.id for inv in query]
+        return max(ids) + 1 if ids else 0
+
+    def pools(
+        self, *, customers: Optional[List[models.Customer]] = None, enquiry: str = None
+    ) -> Query:
+        """Fetch all the pools for a customer."""
+        records = self.Pool.query
+
+        if customers:
+            customer_ids = []
+            for customer in customers:
+                customer_ids.append(customer.id)
+            records = records.filter(models.Pool.customer_id.in_(customer_ids))
+
+        records = (
+            records.filter(
+                or_(models.Pool.name.like(f"%{enquiry}%"), models.Pool.order.like(f"%{enquiry}%"))
+            )
+            if enquiry
+            else records
+        )
+
+        return records.order_by(models.Pool.created_at.desc())
+
+    def pool(self, pool_id: int) -> models.Pool:
+        """Fetch a pool."""
+        return self.Pool.get(pool_id)
+
+    def sample(self, internal_id: str) -> models.Sample:
+        """Fetch a sample by lims id."""
+        return self.Sample.query.filter_by(internal_id=internal_id).first()
+
+    def samples(
+        self, *, customers: Optional[List[models.Customer]] = None, enquiry: str = None
+    ) -> Query:
+        records = self.Sample.query
+
+        if customers:
+            customer_ids = []
+            for customer in customers:
+                customer_ids.append(customer.id)
+            records = records.filter(models.Sample.customer_id.in_(customer_ids))
+
+        records = (
+            records.filter(
+                or_(
+                    models.Sample.name.like(f"%{enquiry}%"),
+                    models.Sample.internal_id.like(f"%{enquiry}%"),
+                )
+            )
+            if enquiry
+            else records
+        )
+        return records.order_by(models.Sample.created_at.desc())
+
+    def samples_by_subject_id(
+        self, customer_id: str, subject_id: str, is_tumour: bool = None
+    ) -> Query:
+        """Get samples of customer with given subject_id.
+
+        Args:
+            customer_id  (str):               Internal-id of customer
+            subject_id   (str):               Subject id
+            is_tumour    (bool):              (Optional) match on is_tumour
+        Returns:
+            matching samples (list of models.Sample)
+        """
+
+        query = self.Sample.query.join(models.Customer).filter(
+            models.Customer.internal_id == customer_id, models.Sample.subject_id == subject_id
+        )
+        if is_tumour is not None:
+            query = query.filter(models.Sample.is_tumour == is_tumour)
+        return query
+
+    def samples_by_ids(self, **identifiers) -> Query:
+        records = self.Sample.query
+
+        for identifier_name, identifier_value in identifiers.items():
+            identifier = getattr(models.Sample, identifier_name)
+            records = records.filter(identifier.contains(identifier_value))
+
+        return records.order_by(models.Sample.internal_id.desc())
+
+    def get_sample_by_name(self, name: str) -> models.Sample:
+        return self.Sample.query.filter(models.Sample.name == name).first()
+
+    def samples_in_customer_group(
+        self, *, customers: Optional[List[models.Customer]] = None, enquiry: str = None
+    ) -> Query:
+        """Fetch all samples including those from collaborating customers."""
+
+        records = self.Sample.query.join(models.Sample.customer, models.Customer.customer_group)
+
+        if customers:
+            customer_group_ids = []
+            for customer in customers:
+                customer_group_ids.append(customer.customer_group_id)
+            records = records.filter(models.CustomerGroup.id.in_(customer_group_ids))
+
+        records = (
+            records.filter(
+                or_(
+                    models.Sample.name.like(f"%{enquiry}%"),
+                    models.Sample.internal_id.like(f"%{enquiry}%"),
+                )
+            )
+            if enquiry
+            else records
+        )
+        return records.order_by(models.Sample.created_at.desc())