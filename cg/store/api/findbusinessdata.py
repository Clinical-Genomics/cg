--- conflicted
+++ resolved
@@ -1,475 +1,430 @@
-"""Handler to find business data objects."""
-import datetime as dt
-import logging
-from typing import List, Optional, Iterator
-
-from sqlalchemy import and_, func, or_
-from sqlalchemy.orm import Query
-from cg.constants.constants import PrepCategory, SampleType
-from cg.constants.indexes import ListIndexes
-from cg.exc import CaseNotFoundError
-from cg.store.api.base import BaseHandler
-
-from cg.store.models import (
-    Analysis,
-    Application,
-    Customer,
-    Flowcell,
-    Family,
-    FamilySample,
-    Invoice,
-    Pool,
-    Sample,
-)
-from cg.store.status_flow_cell_filters import apply_flow_cell_filter
-from cg.store.status_case_sample_filters import apply_case_sample_filter
-from cg.store.status_sample_filters import apply_sample_filter
-
-LOG = logging.getLogger(__name__)
-
-
-class FindBusinessDataHandler(BaseHandler):
-    """Contains methods to find business data model instances"""
-
-<<<<<<< HEAD
-    def get_analyses(self, *, family: models.Family = None, before: dt.datetime = None) -> Query:
-        """Get many multiple analyses, related to a family or before a specific time - else return all objects."""
-=======
-    def analyses(self, *, family: Family = None, before: dt.datetime = None) -> Query:
-        """Fetch multiple analyses."""
->>>>>>> 0693fd44
-        records = self.Analysis.query
-        if family:
-            query_family = family
-            records = records.filter(Analysis.family == query_family)
-        if before:
-            subq = (
-                self.Analysis.query.join(Analysis.family)
-                .filter(Analysis.started_at < before)
-                .group_by(Family.id)
-                .with_entities(
-                    Analysis.family_id,
-                    func.max(Analysis.started_at).label("started_at"),
-                )
-                .subquery()
-            )
-            records = records.join(
-                subq,
-                and_(
-                    self.Analysis.family_id == subq.c.family_id,
-                    self.Analysis.started_at == subq.c.started_at,
-                ),
-            ).filter(Analysis.started_at < before)
-        return records
-
-    def active_sample(self, internal_id: str) -> bool:
-        """Check if there are any active cases for a sample"""
-<<<<<<< HEAD
-        sample: models.Sample = self.sample(internal_id=internal_id)
-        return any(
-            self.family(
-                internal_id=self.Family.query.filter(models.Family.id == family_sample.family_id)
-                .first()
-                .internal_id
-            ).action
-            in ["analyze", "running"]
-            for family_sample in sample.links
-        )
-=======
-        sample: Sample = self.sample(internal_id=internal_id)
-        if any(
-            [
-                self.family(
-                    internal_id=self.Family.query.filter(Family.id == family_sample.family_id)
-                    .first()
-                    .internal_id
-                ).action
-                == "analyze"
-                or self.family(
-                    internal_id=self.Family.query.filter(Family.id == family_sample.family_id)
-                    .first()
-                    .internal_id
-                ).action
-                == "running"
-                for family_sample in sample.links
-            ]
-        ):
-            return True
-        return False
->>>>>>> 0693fd44
-
-    def get_application_by_case(self, case_id: str) -> Application:
-        """Return the application of a case."""
-
-        return (
-            self.family(case_id)
-            .links[ListIndexes.FIRST.value]
-            .sample.application_version.application
-        )
-
-    def analyses_ready_for_vogue_upload(
-        self,
-        completed_after: Optional[dt.date],
-        completed_before: Optional[dt.date],
-    ) -> Query:
-        """Fetch all cases with a finished analysis that has not been uploaded to Vogue.
-        Optionally fetch those cases finished before and/or after a specified date"""
-        records = self.latest_analyses().filter(Analysis.uploaded_to_vogue_at.is_(None))
-
-        if completed_after:
-            records = records.filter(Analysis.completed_at > completed_after)
-        if completed_before:
-            records = records.filter(Analysis.completed_at < completed_before)
-
-        return records
-
-    def latest_analyses(self) -> Query:
-        """Fetch latest analysis for all cases."""
-
-        records = self.Analysis.query
-        sub_query = (
-            self.Analysis.query.join(Analysis.family)
-            .group_by(Family.id)
-            .with_entities(Analysis.family_id, func.max(Analysis.started_at).label("started_at"))
-            .subquery()
-        )
-        records = records.join(
-            sub_query,
-            and_(
-                self.Analysis.family_id == sub_query.c.family_id,
-                self.Analysis.started_at == sub_query.c.started_at,
-            ),
-        )
-        return records
-
-    def analysis(self, family: Family, started_at: dt.datetime) -> Analysis:
-        """Fetch an analysis."""
-        return self.Analysis.query.filter_by(family=family, started_at=started_at).first()
-
-    def deliveries(self) -> Query:
-        """Fetch all deliveries."""
-        return self.Delivery.query
-
-    def families(
-        self,
-        *,
-        action: Optional[str] = None,
-        data_analysis: Optional[str] = None,
-        customers: List[Customer] = None,
-        enquiry: Optional[str] = None,
-    ) -> Query:
-        """Fetch families."""
-
-        records = self.Family.query
-
-        if customers:
-            customer_ids = [customer.id for customer in customers]
-            records = records.filter(Family.customer_id.in_(customer_ids))
-
-        records = (
-            records.filter(
-                or_(
-                    Family.name.like(f"%{enquiry}%"),
-                    Family.internal_id.like(f"%{enquiry}%"),
-                )
-            )
-            if enquiry
-            else records
-        )
-        records = records.filter_by(action=action) if action else records
-        records = records.filter_by(data_analysis=data_analysis) if data_analysis else records
-        return records.order_by(Family.created_at.desc())
-
-    def family(self, internal_id: str) -> Family:
-        """Fetch a family by internal id from the database."""
-        return self.Family.query.filter_by(internal_id=internal_id).first()
-
-    def _get_case_sample_query(self) -> Query:
-        """Return case sample query."""
-        return self.FamilySample.query.join(FamilySample.family, FamilySample.sample)
-
-    def family_samples(self, family_id: str) -> List[FamilySample]:
-        """Find the case-sample links associated with a case."""
-        return apply_case_sample_filter(
-            function="get_samples_associated_with_case",
-            case_id=family_id,
-            case_samples=self._get_case_sample_query(),
-        ).all()
-
-    def get_sample_cases(self, sample_id: str) -> List[FamilySample]:
-        """Return the case-sample links associated with a sample."""
-        return apply_case_sample_filter(
-            function="get_cases_associated_with_sample",
-            sample_id=sample_id,
-            case_samples=self._get_case_sample_query(),
-        ).all()
-
-    def get_cases_from_sample(self, sample_entry_id: str) -> List[FamilySample]:
-        """Find cases related to a given sample."""
-        return apply_case_sample_filter(
-            function="get_cases_associated_with_sample_by_entry_id",
-            sample_entry_id=sample_entry_id,
-            case_samples=self._get_case_sample_query(),
-        ).all()
-
-    def filter_cases_with_samples(self, case_ids: List[str]) -> List[str]:
-        """Return case id:s associated with samples."""
-        cases_with_samples = set()
-        for case_id in case_ids:
-            case: Family = self.family(internal_id=case_id)
-            if case and case.links:
-                cases_with_samples.add(case_id)
-        return list(cases_with_samples)
-
-    def get_cases_from_ticket(self, ticket: str) -> Query:
-        return self.Family.query.filter(Family.tickets.contains(ticket))
-
-    def get_cases_with_subject_id(
-        self, customer_id: str, subject_id: str, is_tumour: Optional[bool] = None
-    ) -> List[models.Family]:
-        """Fetch all cases related to samples with a specific subject id."""
-        samples_by_subject_id: List[models.Sample] = self.samples_by_subject_id(
-            customer_id=customer_id, subject_id=subject_id, is_tumour=is_tumour
-        )
-        cases_with_subject_id: Set[models.Family] = set()
-        for sample in samples_by_subject_id:
-            cases_with_subject_id.update([link.family for link in sample.links])
-
-        return list(cases_with_subject_id)
-
-    def get_customer_id_from_ticket(self, ticket: str) -> str:
-        """Returns the customer related to given ticket"""
-        return (
-            self.Family.query.filter(Family.tickets.contains(ticket)).first().customer.internal_id
-        )
-
-    def get_samples_from_ticket(self, ticket: str) -> List[Sample]:
-        return (
-            self.Sample.query.join(Family.links, FamilySample.sample)
-            .filter(Family.tickets.contains(ticket))
-            .all()
-        )
-
-    def get_latest_ticket_from_case(self, case_id: str) -> str:
-        """Returns the ticket from the most recent sample in a case"""
-        return self.family(case_id).latest_ticket
-
-    def get_latest_flow_cell_on_case(self, family_id: str) -> Flowcell:
-        """Fetch the latest sequenced flow cell related to a sample on a case"""
-        case_obj: Family = self.family(family_id)
-        samples_on_case = case_obj.links
-        flow_cells_on_case: List[Flowcell] = samples_on_case[0].sample.flowcells
-        flow_cells_on_case.sort(key=lambda flow_cell: flow_cell.sequenced_at)
-        return flow_cells_on_case[-1]
-
-    def _is_case_found(self, case: Family, case_id: str) -> None:
-        """Raise error if case is false."""
-        if not case:
-            LOG.error(f"Could not find case {case_id}")
-            raise CaseNotFoundError("")
-
-    def get_samples_by_case_id(self, case_id: str) -> List[Sample]:
-        """Get samples on a given case id."""
-
-        case: Family = self.family(internal_id=case_id)
-        self._is_case_found(case=case, case_id=case_id)
-        return case.samples if case else []
-
-    def get_sample_ids_by_case_id(self, case_id: str = None) -> Iterator[str]:
-        """Return sample ids from case id."""
-        case: Family = self.family(internal_id=case_id)
-        self._is_case_found(case=case, case_id=case_id)
-        for link in case.links:
-            yield link.sample.internal_id
-
-    def get_sequenced_samples(self, family_id: str) -> List[Sample]:
-        """Get sequenced samples by family_id."""
-
-        samples: List[Sample] = self.get_samples_by_case_id(family_id)
-        return [sample for sample in samples if sample.sequencing_qc]
-
-    def find_family(self, customer: Customer, name: str) -> Family:
-        """Find a family by family name within a customer."""
-        return self.Family.query.filter_by(customer=customer, name=name).first()
-
-    def find_family_by_name(self, name: str) -> Family:
-        """Find a family by family name within a customer."""
-        return self.Family.query.filter_by(name=name).first()
-
-    def find_samples(self, customer: Customer, name: str) -> Query:
-        """Find samples within a customer."""
-        return self.Sample.query.filter_by(customer=customer, name=name)
-
-    def get_flow_cell(self, flow_cell_id: str) -> Flowcell:
-        """Return flow cell."""
-        return apply_flow_cell_filter(
-            flow_cells=self.Flowcell.query, flow_cell_id=flow_cell_id, function="flow_cell_has_id"
-        )
-
-    def flowcells(self, *, status: str = None, family: Family = None, enquiry: str = None) -> Query:
-        """Fetch all flow cells."""
-        records = self.Flowcell.query
-        if family:
-            records = records.join(Flowcell.samples, Sample.links).filter(
-                FamilySample.family == family
-            )
-        if status:
-            records = records.filter_by(status=status)
-        if enquiry:
-            records = records.filter(Flowcell.name.like(f"%{enquiry}%"))
-        return records.order_by(Flowcell.sequenced_at.desc())
-
-    def get_samples_from_flow_cell(self, flow_cell_id: str) -> Optional[List[Sample]]:
-        """Return samples present on flow cell."""
-        flow_cell: Flowcell = self.get_flow_cell(flow_cell_id=flow_cell_id)
-        if flow_cell:
-            return flow_cell.samples
-
-    def invoices(self, invoiced: bool = None) -> Query:
-        """Fetch invoices."""
-        query = self.Invoice.query
-        if invoiced:
-            return query.filter(Invoice.invoiced_at.isnot(None))
-        else:
-            return query.filter(Invoice.invoiced_at.is_(None))
-
-    def invoice(self, invoice_id: int) -> Invoice:
-        """Fetch an invoice."""
-        return self.Invoice.get(invoice_id)
-
-    def invoice_samples(self, *, invoice_id: int = None) -> Query:
-        """Fetch pools and samples for an invoice"""
-        pools = self.Pool.query.filter_by(invoice_id=invoice_id).all()
-        samples = self.Sample.query.filter_by(invoice_id=invoice_id).all()
-        return pools + samples
-
-    def link(self, family_id: str, sample_id: str) -> FamilySample:
-        """Find a link between a family and a sample."""
-        return (
-            self.FamilySample.query.join(FamilySample.family, FamilySample.sample)
-            .filter(Family.internal_id == family_id, Sample.internal_id == sample_id)
-            .first()
-        )
-
-    def new_invoice_id(self) -> int:
-        """Fetch invoices."""
-        query = self.Invoice.query.all()
-        ids = [inv.id for inv in query]
-        return max(ids) + 1 if ids else 0
-
-    def pools(self, *, customers: Optional[List[Customer]] = None, enquiry: str = None) -> Query:
-        """Fetch all the pools for a customer."""
-        records = self.Pool.query
-
-        if customers:
-            customer_ids = [customer.id for customer in customers]
-            records = records.filter(Pool.customer_id.in_(customer_ids))
-
-        records = (
-            records.filter(or_(Pool.name.like(f"%{enquiry}%"), Pool.order.like(f"%{enquiry}%")))
-            if enquiry
-            else records
-        )
-
-        return records.order_by(Pool.created_at.desc())
-
-    def pool(self, pool_id: int) -> Pool:
-        """Fetch a pool."""
-        return self.Pool.get(pool_id)
-
-    def get_ready_made_library_expected_reads(self, case_id: str) -> int:
-        """Return the target reads of a ready made library case."""
-
-        application: Application = self.get_application_by_case(case_id)
-
-        if application.prep_category != PrepCategory.READY_MADE_LIBRARY.value:
-            raise ValueError(
-                f"{case_id} is not a ready made library, found prep category: "
-                f"{application.prep_category}"
-            )
-        return application.expected_reads
-
-    def samples(self, *, customers: Optional[List[Customer]] = None, enquiry: str = None) -> Query:
-        records = self.Sample.query
-
-        if customers:
-            customer_ids = [customer.id for customer in customers]
-            records = records.filter(Sample.customer_id.in_(customer_ids))
-
-        records = (
-            records.filter(
-                or_(
-                    Sample.name.like(f"%{enquiry}%"),
-                    Sample.internal_id.like(f"%{enquiry}%"),
-                )
-            )
-            if enquiry
-            else records
-        )
-        return records.order_by(Sample.created_at.desc())
-
-    def samples_by_subject_id(
-        self, customer_id: str, subject_id: str, is_tumour: Optional[bool] = None
-<<<<<<< HEAD
-    ) -> Query:
-        """Get samples of customer with given subject_id."""
-=======
-    ) -> List[models.Sample]:
-        """Get samples of customer with given subject_id.
-
-        Args:
-            customer_id  (str):               Internal-id of customer
-            subject_id   (str):               Subject id
-            is_tumour    (bool):              (Optional) match on is_tumour
-        Returns:
-            matching samples (list of Sample)
-        """
->>>>>>> 0693fd44
-
-        query: Query = self.Sample.query.join(Customer).filter(
-            Customer.internal_id == customer_id, Sample.subject_id == subject_id
-        )
-        if is_tumour:
-<<<<<<< HEAD
-            query: Query = query.filter(models.Sample.is_tumour == is_tumour)
-=======
-            query: Query = query.filter(Sample.is_tumour == is_tumour)
->>>>>>> 0693fd44
-        return query
-
-    def samples_by_ids(self, **identifiers) -> Query:
-        records = self.Sample.query
-
-        for identifier_name, identifier_value in identifiers.items():
-            identifier = getattr(Sample, identifier_name)
-            records = records.filter(identifier.contains(identifier_value))
-
-        return records.order_by(Sample.internal_id.desc())
-
-    def get_sample_by_name(self, name: str) -> Sample:
-        return self.Sample.query.filter(Sample.name == name).first()
-
-    def _get_sample_case_query(self) -> Query:
-        """Return a sample case relationship query."""
-        return self.Sample.query.join(Family.links, FamilySample.sample)
-
-    def get_samples_by_type(self, case_id: str, sample_type: SampleType) -> Optional[List[Sample]]:
-        """Extract samples given a tissue type."""
-        samples: Query = apply_case_sample_filter(
-            function="get_samples_associated_with_case",
-            case_samples=self._get_sample_case_query(),
-            case_id=case_id,
-        )
-        samples: Query = apply_sample_filter(
-            function="get_samples_with_type", samples=samples, tissue_type=sample_type
-        )
-        return samples.all() if samples else None
-
-    def get_case_pool(self, case_id: str) -> Optional[Pool]:
-        """Returns the pool connected to the case. Returns None if no pool is found."""
-        case: Family = self.family(internal_id=case_id)
-        pool_name: str = case.name.split("-", 1)[-1]
-        return self.pools(customers=[case.customer], enquiry=pool_name).first()
-
-    def is_pool(self, case_id: str) -> bool:
-        return bool(self.get_case_pool(case_id=case_id))
+"""Handler to find business data objects."""
+import datetime as dt
+import logging
+from typing import List, Optional, Iterator
+
+from sqlalchemy import and_, func, or_
+from sqlalchemy.orm import Query
+from cg.constants.constants import PrepCategory, SampleType
+from cg.constants.indexes import ListIndexes
+from cg.exc import CaseNotFoundError
+from cg.store.api.base import BaseHandler
+
+from cg.store.models import (
+    Analysis,
+    Application,
+    Customer,
+    Flowcell,
+    Family,
+    FamilySample,
+    Invoice,
+    Pool,
+    Sample,
+)
+from cg.store.status_flow_cell_filters import apply_flow_cell_filter
+from cg.store.status_case_sample_filters import apply_case_sample_filter
+from cg.store.status_sample_filters import apply_sample_filter
+
+LOG = logging.getLogger(__name__)
+
+
+class FindBusinessDataHandler(BaseHandler):
+    """Contains methods to find business data model instances"""
+
+    def get_analyses(self, *, family: models.Family = None, before: dt.datetime = None) -> Query:
+        """Get many multiple analyses, related to a family or before a specific time - else return all objects."""
+        records = self.Analysis.query
+        if family:
+            query_family = family
+            records = records.filter(Analysis.family == query_family)
+        if before:
+            subq = (
+                self.Analysis.query.join(Analysis.family)
+                .filter(Analysis.started_at < before)
+                .group_by(Family.id)
+                .with_entities(
+                    Analysis.family_id,
+                    func.max(Analysis.started_at).label("started_at"),
+                )
+                .subquery()
+            )
+            records = records.join(
+                subq,
+                and_(
+                    self.Analysis.family_id == subq.c.family_id,
+                    self.Analysis.started_at == subq.c.started_at,
+                ),
+            ).filter(Analysis.started_at < before)
+        return records
+
+    def active_sample(self, internal_id: str) -> bool:
+        """Check if there are any active cases for a sample"""
+        sample: models.Sample = self.sample(internal_id=internal_id)
+        return any(
+            self.family(
+                internal_id=self.Family.query.filter(models.Family.id == family_sample.family_id)
+                .first()
+                .internal_id
+            ).action
+            in ["analyze", "running"]
+            for family_sample in sample.links
+        )
+
+    def get_application_by_case(self, case_id: str) -> Application:
+        """Return the application of a case."""
+
+        return (
+            self.family(case_id)
+            .links[ListIndexes.FIRST.value]
+            .sample.application_version.application
+        )
+
+    def analyses_ready_for_vogue_upload(
+        self,
+        completed_after: Optional[dt.date],
+        completed_before: Optional[dt.date],
+    ) -> Query:
+        """Fetch all cases with a finished analysis that has not been uploaded to Vogue.
+        Optionally fetch those cases finished before and/or after a specified date"""
+        records = self.latest_analyses().filter(Analysis.uploaded_to_vogue_at.is_(None))
+
+        if completed_after:
+            records = records.filter(Analysis.completed_at > completed_after)
+        if completed_before:
+            records = records.filter(Analysis.completed_at < completed_before)
+
+        return records
+
+    def latest_analyses(self) -> Query:
+        """Fetch latest analysis for all cases."""
+
+        records = self.Analysis.query
+        sub_query = (
+            self.Analysis.query.join(Analysis.family)
+            .group_by(Family.id)
+            .with_entities(Analysis.family_id, func.max(Analysis.started_at).label("started_at"))
+            .subquery()
+        )
+        records = records.join(
+            sub_query,
+            and_(
+                self.Analysis.family_id == sub_query.c.family_id,
+                self.Analysis.started_at == sub_query.c.started_at,
+            ),
+        )
+        return records
+
+    def analysis(self, family: Family, started_at: dt.datetime) -> Analysis:
+        """Fetch an analysis."""
+        return self.Analysis.query.filter_by(family=family, started_at=started_at).first()
+
+    def deliveries(self) -> Query:
+        """Fetch all deliveries."""
+        return self.Delivery.query
+
+    def families(
+        self,
+        *,
+        action: Optional[str] = None,
+        data_analysis: Optional[str] = None,
+        customers: List[Customer] = None,
+        enquiry: Optional[str] = None,
+    ) -> Query:
+        """Fetch families."""
+
+        records = self.Family.query
+
+        if customers:
+            customer_ids = [customer.id for customer in customers]
+            records = records.filter(Family.customer_id.in_(customer_ids))
+
+        records = (
+            records.filter(
+                or_(
+                    Family.name.like(f"%{enquiry}%"),
+                    Family.internal_id.like(f"%{enquiry}%"),
+                )
+            )
+            if enquiry
+            else records
+        )
+        records = records.filter_by(action=action) if action else records
+        records = records.filter_by(data_analysis=data_analysis) if data_analysis else records
+        return records.order_by(Family.created_at.desc())
+
+    def family(self, internal_id: str) -> Family:
+        """Fetch a family by internal id from the database."""
+        return self.Family.query.filter_by(internal_id=internal_id).first()
+
+    def _get_case_sample_query(self) -> Query:
+        """Return case sample query."""
+        return self.FamilySample.query.join(FamilySample.family, FamilySample.sample)
+
+    def family_samples(self, family_id: str) -> List[FamilySample]:
+        """Find the case-sample links associated with a case."""
+        return apply_case_sample_filter(
+            function="get_samples_associated_with_case",
+            case_id=family_id,
+            case_samples=self._get_case_sample_query(),
+        ).all()
+
+    def get_sample_cases(self, sample_id: str) -> List[FamilySample]:
+        """Return the case-sample links associated with a sample."""
+        return apply_case_sample_filter(
+            function="get_cases_associated_with_sample",
+            sample_id=sample_id,
+            case_samples=self._get_case_sample_query(),
+        ).all()
+
+    def get_cases_from_sample(self, sample_entry_id: str) -> List[FamilySample]:
+        """Find cases related to a given sample."""
+        return apply_case_sample_filter(
+            function="get_cases_associated_with_sample_by_entry_id",
+            sample_entry_id=sample_entry_id,
+            case_samples=self._get_case_sample_query(),
+        ).all()
+
+    def filter_cases_with_samples(self, case_ids: List[str]) -> List[str]:
+        """Return case id:s associated with samples."""
+        cases_with_samples = set()
+        for case_id in case_ids:
+            case: Family = self.family(internal_id=case_id)
+            if case and case.links:
+                cases_with_samples.add(case_id)
+        return list(cases_with_samples)
+
+    def get_cases_from_ticket(self, ticket: str) -> Query:
+        return self.Family.query.filter(Family.tickets.contains(ticket))
+
+    def get_cases_with_subject_id(
+        self, customer_id: str, subject_id: str, is_tumour: Optional[bool] = None
+    ) -> List[models.Family]:
+        """Fetch all cases related to samples with a specific subject id."""
+        samples_by_subject_id: List[models.Sample] = self.samples_by_subject_id(
+            customer_id=customer_id, subject_id=subject_id, is_tumour=is_tumour
+        )
+        cases_with_subject_id: Set[models.Family] = set()
+        for sample in samples_by_subject_id:
+            cases_with_subject_id.update([link.family for link in sample.links])
+
+        return list(cases_with_subject_id)
+
+    def get_customer_id_from_ticket(self, ticket: str) -> str:
+        """Returns the customer related to given ticket"""
+        return (
+            self.Family.query.filter(Family.tickets.contains(ticket)).first().customer.internal_id
+        )
+
+    def get_samples_from_ticket(self, ticket: str) -> List[Sample]:
+        return (
+            self.Sample.query.join(Family.links, FamilySample.sample)
+            .filter(Family.tickets.contains(ticket))
+            .all()
+        )
+
+    def get_latest_ticket_from_case(self, case_id: str) -> str:
+        """Returns the ticket from the most recent sample in a case"""
+        return self.family(case_id).latest_ticket
+
+    def get_latest_flow_cell_on_case(self, family_id: str) -> Flowcell:
+        """Fetch the latest sequenced flow cell related to a sample on a case"""
+        case_obj: Family = self.family(family_id)
+        samples_on_case = case_obj.links
+        flow_cells_on_case: List[Flowcell] = samples_on_case[0].sample.flowcells
+        flow_cells_on_case.sort(key=lambda flow_cell: flow_cell.sequenced_at)
+        return flow_cells_on_case[-1]
+
+    def _is_case_found(self, case: Family, case_id: str) -> None:
+        """Raise error if case is false."""
+        if not case:
+            LOG.error(f"Could not find case {case_id}")
+            raise CaseNotFoundError("")
+
+    def get_samples_by_case_id(self, case_id: str) -> List[Sample]:
+        """Get samples on a given case id."""
+
+        case: Family = self.family(internal_id=case_id)
+        self._is_case_found(case=case, case_id=case_id)
+        return case.samples if case else []
+
+    def get_sample_ids_by_case_id(self, case_id: str = None) -> Iterator[str]:
+        """Return sample ids from case id."""
+        case: Family = self.family(internal_id=case_id)
+        self._is_case_found(case=case, case_id=case_id)
+        for link in case.links:
+            yield link.sample.internal_id
+
+    def get_sequenced_samples(self, family_id: str) -> List[Sample]:
+        """Get sequenced samples by family_id."""
+
+        samples: List[Sample] = self.get_samples_by_case_id(family_id)
+        return [sample for sample in samples if sample.sequencing_qc]
+
+    def find_family(self, customer: Customer, name: str) -> Family:
+        """Find a family by family name within a customer."""
+        return self.Family.query.filter_by(customer=customer, name=name).first()
+
+    def find_family_by_name(self, name: str) -> Family:
+        """Find a family by family name within a customer."""
+        return self.Family.query.filter_by(name=name).first()
+
+    def find_samples(self, customer: Customer, name: str) -> Query:
+        """Find samples within a customer."""
+        return self.Sample.query.filter_by(customer=customer, name=name)
+
+    def get_flow_cell(self, flow_cell_id: str) -> Flowcell:
+        """Return flow cell."""
+        return apply_flow_cell_filter(
+            flow_cells=self.Flowcell.query, flow_cell_id=flow_cell_id, function="flow_cell_has_id"
+        )
+
+    def flowcells(self, *, status: str = None, family: Family = None, enquiry: str = None) -> Query:
+        """Fetch all flow cells."""
+        records = self.Flowcell.query
+        if family:
+            records = records.join(Flowcell.samples, Sample.links).filter(
+                FamilySample.family == family
+            )
+        if status:
+            records = records.filter_by(status=status)
+        if enquiry:
+            records = records.filter(Flowcell.name.like(f"%{enquiry}%"))
+        return records.order_by(Flowcell.sequenced_at.desc())
+
+    def get_samples_from_flow_cell(self, flow_cell_id: str) -> Optional[List[Sample]]:
+        """Return samples present on flow cell."""
+        flow_cell: Flowcell = self.get_flow_cell(flow_cell_id=flow_cell_id)
+        if flow_cell:
+            return flow_cell.samples
+
+    def invoices(self, invoiced: bool = None) -> Query:
+        """Fetch invoices."""
+        query = self.Invoice.query
+        if invoiced:
+            return query.filter(Invoice.invoiced_at.isnot(None))
+        else:
+            return query.filter(Invoice.invoiced_at.is_(None))
+
+    def invoice(self, invoice_id: int) -> Invoice:
+        """Fetch an invoice."""
+        return self.Invoice.get(invoice_id)
+
+    def invoice_samples(self, *, invoice_id: int = None) -> Query:
+        """Fetch pools and samples for an invoice"""
+        pools = self.Pool.query.filter_by(invoice_id=invoice_id).all()
+        samples = self.Sample.query.filter_by(invoice_id=invoice_id).all()
+        return pools + samples
+
+    def link(self, family_id: str, sample_id: str) -> FamilySample:
+        """Find a link between a family and a sample."""
+        return (
+            self.FamilySample.query.join(FamilySample.family, FamilySample.sample)
+            .filter(Family.internal_id == family_id, Sample.internal_id == sample_id)
+            .first()
+        )
+
+    def new_invoice_id(self) -> int:
+        """Fetch invoices."""
+        query = self.Invoice.query.all()
+        ids = [inv.id for inv in query]
+        return max(ids) + 1 if ids else 0
+
+    def pools(self, *, customers: Optional[List[Customer]] = None, enquiry: str = None) -> Query:
+        """Fetch all the pools for a customer."""
+        records = self.Pool.query
+
+        if customers:
+            customer_ids = [customer.id for customer in customers]
+            records = records.filter(Pool.customer_id.in_(customer_ids))
+
+        records = (
+            records.filter(or_(Pool.name.like(f"%{enquiry}%"), Pool.order.like(f"%{enquiry}%")))
+            if enquiry
+            else records
+        )
+
+        return records.order_by(Pool.created_at.desc())
+
+    def pool(self, pool_id: int) -> Pool:
+        """Fetch a pool."""
+        return self.Pool.get(pool_id)
+
+    def get_ready_made_library_expected_reads(self, case_id: str) -> int:
+        """Return the target reads of a ready made library case."""
+
+        application: Application = self.get_application_by_case(case_id)
+
+        if application.prep_category != PrepCategory.READY_MADE_LIBRARY.value:
+            raise ValueError(
+                f"{case_id} is not a ready made library, found prep category: "
+                f"{application.prep_category}"
+            )
+        return application.expected_reads
+
+    def samples(self, *, customers: Optional[List[Customer]] = None, enquiry: str = None) -> Query:
+        records = self.Sample.query
+
+        if customers:
+            customer_ids = [customer.id for customer in customers]
+            records = records.filter(Sample.customer_id.in_(customer_ids))
+
+        records = (
+            records.filter(
+                or_(
+                    Sample.name.like(f"%{enquiry}%"),
+                    Sample.internal_id.like(f"%{enquiry}%"),
+                )
+            )
+            if enquiry
+            else records
+        )
+        return records.order_by(Sample.created_at.desc())
+
+    def samples_by_subject_id(
+        self, customer_id: str, subject_id: str, is_tumour: Optional[bool] = None
+    ) -> Query:
+        """Get samples of customer with given subject_id."""
+
+        query: Query = self.Sample.query.join(Customer).filter(
+            Customer.internal_id == customer_id, Sample.subject_id == subject_id
+        )
+        if is_tumour:
+            query: Query = query.filter(models.Sample.is_tumour == is_tumour)
+        return query.all()
+
+    def samples_by_ids(self, **identifiers) -> Query:
+        records = self.Sample.query
+
+        for identifier_name, identifier_value in identifiers.items():
+            identifier = getattr(Sample, identifier_name)
+            records = records.filter(identifier.contains(identifier_value))
+
+        return records.order_by(Sample.internal_id.desc())
+
+    def get_sample_by_name(self, name: str) -> Sample:
+        return self.Sample.query.filter(Sample.name == name).first()
+
+    def _get_sample_case_query(self) -> Query:
+        """Return a sample case relationship query."""
+        return self.Sample.query.join(Family.links, FamilySample.sample)
+
+    def get_samples_by_type(self, case_id: str, sample_type: SampleType) -> Optional[List[Sample]]:
+        """Extract samples given a tissue type."""
+        samples: Query = apply_case_sample_filter(
+            function="get_samples_associated_with_case",
+            case_samples=self._get_sample_case_query(),
+            case_id=case_id,
+        )
+        samples: Query = apply_sample_filter(
+            function="get_samples_with_type", samples=samples, tissue_type=sample_type
+        )
+        return samples.all() if samples else None
+
+    def get_case_pool(self, case_id: str) -> Optional[Pool]:
+        """Returns the pool connected to the case. Returns None if no pool is found."""
+        case: Family = self.family(internal_id=case_id)
+        pool_name: str = case.name.split("-", 1)[-1]
+        return self.pools(customers=[case.customer], enquiry=pool_name).first()
+
+    def is_pool(self, case_id: str) -> bool:
+        return bool(self.get_case_pool(case_id=case_id))