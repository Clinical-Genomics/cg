--- conflicted
+++ resolved
@@ -125,9 +125,10 @@
         """
         records = (
             self.Sample.query.filter(
+                models.Sample.received_at != None,
                 models.Sample.invoice_id == None,
                 models.Sample.no_invoice != True,
-                models.Sample.delivered_at != True
+                models.Sample.delivered_at != True,
                 models.Sample.downsampled_to == None
             )
         )
@@ -143,13 +144,7 @@
         records = (
             self.Pool.query.filter(
                 models.Pool.invoice_id == None,
-<<<<<<< HEAD
-                models.Pool.no_invoice != True,
-                models.Pool.delivered_at != None,
-                models.Pool.downsampled_to == None
-=======
                 models.Pool.delivered_at != None
->>>>>>> d7bfbf24
             )
         )
         customers_to_invoice = [record.customer for record in records.all() if not record.customer.internal_id=='cust000']
@@ -175,4 +170,4 @@
                 models.Pool.delivered_at == None
             )
         )
-        return records+        return records
