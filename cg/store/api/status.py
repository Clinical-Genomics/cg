--- conflicted
+++ resolved
@@ -4,14 +4,8 @@
 from sqlalchemy.orm import Query, Session
 from typing_extensions import Literal
 
-<<<<<<< HEAD
-from cg.constants import CASE_ACTIONS, FlowCellStatus, Pipeline
+from cg.constants import FlowCellStatus, Pipeline
 from cg.constants.constants import CaseActions, CustomerId
-=======
-from cg.constants import FlowCellStatus, Pipeline
-from cg.constants.constants import CaseActions
-from cg.constants.invoice import CustomerNames
->>>>>>> 18405bbe
 from cg.store.api.base import BaseHandler
 from cg.store.filters.status_analysis_filters import (
     AnalysisFilter,
