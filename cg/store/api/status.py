from datetime import datetime, timedelta
from types import SimpleNamespace
from typing import List, Optional, Tuple


from sqlalchemy.orm import Query
from typing_extensions import Literal

from cg.constants import CASE_ACTIONS, Pipeline, FlowCellStatus
from cg.constants.constants import CaseActions
from cg.constants.invoice import CustomerNames
from cg.store.models import (
    Analysis,
    Application,
    ApplicationVersion,
    Customer,
    Family,
    FamilySample,
    Pool,
    Sample,
    Flowcell,
)

from cg.store.filters.status_analysis_filters import apply_analysis_filter, AnalysisFilter
from cg.store.filters.status_case_filters import apply_case_filter, CaseFilter
from cg.store.api.base import BaseHandler
from cg.store.filters.status_flow_cell_filters import apply_flow_cell_filter, FlowCellFilter
from cg.store.filters.status_sample_filters import apply_sample_filter, SampleFilter
from cg.store.filters.status_pool_filters import apply_pool_filter, PoolFilter
from cg.store.filters.status_application_filters import apply_application_filter, ApplicationFilter


class StatusHandler(BaseHandler):
    """Handles status states for entities in the database."""

    def get_samples_to_receive(self, external: bool = False) -> List[Sample]:
        """Return samples to receive."""
        records: Query = self._get_join_sample_application_version_query()
        sample_filter_functions: List[SampleFilter] = [
            SampleFilter.FILTER_IS_NOT_RECEIVED,
            SampleFilter.FILTER_IS_NOT_DOWN_SAMPLED,
        ]
        records: Query = apply_sample_filter(
            samples=records, filter_functions=sample_filter_functions
        )
        if external:
            records: Query = apply_application_filter(
                applications=records, filter_functions=[ApplicationFilter.FILTER_IS_EXTERNAL]
            )
        else:
            records: Query = apply_application_filter(
                applications=records,
                filter_functions=[ApplicationFilter.FILTER_IS_NOT_EXTERNAL],
            )
        return records.order_by(Sample.ordered_at).all()

    def get_samples_to_prepare(self) -> List[Sample]:
        """Return samples to prepare."""
        records: Query = self._get_join_sample_application_version_query()
        sample_filter_functions: List[SampleFilter] = [
            SampleFilter.FILTER_IS_RECEIVED,
            SampleFilter.FILTER_IS_NOT_PREPARED,
            SampleFilter.FILTER_IS_NOT_DOWN_SAMPLED,
            SampleFilter.FILTER_IS_NOT_SEQUENCED,
        ]
        records: Query = apply_sample_filter(
            samples=records, filter_functions=sample_filter_functions
        )
        records: Query = apply_application_filter(
            applications=records, filter_functions=[ApplicationFilter.FILTER_IS_NOT_EXTERNAL]
        )

        return records.order_by(Sample.received_at).all()

    def get_samples_to_sequence(self) -> List[Sample]:
        """Return samples in sequencing."""
        records: Query = self._get_join_sample_application_version_query()
        sample_filter_functions: List[SampleFilter] = [
            SampleFilter.FILTER_IS_PREPARED,
            SampleFilter.FILTER_IS_NOT_SEQUENCED,
            SampleFilter.FILTER_IS_NOT_DOWN_SAMPLED,
        ]
        records: Query = apply_sample_filter(
            samples=records, filter_functions=sample_filter_functions
        )
        records: Query = apply_application_filter(
            applications=records, filter_functions=[ApplicationFilter.FILTER_IS_NOT_EXTERNAL]
        )
        return records.order_by(Sample.prepared_at).all()

    def get_families_with_analyses(self) -> Query:
        """Return all cases in the database with an analysis."""
        return self.Family.query.outerjoin(Analysis).join(
            Family.links,
            FamilySample.sample,
            ApplicationVersion,
            Application,
        )

    def get_families_with_samples(self) -> Query:
        """Return all cases in the database with samples."""
        return self.Family.query.join(Family.links, FamilySample.sample, Family.customer)

    def cases_to_analyze(
        self, pipeline: Pipeline = None, threshold: bool = False, limit: int = None
    ) -> List[Family]:
        """Returns a list if cases ready to be analyzed or set to be reanalyzed."""
        case_filter_functions: List[CaseFilter] = [
            CaseFilter.GET_HAS_SEQUENCE,
            CaseFilter.GET_WITH_PIPELINE,
            CaseFilter.GET_FOR_ANALYSIS,
        ]
        cases = apply_case_filter(
            filter_functions=case_filter_functions,
            cases=self.get_families_with_analyses(),
            pipeline=pipeline,
        )

        families: List[Query] = list(cases.order_by(Family.ordered_at))
        families = [
            case_obj
            for case_obj in families
            if case_obj.latest_sequenced
            and (
                case_obj.action == CaseActions.ANALYZE
                or not case_obj.latest_analyzed
                or case_obj.latest_analyzed < case_obj.latest_sequenced
            )
        ]

        if threshold:
            families = [case_obj for case_obj in families if case_obj.all_samples_pass_qc]
        return families[:limit]

<<<<<<< HEAD
=======
    def get_running_cases_for_pipeline(self, pipeline: Pipeline) -> List[Family]:
        return (
            self.query(Family)
            .filter(Family.action == "running")
            .filter(Family.data_analysis == pipeline)
            .all()
        )

>>>>>>> 9799055e
    def cases(
        self,
        internal_id: str = None,
        name: str = None,
        days: int = 0,
        case_action: Optional[str] = None,
        priority: str = None,
        customer_id: str = None,
        exclude_customer_id: str = None,
        data_analysis: str = None,
        sample_id: str = None,
        only_received: bool = False,
        only_prepared: bool = False,
        only_sequenced: bool = False,
        only_analysed: bool = False,
        only_uploaded: bool = False,
        only_delivered: bool = False,
        only_delivery_reported: bool = False,
        only_invoiced: bool = False,
        exclude_received: bool = False,
        exclude_prepared: bool = False,
        exclude_sequenced: bool = False,
        exclude_analysed: bool = False,
        exclude_uploaded: bool = False,
        exclude_delivered: bool = False,
        exclude_delivery_reported: bool = False,
        exclude_invoiced: bool = False,
    ) -> List[Family]:
        """Fetch cases with and w/o analyses."""
        case_q = self._get_filtered_case_query(
            case_action,
            customer_id,
            data_analysis,
            days,
            exclude_customer_id,
            internal_id,
            name,
            priority,
            sample_id,
        )

        cases = []

        for case_obj in case_q:
            case_data = self._calculate_case_data(case_obj)

            skip_case = self._should_be_skipped(
                case_data,
                exclude_analysed,
                exclude_delivered,
                exclude_delivery_reported,
                exclude_invoiced,
                exclude_prepared,
                exclude_received,
                exclude_sequenced,
                exclude_uploaded,
                only_analysed,
                only_delivered,
                only_delivery_reported,
                only_invoiced,
                only_prepared,
                only_received,
                only_sequenced,
                only_uploaded,
            )

            if skip_case:
                continue

            case_output = self._get_case_output(case_data)

            cases.append(case_output)

        return sorted(cases, key=lambda k: k["tat"], reverse=True)

    def set_case_action(self, action: Literal[CASE_ACTIONS], case_internal_id: str) -> None:
        """Sets the action of provided cases to None or the given action."""
        case: Family = self.get_case_by_internal_id(internal_id=case_internal_id)
        case.action = action
        self.commit()

    def add_sample_comment(self, sample: Sample, comment: str) -> None:
        """Update comment on sample with the provided comment."""
        if sample.comment:
            sample.comment = sample.comment + " " + comment
        else:
            sample.comment = comment
        self.commit()

    def get_flow_cells_by_case(self, case: Family) -> List[Flowcell]:
        """Return flow cells for case."""
        return apply_flow_cell_filter(
            flow_cells=self._get_join_flow_cell_sample_links_query(),
            filter_functions=[FlowCellFilter.GET_BY_CASE],
            case=case,
        ).all()

    def get_cases_to_compress(self, date_threshold: datetime) -> List[Family]:
        """Return all cases that are ready to be compressed by SPRING."""
        case_filter_functions: List[CaseFilter] = [
            CaseFilter.GET_HAS_INACTIVE_ANALYSIS,
            CaseFilter.GET_NEW,
        ]
        return apply_case_filter(
            filter_functions=case_filter_functions,
            cases=self._get_query(table=Family),
            date=date_threshold,
        ).all()

    def get_sample_by_entry_id(self, entry_id: int) -> Sample:
        """Return a sample by entry id."""
        return apply_sample_filter(
            filter_functions=[SampleFilter.FILTER_BY_ENTRY_ID],
            samples=self._get_query(table=Sample),
            entry_id=entry_id,
        ).first()

    def get_sample_by_internal_id(self, internal_id: str) -> Sample:
        """Return a sample by lims id."""
        return apply_sample_filter(
            filter_functions=[SampleFilter.FILTER_BY_INTERNAL_ID],
            samples=self._get_query(table=Sample),
            internal_id=internal_id,
        ).first()

    def get_samples_by_internal_id(self, internal_id: str) -> List[Sample]:
        """Return all samples by lims id."""
        return apply_sample_filter(
            filter_functions=[SampleFilter.FILTER_BY_INTERNAL_ID],
            samples=self._get_query(table=Sample),
            internal_id=internal_id,
        ).all()

    @staticmethod
    def _get_case_output(case_data: SimpleNamespace) -> dict:
        return {
            "data_analysis": case_data.data_analysis,
            "internal_id": case_data.internal_id,
            "name": case_data.name,
            "ordered_at": case_data.ordered_at,
            "total_samples": case_data.total_samples,
            "total_external_samples": case_data.total_external_samples,
            "total_internal_samples": case_data.total_internal_samples,
            "case_external_bool": case_data.case_external_bool,
            "samples_to_receive": case_data.samples_to_receive,
            "samples_to_prepare": case_data.samples_to_prepare,
            "samples_to_sequence": case_data.samples_to_sequence,
            "samples_to_deliver": case_data.samples_to_deliver,
            "samples_to_invoice": case_data.samples_to_invoice,
            "samples_received": case_data.samples_received,
            "samples_prepared": case_data.samples_prepared,
            "samples_sequenced": case_data.samples_sequenced,
            "samples_received_at": case_data.samples_received_at,
            "samples_prepared_at": case_data.samples_prepared_at,
            "samples_sequenced_at": case_data.samples_sequenced_at,
            "samples_delivered_at": case_data.samples_delivered_at,
            "samples_invoiced_at": case_data.samples_invoiced_at,
            "case_action": case_data.case_action,
            "analysis_completed_at": case_data.analysis_completed_at,
            "analysis_uploaded_at": case_data.analysis_uploaded_at,
            "samples_delivered": case_data.samples_delivered,
            "analysis_delivery_reported_at": case_data.analysis_delivery_reported_at,
            "samples_invoiced": case_data.samples_invoiced,
            "analysis_pipeline": case_data.analysis_pipeline,
            "samples_received_bool": case_data.samples_received_bool,
            "samples_prepared_bool": case_data.samples_prepared_bool,
            "samples_sequenced_bool": case_data.samples_sequenced_bool,
            "analysis_completed_bool": case_data.analysis_completed_bool,
            "analysis_uploaded_bool": case_data.analysis_uploaded_bool,
            "samples_delivered_bool": case_data.samples_delivered_bool,
            "analysis_delivery_reported_bool": case_data.analysis_delivery_reported_bool,
            "samples_invoiced_bool": case_data.samples_invoiced_bool,
            "flowcells_status": case_data.flowcells_status,
            "flowcells_on_disk": case_data.flowcells_on_disk,
            "flowcells_on_disk_bool": case_data.flowcells_on_disk_bool,
            "tat": case_data.tat,
            "is_rerun": case_data.is_rerun,
            "max_tat": case_data.max_tat,
        }

    @staticmethod
    def _should_be_skipped(
        case_data: SimpleNamespace,
        exclude_analysed: bool,
        exclude_delivered: bool,
        exclude_delivery_reported: bool,
        exclude_invoiced: bool,
        exclude_prepared: bool,
        exclude_received: bool,
        exclude_sequenced: bool,
        exclude_uploaded: bool,
        only_analysed: bool,
        only_delivered: bool,
        only_delivery_reported: bool,
        only_invoiced: bool,
        only_prepared: bool,
        only_received: bool,
        only_sequenced: bool,
        only_uploaded: bool,
    ) -> bool:
        skip_case = False
        if only_received and not case_data.samples_received_bool:
            skip_case = True
        if only_prepared and not case_data.samples_prepared_bool:
            skip_case = True
        if only_sequenced and not case_data.samples_sequenced_bool:
            skip_case = True
        if only_analysed and not case_data.analysis_completed_bool:
            skip_case = True
        if only_uploaded and not case_data.analysis_uploaded_bool:
            skip_case = True
        if only_delivered and not case_data.samples_delivered_bool:
            skip_case = True
        if only_delivery_reported and not case_data.analysis_delivery_reported_bool:
            skip_case = True
        if only_invoiced and not case_data.samples_invoiced_bool:
            skip_case = True
        if exclude_received and case_data.samples_received_bool:
            skip_case = True
        if exclude_prepared and case_data.samples_prepared_bool:
            skip_case = True
        if exclude_sequenced and case_data.samples_sequenced_bool:
            skip_case = True
        if exclude_analysed and case_data.analysis_completed_bool:
            skip_case = True
        if exclude_uploaded and case_data.analysis_uploaded_bool:
            skip_case = True
        if exclude_delivered and case_data.samples_delivered_bool:
            skip_case = True
        if exclude_delivery_reported and case_data.analysis_delivery_reported_bool:
            skip_case = True
        if exclude_invoiced and case_data.samples_invoiced_bool:
            skip_case = True
        return skip_case

    def _calculate_case_data(self, case_obj: Family) -> SimpleNamespace:
        case_data = self._get_empty_case_data()

        case_data.data_analysis = case_obj.data_analysis
        case_data.internal_id = case_obj.internal_id
        case_data.name = case_obj.name
        case_data.ordered_at = case_obj.ordered_at

        case_data.analysis_in_progress = case_obj.action == "analyze"
        case_data.case_action = case_obj.action
        case_data.total_samples = len(case_obj.links)
        case_data.total_external_samples = len(
            [
                link.sample.application_version.application.is_external
                for link in case_obj.links
                if link.sample.application_version.application.is_external
            ]
        )
        case_data.total_internal_samples = (
            case_data.total_samples - case_data.total_external_samples
        )
        case_data.case_external_bool = case_data.total_external_samples == case_data.total_samples
        if case_data.total_samples > 0:
            case_data.samples_received = len(
                [link.sample.received_at for link in case_obj.links if link.sample.received_at]
            )
            case_data.samples_prepared = len(
                [link.sample.prepared_at for link in case_obj.links if link.sample.prepared_at]
            )
            case_data.samples_sequenced = len(
                [link.sample.sequenced_at for link in case_obj.links if link.sample.sequenced_at]
            )
            case_data.samples_delivered = len(
                [link.sample.delivered_at for link in case_obj.links if link.sample.delivered_at]
            )
            case_data.samples_invoiced = len(
                [
                    link.sample.invoice.invoiced_at
                    for link in case_obj.links
                    if link.sample.invoice and link.sample.invoice.invoiced_at
                ]
            )

            case_data.samples_to_receive = case_data.total_internal_samples
            case_data.samples_to_prepare = case_data.total_internal_samples
            case_data.samples_to_sequence = case_data.total_internal_samples
            case_data.samples_to_deliver = case_data.total_internal_samples
            case_data.samples_to_invoice = case_data.total_samples - len(
                [link.sample.no_invoice for link in case_obj.links if link.sample.no_invoice]
            )

            case_data.samples_received_bool = (
                case_data.samples_received == case_data.samples_to_receive
            )
            case_data.samples_prepared_bool = (
                case_data.samples_prepared == case_data.samples_to_prepare
            )
            case_data.samples_sequenced_bool = (
                case_data.samples_sequenced == case_data.samples_to_sequence
            )
            case_data.samples_delivered_bool = (
                case_data.samples_delivered == case_data.samples_to_deliver
            )
            case_data.samples_invoiced_bool = (
                case_data.samples_invoiced == case_data.samples_to_invoice
            )

            if case_data.samples_to_receive > 0 and case_data.samples_received_bool:
                case_data.samples_received_at = max(
                    link.sample.received_at
                    for link in case_obj.links
                    if link.sample.received_at is not None
                )

            if case_data.samples_to_prepare > 0 and case_data.samples_prepared_bool:
                case_data.samples_prepared_at = max(
                    link.sample.prepared_at
                    for link in case_obj.links
                    if link.sample.prepared_at is not None
                )

            if case_data.samples_to_sequence > 0 and case_data.samples_sequenced_bool:
                case_data.samples_sequenced_at = max(
                    link.sample.sequenced_at
                    for link in case_obj.links
                    if link.sample.sequenced_at is not None
                )

            if case_data.samples_to_deliver > 0 and case_data.samples_delivered_bool:
                case_data.samples_delivered_at = max(
                    link.sample.delivered_at
                    for link in case_obj.links
                    if link.sample.delivered_at is not None
                )

            if case_data.samples_to_invoice > 0 and case_data.samples_invoiced_bool:
                case_data.samples_invoiced_at = max(
                    link.sample.invoice.invoiced_at
                    for link in case_obj.links
                    if link.sample.invoice and link.sample.invoice.invoiced_at
                )

            case_data.flowcells = len(list(self.get_flow_cells_by_case(case=case_obj)))
            case_data.flowcells_status = [
                flow_cell.status for flow_cell in self.get_flow_cells_by_case(case=case_obj)
            ]
            case_data.flowcells_on_disk = len(
                [
                    status
                    for status in case_data.flowcells_status
                    if status == FlowCellStatus.ON_DISK
                ]
            )

            if case_data.flowcells < case_data.total_samples:
                case_data.flowcells_status.append("new")

            case_data.flowcells_status = ", ".join(case_data.flowcells_status)

            case_data.flowcells_on_disk_bool = (
                case_data.flowcells_on_disk == case_data.total_samples
            )
        if case_obj.analyses and not case_data.analysis_in_progress:
            case_data.analysis_completed_at = case_obj.analyses[0].completed_at
            case_data.analysis_uploaded_at = case_obj.analyses[0].uploaded_at
            case_data.analysis_delivery_reported_at = case_obj.analyses[
                0
            ].delivery_report_created_at
            case_data.analysis_pipeline = case_obj.analyses[0].pipeline
            case_data.analysis_completed_bool = case_data.analysis_completed_at is not None
            case_data.analysis_uploaded_bool = case_data.analysis_uploaded_at is not None
            case_data.analysis_delivery_reported_bool = (
                case_data.analysis_delivery_reported_at is not None
            )
        elif case_data.total_samples > 0:
            case_data.analysis_completed_bool = False
            case_data.analysis_uploaded_bool = False
            case_data.analysis_delivery_reported_bool = False

        case_data.is_rerun = self._is_rerun(
            case_obj,
            case_data.samples_received_at,
            case_data.samples_prepared_at,
            case_data.samples_sequenced_at,
        )
        case_data.tat = self._calculate_estimated_turnaround_time(
            case_data.is_rerun,
            case_data.case_external_bool,
            case_obj.ordered_at,
            case_data.samples_received_at,
            case_data.samples_prepared_at,
            case_data.samples_sequenced_at,
            case_data.analysis_completed_at,
            case_data.analysis_uploaded_at,
            case_data.samples_delivered_at,
        )
        case_data.max_tat = self._get_max_tat(links=case_obj.links)
        return case_data

    def _get_filtered_case_query(
        self,
        case_action: Optional[str],
        customer_id: str,
        data_analysis: str,
        days: int,
        exclude_customer_id: bool,
        internal_id: str,
        name: str,
        priority: str,
        sample_id: str,
    ) -> Query:
        case_q = self.Family.query
        # family filters
        if days != 0:
            filter_date = datetime.now() - timedelta(days=days)
            case_q = case_q.filter(Family.ordered_at > filter_date)
        if case_action:
            case_q = case_q.filter(Family.action == case_action)
        if priority:
            case_q = case_q.filter(Family.priority == priority)
        if internal_id:
            case_q = case_q.filter(Family.internal_id.ilike(f"%{internal_id}%"))
        if name:
            case_q = case_q.filter(Family.name.ilike(f"%{name}%"))
        if data_analysis:
            case_q = case_q.filter(Family.data_analysis.ilike(f"%{data_analysis}%"))
        # customer filters
        if customer_id or exclude_customer_id:
            case_q = case_q.join(Family.customer)

        if customer_id:
            case_q = case_q.filter(Customer.internal_id == customer_id)

        if exclude_customer_id:
            case_q = case_q.filter(Customer.internal_id != exclude_customer_id)
        # sample filters
        if sample_id:
            case_q = case_q.join(Family.links, FamilySample.sample)
            case_q = case_q.filter(Sample.internal_id.ilike(f"%{sample_id}%"))
        else:
            case_q = case_q.outerjoin(Family.links, FamilySample.sample)
        # other joins
        case_q = case_q.outerjoin(Family.analyses, Sample.invoice, Sample.flowcells)
        return case_q

    @staticmethod
    def _is_rerun(
        case_obj: Family,
        samples_received_at: datetime,
        samples_prepared_at: datetime,
        samples_sequenced_at: datetime,
    ) -> bool:
        return (
            (len(case_obj.analyses) > 0)
            or (samples_received_at and samples_received_at < case_obj.ordered_at)
            or (samples_prepared_at and samples_prepared_at < case_obj.ordered_at)
            or (samples_sequenced_at and samples_sequenced_at < case_obj.ordered_at)
        )

    def analyses_to_upload(self, pipeline: Pipeline = None) -> List[Analysis]:
        """Return analyses that have not been uploaded."""
        analysis_filter_functions: List[AnalysisFilter] = [
            AnalysisFilter.FILTER_WITH_PIPELINE,
            AnalysisFilter.FILTER_COMPLETED,
            AnalysisFilter.FILTER_NOT_UPLOADED,
            AnalysisFilter.FILTER_VALID_IN_PRODUCTION,
            AnalysisFilter.ORDER_BY_COMPLETED_AT,
        ]
        return apply_analysis_filter(
            filter_functions=analysis_filter_functions,
            analyses=self._get_join_analysis_case_query(),
            pipeline=pipeline,
        ).all()

    def analyses_to_clean(
        self, before: datetime = datetime.now(), pipeline: Pipeline = None
    ) -> Query:
        """Fetch analyses that haven't been cleaned."""
        records = self.latest_analyses()
        records = records.filter(
            Analysis.uploaded_at.isnot(None),
            Analysis.cleaned_at.is_(None),
            Analysis.started_at <= before,
            Family.action.is_(None),
        )
        if pipeline:
            records = records.filter(
                Analysis.pipeline == str(pipeline),
            )

        return records

    def get_analyses_before_date(
        self,
        case_id: Optional[str] = None,
        before: Optional[datetime] = datetime.now(),
        pipeline: Optional[Pipeline] = None,
    ) -> Query:
        """Fetch all analyses older than certain date."""
        records: Query = self._get_join_analysis_case_query()
        if case_id:
            records = records.filter(Family.internal_id == case_id)
        if pipeline:
            records = records.filter(
                Analysis.pipeline == str(pipeline),
            )
        records = records.filter(Analysis.started_at <= before)
        return records

    def observations_to_upload(self, pipeline: Pipeline = None) -> Query:
        """Return observations that have not been uploaded."""
        case_filter_functions: List[CaseFilter] = [
            CaseFilter.GET_WITH_LOQUSDB_SUPPORTED_PIPELINE,
            CaseFilter.GET_WITH_LOQUSDB_SUPPORTED_SEQUENCING_METHOD,
        ]
        records: Query = apply_case_filter(
            filter_functions=case_filter_functions,
            cases=self.get_families_with_samples(),
            pipeline=pipeline,
        )
        return apply_sample_filter(
            filter_functions=[SampleFilter.FILTER_WITHOUT_LOQUSDB_ID], samples=records
        )

    def observations_uploaded(self, pipeline: Pipeline = None) -> Query:
        """Return observations that have been uploaded."""
        records: Query = apply_case_filter(
            filter_functions=[CaseFilter.GET_WITH_LOQUSDB_SUPPORTED_PIPELINE],
            cases=self.get_families_with_samples(),
            pipeline=pipeline,
        )
        records: Query = apply_sample_filter(
            filter_functions=[SampleFilter.FILTER_WITH_LOQUSDB_ID], samples=records
        )
        return records

    def analyses_to_deliver(self, pipeline: Pipeline = None) -> Query:
        """Fetch analyses that have been uploaded but not delivered."""
        return (
            self.Analysis.query.join(Family, Family.links, FamilySample.sample)
            .filter(
                Analysis.uploaded_at.isnot(None),
                Sample.delivered_at.is_(None),
                Analysis.pipeline == str(pipeline),
            )
            .order_by(Analysis.uploaded_at.desc())
        )

    def analyses_to_delivery_report(self, pipeline: Pipeline = None) -> Query:
        """Return analyses that need a delivery report to be regenerated."""
        records: Query = apply_case_filter(
            filter_functions=[CaseFilter.GET_REPORT_SUPPORTED],
            cases=self._get_join_analysis_case_query(),
            pipeline=pipeline,
        )
        analysis_filter_functions: List[AnalysisFilter] = [
            AnalysisFilter.FILTER_REPORT_BY_PIPELINE,
            AnalysisFilter.FILTER_WITHOUT_DELIVERY_REPORT,
            AnalysisFilter.FILTER_VALID_IN_PRODUCTION,
            AnalysisFilter.ORDER_BY_COMPLETED_AT,
        ]
        return apply_analysis_filter(
            filter_functions=analysis_filter_functions, analyses=records, pipeline=pipeline
        )

    def analyses_to_upload_delivery_reports(self, pipeline: Pipeline = None) -> Query:
        """Return analyses that need a delivery report to be uploaded."""
        records: Query = apply_case_filter(
            filter_functions=[CaseFilter.GET_WITH_SCOUT_DELIVERY],
            cases=self._get_join_analysis_case_query(),
            pipeline=pipeline,
        )
        analysis_filter_functions: List[AnalysisFilter] = [
            AnalysisFilter.FILTER_REPORT_BY_PIPELINE,
            AnalysisFilter.FILTER_WITH_DELIVERY_REPORT,
            AnalysisFilter.FILTER_NOT_UPLOADED,
            AnalysisFilter.FILTER_VALID_IN_PRODUCTION,
            AnalysisFilter.ORDER_BY_COMPLETED_AT,
        ]
        return apply_analysis_filter(
            filter_functions=analysis_filter_functions, analyses=records, pipeline=pipeline
        )

    def get_samples_to_deliver(self) -> List[Sample]:
        """Return all samples not delivered."""
        records = self._get_query(table=Sample)
        sample_filter_functions: List[SampleFilter] = [
            SampleFilter.FILTER_IS_SEQUENCED,
            SampleFilter.FILTER_IS_NOT_DOWN_SAMPLED,
            SampleFilter.FILTER_IS_NOT_DELIVERED,
        ]

        records: Query = apply_sample_filter(
            filter_functions=sample_filter_functions,
            samples=records,
        )

        return records.all()

    def get_samples_not_delivered(self) -> List[Sample]:
        """Return samples not delivered."""
        records = self._get_query(table=Sample)
        sample_filter_functions: List[SampleFilter] = [
            SampleFilter.FILTER_IS_NOT_DOWN_SAMPLED,
            SampleFilter.FILTER_IS_NOT_DELIVERED,
        ]

        records: Query = apply_sample_filter(
            filter_functions=sample_filter_functions,
            samples=records,
        )
        return records.all()

    def get_samples_not_invoiced(self) -> List[Sample]:
        """Return all samples that have  not been invoiced, excluding those that
        have been down sampled."""
        records = self._get_query(table=Sample)
        sample_filter_functions: List[SampleFilter] = [
            SampleFilter.FILTER_HAS_NO_INVOICE_ID,
            SampleFilter.FILTER_IS_NOT_DOWN_SAMPLED,
        ]

        records: Query = apply_sample_filter(
            filter_functions=sample_filter_functions,
            samples=records,
        )
        return records.all()

    def get_samples_not_down_sampled(self) -> List[Sample]:
        """Return all samples that have not been down sampled."""
        return apply_sample_filter(
            filter_functions=[SampleFilter.FILTER_IS_NOT_DOWN_SAMPLED],
            samples=self._get_query(table=Sample),
        ).all()

    def get_samples_to_invoice_query(self) -> Query:
        """Return all samples that should be invoiced."""
        sample_filter_functions: List[SampleFilter] = [
            SampleFilter.FILTER_IS_DELIVERED,
            SampleFilter.FILTER_HAS_NO_INVOICE_ID,
            SampleFilter.FILTER_DO_INVOICE,
            SampleFilter.FILTER_IS_NOT_DOWN_SAMPLED,
        ]
        return apply_sample_filter(
            filter_functions=sample_filter_functions,
            samples=self._get_query(table=Sample),
        )

    def get_pools_to_invoice_query(self) -> Query:
        """Return all pools that should be invoiced."""
        pool_filter_functions: List[PoolFilter] = [
            PoolFilter.FILTER_IS_DELIVERED,
            PoolFilter.FILTER_WITHOUT_INVOICE_ID,
            PoolFilter.FILTER_DO_INVOICE,
        ]
        return apply_pool_filter(
            filter_functions=pool_filter_functions,
            pools=self._get_query(table=Pool),
        )

    def get_samples_to_invoice_for_customer(self, customer: Customer = None) -> List[Sample]:
        """Return all samples that should be invoiced for a customer."""
        return apply_sample_filter(
            samples=self.get_samples_to_invoice_query(),
            filter_functions=[SampleFilter.FILTER_BY_CUSTOMER],
            customer=customer,
        ).all()

    def get_pools_to_invoice_for_customer(self, customer: Customer = None) -> List[Pool]:
        """Return all pools for a customer that should be invoiced."""
        return apply_pool_filter(
            filter_functions=[PoolFilter.FILTER_BY_CUSTOMER],
            pools=self.get_pools_to_invoice_query(),
            customer=customer,
        ).all()

    def get_customers_to_invoice(self, records: Query) -> List[Customer]:
        customers_to_invoice: List[Customer] = [
            record.customer
            for record in records.all()
            if record.customer.internal_id != CustomerNames.cust000
        ]
        return list(set(customers_to_invoice))

    def get_pools_to_receive(self) -> List[Pool]:
        """Return all pools that have been not yet been received."""
        return apply_pool_filter(
            filter_functions=[PoolFilter.FILTER_IS_NOT_RECEIVED], pools=self._get_query(table=Pool)
        ).all()

    def get_all_pools_to_deliver(self) -> List[Pool]:
        """Return all pools that are received but have been not yet been delivered."""
        records = self._get_query(table=Pool)
        pool_filter_functions: List[PoolFilter] = [
            PoolFilter.FILTER_IS_RECEIVED,
            PoolFilter.FILTER_IS_NOT_DELIVERED,
        ]

        records: Query = apply_pool_filter(
            filter_functions=pool_filter_functions,
            pools=records,
        )
        return records.all()

    def _calculate_estimated_turnaround_time(
        self,
        is_rerun,
        external_case_bool,
        analysis_ordered_at,
        samples_received_at,
        samples_prepared_at,
        samples_sequenced_at,
        analysis_completed_at,
        analysis_uploaded_at,
        samples_delivered_at,
    ) -> timedelta:
        """Calculated estimated turnaround-time."""
        if samples_received_at and samples_delivered_at:
            return self._calculate_date_delta(None, samples_received_at, samples_delivered_at)

        o_a = self._calculate_date_delta(5, analysis_ordered_at, analysis_completed_at)
        r_p = self._calculate_date_delta(4, samples_received_at, samples_prepared_at)
        p_s = self._calculate_date_delta(5, samples_prepared_at, samples_sequenced_at)
        s_a = self._calculate_date_delta(4, samples_sequenced_at, analysis_completed_at)
        a_u = self._calculate_date_delta(1, analysis_completed_at, analysis_uploaded_at)
        u_d = self._calculate_date_delta(2, analysis_uploaded_at, samples_delivered_at)

        if is_rerun:
            o_a = self._calculate_date_delta(1, analysis_ordered_at, analysis_completed_at)
            return o_a + a_u

        if external_case_bool:
            if analysis_ordered_at and analysis_uploaded_at:
                return self._calculate_date_delta(None, analysis_ordered_at, analysis_uploaded_at)

            return o_a + a_u

        if samples_received_at and samples_delivered_at:
            return self._calculate_date_delta(None, samples_received_at, samples_delivered_at)

        return r_p + p_s + s_a + a_u + u_d

    @staticmethod
    def _calculate_date_delta(default, first_date, last_date) -> timedelta:
        # calculates date delta between two dates, assumes last_date is today if missing
        delta = default
        if not last_date:
            last_date = datetime.now()
        if first_date:
            delta = (last_date - first_date).days
        return delta

    @staticmethod
    def _get_max_tat(links) -> int:
        max_tat = 0
        for link in links:
            if link.sample.application_version.application.turnaround_time:
                max_tat = max(0, link.sample.application_version.application.turnaround_time)
        return max_tat

    @staticmethod
    def _get_empty_case_data() -> SimpleNamespace:
        case_data = SimpleNamespace()
        case_data.data_analysis = None
        case_data.internal_id = None
        case_data.name = None
        case_data.ordered_at = None
        case_data.total_samples = None
        case_data.total_external_samples = None
        case_data.total_internal_samples = None
        case_data.case_external_bool = None
        case_data.samples_to_receive = None
        case_data.samples_to_prepare = None
        case_data.samples_to_sequence = None
        case_data.samples_to_deliver = None
        case_data.samples_to_invoice = None
        case_data.samples_received = None
        case_data.samples_prepared = None
        case_data.samples_sequenced = None
        case_data.samples_received_at = None
        case_data.samples_prepared_at = None
        case_data.samples_sequenced_at = None
        case_data.samples_delivered_at = None
        case_data.samples_invoiced_at = None
        case_data.case_action = None
        case_data.analysis_completed_at = None
        case_data.analysis_uploaded_at = None
        case_data.samples_delivered = None
        case_data.analysis_delivery_reported_at = None

        case_data.samples_invoiced = None
        case_data.analysis_pipeline = None
        case_data.samples_received_bool = None
        case_data.samples_prepared_bool = None
        case_data.samples_sequenced_bool = None
        case_data.analysis_completed_bool = None
        case_data.analysis_uploaded_bool = None
        case_data.samples_delivered_bool = None
        case_data.analysis_delivery_reported_bool = None
        case_data.samples_invoiced_bool = None
        case_data.flowcells_status = None
        case_data.flowcells_on_disk = None
        case_data.flowcells_on_disk_bool = None
        case_data.tat = None
        case_data.is_rerun = None
        case_data.max_tat = None

        return case_data<|MERGE_RESOLUTION|>--- conflicted
+++ resolved
@@ -132,17 +132,7 @@
             families = [case_obj for case_obj in families if case_obj.all_samples_pass_qc]
         return families[:limit]
 
-<<<<<<< HEAD
-=======
-    def get_running_cases_for_pipeline(self, pipeline: Pipeline) -> List[Family]:
-        return (
-            self.query(Family)
-            .filter(Family.action == "running")
-            .filter(Family.data_analysis == pipeline)
-            .all()
-        )
-
->>>>>>> 9799055e
+
     def cases(
         self,
         internal_id: str = None,
