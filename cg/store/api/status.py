# -*- coding: utf-8 -*-
from datetime import datetime, timedelta
from typing import List
from sqlalchemy import or_, and_

from cg.constants import PRIORITY_MAP
from cg.store import models
from cg.store.api.base import BaseHandler


class StatusHandler(BaseHandler):
    """Handles status states for entities in the database"""

    def samples_to_recieve(self, external=False):
        """Fetch incoming samples."""
        records = (
            self.Sample.query
            .join(
                models.Sample.application_version,
                models.ApplicationVersion.application,
            )
            .filter(
                models.Sample.received_at == None,
                models.Sample.downsampled_to == None,
                models.Application.is_external == external,
            )
            .order_by(models.Sample.ordered_at)
        )
        return records

    def samples_to_prepare(self):
        """Fetch samples in lab prep queue."""
        records = (
            self.Sample.query
            .join(
                models.Sample.application_version,
                models.ApplicationVersion.application,
            )
            .filter(
                models.Sample.received_at != None,
                models.Sample.prepared_at == None,
                models.Sample.downsampled_to == None,
                models.Application.is_external == False,
                models.Sample.sequenced_at == None,
            )
            .order_by(models.Sample.priority.desc(), models.Sample.received_at)
        )
        return records

    def samples_to_sequence(self):
        """Fetch samples in sequencing."""
        records = (
            self.Sample.query
            .join(
                models.Sample.application_version,
                models.ApplicationVersion.application,
            )
            .filter(
                models.Sample.prepared_at != None,
                models.Sample.sequenced_at == None,
                models.Sample.downsampled_to == None,
                models.Application.is_external == False,
            )
            .order_by(models.Sample.priority.desc(), models.Sample.received_at)
        )
        return records

    def cases_to_mip_analyze(self, limit: int = 50):
        """Fetch families without analyses where all samples are sequenced."""

        families_q = (
            self.Family.query
            .outerjoin(models.Analysis)
            .join(models.Family.links, models.FamilySample.sample)
            .filter(
                or_(
                    models.Sample.is_external,
                    models.Sample.sequenced_at.isnot(None),
                )
            )
            .filter(
                or_(
                    models.Sample.data_analysis.is_(None),
                    models.Sample.data_analysis != 'Balsamic'
                )
            )
            .filter(
                or_(
                    models.Family.action == 'analyze',
                    and_(
                        models.Family.action.is_(None),
                        models.Analysis.created_at.is_(None),
                    ),
                )
            )
            .order_by(models.Family.priority.desc(), models.Family.ordered_at)
        )

        families = [record for record in families_q if self._all_samples_have_sequence_data(
            record.links)]

        return families[:limit]

    def cases_to_balsamic_analyze(self, limit: int = 50):
        """Fetch families without analyses where all samples are sequenced."""

        # there are two cases when a sample should be analysed:
        families_q = (
            self.Family.query
            .outerjoin(models.Analysis)
            .join(models.Family.links, models.FamilySample.sample)
            # the samples must external or be sequenced to be analysed
            .filter(
                or_(
                    models.Sample.is_external,
                    models.Sample.sequenced_at.isnot(None),
                )
            )
            # The data_analysis is includes Balsamic
            .filter(
                models.Sample.data_analysis.like('%Balsamic%')
            )
            # 1. family that has been analysed but now is requested for re-analysing
            # 2. new family that hasn't been analysed yet
            .filter(
                or_(
                    models.Family.action == 'analyze',
                    and_(
                        models.Family.action.is_(None),
                        models.Analysis.created_at.is_(None),
                    ),
                )
            )
            .order_by(models.Family.priority.desc(), models.Family.ordered_at)
        )

        families = [record for record in families_q if self._all_samples_have_sequence_data(
            record.links)]

        return families[:limit]

    def cases(self,
              progress_tracker=None,
              internal_id=None,
              name=None,
              days=0,
              case_action=None,
              progress_status=None,
              priority=None,
              customer_id=None,
              exclude_customer_id=None,
              data_analysis=None,
              sample_id=None,
              only_received=False,
              only_prepared=False,
              only_sequenced=False,
              only_analysed=False,
              only_uploaded=False,
              only_delivered=False,
              only_invoiced=False,
              exclude_received=False,
              exclude_prepared=False,
              exclude_sequenced=False,
              exclude_analysed=False,
              exclude_uploaded=False,
              exclude_delivered=False,
              exclude_invoiced=False,
              ):
        """Fetch cases with and w/o analyses"""
        families_q = self.Family.query

        # family filters
        if days != 0:
            filter_date = datetime.now() - timedelta(days=days)
            families_q = families_q.filter(models.Family.ordered_at > filter_date)

        if case_action:
            families_q = families_q.filter(models.Family.action == case_action)

        if priority:
            priority_db = PRIORITY_MAP[priority]
            families_q = families_q.filter(models.Family.priority == priority_db)

        if internal_id:
            families_q = families_q.filter(models.Family.internal_id.like('%' + internal_id + '%'))

        if name:
            families_q = families_q.filter(models.Family.name.like('%' + name + '%'))

        # customer filters
        if customer_id or exclude_customer_id:
            families_q = families_q.join(models.Family.customer)

            if customer_id:
                families_q = families_q.filter(models.Customer.internal_id == customer_id)

            if exclude_customer_id:
                families_q = families_q.filter(models.Customer.internal_id != exclude_customer_id)

        # sample filters
        if data_analysis or sample_id:
            families_q = families_q.join(models.Family.links, models.FamilySample.sample)
            if data_analysis:
                families_q = families_q.filter(models.Sample.data_analysis.like('%' +
                                                                                data_analysis +
                                                                                '%'))
            if sample_id:
                families_q = families_q.filter(models.Sample.internal_id.like(sample_id))

        else:
            families_q = families_q.outerjoin(models.Family.links, models.FamilySample.sample)

        # other joins
        families_q = families_q.outerjoin(models.Family.analyses, models.Sample.invoice,
                                          models.Sample.flowcells)

        cases = []

        for record in families_q:

            samples_received = None
            samples_prepared = None
            samples_sequenced = None
            samples_delivered = None
            samples_invoiced = None
            samples_received_at = None
            samples_prepared_at = None
            samples_sequenced_at = None
            samples_delivered_at = None
            samples_invoiced_at = None
            samples_to_receive = None
            samples_to_prepare = None
            samples_to_sequence = None
            samples_to_deliver = None
            samples_to_invoice = None
            samples_received_bool = None
            samples_prepared_bool = None
            samples_sequenced_bool = None
            samples_invoiced_bool = None
            analysis_completed_at = None
            analysis_uploaded_at = None
            analysis_pipeline = None
            analysis_status = None
            analysis_completion = None
            analysis_completed_bool = None
            analysis_uploaded_bool = None
            samples_delivered_bool = None
            samples_data_analyses = None
            flowcells_status = None
            flowcells_on_disk = None
            flowcells_on_disk_bool = None
            tat = None
            is_rerun = False

            analysis_in_progress = record.action is not None
            case_action = record.action

            total_samples = len(record.links)
            total_external_samples = len([link.sample.is_external for link in record.links if
                                          link.sample.is_external])
            total_internal_samples = total_samples - total_external_samples

            if total_samples > 0:
                samples_received = len([link.sample.received_at for link in record.links if
                                        link.sample.received_at is not None])
                samples_prepared = len([link.sample.prepared_at for link in record.links if
                                        link.sample.prepared_at is not None])
                samples_sequenced = len([link.sample.sequenced_at for link in record.links if
                                         link.sample.sequenced_at is not None])
                samples_delivered = len([link.sample.delivered_at for link in record.links if
                                         link.sample.delivered_at is not None])
                samples_invoiced = len([link.sample.invoice.invoiced_at for link in record.links if
                                        link.sample.invoice and link.sample.invoice.invoiced_at])

                samples_to_receive = total_internal_samples
                samples_to_prepare = total_internal_samples
                samples_to_sequence = total_internal_samples
                samples_to_deliver = total_samples
                samples_to_invoice = total_samples - len([link.sample.no_invoice for link in
                                                          record.links if link.sample.no_invoice])

                samples_received_bool = samples_received == samples_to_receive
                samples_prepared_bool = samples_prepared == samples_to_prepare
                samples_sequenced_bool = samples_sequenced == samples_to_sequence
                samples_delivered_bool = samples_delivered == samples_to_deliver
                samples_invoiced_bool = samples_invoiced == samples_to_invoice
                samples_data_analyses = list(set(link.sample.data_analysis for link in
                                                 record.links))

                if samples_to_receive > 0 and samples_received_bool:
                    samples_received_at = max([link.sample.received_at for link in record.links if
                                               link.sample.received_at is not None])

                if samples_to_prepare > 0 and samples_prepared_bool:
                    samples_prepared_at = max([link.sample.prepared_at for link in record.links if
                                               link.sample.prepared_at is not None])

                if samples_to_sequence > 0 and samples_sequenced_bool:
                    samples_sequenced_at = max([link.sample.sequenced_at for link in record.links if
                                                link.sample.sequenced_at is not None])

                if samples_to_deliver > 0 and samples_delivered_bool:
                    samples_delivered_at = max([link.sample.delivered_at for link in record.links if
                                                link.sample.delivered_at is not None])

                if samples_to_invoice > 0 and samples_invoiced_bool:
                    samples_invoiced_at = max([link.sample.invoice.invoiced_at for link in
                                               record.links if link.sample.invoice and
                                               link.sample.invoice.invoiced_at])

                flowcells = len([flowcell.status
                                 for link in record.links
                                 for flowcell in link.sample.flowcells])

                flowcells_status = list(set(flowcell.status
                                            for link in record.links
                                            for flowcell in link.sample.flowcells))
                if flowcells < total_samples:
                    flowcells_status.append('new')

                flowcells_status = ', '.join(flowcells_status)

                flowcells_on_disk = len([flowcell.status
                                         for link in record.links
                                         for flowcell in link.sample.flowcells
                                         if flowcell.status == 'ondisk'])

                flowcells_on_disk_bool = flowcells_on_disk == total_samples

            if record.analyses and not analysis_in_progress:
                analysis_completed_at = record.analyses[0].completed_at
                analysis_uploaded_at = record.analyses[0].uploaded_at
                analysis_pipeline = record.analyses[0].pipeline
                analysis_completed_bool = analysis_completed_at is not None
                analysis_uploaded_bool = analysis_uploaded_at is not None
            elif total_samples > 0:
                analysis_completed_bool = False
                analysis_uploaded_bool = False

            if only_received and not samples_received_bool:
                continue

            if only_prepared and not samples_prepared_bool:
                continue

            if only_sequenced and not samples_sequenced_bool:
                continue

            if only_analysed and not analysis_completed_bool:
                continue

            if only_uploaded and not analysis_uploaded_bool:
                continue

            if only_delivered and not samples_delivered_bool:
                continue

            if only_invoiced and not samples_invoiced_bool:
                continue

            if exclude_received and samples_received_bool:
                continue

            if exclude_prepared and samples_prepared_bool:
                continue

            if exclude_sequenced and samples_sequenced_bool:
                continue

            if exclude_analysed and analysis_completed_bool:
                continue

            if exclude_uploaded and analysis_uploaded_bool:
                continue

            if exclude_delivered and samples_delivered_bool:
                continue

            if exclude_invoiced and samples_invoiced_bool:
                continue

<<<<<<< HEAD
            is_rerun = self._is_rerun(record, samples_received_at, samples_prepared_at,
                                      samples_sequenced_at)

            print(is_rerun)
            print(record)

            tat = self._calculate_estimated_turnaround_time(
                is_rerun,
                record.ordered_at,
=======
            tat = self._calculate_estimated_tat(
>>>>>>> 35d3c8c2
                samples_received_at,
                samples_prepared_at,
                samples_sequenced_at,
                analysis_completed_at,
                analysis_uploaded_at,
                samples_delivered_at
            )

<<<<<<< HEAD
            if progress_tracker:
                for analysis_obj in progress_tracker.analyses(family=record.internal_id):
                    if not analysis_status:
                        analysis_completion = round(analysis_obj.progress * 100)
                        analysis_status = analysis_obj.status

                # filter on a status
                if progress_status and progress_status != analysis_status:
                    continue
=======
            max_tat = self._get_max_tat(links=record.links)
>>>>>>> 35d3c8c2

            case = {
                'internal_id': record.internal_id,
                'name': record.name,
                'ordered_at': record.ordered_at,
                'total_samples': total_samples,
                'total_external_samples': total_external_samples,
                'total_internal_samples': total_internal_samples,
                'samples_to_receive': samples_to_receive,
                'samples_to_prepare': samples_to_prepare,
                'samples_to_sequence': samples_to_sequence,
                'samples_to_deliver': samples_to_deliver,
                'samples_to_invoice': samples_to_invoice,
                'samples_data_analyses': samples_data_analyses,
                'samples_received': samples_received,
                'samples_prepared': samples_prepared,
                'samples_sequenced': samples_sequenced,
                'samples_received_at': samples_received_at,
                'samples_prepared_at': samples_prepared_at,
                'samples_sequenced_at': samples_sequenced_at,
                'samples_delivered_at': samples_delivered_at,
                'samples_invoiced_at': samples_invoiced_at,
                'case_action': case_action,
                'analysis_status': analysis_status,
                'analysis_completion': analysis_completion,
                'analysis_completed_at': analysis_completed_at,
                'analysis_uploaded_at': analysis_uploaded_at,
                'samples_delivered': samples_delivered,
                'samples_invoiced': samples_invoiced,
                'analysis_pipeline': analysis_pipeline,
                'samples_received_bool': samples_received_bool,
                'samples_prepared_bool': samples_prepared_bool,
                'samples_sequenced_bool': samples_sequenced_bool,
                'analysis_completed_bool': analysis_completed_bool,
                'analysis_uploaded_bool': analysis_uploaded_bool,
                'samples_delivered_bool': samples_delivered_bool,
                'samples_invoiced_bool': samples_invoiced_bool,
                'flowcells_status': flowcells_status,
                'flowcells_on_disk': flowcells_on_disk,
                'flowcells_on_disk_bool': flowcells_on_disk_bool,
                'tat': tat,
<<<<<<< HEAD
                'is_rerun': is_rerun,
=======
                'max_tat': max_tat
>>>>>>> 35d3c8c2
            }

            cases.append(case)

        cases_sorted = sorted(cases, key=lambda k: k['tat'], reverse=True)

        return cases_sorted

    @staticmethod
    def _is_rerun(record, samples_received_at, samples_prepared_at, samples_sequenced_at):

        return (len(record.analyses) > 0) or (samples_received_at and samples_received_at <
                                              record.ordered_at) or (samples_prepared_at and
                                                                     samples_prepared_at <
                                                                     record.ordered_at) or (
                samples_sequenced_at and samples_sequenced_at < record.ordered_at)

    @staticmethod
    def _all_samples_have_sequence_data(links: List[models.FamilySample]) -> bool:
        """Return True if all samples are external or sequenced inhouse."""
        return all((link.sample.sequenced_at or link.sample.is_external) for link in links)

    def analyses_to_upload(self):
        """Fetch analyses that haven't been uploaded."""
        records = self.Analysis.query.filter(models.Analysis.completed_at != None,
                                             models.Analysis.uploaded_at == None)
        return records

    def observations_to_upload(self):
        """Fetch observations that haven't been uploaded."""

        families_q = \
            (
                self.Family.query
                .join(models.Analysis, models.Family.links, models.FamilySample.sample)
                .filter(models.Sample.loqusdb_id.is_(None))
            )

        return families_q

    def observations_uploaded(self):
        """Fetch observations that have been uploaded."""

        families_q = \
            (
                self.Family.query
                .join(models.Family.links, models.FamilySample.sample)
                .filter(models.Sample.loqusdb_id.isnot(None))
            )

        return families_q

    def analyses_to_deliver(self):
        """Fetch analyses that have been uploaded but not delivered."""
        records = (
            self.Analysis.query
            .join(models.Family, models.Family.links, models.FamilySample.sample)
            .filter(
                models.Analysis.uploaded_at.isnot(None),
                models.Sample.delivered_at.is_(None)
            )
            .order_by(models.Analysis.uploaded_at.desc())
        )

        return records

    def analyses_to_delivery_report(self):
        """Fetch analyses that needs the delivery report to be regenerated."""
        records = (
            self.Analysis.query
            .join(models.Family, models.Family.links, models.FamilySample.sample)
            .filter(
                models.Sample.delivered_at.isnot(None),
                or_(
                    models.Analysis.delivery_report_created_at.is_(None),
                    and_(
                        models.Analysis.delivery_report_created_at.isnot(None),
                        models.Analysis.delivery_report_created_at < models.Sample.delivered_at
                    )
                )
            )
            .order_by(models.Analysis.uploaded_at.desc())
        )
        return records

    def samples_to_deliver(self):
        """Fetch samples that have been sequenced but not delivered."""
        records = (
            self.Sample.query
            .filter(
                models.Sample.sequenced_at != None,
                models.Sample.delivered_at == None,
                models.Sample.downsampled_to == None
            )
        )
        return records

    def samples_not_delivered(self):
        """Fetch samples not delivered."""
        records = (
            self.Sample.query
            .filter(
                models.Sample.delivered_at == None,
                models.Sample.downsampled_to == None
            )
        )
        return records

    def samples_not_invoiced(self):
        """Fetch all samples that are not invoiced."""
        records = (
            self.Sample.query
            .filter(
                models.Sample.downsampled_to == None,
                models.Sample.invoice_id == None,
            )
        )
        return records

    def samples_not_downsampled(self):
        """Fetch all samples that are not down sampled."""
        records = (
            self.Sample.query
            .filter(
                models.Sample.downsampled_to == None
            )
        )
        return records

    def microbial_samples_to_invoice(self, customer: models.Customer = None):
        """Fetch microbial samples that should be invoiced.

        Returns microbial samples that have been delivered but not invoiced.
        """
        records = (
            self.MicrobialSample.query.filter(
                models.MicrobialSample.delivered_at is not None,
                models.MicrobialSample.invoice_id == None
            )
        )
        customers_to_invoice = [record.microbial_order.customer for record in records.all()]
        customers_to_invoice = list(set(customers_to_invoice))
        if customer:
            records = records.join(models.MicrobialOrder).filter(
                models.MicrobialOrder.customer_id == customer.id)
        return records, customers_to_invoice

    def samples_to_invoice(self, customer: models.Customer = None):
        """Fetch samples that should be invoiced.

        Returns samples have been delivered but not invoiced, excluding those that
        have been marked to skip invoicing.
        """
        records = (
            self.Sample.query.filter(
                models.Sample.delivered_at != None,
                models.Sample.invoice_id == None,
                models.Sample.no_invoice == False,
                models.Sample.downsampled_to == None
            )
        )
        customers_to_invoice = [record.customer for record in records.all() if
                                not record.customer.internal_id == 'cust000']
        customers_to_invoice = list(set(customers_to_invoice))
        records = records.filter(models.Sample.customer == customer) if customer else records
        return records, customers_to_invoice

    def pools_to_invoice(self, customer: models.Customer = None):
        """
        Fetch pools that should be invoiced.
        """
        records = (
            self.Pool.query.filter(
                models.Pool.invoice_id == None,
                models.Pool.no_invoice == False,
                models.Pool.delivered_at != None
            )
        )

        customers_to_invoice = [record.customer for record in records.all() if
                                not record.customer.internal_id == 'cust000']
        customers_to_invoice = list(set(customers_to_invoice))
        records = records.filter(models.Pool.customer_id == customer.id) if customer else records
        return records, customers_to_invoice

    def pools_to_receive(self):
        """Fetch pools that have been not yet been received."""
        records = (
            self.Pool.query
            .filter(
                models.Pool.received_at == None
            )
        )
        return records

    def pools_to_deliver(self):
        """Fetch pools that have been not yet been delivered."""
        records = (
            self.Pool.query
            .filter(
                models.Pool.received_at != None,
                models.Pool.delivered_at == None
            )
        )
        return records

    def microbial_samples_to_receive(self, external=False):
        """Fetch microbial samples from statusdb that have no received_at date."""
        records = (
            self.MicrobialSample.query
            .join(
                models.MicrobialSample.application_version,
                models.ApplicationVersion.application,
            )
            .filter(
                models.MicrobialSample.received_at == None,
                models.Application.is_external == external,
            )
            .order_by(models.MicrobialSample.created_at)
        )
        return records

    def microbial_samples_to_prepare(self, external=False):
        """Fetch microbial samples from statusdb that have no prepared_at date."""
        records = (
            self.MicrobialSample.query
            .join(
                models.MicrobialSample.application_version,
                models.ApplicationVersion.application,
            )
            .filter(
                models.MicrobialSample.prepared_at == None,
                models.Application.is_external == external,
            )
            .order_by(models.MicrobialSample.created_at)
        )
        return records

    def microbial_samples_to_sequence(self, external=False):
        """Fetch microbial samples from statusdb that have no sequenced_at date."""
        records = (
            self.MicrobialSample.query
            .join(
                models.MicrobialSample.application_version,
                models.ApplicationVersion.application,
            )
            .filter(
                models.MicrobialSample.sequenced_at == None,
                models.Application.is_external == external,
            )
            .order_by(models.MicrobialSample.created_at)
        )
        return records

    def microbial_samples_to_deliver(self, external=False):
        """Fetch microbial samples from statusdb that have no delivered_at date."""
        records = (
            self.MicrobialSample.query
            .join(
                models.MicrobialSample.application_version,
                models.ApplicationVersion.application,
            )
            .filter(
                models.MicrobialSample.delivered_at == None,
                models.Application.is_external == external,
            )
            .order_by(models.MicrobialSample.created_at)
        )
        return records

<<<<<<< HEAD
    def _calculate_estimated_turnaround_time(self,
                                             is_rerun,
                                             analysis_ordered_at,
                                             samples_received_at,
                                             samples_prepared_at,
                                             samples_sequenced_at,
                                             analysis_completed_at,
                                             analysis_uploaded_at,
                                             samples_delivered_at
                                             ):
=======
    def _calculate_estimated_tat(self,
                                 samples_received_at,
                                 samples_prepared_at,
                                 samples_sequenced_at,
                                 analysis_completed_at,
                                 analysis_uploaded_at,
                                 samples_delivered_at
                                 ):
        """Calculated estimated turnaround-time"""
>>>>>>> 35d3c8c2

        r_p = self._calculate_date_delta(4, samples_received_at, samples_prepared_at)
        p_s = self._calculate_date_delta(5, samples_prepared_at, samples_sequenced_at)
        s_a = self._calculate_date_delta(4, samples_sequenced_at, analysis_completed_at)
        a_u = self._calculate_date_delta(1, analysis_completed_at, analysis_uploaded_at)
        u_d = self._calculate_date_delta(2, analysis_uploaded_at, samples_delivered_at)

        if is_rerun:
            o_a = self._calculate_date_delta(1, analysis_ordered_at, analysis_completed_at)
            return o_a + a_u

        if samples_received_at and samples_delivered_at:
            return self._calculate_date_delta(None, samples_received_at, samples_delivered_at)

        return r_p + p_s + s_a + a_u + u_d

    @staticmethod
    def _calculate_date_delta(default, first_date, last_date):
        # calculates date delta between two dates, assumes last_date is today if missing
        delta = default
        if not last_date:
            last_date = datetime.now()
        if first_date:
            delta = (last_date - first_date).days
        return delta

    @staticmethod
    def _get_max_tat(links):
        max_tat = 0
        for link in links:
            if link.sample.application_version.application.turnaround_time:
                max_tat = max(0, link.sample.application_version.application.turnaround_time)
        return max_tat<|MERGE_RESOLUTION|>--- conflicted
+++ resolved
@@ -379,19 +379,22 @@
             if exclude_invoiced and samples_invoiced_bool:
                 continue
 
-<<<<<<< HEAD
             is_rerun = self._is_rerun(record, samples_received_at, samples_prepared_at,
                                       samples_sequenced_at)
 
-            print(is_rerun)
-            print(record)
+            if progress_tracker:
+                for analysis_obj in progress_tracker.analyses(family=record.internal_id):
+                    if not analysis_status:
+                        analysis_completion = round(analysis_obj.progress * 100)
+                        analysis_status = analysis_obj.status
+
+            # filter on a status
+            if progress_status and progress_status != analysis_status:
+                continue
 
             tat = self._calculate_estimated_turnaround_time(
                 is_rerun,
                 record.ordered_at,
-=======
-            tat = self._calculate_estimated_tat(
->>>>>>> 35d3c8c2
                 samples_received_at,
                 samples_prepared_at,
                 samples_sequenced_at,
@@ -400,19 +403,7 @@
                 samples_delivered_at
             )
 
-<<<<<<< HEAD
-            if progress_tracker:
-                for analysis_obj in progress_tracker.analyses(family=record.internal_id):
-                    if not analysis_status:
-                        analysis_completion = round(analysis_obj.progress * 100)
-                        analysis_status = analysis_obj.status
-
-                # filter on a status
-                if progress_status and progress_status != analysis_status:
-                    continue
-=======
             max_tat = self._get_max_tat(links=record.links)
->>>>>>> 35d3c8c2
 
             case = {
                 'internal_id': record.internal_id,
@@ -454,11 +445,8 @@
                 'flowcells_on_disk': flowcells_on_disk,
                 'flowcells_on_disk_bool': flowcells_on_disk_bool,
                 'tat': tat,
-<<<<<<< HEAD
                 'is_rerun': is_rerun,
-=======
                 'max_tat': max_tat
->>>>>>> 35d3c8c2
             }
 
             cases.append(case)
@@ -729,7 +717,6 @@
         )
         return records
 
-<<<<<<< HEAD
     def _calculate_estimated_turnaround_time(self,
                                              is_rerun,
                                              analysis_ordered_at,
@@ -740,17 +727,7 @@
                                              analysis_uploaded_at,
                                              samples_delivered_at
                                              ):
-=======
-    def _calculate_estimated_tat(self,
-                                 samples_received_at,
-                                 samples_prepared_at,
-                                 samples_sequenced_at,
-                                 analysis_completed_at,
-                                 analysis_uploaded_at,
-                                 samples_delivered_at
-                                 ):
         """Calculated estimated turnaround-time"""
->>>>>>> 35d3c8c2
 
         r_p = self._calculate_date_delta(4, samples_received_at, samples_prepared_at)
         p_s = self._calculate_date_delta(5, samples_prepared_at, samples_sequenced_at)
