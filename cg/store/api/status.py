--- conflicted
+++ resolved
@@ -143,11 +143,7 @@
               progress_tracker=None,
               internal_id=None,
               name=None,
-<<<<<<< HEAD
               days=0,
-=======
-              days=31,
->>>>>>> 5135974e
               case_action=None,
               progress_status=None,
               priority=None,
@@ -383,34 +379,27 @@
             if exclude_invoiced and samples_invoiced_bool:
                 continue
 
-<<<<<<< HEAD
-            is_rerun = self._is_rerun(record, samples_received_at, samples_prepared_at,
-                                      samples_sequenced_at)
-
-            if progress_tracker:
-                for analysis_obj in progress_tracker.analyses(family=record.internal_id):
-=======
+    
             if progress_tracker:
                 for analysis_obj in progress_tracker.get_latest_logged_analysis(
                         case_id=record.internal_id):
->>>>>>> 5135974e
-                    if not analysis_status:
+
+                if not analysis_status:
                         analysis_completion = round(analysis_obj.progress * 100)
                         analysis_status = analysis_obj.status
 
-<<<<<<< HEAD
+
             # filter on a status
-=======
->>>>>>> 5135974e
             if progress_status and progress_status != analysis_status:
                 continue
 
+            is_rerun = self._is_rerun(record, samples_received_at, samples_prepared_at,
+                                      samples_sequenced_at)
+
+      
             tat = self._calculate_estimated_turnaround_time(
-<<<<<<< HEAD
                 is_rerun,
                 record.ordered_at,
-=======
->>>>>>> 5135974e
                 samples_received_at,
                 samples_prepared_at,
                 samples_sequenced_at,
@@ -444,11 +433,7 @@
                 'samples_invoiced_at': samples_invoiced_at,
                 'case_action': case_action,
                 'analysis_status': analysis_status,
-<<<<<<< HEAD
                 'analysis_completion': analysis_completion,
-=======
-                'analysis_completion':  analysis_completion,
->>>>>>> 5135974e
                 'analysis_completed_at': analysis_completed_at,
                 'analysis_uploaded_at': analysis_uploaded_at,
                 'samples_delivered': samples_delivered,
@@ -739,11 +724,8 @@
         return records
 
     def _calculate_estimated_turnaround_time(self,
-<<<<<<< HEAD
                                              is_rerun,
                                              analysis_ordered_at,
-=======
->>>>>>> 5135974e
                                              samples_received_at,
                                              samples_prepared_at,
                                              samples_sequenced_at,
@@ -752,12 +734,6 @@
                                              samples_delivered_at
                                              ):
         """Calculated estimated turnaround-time"""
-<<<<<<< HEAD
-=======
-        if samples_received_at and samples_delivered_at:
-            return self._calculate_date_delta(None, samples_received_at, samples_delivered_at)
->>>>>>> 5135974e
-
         r_p = self._calculate_date_delta(4, samples_received_at, samples_prepared_at)
         p_s = self._calculate_date_delta(5, samples_prepared_at, samples_sequenced_at)
         s_a = self._calculate_date_delta(4, samples_sequenced_at, analysis_completed_at)
