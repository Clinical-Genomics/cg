--- conflicted
+++ resolved
@@ -31,8 +31,6 @@
 class StatusHandler(BaseHandler):
     """Handles status states for entities in the database."""
 
-<<<<<<< HEAD
-=======
     def _get_application_query(self) -> Query:
         """Get query for application."""
         return self.Application.query
@@ -115,7 +113,6 @@
         """Return all cases in the database with samples."""
         return self.Family.query.join(Family.links, FamilySample.sample, Family.customer)
 
->>>>>>> 4065c6b4
     def cases_to_analyze(
         self, pipeline: Pipeline = None, threshold: bool = False, limit: int = None
     ) -> List[Family]:
@@ -126,13 +123,8 @@
             CaseFilter.GET_FOR_ANALYSIS,
         ]
         cases = apply_case_filter(
-<<<<<<< HEAD
-            functions=case_filter_functions,
-            cases=self.get_cases_with_analyses_query(),
-=======
             filter_functions=case_filter_functions,
             cases=self.get_families_with_analyses(),
->>>>>>> 4065c6b4
             pipeline=pipeline,
         )
 
@@ -278,20 +270,8 @@
             CaseFilter.GET_NEW,
         ]
         return apply_case_filter(
-<<<<<<< HEAD
-            functions=csse_filter_functions,
+            filter_functions=case_filter_functions,
             cases=self._get_query(table=Family),
-            date=date_threshold,
-        ).all()
-
-    def get_sample_by_id(self, entry_id: int) -> Sample:
-        """Return a sample by entry id."""
-        return apply_sample_filter(
-            functions=["get_sample_by_entry_id"],
-            samples=self._get_query(table=Sample),
-=======
-            filter_functions=case_filter_functions,
-            cases=self._get_case_query(),
             date=date_threshold,
         ).all()
 
@@ -307,21 +287,15 @@
         """Return a sample by entry id."""
         return apply_sample_filter(
             filter_functions=[SampleFilter.FILTER_BY_ENTRY_ID],
-            samples=self._get_sample_query(),
->>>>>>> 4065c6b4
+            samples=self._get_query(table=Sample),
             entry_id=entry_id,
         ).first()
 
     def get_sample_by_internal_id(self, internal_id: str) -> Sample:
         """Return a sample by lims id."""
         return apply_sample_filter(
-<<<<<<< HEAD
-            functions=["get_sample_by_sample_id"],
+            filter_functions=[SampleFilter.FILTER_BY_INTERNAL_ID],
             samples=self._get_query(table=Sample),
-=======
-            filter_functions=[SampleFilter.FILTER_BY_INTERNAL_ID],
-            samples=self._get_sample_query(),
->>>>>>> 4065c6b4
             internal_id=internal_id,
         ).first()
 
@@ -607,7 +581,6 @@
         sample_id: str,
     ) -> Query:
         case_q = self.Family.query
-        case_q = self.Family.query
         # family filters
         if days != 0:
             filter_date = datetime.now() - timedelta(days=days)
@@ -720,13 +693,8 @@
             CaseFilter.GET_WITH_LOQUSDB_SUPPORTED_SEQUENCING_METHOD,
         ]
         records: Query = apply_case_filter(
-<<<<<<< HEAD
-            functions=case_filter_functions,
-            cases=self.get_cases_with_samples_query(),
-=======
             filter_functions=case_filter_functions,
             cases=self.get_families_with_samples(),
->>>>>>> 4065c6b4
             pipeline=pipeline,
         )
         return apply_sample_filter(
@@ -736,13 +704,8 @@
     def observations_uploaded(self, pipeline: Pipeline = None) -> Query:
         """Return observations that have been uploaded."""
         records: Query = apply_case_filter(
-<<<<<<< HEAD
-            functions=["get_cases_with_loqusdb_supported_pipeline"],
-            cases=self.get_cases_with_samples_query(),
-=======
             filter_functions=[CaseFilter.GET_WITH_LOQUSDB_SUPPORTED_PIPELINE],
             cases=self.get_families_with_samples(),
->>>>>>> 4065c6b4
             pipeline=pipeline,
         )
         records: Query = apply_sample_filter(
@@ -873,46 +836,7 @@
         records = records.filter(Sample.customer == customer) if customer else records
         return records, customers_to_invoice
 
-<<<<<<< HEAD
-    def samples_to_receive(self, external=False) -> Query:
-        """Fetch incoming samples."""
-        return self.join_sample_ApplicationVersion.filter(
-            Sample.received_at.is_(None),
-            Sample.downsampled_to.is_(None),
-            Application.is_external == external,
-        ).order_by(Sample.ordered_at)
-
-    def samples_to_prepare(self) -> Query:
-        """Fetch samples in lab prep queue."""
-        return (
-            self.join_sample_ApplicationVersion()
-            .filter(
-                Sample.received_at.isnot(None),
-                Sample.prepared_at.is_(None),
-                Sample.downsampled_to.is_(None),
-                Application.is_external == False,
-                Sample.sequenced_at.is_(None),
-            )
-            .order_by(Sample.received_at)
-        )
-
-    def samples_to_sequence(self) -> Query:
-        """Fetch samples in sequencing."""
-        return (
-            self.join_sample_ApplicationVersion()
-            .filter(
-                Sample.prepared_at.isnot(None),
-                Sample.sequenced_at.is_(None),
-                Sample.downsampled_to.is_(None),
-                Application.is_external == False,
-            )
-            .order_by(Sample.received_at)
-        )
-
-    def pools_to_invoice(self, customer: Customer = None) -> Tuple[Query, list]:
-=======
     def get_pools_to_invoice(self, customer: Customer = None) -> Tuple[Query, list]:
->>>>>>> 4065c6b4
         """
         Return all pools that should be invoiced.
         """
