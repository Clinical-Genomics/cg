# -*- coding: utf-8 -*-

from typing import List

from cg.store.api.base import BaseHandler
from sqlalchemy import and_, or_

from cg.store import models


class StatusHandler(BaseHandler):

    def samples_to_recieve(self, external=False):
        """Fetch incoming samples."""
        records = (
            self.Sample.query
            .join(
                models.Sample.application_version,
                models.ApplicationVersion.application,
            )
            .filter(
                models.Sample.received_at == None,
                models.Sample.downsampled_to == None,
                models.Application.is_external == external,
            )
            .order_by(models.Sample.ordered_at)
        )
        return records

    def samples_to_prepare(self):
        """Fetch samples in lab prep queue."""
        records = (
            self.Sample.query
            .join(
                models.Sample.application_version,
                models.ApplicationVersion.application,
            )
            .filter(
                models.Sample.received_at != None,
                models.Sample.prepared_at == None,
                models.Sample.downsampled_to == None,
                models.Application.is_external == False,
                models.Sample.sequenced_at == None,
            )
            .order_by(models.Sample.priority.desc(), models.Sample.received_at)
        )
        return records

    def samples_to_sequence(self):
        """Fetch samples in sequencing."""
        records = (
            self.Sample.query
            .join(
                models.Sample.application_version,
                models.ApplicationVersion.application,
            )
            .filter(
                models.Sample.prepared_at != None,
                models.Sample.sequenced_at == None,
                models.Sample.downsampled_to == None,
                models.Application.is_external == False,
            )
            .order_by(models.Sample.priority.desc(), models.Sample.received_at)
        )
        return records

    def families_to_mip_analyze(self, limit: int = 50):
        """Fetch families without analyses where all samples are sequenced."""
        records = (
            self.Family.query
            .outerjoin(models.Family.analyses)
            .join(models.Family.links, models.FamilySample.sample)
            .filter(
                or_(
                    models.Family.action == 'analyze',
                    and_(
                        models.Sample.sequenced_at != None,
                        models.Analysis.completed_at == None,
                        models.Family.action == None,
                        models.Sample.data_analysis not in ['Balsamic'],
                    )
                ))
            .order_by(models.Family.priority.desc(), models.Family.ordered_at)
        )
        return [record for record in records.limit(limit) if self._samples_sequenced(record.links)]

    @staticmethod
    def _samples_sequenced(links: List[models.FamilySample]) -> bool:
        """Return True if all samples are sequenced."""
        return all(link.sample.sequenced_at for link in links)

    def analyses_to_upload(self):
        """Fetch analyses that haven't been uploaded."""
        records = self.Analysis.query.filter(models.Analysis.completed_at != None,
                                             models.Analysis.uploaded_at == None)
        return records

    def analyses_to_deliver(self):
        """Fetch analyses that have been uploaded but not delivered."""
        records = (
            self.Analysis.query
            .filter(
                models.Analysis.uploaded_at != None,
                models.Analysis.delivered_at == None
            )
            .order_by(models.Analysis.uploaded_at.desc())
        )
        return records

    def samples_to_deliver(self):
        """Fetch samples that have been sequenced but not delivered."""
        records = (
            self.Sample.query
            .filter(
                models.Sample.sequenced_at != None,
                models.Sample.delivered_at == None,
                models.Sample.downsampled_to == None
            )
        )
        return records

    def samples_not_delivered(self):
        """Fetch samples not delivered."""
        records = (
            self.Sample.query
            .filter(
                models.Sample.delivered_at == None,
                models.Sample.downsampled_to == None
            )
        )
        return records

    def samples_not_invoiced(self):
        """Fetch all samples that are not invoiced."""
        records = (
            self.Sample.query
            .filter(
                models.Sample.downsampled_to == None,
                models.Sample.invoice_id == None,
            )
        )
        return records

    def samples_not_downsampled(self):
        """Fetch all samples that are not down sampled."""
        records = (
            self.Sample.query
            .filter(
                models.Sample.downsampled_to == None
            )
        )
        return records

    def samples_to_invoice(self, customer: models.Customer = None):
        """Fetch samples that should be invoiced.

        Return samples have been delivered but invoiced, excluding those that
        have been marked to skip invoicing.
        """
        records = (
            self.Sample.query.filter(
                models.Sample.delivered_at != None,
                models.Sample.invoice_id == None,
                models.Sample.no_invoice == False,
                models.Sample.downsampled_to == None
            )
        )
        customers_to_invoice = [record.customer for record in records.all(
        ) if not record.customer.internal_id == 'cust000']
        customers_to_invoice = list(set(customers_to_invoice))
        records = records.filter(models.Sample.customer == customer) if customer else records
        return records, customers_to_invoice

    def pools_to_invoice(self, customer: models.Customer = None):
        """
        Fetch pools that should be invoiced.
        """
        records = (
            self.Pool.query.filter(
                models.Pool.invoice_id == None,
                models.Pool.no_invoice == False,
                models.Pool.delivered_at != None
            )
        )

        customers_to_invoice = [record.customer for record in records.all(
        ) if not record.customer.internal_id == 'cust000']
        customers_to_invoice = list(set(customers_to_invoice))
        records = records.filter(models.Pool.customer_id == customer.id) if customer else records
        return records, customers_to_invoice

    def pools_to_receive(self):
        """Fetch pools that have been not yet been received."""
        records = (
            self.Pool.query
            .filter(
                models.Pool.received_at == None
            )
        )
        return records

    def pools_to_deliver(self):
        """Fetch pools that have been not yet been delivered."""
        records = (
            self.Pool.query
            .filter(
                models.Pool.received_at != None,
                models.Pool.delivered_at == None
            )
        )
<<<<<<< HEAD
        return records
=======
        return records

    def microbial_samples_to_receive(self, external=False):
        """Fetch microbial samples from statusdb that have no received_at date."""
        records = (
            self.MicrobialSample.query
            .join(
                models.MicrobialSample.application_version,
                models.ApplicationVersion.application,
            )
            .filter(
                models.MicrobialSample.received_at == None,
                models.Application.is_external == external,
            )
            .order_by(models.MicrobialSample.created_at)
        )
        return records

    def microbial_samples_to_prepare(self, external=False):
        """Fetch microbial samples from statusdb that have no prepared_at date."""
        records = (
            self.MicrobialSample.query
            .join(
                models.MicrobialSample.application_version,
                models.ApplicationVersion.application,
            )
            .filter(
                models.MicrobialSample.prepared_at == None,
                models.Application.is_external == external,
            )
            .order_by(models.MicrobialSample.created_at)
        )
        return records

    def microbial_samples_to_sequence(self, external=False):
        """Fetch microbial samples from statusdb that have no sequenced_at date."""
        records = (
            self.MicrobialSample.query
            .join(
                models.MicrobialSample.application_version,
                models.ApplicationVersion.application,
            )
            .filter(
                models.MicrobialSample.sequenced_at == None,
                models.Application.is_external == external,
            )
            .order_by(models.MicrobialSample.created_at)
        )
        return records

    def microbial_samples_to_deliver(self, external=False):
        """Fetch microbial samples from statusdb that have no delivered_at date."""
        records = (
            self.MicrobialSample.query
            .join(
                models.MicrobialSample.application_version,
                models.ApplicationVersion.application,
            )
            .filter(
                models.MicrobialSample.delivered_at == None,
                models.Application.is_external == external,
            )
            .order_by(models.MicrobialSample.created_at)
        )
        return records
>>>>>>> 9aeb6408
<|MERGE_RESOLUTION|>--- conflicted
+++ resolved
@@ -208,10 +208,8 @@
                 models.Pool.delivered_at == None
             )
         )
-<<<<<<< HEAD
-        return records
-=======
-        return records
+        return records
+
 
     def microbial_samples_to_receive(self, external=False):
         """Fetch microbial samples from statusdb that have no received_at date."""
@@ -275,5 +273,4 @@
             )
             .order_by(models.MicrobialSample.created_at)
         )
-        return records
->>>>>>> 9aeb6408
+        return records