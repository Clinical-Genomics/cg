from datetime import datetime, timedelta
from types import SimpleNamespace
from typing import List

from cg.constants import PRIORITY_MAP
from cg.store import models
from cg.store.api.base import BaseHandler
from cg.utils.date import get_date
from sqlalchemy import or_, and_
from sqlalchemy.orm import Query

VALID_DATA_IN_PRODUCTION = get_date("2017-09-27")


class StatusHandler(BaseHandler):
    """Handles status states for entities in the database"""

    def samples_to_receive(self, external=False):
        """Fetch incoming samples."""
        records = (
            self.Sample.query.join(
                models.Sample.application_version, models.ApplicationVersion.application
            )
            .filter(
                models.Sample.received_at == None,
                models.Sample.downsampled_to == None,
                models.Application.is_external == external,
            )
            .order_by(models.Sample.ordered_at)
        )
        return records

    def samples_to_prepare(self):
        """Fetch samples in lab prep queue."""
        records = (
            self.Sample.query.join(
                models.Sample.application_version, models.ApplicationVersion.application
            )
            .filter(
                models.Sample.received_at != None,
                models.Sample.prepared_at == None,
                models.Sample.downsampled_to == None,
                models.Application.is_external == False,
                models.Sample.sequenced_at == None,
            )
            .order_by(models.Sample.priority.desc(), models.Sample.received_at)
        )
        return records

    def samples_to_sequence(self):
        """Fetch samples in sequencing."""
        records = (
            self.Sample.query.join(
                models.Sample.application_version, models.ApplicationVersion.application
            )
            .filter(
                models.Sample.prepared_at != None,
                models.Sample.sequenced_at == None,
                models.Sample.downsampled_to == None,
                models.Application.is_external == False,
            )
            .order_by(models.Sample.priority.desc(), models.Sample.received_at)
        )
        return records

    def cases_to_analyze(
        self, pipeline: str = "", threshold: float = None, limit: int = None
    ) -> list:
        """Returns a list if cases ready to be analyzed or set to be reanalyzed"""
        families_query = (
            self.Family.query.outerjoin(models.Analysis)
            .join(models.Family.links, models.FamilySample.sample)
            .filter(or_(models.Sample.is_external, models.Sample.sequenced_at.isnot(None)))
            .filter(models.Family.data_analysis == pipeline)
            .filter(
                or_(
                    models.Family.action == "analyze",
                    and_(models.Family.action.is_(None), models.Analysis.created_at.is_(None)),
                )
            )
            .order_by(models.Family.priority.desc(), models.Family.ordered_at)
        )

        families = [
            case_obj
            for case_obj in families_query
            if self._all_samples_have_sequence_data(case_obj.links)
        ]

        if threshold:
            families = [
                case_obj
                for case_obj in families
                if self.all_samples_have_enough_reads(case_obj.links, threshold=threshold)
            ]
        return families[:limit]

    def cases_to_store(self, pipeline: str, limit: int = None) -> list:
        """Returns a list of cases that may be available to store in Housekeeper"""
        families_query = (
            self.Family.query.outerjoin(models.Analysis)
            .join(models.Family.links, models.FamilySample.sample)
            .filter(models.Family.data_analysis == pipeline)
            .filter(models.Family.action == "running")
        )
        return list(families_query)[:limit]

    def get_cases_from_ticket(self, ticket_id: int) -> Query:
        records = self.Family.query.join(models.Family.links, models.FamilySample.sample).filter(
            models.Sample.ticket_number == ticket_id
        )
        return records

    def cases(
        self,
        internal_id=None,
        name=None,
        days=0,
        case_action=None,
        priority=None,
        customer_id=None,
        exclude_customer_id=None,
        data_analysis=None,
        sample_id=None,
        only_received=False,
        only_prepared=False,
        only_sequenced=False,
        only_analysed=False,
        only_uploaded=False,
        only_delivered=False,
        only_delivery_reported=False,
        only_invoiced=False,
        exclude_received=False,
        exclude_prepared=False,
        exclude_sequenced=False,
        exclude_analysed=False,
        exclude_uploaded=False,
        exclude_delivered=False,
        exclude_delivery_reported=False,
        exclude_invoiced=False,
    ):
        """Fetch cases with and w/o analyses"""
        case_q = self._get_filtered_case_query(
            case_action,
            customer_id,
            data_analysis,
            days,
            exclude_customer_id,
            internal_id,
            name,
            priority,
            sample_id,
        )

        cases = []

        for case_obj in case_q:

            case_data = self._calculate_case_data(case_obj)

            skip_case = self._should_be_skipped(
                case_data,
                exclude_analysed,
                exclude_delivered,
                exclude_delivery_reported,
                exclude_invoiced,
                exclude_prepared,
                exclude_received,
                exclude_sequenced,
                exclude_uploaded,
                only_analysed,
                only_delivered,
                only_delivery_reported,
                only_invoiced,
                only_prepared,
                only_received,
                only_sequenced,
                only_uploaded,
            )

            if skip_case:
                continue

            case_output = self._get_case_output(case_data)

            cases.append(case_output)

        cases_sorted = sorted(cases, key=lambda k: k["tat"], reverse=True)

        return cases_sorted

    @staticmethod
    def _get_case_output(case_data: SimpleNamespace):
        case = {
            "data_analysis": case_data.data_analysis,
            "internal_id": case_data.internal_id,
            "name": case_data.name,
            "ordered_at": case_data.ordered_at,
            "total_samples": case_data.total_samples,
            "total_external_samples": case_data.total_external_samples,
            "total_internal_samples": case_data.total_internal_samples,
            "case_external_bool": case_data.case_external_bool,
            "samples_to_receive": case_data.samples_to_receive,
            "samples_to_prepare": case_data.samples_to_prepare,
            "samples_to_sequence": case_data.samples_to_sequence,
            "samples_to_deliver": case_data.samples_to_deliver,
            "samples_to_invoice": case_data.samples_to_invoice,
            "samples_received": case_data.samples_received,
            "samples_prepared": case_data.samples_prepared,
            "samples_sequenced": case_data.samples_sequenced,
            "samples_received_at": case_data.samples_received_at,
            "samples_prepared_at": case_data.samples_prepared_at,
            "samples_sequenced_at": case_data.samples_sequenced_at,
            "samples_delivered_at": case_data.samples_delivered_at,
            "samples_invoiced_at": case_data.samples_invoiced_at,
            "case_action": case_data.case_action,
            "analysis_completed_at": case_data.analysis_completed_at,
            "analysis_uploaded_at": case_data.analysis_uploaded_at,
            "samples_delivered": case_data.samples_delivered,
            "analysis_delivery_reported_at": case_data.analysis_delivery_reported_at,
            "samples_invoiced": case_data.samples_invoiced,
            "analysis_pipeline": case_data.analysis_pipeline,
            "samples_received_bool": case_data.samples_received_bool,
            "samples_prepared_bool": case_data.samples_prepared_bool,
            "samples_sequenced_bool": case_data.samples_sequenced_bool,
            "analysis_completed_bool": case_data.analysis_completed_bool,
            "analysis_uploaded_bool": case_data.analysis_uploaded_bool,
            "samples_delivered_bool": case_data.samples_delivered_bool,
            "analysis_delivery_reported_bool": case_data.analysis_delivery_reported_bool,
            "samples_invoiced_bool": case_data.samples_invoiced_bool,
            "flowcells_status": case_data.flowcells_status,
            "flowcells_on_disk": case_data.flowcells_on_disk,
            "flowcells_on_disk_bool": case_data.flowcells_on_disk_bool,
            "tat": case_data.tat,
            "is_rerun": case_data.is_rerun,
            "max_tat": case_data.max_tat,
        }
        return case

    @staticmethod
    def _should_be_skipped(
        case_data,
        exclude_analysed,
        exclude_delivered,
        exclude_delivery_reported,
        exclude_invoiced,
        exclude_prepared,
        exclude_received,
        exclude_sequenced,
        exclude_uploaded,
        only_analysed,
        only_delivered,
        only_delivery_reported,
        only_invoiced,
        only_prepared,
        only_received,
        only_sequenced,
        only_uploaded,
    ):
        skip_case = False
        if only_received and not case_data.samples_received_bool:
            skip_case = True
        if only_prepared and not case_data.samples_prepared_bool:
            skip_case = True
        if only_sequenced and not case_data.samples_sequenced_bool:
            skip_case = True
        if only_analysed and not case_data.analysis_completed_bool:
            skip_case = True
        if only_uploaded and not case_data.analysis_uploaded_bool:
            skip_case = True
        if only_delivered and not case_data.samples_delivered_bool:
            skip_case = True
        if only_delivery_reported and not case_data.analysis_delivery_reported_bool:
            skip_case = True
        if only_invoiced and not case_data.samples_invoiced_bool:
            skip_case = True
        if exclude_received and case_data.samples_received_bool:
            skip_case = True
        if exclude_prepared and case_data.samples_prepared_bool:
            skip_case = True
        if exclude_sequenced and case_data.samples_sequenced_bool:
            skip_case = True
        if exclude_analysed and case_data.analysis_completed_bool:
            skip_case = True
        if exclude_uploaded and case_data.analysis_uploaded_bool:
            skip_case = True
        if exclude_delivered and case_data.samples_delivered_bool:
            skip_case = True
        if exclude_delivery_reported and case_data.analysis_delivery_reported_bool:
            skip_case = True
        if exclude_invoiced and case_data.samples_invoiced_bool:
            skip_case = True
        return skip_case

    def _calculate_case_data(self, case_obj: models.Family):
        case_data = self._get_empty_case_data()

        case_data.data_analysis = case_obj.data_analysis
        case_data.internal_id = case_obj.internal_id
        case_data.name = case_obj.name
        case_data.ordered_at = case_obj.ordered_at

        case_data.analysis_in_progress = case_obj.action == "analyze"
        case_data.case_action = case_obj.action
        case_data.total_samples = len(case_obj.links)
        case_data.total_external_samples = len(
            [
                link.sample.application_version.application.is_external
                for link in case_obj.links
                if link.sample.application_version.application.is_external
            ]
        )
        case_data.total_internal_samples = (
            case_data.total_samples - case_data.total_external_samples
        )
        case_data.case_external_bool = case_data.total_external_samples == case_data.total_samples
        if case_data.total_samples > 0:
            case_data.samples_received = len(
                [link.sample.received_at for link in case_obj.links if link.sample.received_at]
            )
            case_data.samples_prepared = len(
                [link.sample.prepared_at for link in case_obj.links if link.sample.prepared_at]
            )
            case_data.samples_sequenced = len(
                [link.sample.sequenced_at for link in case_obj.links if link.sample.sequenced_at]
            )
            case_data.samples_delivered = len(
                [link.sample.delivered_at for link in case_obj.links if link.sample.delivered_at]
            )
            case_data.samples_invoiced = len(
                [
                    link.sample.invoice.invoiced_at
                    for link in case_obj.links
                    if link.sample.invoice and link.sample.invoice.invoiced_at
                ]
            )

            case_data.samples_to_receive = case_data.total_internal_samples
            case_data.samples_to_prepare = case_data.total_internal_samples
            case_data.samples_to_sequence = case_data.total_internal_samples
            case_data.samples_to_deliver = case_data.total_internal_samples
            case_data.samples_to_invoice = case_data.total_samples - len(
                [link.sample.no_invoice for link in case_obj.links if link.sample.no_invoice]
            )

            case_data.samples_received_bool = (
                case_data.samples_received == case_data.samples_to_receive
            )
            case_data.samples_prepared_bool = (
                case_data.samples_prepared == case_data.samples_to_prepare
            )
            case_data.samples_sequenced_bool = (
                case_data.samples_sequenced == case_data.samples_to_sequence
            )
            case_data.samples_delivered_bool = (
                case_data.samples_delivered == case_data.samples_to_deliver
            )
            case_data.samples_invoiced_bool = (
                case_data.samples_invoiced == case_data.samples_to_invoice
            )

            if case_data.samples_to_receive > 0 and case_data.samples_received_bool:
                case_data.samples_received_at = max(
                    [
                        link.sample.received_at
                        for link in case_obj.links
                        if link.sample.received_at is not None
                    ]
                )

            if case_data.samples_to_prepare > 0 and case_data.samples_prepared_bool:
                case_data.samples_prepared_at = max(
                    [
                        link.sample.prepared_at
                        for link in case_obj.links
                        if link.sample.prepared_at is not None
                    ]
                )

            if case_data.samples_to_sequence > 0 and case_data.samples_sequenced_bool:
                case_data.samples_sequenced_at = max(
                    [
                        link.sample.sequenced_at
                        for link in case_obj.links
                        if link.sample.sequenced_at is not None
                    ]
                )

            if case_data.samples_to_deliver > 0 and case_data.samples_delivered_bool:
                case_data.samples_delivered_at = max(
                    [
                        link.sample.delivered_at
                        for link in case_obj.links
                        if link.sample.delivered_at is not None
                    ]
                )

            if case_data.samples_to_invoice > 0 and case_data.samples_invoiced_bool:
                case_data.samples_invoiced_at = max(
                    [
                        link.sample.invoice.invoiced_at
                        for link in case_obj.links
                        if link.sample.invoice and link.sample.invoice.invoiced_at
                    ]
                )

            case_data.flowcells = len(
                [flowcell.status for link in case_obj.links for flowcell in link.sample.flowcells]
            )

            case_data.flowcells_status = list(
                set(
                    flowcell.status for link in case_obj.links for flowcell in link.sample.flowcells
                )
            )
            if case_data.flowcells < case_data.total_samples:
                case_data.flowcells_status.append("new")

            case_data.flowcells_status = ", ".join(case_data.flowcells_status)

            case_data.flowcells_on_disk = len(
                [
                    flowcell.status
                    for link in case_obj.links
                    for flowcell in link.sample.flowcells
                    if flowcell.status == "ondisk"
                ]
            )

            case_data.flowcells_on_disk_bool = (
                case_data.flowcells_on_disk == case_data.total_samples
            )
        if case_obj.analyses and not case_data.analysis_in_progress:
            case_data.analysis_completed_at = case_obj.analyses[0].completed_at
            case_data.analysis_uploaded_at = case_obj.analyses[0].uploaded_at
            case_data.analysis_delivery_reported_at = case_obj.analyses[
                0
            ].delivery_report_created_at
            case_data.analysis_pipeline = case_obj.analyses[0].pipeline
            case_data.analysis_completed_bool = case_data.analysis_completed_at is not None
            case_data.analysis_uploaded_bool = case_data.analysis_uploaded_at is not None
            case_data.analysis_delivery_reported_bool = (
                case_data.analysis_delivery_reported_at is not None
            )
        elif case_data.total_samples > 0:
            case_data.analysis_completed_bool = False
            case_data.analysis_uploaded_bool = False
            case_data.analysis_delivery_reported_bool = False

        case_data.is_rerun = self._is_rerun(
            case_obj,
            case_data.samples_received_at,
            case_data.samples_prepared_at,
            case_data.samples_sequenced_at,
        )
        case_data.tat = self._calculate_estimated_turnaround_time(
            case_data.is_rerun,
            case_data.case_external_bool,
            case_obj.ordered_at,
            case_data.samples_received_at,
            case_data.samples_prepared_at,
            case_data.samples_sequenced_at,
            case_data.analysis_completed_at,
            case_data.analysis_uploaded_at,
            case_data.samples_delivered_at,
        )
        case_data.max_tat = self._get_max_tat(links=case_obj.links)
        return case_data

    def _get_filtered_case_query(
        self,
        case_action,
        customer_id,
        data_analysis,
        days,
        exclude_customer_id,
        internal_id,
        name,
        priority,
        sample_id,
    ):
        case_q = self.Family.query
        # family filters
        if days != 0:
            filter_date = datetime.now() - timedelta(days=days)
            case_q = case_q.filter(models.Family.ordered_at > filter_date)
        if case_action:
            case_q = case_q.filter(models.Family.action == case_action)
        if priority:
            priority_db = PRIORITY_MAP[priority]
            case_q = case_q.filter(models.Family.priority == priority_db)
        if internal_id:
            case_q = case_q.filter(models.Family.internal_id.ilike(f"%{internal_id}%"))
        if name:
            case_q = case_q.filter(models.Family.name.ilike(f"%{name}%"))
        if data_analysis:
            case_q = case_q.filter(models.Family.data_analysis.ilike(f"%{data_analysis}%"))
        # customer filters
        if customer_id or exclude_customer_id:
            case_q = case_q.join(models.Family.customer)

            if customer_id:
                case_q = case_q.filter(models.Customer.internal_id == customer_id)

            if exclude_customer_id:
                case_q = case_q.filter(models.Customer.internal_id != exclude_customer_id)
        # sample filters
        if sample_id:
            case_q = case_q.join(models.Family.links, models.FamilySample.sample)
            case_q = case_q.filter(models.Sample.internal_id.ilike(f"%{sample_id}%"))
        else:
            case_q = case_q.outerjoin(models.Family.links, models.FamilySample.sample)
        # other joins
        case_q = case_q.outerjoin(
            models.Family.analyses, models.Sample.invoice, models.Sample.flowcells
        )
        return case_q

    @staticmethod
    def _is_rerun(case_obj, samples_received_at, samples_prepared_at, samples_sequenced_at):

        return (
            (len(case_obj.analyses) > 0)
            or (samples_received_at and samples_received_at < case_obj.ordered_at)
            or (samples_prepared_at and samples_prepared_at < case_obj.ordered_at)
            or (samples_sequenced_at and samples_sequenced_at < case_obj.ordered_at)
        )

    @staticmethod
    def _all_samples_have_sequence_data(links: List[models.FamilySample]) -> bool:
        """Return True if all samples are external or sequenced in-house."""
        return all((link.sample.sequenced_at or link.sample.is_external) for link in links)

    def all_samples_have_enough_reads(
        self, links: List[models.FamilySample], threshold: float
    ) -> bool:
        return all(
            (
                link.sample.reads
                > self.Application.query.filter_by(
                    id=self.ApplicationVersion.query.filter_by(
                        id=link.sample.application_version_id
                    )
                    .first()
                    .application_id
                )
                .first()
                .target_reads
                * threshold
            )
            for link in links
        )

    def analyses_to_upload(self, pipeline: str = "") -> List[models.Analysis]:
        """Fetch analyses that haven't been uploaded."""
        records = self.Analysis.query.filter(
            models.Analysis.completed_at != None, models.Analysis.uploaded_at == None
        )

        if pipeline:
            records = records.filter(models.Analysis.pipeline == pipeline)

        return records

<<<<<<< HEAD
    def analyses_to_clean(self, pipeline: str = None):
=======
    def analyses_to_clean(self, before: datetime = datetime.now(), pipeline: str = ""):
>>>>>>> 7d1793b7
        """Fetch analyses that haven't been cleaned."""
        records = self.latest_analyses()
        records = records.filter(
            models.Analysis.uploaded_at.isnot(None),
            models.Analysis.cleaned_at.is_(None),
<<<<<<< HEAD
=======
            models.Analysis.pipeline.ilike(f"%{pipeline}%"),
            models.Analysis.started_at <= before,
            models.Family.action == None,
>>>>>>> 7d1793b7
        )
        if pipeline:
            records = records.filter(
                models.Analysis.pipeline == pipeline,
            )

        return records

    def observations_to_upload(self):
        """Fetch observations that haven't been uploaded."""

        case_q = self.Family.query.join(
            models.Analysis, models.Family.links, models.FamilySample.sample
        ).filter(models.Sample.loqusdb_id.is_(None))

        return case_q

    def observations_uploaded(self):
        """Fetch observations that have been uploaded."""

        case_q = self.Family.query.join(models.Family.links, models.FamilySample.sample).filter(
            models.Sample.loqusdb_id.isnot(None)
        )

        return case_q

    def analyses_to_deliver(self, pipeline: str = ""):
        """Fetch analyses that have been uploaded but not delivered."""
        records = (
            self.Analysis.query.join(models.Family, models.Family.links, models.FamilySample.sample)
            .filter(
                models.Analysis.uploaded_at.isnot(None),
                models.Sample.delivered_at.is_(None),
                models.Analysis.pipeline == pipeline,
            )
            .order_by(models.Analysis.uploaded_at.desc())
        )

        return records

    def analyses_to_delivery_report(self, pipeline: str = "") -> Query:
        """Fetch analyses that needs the delivery report to be regenerated."""

        analyses_query = self.latest_analyses()

        analyses_query = (
            analyses_query.filter(models.Analysis.uploaded_at)
            .filter(VALID_DATA_IN_PRODUCTION < models.Analysis.started_at)
            .join(models.Family, models.Family.links, models.FamilySample.sample)
            .filter(
                or_(
                    models.Family.data_analysis.is_(None),
                    models.Family.data_analysis == pipeline,
                )
            )
            .filter(
                models.Sample.delivered_at.isnot(None),
                or_(
                    models.Analysis.delivery_report_created_at.is_(None),
                    and_(
                        models.Analysis.delivery_report_created_at.isnot(None),
                        models.Analysis.delivery_report_created_at < models.Sample.delivered_at,
                    ),
                ),
            )
            .order_by(models.Analysis.uploaded_at.desc())
        )
        return analyses_query

    def samples_to_deliver(self):
        """Fetch samples that have been sequenced but not delivered."""
        records = self.Sample.query.filter(
            models.Sample.sequenced_at != None,
            models.Sample.delivered_at == None,
            models.Sample.downsampled_to == None,
        )
        return records

    def samples_not_delivered(self):
        """Fetch samples not delivered."""
        records = self.Sample.query.filter(
            models.Sample.delivered_at == None, models.Sample.downsampled_to == None
        )
        return records

    def samples_not_invoiced(self):
        """Fetch all samples that are not invoiced."""
        records = self.Sample.query.filter(
            models.Sample.downsampled_to == None, models.Sample.invoice_id == None
        )
        return records

    def samples_not_downsampled(self):
        """Fetch all samples that are not down sampled."""
        records = self.Sample.query.filter(models.Sample.downsampled_to == None)
        return records

    def microbial_samples_to_invoice(self, customer: models.Customer = None):
        """Fetch microbial samples that should be invoiced.

        Returns microbial samples that have been delivered but not invoiced.
        """
        records = self.Sample.query.filter(
            "microsalt" in self.Family.data_analysis,
            models.Sample.delivered_at is not None,
            models.Sample.invoice_id == None,
        )
        customers_to_invoice = list(set([case_obj.customer for case_obj in records.all()]))
        if customer:
            records = records.join(models.Family).filter(models.Family.customer_id == customer.id)
        return records, customers_to_invoice

    def samples_to_invoice(self, customer: models.Customer = None):
        """Fetch samples that should be invoiced.

        Returns samples have been delivered but not invoiced, excluding those that
        have been marked to skip invoicing.
        """
        records = self.Sample.query.filter(
            models.Sample.delivered_at != None,
            models.Sample.invoice_id == None,
            models.Sample.no_invoice == False,
            models.Sample.downsampled_to == None,
        )
        customers_to_invoice = [
            case_obj.customer
            for case_obj in records.all()
            if not case_obj.customer.internal_id == "cust000"
        ]
        customers_to_invoice = list(set(customers_to_invoice))
        records = records.filter(models.Sample.customer == customer) if customer else records
        return records, customers_to_invoice

    def pools_to_invoice(self, customer: models.Customer = None):
        """
        Fetch pools that should be invoiced.
        """
        records = self.Pool.query.filter(
            models.Pool.invoice_id == None,
            models.Pool.no_invoice == False,
            models.Pool.delivered_at != None,
        )

        customers_to_invoice = [
            case_obj.customer
            for case_obj in records.all()
            if not case_obj.customer.internal_id == "cust000"
        ]
        customers_to_invoice = list(set(customers_to_invoice))
        records = records.filter(models.Pool.customer_id == customer.id) if customer else records
        return records, customers_to_invoice

    def pools_to_receive(self):
        """Fetch pools that have been not yet been received."""
        records = self.Pool.query.filter(models.Pool.received_at == None)
        return records

    def pools_to_deliver(self):
        """Fetch pools that have been not yet been delivered."""
        records = self.Pool.query.filter(
            models.Pool.received_at != None, models.Pool.delivered_at == None
        )
        return records

    def _calculate_estimated_turnaround_time(
        self,
        is_rerun,
        external_case_bool,
        analysis_ordered_at,
        samples_received_at,
        samples_prepared_at,
        samples_sequenced_at,
        analysis_completed_at,
        analysis_uploaded_at,
        samples_delivered_at,
    ):
        """Calculated estimated turnaround-time"""
        if samples_received_at and samples_delivered_at:
            return self._calculate_date_delta(None, samples_received_at, samples_delivered_at)

        o_a = self._calculate_date_delta(5, analysis_ordered_at, analysis_completed_at)
        r_p = self._calculate_date_delta(4, samples_received_at, samples_prepared_at)
        p_s = self._calculate_date_delta(5, samples_prepared_at, samples_sequenced_at)
        s_a = self._calculate_date_delta(4, samples_sequenced_at, analysis_completed_at)
        a_u = self._calculate_date_delta(1, analysis_completed_at, analysis_uploaded_at)
        u_d = self._calculate_date_delta(2, analysis_uploaded_at, samples_delivered_at)

        if is_rerun:
            o_a = self._calculate_date_delta(1, analysis_ordered_at, analysis_completed_at)
            return o_a + a_u

        if external_case_bool:
            if analysis_ordered_at and analysis_uploaded_at:
                return self._calculate_date_delta(None, analysis_ordered_at, analysis_uploaded_at)

            return o_a + a_u

        if samples_received_at and samples_delivered_at:
            return self._calculate_date_delta(None, samples_received_at, samples_delivered_at)

        return r_p + p_s + s_a + a_u + u_d

    @staticmethod
    def _calculate_date_delta(default, first_date, last_date):
        # calculates date delta between two dates, assumes last_date is today if missing
        delta = default
        if not last_date:
            last_date = datetime.now()
        if first_date:
            delta = (last_date - first_date).days
        return delta

    @staticmethod
    def _get_max_tat(links):
        max_tat = 0
        for link in links:
            if link.sample.application_version.application.turnaround_time:
                max_tat = max(0, link.sample.application_version.application.turnaround_time)
        return max_tat

    @staticmethod
    def _get_empty_case_data() -> SimpleNamespace:
        case_data = SimpleNamespace()
        case_data.data_analysis = None
        case_data.internal_id = None
        case_data.name = None
        case_data.ordered_at = None
        case_data.total_samples = None
        case_data.total_external_samples = None
        case_data.total_internal_samples = None
        case_data.case_external_bool = None
        case_data.samples_to_receive = None
        case_data.samples_to_prepare = None
        case_data.samples_to_sequence = None
        case_data.samples_to_deliver = None
        case_data.samples_to_invoice = None
        case_data.samples_received = None
        case_data.samples_prepared = None
        case_data.samples_sequenced = None
        case_data.samples_received_at = None
        case_data.samples_prepared_at = None
        case_data.samples_sequenced_at = None
        case_data.samples_delivered_at = None
        case_data.samples_invoiced_at = None
        case_data.case_action = None
        case_data.analysis_completed_at = None
        case_data.analysis_uploaded_at = None
        case_data.samples_delivered = None
        case_data.analysis_delivery_reported_at = None
        case_data.samples_invoiced = None
        case_data.analysis_pipeline = None
        case_data.samples_received_bool = None
        case_data.samples_prepared_bool = None
        case_data.samples_sequenced_bool = None
        case_data.analysis_completed_bool = None
        case_data.analysis_uploaded_bool = None
        case_data.samples_delivered_bool = None
        case_data.analysis_delivery_reported_bool = None
        case_data.samples_invoiced_bool = None
        case_data.flowcells_status = None
        case_data.flowcells_on_disk = None
        case_data.flowcells_on_disk_bool = None
        case_data.tat = None
        case_data.is_rerun = None
        case_data.max_tat = None

        return case_data<|MERGE_RESOLUTION|>--- conflicted
+++ resolved
@@ -562,22 +562,14 @@
 
         return records
 
-<<<<<<< HEAD
-    def analyses_to_clean(self, pipeline: str = None):
-=======
-    def analyses_to_clean(self, before: datetime = datetime.now(), pipeline: str = ""):
->>>>>>> 7d1793b7
+    def analyses_to_clean(self, before: datetime = datetime.now(), pipeline: str = None):
         """Fetch analyses that haven't been cleaned."""
         records = self.latest_analyses()
         records = records.filter(
             models.Analysis.uploaded_at.isnot(None),
             models.Analysis.cleaned_at.is_(None),
-<<<<<<< HEAD
-=======
-            models.Analysis.pipeline.ilike(f"%{pipeline}%"),
             models.Analysis.started_at <= before,
             models.Family.action == None,
->>>>>>> 7d1793b7
         )
         if pipeline:
             records = records.filter(
