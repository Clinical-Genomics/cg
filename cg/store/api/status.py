from datetime import datetime, timedelta
from types import SimpleNamespace
from typing import List

from cg.constants import PRIORITY_MAP, Pipeline
from cg.store import models
from cg.store.api.base import BaseHandler
from cg.utils.date import get_date
from sqlalchemy import or_, and_
from sqlalchemy.orm import Query

VALID_DATA_IN_PRODUCTION = get_date("2017-09-27")


class StatusHandler(BaseHandler):
    """Handles status states for entities in the database"""

    def samples_to_receive(self, external=False):
        """Fetch incoming samples."""
        records = (
            self.Sample.query.join(
                models.Sample.application_version, models.ApplicationVersion.application
            )
            .filter(
                models.Sample.received_at == None,
                models.Sample.downsampled_to == None,
                models.Application.is_external == external,
            )
            .order_by(models.Sample.ordered_at)
        )
        return records

    def samples_to_prepare(self):
        """Fetch samples in lab prep queue."""
        records = (
            self.Sample.query.join(
                models.Sample.application_version, models.ApplicationVersion.application
            )
            .filter(
                models.Sample.received_at != None,
                models.Sample.prepared_at == None,
                models.Sample.downsampled_to == None,
                models.Application.is_external == False,
                models.Sample.sequenced_at == None,
            )
            .order_by(models.Sample.priority.desc(), models.Sample.received_at)
        )
        return records

    def samples_to_sequence(self):
        """Fetch samples in sequencing."""
        records = (
            self.Sample.query.join(
                models.Sample.application_version, models.ApplicationVersion.application
            )
            .filter(
                models.Sample.prepared_at != None,
                models.Sample.sequenced_at == None,
                models.Sample.downsampled_to == None,
                models.Application.is_external == False,
            )
            .order_by(models.Sample.priority.desc(), models.Sample.received_at)
        )
        return records

    def cases_to_analyze(
        self, pipeline: Pipeline = None, threshold: float = None, limit: int = None
    ) -> list:
        """Returns a list if cases ready to be analyzed or set to be reanalyzed"""
        families_query = (
            self.Family.query.outerjoin(models.Analysis)
            .join(models.Family.links, models.FamilySample.sample)
            .filter(or_(models.Sample.is_external, models.Sample.sequenced_at.isnot(None)))
            .filter(models.Family.data_analysis == str(pipeline))
            .filter(
                or_(
                    models.Family.action == "analyze",
                    and_(models.Family.action.is_(None), models.Analysis.created_at.is_(None)),
                )
            )
            .order_by(models.Family.priority.desc(), models.Family.ordered_at)
        )

        families = [
            case_obj
            for case_obj in families_query
            if self._all_samples_have_sequence_data(case_obj.links)
        ]

        if threshold:
            families = [
                case_obj
                for case_obj in families
                if self.all_samples_have_enough_reads(case_obj.links, threshold=threshold)
            ]
        return families[:limit]

    def cases_to_store(self, pipeline: Pipeline, limit: int = None) -> list:
        """Returns a list of cases that may be available to store in Housekeeper"""
        families_query = (
            self.Family.query.outerjoin(models.Analysis)
            .join(models.Family.links, models.FamilySample.sample)
            .filter(models.Family.data_analysis == str(pipeline))
            .filter(models.Family.action == "running")
        )
        return list(families_query)[:limit]

    def get_cases_from_ticket(self, ticket_id: int) -> Query:
        records = self.Family.query.join(models.Family.links, models.FamilySample.sample).filter(
            models.Sample.ticket_number == ticket_id
        )
        return records

    def get_samples_from_ticket(self, ticket_id: int) -> List[models.Sample]:
        records = self.query(models.Sample).filter(models.Sample.ticket_number == ticket_id).all()
        return records

    def get_samples_from_flowcell(self, flowcell_id: str) -> List[models.Sample]:
        flowcell = self.query(models.Flowcell).filter(models.Flowcell.name == flowcell_id).first()
        if flowcell:
            return flowcell.samples

    def cases(
        self,
        internal_id: str = None,
        name: str = None,
        days=0,
        case_action=None,
        priority=None,
        customer_id: str = None,
        exclude_customer_id: str = None,
        data_analysis: str = None,
        sample_id: str = None,
        only_received=False,
        only_prepared=False,
        only_sequenced=False,
        only_analysed=False,
        only_uploaded=False,
        only_delivered=False,
        only_delivery_reported=False,
        only_invoiced=False,
        exclude_received=False,
        exclude_prepared=False,
        exclude_sequenced=False,
        exclude_analysed=False,
        exclude_uploaded=False,
        exclude_delivered=False,
        exclude_delivery_reported=False,
        exclude_invoiced=False,
    ):
        """Fetch cases with and w/o analyses"""
        case_q = self._get_filtered_case_query(
            case_action,
            customer_id,
            data_analysis,
            days,
            exclude_customer_id,
            internal_id,
            name,
            priority,
            sample_id,
        )

        cases = []

        for case_obj in case_q:

            case_data = self._calculate_case_data(case_obj)

            skip_case = self._should_be_skipped(
                case_data,
                exclude_analysed,
                exclude_delivered,
                exclude_delivery_reported,
                exclude_invoiced,
                exclude_prepared,
                exclude_received,
                exclude_sequenced,
                exclude_uploaded,
                only_analysed,
                only_delivered,
                only_delivery_reported,
                only_invoiced,
                only_prepared,
                only_received,
                only_sequenced,
                only_uploaded,
            )

            if skip_case:
                continue

            case_output = self._get_case_output(case_data)

            cases.append(case_output)

        cases_sorted = sorted(cases, key=lambda k: k["tat"], reverse=True)

        return cases_sorted

    @staticmethod
    def _get_case_output(case_data: SimpleNamespace):
        case = {
            "data_analysis": case_data.data_analysis,
            "internal_id": case_data.internal_id,
            "name": case_data.name,
            "ordered_at": case_data.ordered_at,
            "total_samples": case_data.total_samples,
            "total_external_samples": case_data.total_external_samples,
            "total_internal_samples": case_data.total_internal_samples,
            "case_external_bool": case_data.case_external_bool,
            "samples_to_receive": case_data.samples_to_receive,
            "samples_to_prepare": case_data.samples_to_prepare,
            "samples_to_sequence": case_data.samples_to_sequence,
            "samples_to_deliver": case_data.samples_to_deliver,
            "samples_to_invoice": case_data.samples_to_invoice,
            "samples_received": case_data.samples_received,
            "samples_prepared": case_data.samples_prepared,
            "samples_sequenced": case_data.samples_sequenced,
            "samples_received_at": case_data.samples_received_at,
            "samples_prepared_at": case_data.samples_prepared_at,
            "samples_sequenced_at": case_data.samples_sequenced_at,
            "samples_delivered_at": case_data.samples_delivered_at,
            "samples_invoiced_at": case_data.samples_invoiced_at,
            "case_action": case_data.case_action,
            "analysis_completed_at": case_data.analysis_completed_at,
            "analysis_uploaded_at": case_data.analysis_uploaded_at,
            "samples_delivered": case_data.samples_delivered,
            "analysis_delivery_reported_at": case_data.analysis_delivery_reported_at,
            "samples_invoiced": case_data.samples_invoiced,
            "analysis_pipeline": case_data.analysis_pipeline,
            "samples_received_bool": case_data.samples_received_bool,
            "samples_prepared_bool": case_data.samples_prepared_bool,
            "samples_sequenced_bool": case_data.samples_sequenced_bool,
            "analysis_completed_bool": case_data.analysis_completed_bool,
            "analysis_uploaded_bool": case_data.analysis_uploaded_bool,
            "samples_delivered_bool": case_data.samples_delivered_bool,
            "analysis_delivery_reported_bool": case_data.analysis_delivery_reported_bool,
            "samples_invoiced_bool": case_data.samples_invoiced_bool,
            "flowcells_status": case_data.flowcells_status,
            "flowcells_on_disk": case_data.flowcells_on_disk,
            "flowcells_on_disk_bool": case_data.flowcells_on_disk_bool,
            "tat": case_data.tat,
            "is_rerun": case_data.is_rerun,
            "max_tat": case_data.max_tat,
        }
        return case

    @staticmethod
    def _should_be_skipped(
        case_data,
        exclude_analysed,
        exclude_delivered,
        exclude_delivery_reported,
        exclude_invoiced,
        exclude_prepared,
        exclude_received,
        exclude_sequenced,
        exclude_uploaded,
        only_analysed,
        only_delivered,
        only_delivery_reported,
        only_invoiced,
        only_prepared,
        only_received,
        only_sequenced,
        only_uploaded,
    ):
        skip_case = False
        if only_received and not case_data.samples_received_bool:
            skip_case = True
        if only_prepared and not case_data.samples_prepared_bool:
            skip_case = True
        if only_sequenced and not case_data.samples_sequenced_bool:
            skip_case = True
        if only_analysed and not case_data.analysis_completed_bool:
            skip_case = True
        if only_uploaded and not case_data.analysis_uploaded_bool:
            skip_case = True
        if only_delivered and not case_data.samples_delivered_bool:
            skip_case = True
        if only_delivery_reported and not case_data.analysis_delivery_reported_bool:
            skip_case = True
        if only_invoiced and not case_data.samples_invoiced_bool:
            skip_case = True
        if exclude_received and case_data.samples_received_bool:
            skip_case = True
        if exclude_prepared and case_data.samples_prepared_bool:
            skip_case = True
        if exclude_sequenced and case_data.samples_sequenced_bool:
            skip_case = True
        if exclude_analysed and case_data.analysis_completed_bool:
            skip_case = True
        if exclude_uploaded and case_data.analysis_uploaded_bool:
            skip_case = True
        if exclude_delivered and case_data.samples_delivered_bool:
            skip_case = True
        if exclude_delivery_reported and case_data.analysis_delivery_reported_bool:
            skip_case = True
        if exclude_invoiced and case_data.samples_invoiced_bool:
            skip_case = True
        return skip_case

    def _calculate_case_data(self, case_obj: models.Family):
        case_data = self._get_empty_case_data()

        case_data.data_analysis = case_obj.data_analysis
        case_data.internal_id = case_obj.internal_id
        case_data.name = case_obj.name
        case_data.ordered_at = case_obj.ordered_at

        case_data.analysis_in_progress = case_obj.action == "analyze"
        case_data.case_action = case_obj.action
        case_data.total_samples = len(case_obj.links)
        case_data.total_external_samples = len(
            [
                link.sample.application_version.application.is_external
                for link in case_obj.links
                if link.sample.application_version.application.is_external
            ]
        )
        case_data.total_internal_samples = (
            case_data.total_samples - case_data.total_external_samples
        )
        case_data.case_external_bool = case_data.total_external_samples == case_data.total_samples
        if case_data.total_samples > 0:
            case_data.samples_received = len(
                [link.sample.received_at for link in case_obj.links if link.sample.received_at]
            )
            case_data.samples_prepared = len(
                [link.sample.prepared_at for link in case_obj.links if link.sample.prepared_at]
            )
            case_data.samples_sequenced = len(
                [link.sample.sequenced_at for link in case_obj.links if link.sample.sequenced_at]
            )
            case_data.samples_delivered = len(
                [link.sample.delivered_at for link in case_obj.links if link.sample.delivered_at]
            )
            case_data.samples_invoiced = len(
                [
                    link.sample.invoice.invoiced_at
                    for link in case_obj.links
                    if link.sample.invoice and link.sample.invoice.invoiced_at
                ]
            )

            case_data.samples_to_receive = case_data.total_internal_samples
            case_data.samples_to_prepare = case_data.total_internal_samples
            case_data.samples_to_sequence = case_data.total_internal_samples
            case_data.samples_to_deliver = case_data.total_internal_samples
            case_data.samples_to_invoice = case_data.total_samples - len(
                [link.sample.no_invoice for link in case_obj.links if link.sample.no_invoice]
            )

            case_data.samples_received_bool = (
                case_data.samples_received == case_data.samples_to_receive
            )
            case_data.samples_prepared_bool = (
                case_data.samples_prepared == case_data.samples_to_prepare
            )
            case_data.samples_sequenced_bool = (
                case_data.samples_sequenced == case_data.samples_to_sequence
            )
            case_data.samples_delivered_bool = (
                case_data.samples_delivered == case_data.samples_to_deliver
            )
            case_data.samples_invoiced_bool = (
                case_data.samples_invoiced == case_data.samples_to_invoice
            )

            if case_data.samples_to_receive > 0 and case_data.samples_received_bool:
                case_data.samples_received_at = max(
                    [
                        link.sample.received_at
                        for link in case_obj.links
                        if link.sample.received_at is not None
                    ]
                )

            if case_data.samples_to_prepare > 0 and case_data.samples_prepared_bool:
                case_data.samples_prepared_at = max(
                    [
                        link.sample.prepared_at
                        for link in case_obj.links
                        if link.sample.prepared_at is not None
                    ]
                )

            if case_data.samples_to_sequence > 0 and case_data.samples_sequenced_bool:
                case_data.samples_sequenced_at = max(
                    [
                        link.sample.sequenced_at
                        for link in case_obj.links
                        if link.sample.sequenced_at is not None
                    ]
                )

            if case_data.samples_to_deliver > 0 and case_data.samples_delivered_bool:
                case_data.samples_delivered_at = max(
                    [
                        link.sample.delivered_at
                        for link in case_obj.links
                        if link.sample.delivered_at is not None
                    ]
                )

            if case_data.samples_to_invoice > 0 and case_data.samples_invoiced_bool:
                case_data.samples_invoiced_at = max(
                    [
                        link.sample.invoice.invoiced_at
                        for link in case_obj.links
                        if link.sample.invoice and link.sample.invoice.invoiced_at
                    ]
                )

            case_data.flowcells = len(
                [flowcell.status for link in case_obj.links for flowcell in link.sample.flowcells]
            )

            case_data.flowcells_status = list(
                set(
                    flowcell.status for link in case_obj.links for flowcell in link.sample.flowcells
                )
            )
            if case_data.flowcells < case_data.total_samples:
                case_data.flowcells_status.append("new")

            case_data.flowcells_status = ", ".join(case_data.flowcells_status)

            case_data.flowcells_on_disk = len(
                [
                    flowcell.status
                    for link in case_obj.links
                    for flowcell in link.sample.flowcells
                    if flowcell.status == "ondisk"
                ]
            )

            case_data.flowcells_on_disk_bool = (
                case_data.flowcells_on_disk == case_data.total_samples
            )
        if case_obj.analyses and not case_data.analysis_in_progress:
            case_data.analysis_completed_at = case_obj.analyses[0].completed_at
            case_data.analysis_uploaded_at = case_obj.analyses[0].uploaded_at
            case_data.analysis_delivery_reported_at = case_obj.analyses[
                0
            ].delivery_report_created_at
            case_data.analysis_pipeline = case_obj.analyses[0].pipeline
            case_data.analysis_completed_bool = case_data.analysis_completed_at is not None
            case_data.analysis_uploaded_bool = case_data.analysis_uploaded_at is not None
            case_data.analysis_delivery_reported_bool = (
                case_data.analysis_delivery_reported_at is not None
            )
        elif case_data.total_samples > 0:
            case_data.analysis_completed_bool = False
            case_data.analysis_uploaded_bool = False
            case_data.analysis_delivery_reported_bool = False

        case_data.is_rerun = self._is_rerun(
            case_obj,
            case_data.samples_received_at,
            case_data.samples_prepared_at,
            case_data.samples_sequenced_at,
        )
        case_data.tat = self._calculate_estimated_turnaround_time(
            case_data.is_rerun,
            case_data.case_external_bool,
            case_obj.ordered_at,
            case_data.samples_received_at,
            case_data.samples_prepared_at,
            case_data.samples_sequenced_at,
            case_data.analysis_completed_at,
            case_data.analysis_uploaded_at,
            case_data.samples_delivered_at,
        )
        case_data.max_tat = self._get_max_tat(links=case_obj.links)
        return case_data

    def _get_filtered_case_query(
        self,
        case_action,
        customer_id,
        data_analysis: str,
        days,
        exclude_customer_id,
        internal_id,
        name,
        priority,
        sample_id,
    ):
        case_q = self.Family.query
        # family filters
        if days != 0:
            filter_date = datetime.now() - timedelta(days=days)
            case_q = case_q.filter(models.Family.ordered_at > filter_date)
        if case_action:
            case_q = case_q.filter(models.Family.action == case_action)
        if priority:
            priority_db = PRIORITY_MAP[priority]
            case_q = case_q.filter(models.Family.priority == priority_db)
        if internal_id:
            case_q = case_q.filter(models.Family.internal_id.ilike(f"%{internal_id}%"))
        if name:
            case_q = case_q.filter(models.Family.name.ilike(f"%{name}%"))
        if data_analysis:
            case_q = case_q.filter(models.Family.data_analysis.ilike(f"%{data_analysis}%"))
        # customer filters
        if customer_id or exclude_customer_id:
            case_q = case_q.join(models.Family.customer)

            if customer_id:
                case_q = case_q.filter(models.Customer.internal_id == customer_id)

            if exclude_customer_id:
                case_q = case_q.filter(models.Customer.internal_id != exclude_customer_id)
        # sample filters
        if sample_id:
            case_q = case_q.join(models.Family.links, models.FamilySample.sample)
            case_q = case_q.filter(models.Sample.internal_id.ilike(f"%{sample_id}%"))
        else:
            case_q = case_q.outerjoin(models.Family.links, models.FamilySample.sample)
        # other joins
        case_q = case_q.outerjoin(
            models.Family.analyses, models.Sample.invoice, models.Sample.flowcells
        )
        return case_q

    @staticmethod
    def _is_rerun(case_obj, samples_received_at, samples_prepared_at, samples_sequenced_at):

        return (
            (len(case_obj.analyses) > 0)
            or (samples_received_at and samples_received_at < case_obj.ordered_at)
            or (samples_prepared_at and samples_prepared_at < case_obj.ordered_at)
            or (samples_sequenced_at and samples_sequenced_at < case_obj.ordered_at)
        )

    @staticmethod
    def _all_samples_have_sequence_data(links: List[models.FamilySample]) -> bool:
        """Return True if all samples are external or sequenced in-house."""
        return all((link.sample.sequenced_at or link.sample.is_external) for link in links)

    def all_samples_have_enough_reads(
        self, links: List[models.FamilySample], threshold: float
    ) -> bool:
        return all(
            (
                link.sample.reads
                > self.Application.query.filter_by(
                    id=self.ApplicationVersion.query.filter_by(
                        id=link.sample.application_version_id
                    )
                    .first()
                    .application_id
                )
                .first()
                .target_reads
                * threshold
            )
            for link in links
        )

    def analyses_to_upload(self, pipeline: Pipeline = None) -> List[models.Analysis]:
        """Fetch analyses that haven't been uploaded."""
        records = self.Analysis.query.filter(
            models.Analysis.completed_at != None, models.Analysis.uploaded_at == None
        )

        if pipeline:
            records = records.filter(models.Analysis.pipeline == str(pipeline))

        return records

<<<<<<< HEAD
    def analyses_to_clean(self, before: datetime = datetime.now(), pipeline: str = "") -> Query:
=======
    def analyses_to_clean(self, before: datetime = datetime.now(), pipeline: Pipeline = None):
>>>>>>> 3641f533
        """Fetch analyses that haven't been cleaned."""
        records = self.latest_analyses()
        records = records.filter(
            models.Analysis.uploaded_at.isnot(None),
            models.Analysis.cleaned_at.is_(None),
            models.Analysis.started_at <= before,
            models.Family.action == None,
        )
        if pipeline:
            records = records.filter(
                models.Analysis.pipeline == str(pipeline),
            )

        return records

    def observations_to_upload(self):
        """Fetch observations that haven't been uploaded."""

        case_q = self.Family.query.join(
            models.Analysis, models.Family.links, models.FamilySample.sample
        ).filter(models.Sample.loqusdb_id.is_(None))

        return case_q

    def observations_uploaded(self):
        """Fetch observations that have been uploaded."""

        case_q = self.Family.query.join(models.Family.links, models.FamilySample.sample).filter(
            models.Sample.loqusdb_id.isnot(None)
        )

        return case_q

    def analyses_to_deliver(self, pipeline: Pipeline = None):
        """Fetch analyses that have been uploaded but not delivered."""
        records = (
            self.Analysis.query.join(models.Family, models.Family.links, models.FamilySample.sample)
            .filter(
                models.Analysis.uploaded_at.isnot(None),
                models.Sample.delivered_at.is_(None),
                models.Analysis.pipeline == str(pipeline),
            )
            .order_by(models.Analysis.uploaded_at.desc())
        )

        return records

    def analyses_to_delivery_report(self, pipeline: Pipeline = None) -> Query:
        """Fetch analyses that needs the delivery report to be regenerated."""

        analyses_query = self.latest_analyses()

        analyses_query = (
            analyses_query.filter(models.Analysis.uploaded_at)
            .filter(VALID_DATA_IN_PRODUCTION < models.Analysis.started_at)
            .join(models.Family, models.Family.links, models.FamilySample.sample)
            .filter(
                or_(
                    models.Family.data_analysis.is_(None),
                    models.Family.data_analysis == str(pipeline),
                )
            )
            .filter(
                models.Sample.delivered_at.isnot(None),
                or_(
                    models.Analysis.delivery_report_created_at.is_(None),
                    and_(
                        models.Analysis.delivery_report_created_at.isnot(None),
                        models.Analysis.delivery_report_created_at < models.Sample.delivered_at,
                    ),
                ),
            )
            .order_by(models.Analysis.uploaded_at.desc())
        )
        return analyses_query

    def samples_to_deliver(self):
        """Fetch samples that have been sequenced but not delivered."""
        records = self.Sample.query.filter(
            models.Sample.sequenced_at != None,
            models.Sample.delivered_at == None,
            models.Sample.downsampled_to == None,
        )
        return records

    def samples_not_delivered(self):
        """Fetch samples not delivered."""
        records = self.Sample.query.filter(
            models.Sample.delivered_at == None, models.Sample.downsampled_to == None
        )
        return records

    def samples_not_invoiced(self):
        """Fetch all samples that are not invoiced."""
        records = self.Sample.query.filter(
            models.Sample.downsampled_to == None, models.Sample.invoice_id == None
        )
        return records

    def samples_not_downsampled(self):
        """Fetch all samples that are not down sampled."""
        records = self.Sample.query.filter(models.Sample.downsampled_to == None)
        return records

    def microbial_samples_to_invoice(self, customer: models.Customer = None):
        """Fetch microbial samples that should be invoiced.

        Returns microbial samples that have been delivered but not invoiced.
        """
        records = self.Sample.query.filter(
            str(Pipeline.MICROSALT) in self.Family.data_analysis,
            models.Sample.delivered_at is not None,
            models.Sample.invoice_id == None,
        )
        customers_to_invoice = list(set([case_obj.customer for case_obj in records.all()]))
        if customer:
            records = records.join(models.Family).filter(models.Family.customer_id == customer.id)
        return records, customers_to_invoice

    def samples_to_invoice(self, customer: models.Customer = None):
        """Fetch samples that should be invoiced.

        Returns samples have been delivered but not invoiced, excluding those that
        have been marked to skip invoicing.
        """
        records = self.Sample.query.filter(
            models.Sample.delivered_at != None,
            models.Sample.invoice_id == None,
            models.Sample.no_invoice == False,
            models.Sample.downsampled_to == None,
        )
        customers_to_invoice = [
            case_obj.customer
            for case_obj in records.all()
            if not case_obj.customer.internal_id == "cust000"
        ]
        customers_to_invoice = list(set(customers_to_invoice))
        records = records.filter(models.Sample.customer == customer) if customer else records
        return records, customers_to_invoice

    def pools_to_invoice(self, customer: models.Customer = None):
        """
        Fetch pools that should be invoiced.
        """
        records = self.Pool.query.filter(
            models.Pool.invoice_id == None,
            models.Pool.no_invoice == False,
            models.Pool.delivered_at != None,
        )

        customers_to_invoice = [
            case_obj.customer
            for case_obj in records.all()
            if not case_obj.customer.internal_id == "cust000"
        ]
        customers_to_invoice = list(set(customers_to_invoice))
        records = records.filter(models.Pool.customer_id == customer.id) if customer else records
        return records, customers_to_invoice

    def pools_to_receive(self):
        """Fetch pools that have been not yet been received."""
        records = self.Pool.query.filter(models.Pool.received_at == None)
        return records

    def pools_to_deliver(self):
        """Fetch pools that have been not yet been delivered."""
        records = self.Pool.query.filter(
            models.Pool.received_at != None, models.Pool.delivered_at == None
        )
        return records

    def _calculate_estimated_turnaround_time(
        self,
        is_rerun,
        external_case_bool,
        analysis_ordered_at,
        samples_received_at,
        samples_prepared_at,
        samples_sequenced_at,
        analysis_completed_at,
        analysis_uploaded_at,
        samples_delivered_at,
    ):
        """Calculated estimated turnaround-time"""
        if samples_received_at and samples_delivered_at:
            return self._calculate_date_delta(None, samples_received_at, samples_delivered_at)

        o_a = self._calculate_date_delta(5, analysis_ordered_at, analysis_completed_at)
        r_p = self._calculate_date_delta(4, samples_received_at, samples_prepared_at)
        p_s = self._calculate_date_delta(5, samples_prepared_at, samples_sequenced_at)
        s_a = self._calculate_date_delta(4, samples_sequenced_at, analysis_completed_at)
        a_u = self._calculate_date_delta(1, analysis_completed_at, analysis_uploaded_at)
        u_d = self._calculate_date_delta(2, analysis_uploaded_at, samples_delivered_at)

        if is_rerun:
            o_a = self._calculate_date_delta(1, analysis_ordered_at, analysis_completed_at)
            return o_a + a_u

        if external_case_bool:
            if analysis_ordered_at and analysis_uploaded_at:
                return self._calculate_date_delta(None, analysis_ordered_at, analysis_uploaded_at)

            return o_a + a_u

        if samples_received_at and samples_delivered_at:
            return self._calculate_date_delta(None, samples_received_at, samples_delivered_at)

        return r_p + p_s + s_a + a_u + u_d

    @staticmethod
    def _calculate_date_delta(default, first_date, last_date):
        # calculates date delta between two dates, assumes last_date is today if missing
        delta = default
        if not last_date:
            last_date = datetime.now()
        if first_date:
            delta = (last_date - first_date).days
        return delta

    @staticmethod
    def _get_max_tat(links):
        max_tat = 0
        for link in links:
            if link.sample.application_version.application.turnaround_time:
                max_tat = max(0, link.sample.application_version.application.turnaround_time)
        return max_tat

    @staticmethod
    def _get_empty_case_data() -> SimpleNamespace:
        case_data = SimpleNamespace()
        case_data.data_analysis = None
        case_data.internal_id = None
        case_data.name = None
        case_data.ordered_at = None
        case_data.total_samples = None
        case_data.total_external_samples = None
        case_data.total_internal_samples = None
        case_data.case_external_bool = None
        case_data.samples_to_receive = None
        case_data.samples_to_prepare = None
        case_data.samples_to_sequence = None
        case_data.samples_to_deliver = None
        case_data.samples_to_invoice = None
        case_data.samples_received = None
        case_data.samples_prepared = None
        case_data.samples_sequenced = None
        case_data.samples_received_at = None
        case_data.samples_prepared_at = None
        case_data.samples_sequenced_at = None
        case_data.samples_delivered_at = None
        case_data.samples_invoiced_at = None
        case_data.case_action = None
        case_data.analysis_completed_at = None
        case_data.analysis_uploaded_at = None
        case_data.samples_delivered = None
        case_data.analysis_delivery_reported_at = None
        case_data.samples_invoiced = None
        case_data.analysis_pipeline = None
        case_data.samples_received_bool = None
        case_data.samples_prepared_bool = None
        case_data.samples_sequenced_bool = None
        case_data.analysis_completed_bool = None
        case_data.analysis_uploaded_bool = None
        case_data.samples_delivered_bool = None
        case_data.analysis_delivery_reported_bool = None
        case_data.samples_invoiced_bool = None
        case_data.flowcells_status = None
        case_data.flowcells_on_disk = None
        case_data.flowcells_on_disk_bool = None
        case_data.tat = None
        case_data.is_rerun = None
        case_data.max_tat = None

        return case_data<|MERGE_RESOLUTION|>--- conflicted
+++ resolved
@@ -571,11 +571,9 @@
 
         return records
 
-<<<<<<< HEAD
-    def analyses_to_clean(self, before: datetime = datetime.now(), pipeline: str = "") -> Query:
-=======
-    def analyses_to_clean(self, before: datetime = datetime.now(), pipeline: Pipeline = None):
->>>>>>> 3641f533
+    def analyses_to_clean(
+        self, before: datetime = datetime.now(), pipeline: Pipeline = None
+    ) -> Query:
         """Fetch analyses that haven't been cleaned."""
         records = self.latest_analyses()
         records = records.filter(
