"""Handler to read data objects."""

import datetime as dt
import logging
from datetime import datetime
from typing import Callable, Iterator, Literal

from sqlalchemy.orm import Query, Session

from cg.constants import SequencingRunDataAvailability, Workflow
from cg.constants.constants import CaseActions, CustomerId, PrepCategory, SampleType
from cg.exc import CaseNotFoundError, CgError, OrderNotFoundError, SampleNotFoundError
from cg.models.orders.constants import OrderType
<<<<<<< HEAD
from cg.server.dto.orders.orders_request import OrdersRequest
from cg.server.dto.samples.collaborator_samples_request import (
    CollaboratorSamplesRequest,
)
=======
from cg.server.dto.samples.collaborator_samples_request import CollaboratorSamplesRequest
from cg.services.orders.order_service.models import OrderQueryParams
>>>>>>> 40c89d2a
from cg.store.base import BaseHandler
from cg.store.exc import EntryNotFoundError
from cg.store.filters.status_analysis_filters import (
    AnalysisFilter,
    apply_analysis_filter,
)
from cg.store.filters.status_application_filters import (
    ApplicationFilter,
    apply_application_filter,
)
from cg.store.filters.status_application_limitations_filters import (
    ApplicationLimitationsFilter,
    apply_application_limitations_filter,
)
from cg.store.filters.status_application_version_filters import (
    ApplicationVersionFilter,
    apply_application_versions_filter,
)
from cg.store.filters.status_bed_filters import BedFilter, apply_bed_filter
from cg.store.filters.status_bed_version_filters import (
    BedVersionFilter,
    apply_bed_version_filter,
)
from cg.store.filters.status_case_filters import CaseFilter, apply_case_filter
from cg.store.filters.status_case_sample_filters import (
    CaseSampleFilter,
    apply_case_sample_filter,
)
from cg.store.filters.status_collaboration_filters import (
    CollaborationFilter,
    apply_collaboration_filter,
)
from cg.store.filters.status_customer_filters import (
    CustomerFilter,
    apply_customer_filter,
)
from cg.store.filters.status_illumina_flow_cell_filters import (
    IlluminaFlowCellFilter,
    apply_illumina_flow_cell_filters,
)
from cg.store.filters.status_illumina_metrics_filters import (
    IlluminaMetricsFilter,
    apply_illumina_metrics_filter,
)
from cg.store.filters.status_illumina_sequencing_run_filters import (
    IlluminaSequencingRunFilter,
    apply_illumina_sequencing_run_filter,
)
from cg.store.filters.status_invoice_filters import InvoiceFilter, apply_invoice_filter
from cg.store.filters.status_order_filters import OrderFilter, apply_order_filters
from cg.store.filters.status_ordertype_application_filters import (
    OrderTypeApplicationFilter,
    apply_order_type_application_filter,
)
from cg.store.filters.status_organism_filters import (
    OrganismFilter,
    apply_organism_filter,
)
from cg.store.filters.status_pacbio_smrt_cell_filters import (
    PacBioSMRTCellFilter,
    apply_pac_bio_smrt_cell_filters,
)
from cg.store.filters.status_panel_filters import PanelFilter, apply_panel_filter
from cg.store.filters.status_pool_filters import PoolFilter, apply_pool_filter
from cg.store.filters.status_sample_filters import SampleFilter, apply_sample_filter
from cg.store.filters.status_user_filters import UserFilter, apply_user_filter
from cg.store.models import (
    Analysis,
    Application,
    ApplicationLimitations,
    ApplicationVersion,
    Bed,
    BedVersion,
    Case,
    CaseSample,
    Collaboration,
    Customer,
    IlluminaFlowCell,
    IlluminaSampleSequencingMetrics,
    IlluminaSequencingRun,
    Invoice,
    Order,
    Organism,
    PacbioSMRTCell,
    Panel,
    Pool,
    Sample,
    SampleRunMetrics,
    User,
)

LOG = logging.getLogger(__name__)


class ReadHandler(BaseHandler):
    """Class for reading items in the database."""

    def __init__(self, session: Session):
        super().__init__(session=session)

    def get_case_by_entry_id(self, entry_id: str) -> Case:
        """Return a case by entry id."""
        cases_query: Query = self._get_query(table=Case)
        return apply_case_filter(
            cases=cases_query, filter_functions=[CaseFilter.BY_ENTRY_ID], entry_id=entry_id
        ).first()

    def has_active_cases_for_sample(self, internal_id: str) -> bool:
        """Check if there are any active cases for a sample."""
        sample = self.get_sample_by_internal_id(internal_id=internal_id)
        active_actions = ["analyze", "running"]

        for family_sample in sample.links:
            case: Case = self.get_case_by_entry_id(entry_id=family_sample.case_id)
            if case.action in active_actions:
                return True

        return False

    def get_application_by_case(self, case_id: str) -> Application:
        """Return the application of a case."""

        return (
            self.get_case_by_internal_id(internal_id=case_id)
            .links[0]
            .sample.application_version.application
        )

    def get_application_limitations_by_tag(self, tag: str) -> list[ApplicationLimitations]:
        """Return application limitations given the application tag."""
        return apply_application_limitations_filter(
            filter_functions=[ApplicationLimitationsFilter.BY_TAG],
            application_limitations=self._get_join_application_limitations_query(),
            tag=tag,
        ).all()

    def get_application_limitation_by_tag_and_workflow(
        self, tag: str, workflow: Workflow
    ) -> ApplicationLimitations | None:
        """Return an application limitation given the application tag and workflow."""
        filter_functions: list[ApplicationLimitationsFilter] = [
            ApplicationLimitationsFilter.BY_TAG,
            ApplicationLimitationsFilter.BY_WORKFLOW,
        ]
        return apply_application_limitations_filter(
            filter_functions=filter_functions,
            application_limitations=self._get_join_application_limitations_query(),
            tag=tag,
            workflow=workflow,
        ).first()

    def get_latest_analysis_to_upload_for_workflow(self, workflow: str = None) -> list[Analysis]:
        """Return latest not uploaded analysis for each case given a workflow."""
        filter_functions: list[AnalysisFilter] = [
            AnalysisFilter.WITH_WORKFLOW,
            AnalysisFilter.IS_NOT_UPLOADED,
        ]
        return apply_analysis_filter(
            filter_functions=filter_functions,
            analyses=self._get_latest_analyses_for_cases_query(),
            workflow=workflow,
        ).all()

    def get_analysis_by_case_entry_id_and_started_at(
        self, case_entry_id: int, started_at_date: dt.datetime
    ) -> Analysis:
        """Fetch an analysis."""
        filter_functions: list[AnalysisFilter] = [
            AnalysisFilter.BY_CASE_ENTRY_ID,
            AnalysisFilter.BY_STARTED_AT,
        ]

        return apply_analysis_filter(
            filter_functions=filter_functions,
            analyses=self._get_query(Analysis),
            case_entry_id=case_entry_id,
            started_at_date=started_at_date,
        ).first()

    def get_analysis_by_entry_id(self, entry_id: int) -> Analysis:
        """Return an analysis."""
        return apply_analysis_filter(
            filter_functions=[AnalysisFilter.BY_ENTRY_ID],
            analyses=self._get_query(table=Analysis),
            entry_id=entry_id,
        ).first()

    def get_cases_by_customer_and_case_name_search(
        self, customer: Customer, case_name_search: str
    ) -> list[Case]:
        """
        Retrieve a list of cases filtered by a customer and matching names.

        Args:
            customer (Customer): The customer object to filter cases by.
            case_name_search (str): The case name search string to filter cases by.

        Returns:
            list[Case]: A list of filtered cases sorted by creation time.
        """
        filter_functions: list[Callable] = [
            CaseFilter.BY_CUSTOMER_ENTRY_ID,
            CaseFilter.BY_NAME_SEARCH,
            CaseFilter.ORDER_BY_CREATED_AT,
        ]

        return apply_case_filter(
            cases=self._get_query(table=Case),
            filter_functions=filter_functions,
            customer_entry_id=customer.id,
            name_search=case_name_search,
        ).all()

    def get_cases_by_customers_action_and_case_search(
        self,
        customers: list[Customer] | None,
        action: str | None,
        case_search: str | None,
        limit: int | None = 30,
    ) -> list[Case]:
        """
        Retrieve a list of cases filtered by customers, action, and matching names or internal ids.

        Args:
            customers (list[Customer] | None): A list of customer objects to filter cases by.
            action (str | None): The action string to filter cases by.
            case_search (str | None): The case search string to filter cases by.
            limit (int | None, default=30): The maximum number of cases to return.

        Returns:
            list[Case]: A list of filtered cases sorted by creation time and limited by the specified number.
        """
        filter_functions: list[Callable] = [
            CaseFilter.BY_CUSTOMER_ENTRY_IDS,
            CaseFilter.BY_ACTION,
            CaseFilter.BY_CASE_SEARCH,
            CaseFilter.ORDER_BY_CREATED_AT,
        ]

        customer_entry_ids: list[int] = (
            [customer.id for customer in customers] if customers else None
        )

        filtered_cases: Query = apply_case_filter(
            cases=self._get_query(table=Case),
            filter_functions=filter_functions,
            action=action,
            case_search=case_search,
            customer_entry_ids=customer_entry_ids,
        )
        return filtered_cases.limit(limit=limit).all()

    def get_cases_by_customer_workflow_and_case_search(
        self,
        customer: Customer | None,
        workflow: str | None,
        case_search: str | None,
        limit: int | None = 30,
    ) -> list[Case]:
        """
        Retrieve a list of cases filtered by customer, workflow, and matching names or internal ids.
        """
        filter_functions: list[Callable] = [
            CaseFilter.BY_CUSTOMER_ENTRY_ID,
            CaseFilter.BY_CASE_SEARCH,
            CaseFilter.WITH_WORKFLOW,
            CaseFilter.ORDER_BY_CREATED_AT,
        ]

        customer_entry_id: int = customer.id if customer else None

        filtered_cases: Query = apply_case_filter(
            cases=self._get_query(table=Case),
            filter_functions=filter_functions,
            case_search=case_search,
            customer_entry_id=customer_entry_id,
            workflow=workflow,
        )
        return filtered_cases.limit(limit=limit).all()

    def get_cases(self) -> list[Case]:
        """Return all cases."""
        return self._get_query(table=Case).all()

    def get_case_samples_by_case_id(self, case_internal_id: str) -> list[CaseSample]:
        """Return the case-sample links associated with a case."""
        return apply_case_sample_filter(
            filter_functions=[CaseSampleFilter.SAMPLES_IN_CASE_BY_INTERNAL_ID],
            case_internal_id=case_internal_id,
            case_samples=self._get_join_case_sample_query(),
        ).all()

    def filter_cases_with_samples(self, case_ids: list[str]) -> list[str]:
        """Return case id:s associated with samples."""
        cases_with_samples = set()
        for case_id in case_ids:
            case: Case = self.get_case_by_internal_id(internal_id=case_id)
            if case and case.links:
                cases_with_samples.add(case_id)
        return list(cases_with_samples)

    def get_cases_by_ticket_id(self, ticket_id: str) -> list[Case]:
        """Return cases associated with a given ticket id."""
        if order := apply_order_filters(
            orders=self._get_query(table=Order),
            filters=[OrderFilter.BY_TICKET_ID],
            ticket_id=int(ticket_id),
        ).first():
            return order.cases
        return []

    def get_customer_id_from_ticket(self, ticket: str) -> str:
        """Returns the customer related to given ticket."""
        if order := self.get_order_by_ticket_id(int(ticket)):
            return order.customer.internal_id
        raise ValueError(f"No order found for ticket {ticket}")

    def get_samples_from_ticket(self, ticket: str) -> list[Sample]:
        """Returns the samples related to given ticket."""
        return apply_order_filters(
            orders=self._get_join_sample_case_order_query(),
            filters=[OrderFilter.BY_TICKET_ID],
            ticket_id=int(ticket),
        ).all()

    def get_latest_ticket_from_case(self, case_id: str) -> str:
        """Returns the ticket from the most recent sample in a case."""
        return self.get_case_by_internal_id(internal_id=case_id).latest_ticket

    def _is_case_found(self, case: Case, case_id: str) -> None:
        """Raise error if case is false."""
        if not case:
            LOG.error(f"Could not find case {case_id}")
            raise CaseNotFoundError("")

    def get_samples_by_case_id(self, case_id: str) -> list[Sample]:
        """Get samples on a given case id."""

        case: Case = self.get_case_by_internal_id(internal_id=case_id)
        self._is_case_found(case=case, case_id=case_id)
        return case.samples if case else []

    def get_sample_ids_by_case_id(self, case_id: str = None) -> Iterator[str]:
        """Return sample ids from case id."""
        case: Case = self.get_case_by_internal_id(internal_id=case_id)
        self._is_case_found(case=case, case_id=case_id)
        for link in case.links:
            yield link.sample.internal_id

    def get_case_by_name_and_customer(self, customer: Customer, case_name: str) -> Case:
        """Find a case by case name within a customer."""
        return apply_case_filter(
            cases=self._get_query(table=Case),
            filter_functions=[CaseFilter.BY_CUSTOMER_ENTRY_ID, CaseFilter.BY_NAME],
            customer_entry_id=customer.id,
            name=case_name,
        ).first()

    def get_case_by_name(self, name: str) -> Case:
        """Get a case by name."""
        return apply_case_filter(
            cases=self._get_query(table=Case),
            filter_functions=[CaseFilter.BY_NAME],
            name=name,
        ).first()

    def get_sample_by_customer_and_name(
        self, customer_entry_id: list[int], sample_name: str
    ) -> Sample:
        """Get samples within a customer."""
        filter_functions = [
            SampleFilter.BY_CUSTOMER_ENTRY_IDS,
            SampleFilter.BY_SAMPLE_NAME,
        ]

        return apply_sample_filter(
            samples=self._get_query(table=Sample),
            filter_functions=filter_functions,
            customer_entry_ids=customer_entry_id,
            name=sample_name,
        ).first()

    def get_illumina_metrics_entry_by_device_sample_and_lane(
        self, device_internal_id: str, sample_internal_id: str, lane: int
    ) -> IlluminaSampleSequencingMetrics:
        """Get metrics entry by sequencing device internal id, sample internal id and lane."""
        filtered_metrics: Query = apply_illumina_metrics_filter(
            metrics=self._get_joined_illumina_sample_tables(),
            filter_functions=[IlluminaMetricsFilter.BY_LANE],
            lane=lane,
        )
        filtered_flow_cells: Query = apply_illumina_flow_cell_filters(
            flow_cells=filtered_metrics,
            filter_functions=[IlluminaFlowCellFilter.BY_INTERNAL_ID],
            internal_id=device_internal_id,
        )
        filtered_samples: Query = apply_sample_filter(
            samples=filtered_flow_cells,
            filter_functions=[SampleFilter.BY_INTERNAL_ID],
            internal_id=sample_internal_id,
        )
        return filtered_samples.first()

    def get_illumina_sequencing_run_by_device_internal_id(
        self, device_internal_id: str
    ) -> IlluminaSequencingRun:
        """Get Illumina sequencing run entry by device internal id."""
        sequencing_run: IlluminaSequencingRun | None = apply_illumina_sequencing_run_filter(
            runs=self._get_query(table=IlluminaSequencingRun),
            filter_functions=[IlluminaSequencingRunFilter.BY_DEVICE_INTERNAL_ID],
            device_internal_id=device_internal_id,
        ).first()
        if not sequencing_run:
            raise EntryNotFoundError(f"No sequencing run found for device {device_internal_id}")
        return sequencing_run

    def get_latest_illumina_sequencing_run_for_nipt_case(
        self, case_internal_id: str
    ) -> IlluminaSequencingRun:
        """
        Get Illumina sequencing run entry by case internal id.
        NIPT runs all samples under a single case on the same sequencing run.
        """

        case: Case = self.get_case_by_internal_id(case_internal_id)
        if case.data_analysis != Workflow.FLUFFY:
            raise CgError(f"Case {case_internal_id} is not a NIPT case")
        sequencing_runs: list[IlluminaSequencingRun] = self.get_illumina_sequencing_runs_by_case(
            case.internal_id
        )
        return max(sequencing_runs, key=lambda run: run.sequencing_completed_at)

    def get_illumina_sequencing_runs_by_data_availability(
        self, data_availability: list[str]
    ) -> list[IlluminaSequencingRun] | None:
        """Return Illumina sequencing runs with supplied statuses."""
        return apply_illumina_sequencing_run_filter(
            runs=self._get_query(table=IlluminaSequencingRun),
            data_availability=data_availability,
            filter_functions=[IlluminaSequencingRunFilter.WITH_DATA_AVAILABILITY],
        ).all()

    def get_samples_by_illumina_flow_cell(self, flow_cell_id: str) -> list[Sample] | None:
        """Return samples present on an Illumina flow cell."""
        sequencing_run: IlluminaSequencingRun = (
            self.get_illumina_sequencing_run_by_device_internal_id(device_internal_id=flow_cell_id)
        )
        if sequencing_run:
            return sequencing_run.device.samples

    def get_illumina_sequencing_runs_by_case(
        self, case_id: str
    ) -> list[IlluminaSequencingRun] | None:
        """Get all Illumina sequencing runs for a case."""
        case: Case = self.get_case_by_internal_id(case_id)
        samples_on_case: list[Sample] = case.samples
        sample_metrics: list[SampleRunMetrics] = []
        for sample in samples_on_case:
            sample_metrics.extend(sample.sample_run_metrics)
        sequencing_runs: list[IlluminaSequencingRun] = [
            apply_illumina_sequencing_run_filter(
                runs=self._get_query(IlluminaSequencingRun),
                filter_functions=[IlluminaSequencingRunFilter.BY_ENTRY_ID],
                entry_id=sample_metric.instrument_run_id,
            ).first()
            for sample_metric in sample_metrics
        ]
        return sequencing_runs

    def are_all_illumina_runs_on_disk(self, case_id: str) -> bool:
        """Check if Illumina runs are on disk for sample before starting the analysis."""
        sequencing_runs: list[IlluminaSequencingRun] | None = (
            self.get_illumina_sequencing_runs_by_case(case_id)
        )
        if not sequencing_runs:
            LOG.info("No sequencing runs found")
            return False
        return all(
            sequencing_run.data_availability == SequencingRunDataAvailability.ON_DISK
            for sequencing_run in sequencing_runs
        )

    def request_sequencing_runs_for_case(self, case_id) -> None:
        """Set the status of removed Illumina sequencing runs to REQUESTED for the given case."""
        sequencing_runs: list[IlluminaSequencingRun] | None = (
            self.get_illumina_sequencing_runs_by_case(case_id)
        )
        for sequencing_run in sequencing_runs:
            if sequencing_run.data_availability == SequencingRunDataAvailability.REMOVED:
                sequencing_run.data_availability = SequencingRunDataAvailability.REQUESTED
                LOG.info(
                    f"Setting status for {sequencing_run.device.internal_id} to {SequencingRunDataAvailability.REQUESTED}"
                )
        self.session.commit()

    def get_invoices_by_status(self, is_invoiced: bool = None) -> list[Invoice]:
        """Return invoices by invoiced status."""
        invoices: Query = self._get_query(table=Invoice)
        if is_invoiced:
            return apply_invoice_filter(
                invoices=invoices, filter_functions=[InvoiceFilter.BY_INVOICED]
            ).all()
        else:
            return apply_invoice_filter(
                invoices=invoices, filter_functions=[InvoiceFilter.BY_NOT_INVOICED]
            ).all()

    def get_invoice_by_entry_id(self, entry_id: int) -> Invoice:
        """Return an invoice."""
        invoices: Query = self._get_query(table=Invoice)
        return apply_invoice_filter(
            invoices=invoices,
            entry_id=entry_id,
            filter_functions=[InvoiceFilter.BY_INVOICE_ID],
        ).first()

    def get_pools_and_samples_for_invoice_by_invoice_id(
        self, *, invoice_id: int = None
    ) -> list[Pool | Sample]:
        """Return all pools and samples for an invoice."""
        pools: list[Pool] = apply_pool_filter(
            pools=self._get_query(table=Pool),
            invoice_id=invoice_id,
            filter_functions=[PoolFilter.BY_INVOICE_ID],
        ).all()
        samples: list[Sample] = apply_sample_filter(
            samples=self._get_query(table=Sample),
            invoice_id=invoice_id,
            filter_functions=[SampleFilter.BY_INVOICE_ID],
        ).all()
        return pools + samples

    def get_case_sample_link(self, case_internal_id: str, sample_internal_id: str) -> CaseSample:
        """Return a case-sample link between a family and a sample."""
        filter_functions: list[CaseSampleFilter] = [
            CaseSampleFilter.SAMPLES_IN_CASE_BY_INTERNAL_ID,
            CaseSampleFilter.CASES_WITH_SAMPLE_BY_INTERNAL_ID,
        ]
        return apply_case_sample_filter(
            filter_functions=filter_functions,
            case_samples=self._get_join_case_sample_query(),
            case_internal_id=case_internal_id,
            sample_internal_id=sample_internal_id,
        ).first()

    def new_invoice_id(self) -> int:
        """Fetch invoices."""
        query: Query = self._get_query(table=Invoice)
        ids = [inv.id for inv in query]
        return max(ids) + 1 if ids else 0

    def get_pools_by_customers(self, *, customers: list[Customer] | None = None) -> list[Pool]:
        """Return all the pools for a list of customers."""
        return apply_pool_filter(
            pools=self._get_query(table=Pool),
            customers=customers,
            filter_functions=[PoolFilter.BY_CUSTOMERS],
        ).all()

    def get_pools_by_name_enquiry(self, *, name_enquiry: str = None) -> list[Pool]:
        """Return all the pools with a name fitting the enquiry."""
        return apply_pool_filter(
            pools=self._get_query(table=Pool),
            name_enquiry=name_enquiry,
            filter_functions=[PoolFilter.BY_NAME_ENQUIRY],
        ).all()

    def get_pools(self) -> list[Pool]:
        """Return all the pools."""
        return self._get_query(table=Pool).all()

    def get_pools_by_order_enquiry(self, *, order_enquiry: str = None) -> list[Pool]:
        """Return all the pools with an order fitting the enquiry."""
        return apply_pool_filter(
            pools=self._get_query(table=Pool),
            order_enquiry=order_enquiry,
            filter_functions=[PoolFilter.BY_ORDER_ENQUIRY],
        ).all()

    def get_pool_by_entry_id(self, entry_id: int) -> Pool:
        """Return a pool by entry id."""
        pools = self._get_query(table=Pool)
        return apply_pool_filter(
            pools=pools, entry_id=entry_id, filter_functions=[PoolFilter.BY_ENTRY_ID]
        ).first()

    def get_pools_to_render(
        self, customers: list[Customer] | None = None, enquiry: str = None
    ) -> list[Pool]:
        pools: list[Pool] = (
            self.get_pools_by_customers(customers=customers) if customers else self.get_pools()
        )
        if enquiry:
            pools: list[Pool] = list(
                set(
                    self.get_pools_by_name_enquiry(name_enquiry=enquiry)
                    or set(self.get_pools_by_order_enquiry(order_enquiry=enquiry))
                )
            )
        return pools

    def get_ready_made_library_expected_reads(self, case_id: str) -> int:
        """Return the target reads of a ready made library case."""

        application: Application = self.get_application_by_case(case_id=case_id)

        if application.prep_category != PrepCategory.READY_MADE_LIBRARY.value:
            raise ValueError(
                f"{case_id} is not a ready made library, found prep category: "
                f"{application.prep_category}"
            )
        return application.expected_reads

    def get_samples_by_customers_and_pattern(
        self, *, customers: list[Customer] | None = None, pattern: str = None
    ) -> list[Sample]:
        """Get samples by customer and sample internal id  or sample name pattern."""
        samples: Query = self._get_query(table=Sample)
        filter_functions: list[SampleFilter] = []
        if customers:
            if not isinstance(customers, list):
                customers = list(customers)
            filter_functions.append(SampleFilter.BY_CUSTOMERS)
        if pattern:
            filter_functions.extend([SampleFilter.BY_INTERNAL_ID_OR_NAME_SEARCH])
        filter_functions.append(SampleFilter.ORDER_BY_CREATED_AT_DESC)
        return apply_sample_filter(
            samples=samples,
            customers=customers,
            search_pattern=pattern,
            filter_functions=filter_functions,
        ).all()

    def get_collaborator_samples(self, request: CollaboratorSamplesRequest) -> list[Sample]:
        customer: Customer | None = self.get_customer_by_internal_id(request.customer)
        collaborator_ids = [collaborator.id for collaborator in customer.collaborators]

        filters = [
            SampleFilter.BY_CUSTOMER_ENTRY_IDS,
            SampleFilter.BY_INTERNAL_ID_OR_NAME_SEARCH,
            SampleFilter.ORDER_BY_CREATED_AT_DESC,
            SampleFilter.IS_NOT_CANCELLED,
            SampleFilter.LIMIT,
        ]
        return apply_sample_filter(
            samples=self._get_query(table=Sample),
            customer_entry_ids=collaborator_ids,
            search_pattern=request.enquiry,
            filter_functions=filters,
            limit=request.limit,
        ).all()

    def _get_samples_by_customer_and_subject_id_query(
        self, customer_internal_id: str, subject_id: str
    ) -> Query:
        """Return query of samples of customer with given subject id."""
        records: Query = apply_customer_filter(
            customers=self._get_join_sample_and_customer_query(),
            customer_internal_id=customer_internal_id,
            filter_functions=[CustomerFilter.BY_INTERNAL_ID],
        )
        return apply_sample_filter(
            samples=records,
            subject_id=subject_id,
            filter_functions=[SampleFilter.BY_SUBJECT_ID],
        )

    def get_samples_by_customer_and_subject_id(
        self, customer_internal_id: str, subject_id: str
    ) -> list[Sample]:
        """Get samples of customer with given subject id."""
        return self._get_samples_by_customer_and_subject_id_query(
            customer_internal_id=customer_internal_id, subject_id=subject_id
        ).all()

    def get_samples_by_customer_ids_and_subject_id_and_is_tumour(
        self, customer_ids: list[int], subject_id: str, is_tumour: bool
    ) -> list[Sample]:
        """Return a list of samples matching a list of customers with given subject id and is a tumour or not."""
        samples = self._get_query(table=Sample)
        filter_functions = [
            SampleFilter.BY_CUSTOMER_ENTRY_IDS,
            SampleFilter.BY_SUBJECT_ID,
            SampleFilter.BY_TUMOUR,
        ]
        return apply_sample_filter(
            samples=samples,
            customer_entry_ids=customer_ids,
            subject_id=subject_id,
            is_tumour=is_tumour,
            filter_functions=filter_functions,
        ).all()

    def get_samples_by_any_id(self, **identifiers: dict) -> Query:
        """Return a sample query filtered by the given names and values of Sample attributes."""
        samples: Query = self._get_query(table=Sample).order_by(Sample.internal_id.desc())
        for identifier_name, identifier_value in identifiers.items():
            samples: Query = apply_sample_filter(
                filter_functions=[SampleFilter.BY_IDENTIFIER_NAME_AND_VALUE],
                samples=samples,
                identifier_name=identifier_name,
                identifier_value=identifier_value,
            )
        return samples

    def get_sample_by_name(self, name: str) -> Sample:
        """Get sample by name."""
        samples = self._get_query(table=Sample)
        return apply_sample_filter(
            samples=samples, filter_functions=[SampleFilter.BY_SAMPLE_NAME], name=name
        ).first()

    def get_samples_by_type(self, case_id: str, sample_type: SampleType) -> list[Sample] | None:
        """Get samples given a tissue type."""
        samples: Query = apply_case_sample_filter(
            filter_functions=[CaseSampleFilter.SAMPLES_IN_CASE_BY_INTERNAL_ID],
            case_samples=self._get_join_sample_family_query(),
            case_internal_id=case_id,
        )
        samples: Query = apply_sample_filter(
            filter_functions=[SampleFilter.WITH_TYPE],
            samples=samples,
            tissue_type=sample_type,
        )
        return samples.all() if samples else None

    def is_case_down_sampled(self, case_id: str) -> bool:
        """Returns True if all samples in a case are down sampled from another sample."""
        case: Case = self.get_case_by_internal_id(internal_id=case_id)
        return all(sample.from_sample is not None for sample in case.samples)

    def is_case_external(self, case_id: str) -> bool:
        """Returns True if all samples in a case have been sequenced externally."""
        case: Case = self.get_case_by_internal_id(internal_id=case_id)
        return all(sample.application_version.application.is_external for sample in case.samples)

    def get_case_by_internal_id(self, internal_id: str) -> Case | None:
        """Get case by internal id."""
        return apply_case_filter(
            cases=self._get_query(table=Case),
            filter_functions=[CaseFilter.BY_INTERNAL_ID],
            internal_id=internal_id,
        ).first()

    def get_cases_by_internal_ids(self, internal_ids: list[str]) -> list[Case]:
        """Get cases by internal ids."""
        return apply_case_filter(
            cases=self._get_query(table=Case),
            filter_functions=[CaseFilter.BY_INTERNAL_IDS],
            internal_ids=internal_ids,
        ).all()

    def verify_case_exists(self, case_internal_id: str) -> None:
        """Passes silently if case exists in Status DB, raises error if no case or case samples."""

        case: Case = self.get_case_by_internal_id(internal_id=case_internal_id)
        if not case:
            LOG.error(f"Case {case_internal_id} could not be found in Status DB!")
            raise CgError
        if not case.links:
            LOG.error(f"Case {case_internal_id} has no samples in in Status DB!")
            raise CgError
        LOG.info(f"Case {case_internal_id} exists in Status DB")

    def get_running_cases_in_workflow(self, workflow: Workflow) -> list[Case]:
        """Return all running cases in a workflow."""
        return apply_case_filter(
            cases=self._get_query(table=Case),
            filter_functions=[CaseFilter.WITH_WORKFLOW, CaseFilter.IS_RUNNING],
            workflow=workflow,
        ).all()

    def get_not_analysed_cases_by_sample_internal_id(
        self,
        sample_internal_id: str,
    ) -> list[Case]:
        """Get not analysed cases by sample internal id."""

        query: Query = self._get_join_case_and_sample_query()

        not_analysed_cases: Query = apply_case_filter(
            cases=query,
            filter_functions=[
                CaseFilter.NOT_ANALYSED,
            ],
        )

        return apply_sample_filter(
            samples=not_analysed_cases,
            filter_functions=[SampleFilter.BY_INTERNAL_ID],
            internal_id=sample_internal_id,
        ).all()

    def case_with_name_exists(self, case_name: str) -> bool:
        """Check if a case exists in StatusDB."""
        return bool(self.get_case_by_name(case_name))

    def sample_with_id_exists(self, sample_id: str) -> bool:
        """Check if a sample exists in StatusDB."""
        return bool(self.get_sample_by_internal_id(sample_id))

    def get_application_by_tag(self, tag: str) -> Application:
        """Return an application by tag."""
        return apply_application_filter(
            applications=self._get_query(table=Application),
            filter_functions=[ApplicationFilter.BY_TAG],
            tag=tag,
        ).first()

    def get_applications_is_not_archived(self) -> list[Application]:
        """Return applications that are not archived."""
        return (
            apply_application_filter(
                applications=self._get_query(table=Application),
                filter_functions=[ApplicationFilter.IS_NOT_ARCHIVED],
            )
            .order_by(Application.prep_category, Application.tag)
            .all()
        )

    def get_applications(self) -> list[Application]:
        """Return all applications."""
        return (
            self._get_query(table=Application)
            .order_by(Application.prep_category, Application.tag)
            .all()
        )

    def get_active_applications_by_order_type(self, order_type: OrderType) -> list[Application]:
        """
        Return all possible non-archived applications with versions for an order type.
        Raises:
            EntryNotFoundError: If no applications are found for the order type.
        """
        filters: list[ApplicationFilter] = [
            ApplicationFilter.IS_NOT_ARCHIVED,
            ApplicationFilter.HAS_VERSIONS,
        ]
        non_archived_applications: Query = apply_application_filter(
            applications=self._get_join_application_ordertype_query(),
            filter_functions=filters,
        )
        applications: list[Application] = apply_order_type_application_filter(
            order_type_applications=non_archived_applications,
            filter_functions=[OrderTypeApplicationFilter.BY_ORDER_TYPE],
            order_type=order_type,
        ).all()
        if not applications:
            raise EntryNotFoundError(f"No applications found for order type {order_type}")
        return applications

    def get_current_application_version_by_tag(self, tag: str) -> ApplicationVersion | None:
        """Return the current application version for an application tag."""
        application = self.get_application_by_tag(tag=tag)
        if not application:
            return None
        return apply_application_versions_filter(
            filter_functions=[
                ApplicationVersionFilter.BY_APPLICATION_ENTRY_ID,
                ApplicationVersionFilter.BY_VALID_FROM_BEFORE,
                ApplicationVersionFilter.ORDER_BY_VALID_FROM_DESC,
            ],
            application_versions=self._get_query(table=ApplicationVersion),
            application_entry_id=application.id,
            valid_from=dt.datetime.now(),
        ).first()

    def get_bed_version_by_file_name(self, bed_version_file_name: str) -> BedVersion:
        """Return bed version with file name."""
        return apply_bed_version_filter(
            bed_versions=self._get_query(table=BedVersion),
            bed_version_file_name=bed_version_file_name,
            filter_functions=[BedVersionFilter.BY_FILE_NAME],
        ).first()

    def get_bed_version_by_short_name(self, bed_version_short_name: str) -> BedVersion:
        """Return bed version with short name."""
        return apply_bed_version_filter(
            bed_versions=self._get_query(table=BedVersion),
            bed_version_short_name=bed_version_short_name,
            filter_functions=[BedVersionFilter.BY_SHORT_NAME],
        ).first()

    def get_bed_by_entry_id(self, bed_entry_id: int) -> Bed:
        """Get panel bed with bed entry id."""
        return apply_bed_filter(
            beds=self._get_query(table=Bed),
            filter_functions=[BedFilter.BY_ENTRY_ID],
            bed_entry_id=bed_entry_id,
        ).first()

    def get_bed_by_name(self, bed_name: str) -> Bed:
        """Get panel bed with bed name."""
        return apply_bed_filter(
            beds=self._get_query(table=Bed),
            filter_functions=[BedFilter.BY_NAME],
            bed_name=bed_name,
        ).first()

    def get_active_beds(self) -> Query:
        """Get all beds that are not archived."""
        bed_filter_functions: list[BedFilter] = [
            BedFilter.NOT_ARCHIVED,
            BedFilter.ORDER_BY_NAME,
        ]
        return apply_bed_filter(
            beds=self._get_query(table=Bed), filter_functions=bed_filter_functions
        )

    def get_customer_by_internal_id(self, customer_internal_id: str) -> Customer:
        """Return customer with customer id."""
        return apply_customer_filter(
            filter_functions=[CustomerFilter.BY_INTERNAL_ID],
            customers=self._get_query(table=Customer),
            customer_internal_id=customer_internal_id,
        ).first()

    def get_collaboration_by_internal_id(self, internal_id: str) -> Collaboration:
        """Fetch a customer group by internal id from the store."""
        return apply_collaboration_filter(
            collaborations=self._get_query(table=Collaboration),
            filter_functions=[CollaborationFilter.BY_INTERNAL_ID],
            internal_id=internal_id,
        ).first()

    def get_organism_by_internal_id(self, internal_id: str) -> Organism:
        """Find an organism by internal id."""
        return apply_organism_filter(
            organisms=self._get_query(table=Organism),
            filter_functions=[OrganismFilter.BY_INTERNAL_ID],
            internal_id=internal_id,
        ).first()

    def get_all_organisms(self) -> list[Organism]:
        """Return all organisms ordered by organism internal id."""
        return self._get_query(table=Organism).order_by(Organism.internal_id)

    def get_customers(self) -> list[Customer]:
        """Return costumers."""
        return self._get_query(table=Customer).all()

    def get_panel_by_abbreviation(self, abbreviation: str) -> Panel:
        """Return a panel by abbreviation."""
        return apply_panel_filter(
            panels=self._get_query(table=Panel),
            filters=[PanelFilter.BY_ABBREVIATION],
            abbreviation=abbreviation,
        ).first()

    def get_panels(self) -> list[Panel]:
        """Returns all panels."""
        return self._get_query(table=Panel).order_by(Panel.abbrev).all()

    def get_user_by_email(self, email: str) -> User:
        """Return a user by email from the database."""
        return apply_user_filter(
            users=self._get_query(table=User),
            email=email,
            filter_functions=[UserFilter.BY_EMAIL],
        ).first()

    def get_samples_to_receive(self, external: bool = False) -> list[Sample]:
        """Return samples to receive."""
        records: Query = self._get_join_sample_application_version_query()
        sample_filter_functions: list[SampleFilter] = [
            SampleFilter.IS_NOT_RECEIVED,
            SampleFilter.IS_NOT_DOWN_SAMPLED,
        ]
        records: Query = apply_sample_filter(
            samples=records, filter_functions=sample_filter_functions
        )
        if external:
            records: Query = apply_application_filter(
                applications=records, filter_functions=[ApplicationFilter.IS_EXTERNAL]
            )
        else:
            records: Query = apply_application_filter(
                applications=records,
                filter_functions=[ApplicationFilter.IS_NOT_EXTERNAL],
            )
        return records.order_by(Sample.ordered_at).all()

    def get_samples_to_prepare(self) -> list[Sample]:
        """Return samples to prepare."""
        records: Query = self._get_join_sample_application_version_query()
        sample_filter_functions: list[SampleFilter] = [
            SampleFilter.IS_RECEIVED,
            SampleFilter.IS_NOT_PREPARED,
            SampleFilter.IS_NOT_DOWN_SAMPLED,
            SampleFilter.IS_NOT_SEQUENCED,
        ]
        records: Query = apply_sample_filter(
            samples=records, filter_functions=sample_filter_functions
        )
        records: Query = apply_application_filter(
            applications=records, filter_functions=[ApplicationFilter.IS_NOT_EXTERNAL]
        )

        return records.order_by(Sample.received_at).all()

    def get_samples_to_sequence(self) -> list[Sample]:
        """Return samples in sequencing."""
        records: Query = self._get_join_sample_application_version_query()
        sample_filter_functions: list[SampleFilter] = [
            SampleFilter.IS_PREPARED,
            SampleFilter.IS_NOT_SEQUENCED,
            SampleFilter.IS_NOT_DOWN_SAMPLED,
        ]
        records: Query = apply_sample_filter(
            samples=records, filter_functions=sample_filter_functions
        )
        records: Query = apply_application_filter(
            applications=records, filter_functions=[ApplicationFilter.IS_NOT_EXTERNAL]
        )
        return records.order_by(Sample.prepared_at).all()

    def get_families_with_analyses(self) -> Query:
        """Return all cases in the database with an analysis."""
        return self._get_outer_join_cases_with_analyses_query()

    def get_families_with_samples(self) -> Query:
        """Return all cases in the database with samples."""
        return self._get_join_cases_with_samples_query()

    def cases_to_analyse(self, workflow: Workflow = None, limit: int = None) -> list[Case]:
        """Returns a list if cases ready to be analyzed or set to be reanalyzed."""
        case_filter_functions: list[CaseFilter] = [
            CaseFilter.HAS_SEQUENCE,
            CaseFilter.WITH_WORKFLOW,
            CaseFilter.FOR_ANALYSIS,
        ]
        cases = apply_case_filter(
            cases=self.get_families_with_analyses(),
            filter_functions=case_filter_functions,
            workflow=workflow,
        )
        sorted_cases: list[Case] = list(cases.order_by(Case.ordered_at))
        return sorted_cases[:limit]

    def set_case_action(
        self, action: Literal[CaseActions.actions()], case_internal_id: str
    ) -> None:
        """Sets the action of provided cases to None or the given action."""
        case: Case = self.get_case_by_internal_id(internal_id=case_internal_id)
        case.action = action
        self.session.commit()

    def get_cases_to_compress(self, date_threshold: datetime) -> list[Case]:
        """Return all cases that are ready to be compressed by SPRING."""
        case_filter_functions: list[CaseFilter] = [
            CaseFilter.HAS_INACTIVE_ANALYSIS,
            CaseFilter.OLD_BY_CREATION_DATE,
            CaseFilter.IS_COMPRESSIBLE,
        ]
        return apply_case_filter(
            cases=self._get_query(table=Case),
            filter_functions=case_filter_functions,
            creation_date=date_threshold,
        ).all()

    def get_sample_by_entry_id(self, entry_id: int) -> Sample:
        """Return a sample by entry id."""
        sample: Sample | None = apply_sample_filter(
            filter_functions=[SampleFilter.BY_ENTRY_ID],
            samples=self._get_query(table=Sample),
            entry_id=entry_id,
        ).first()

        if not sample:
            LOG.error(f"Could not find sample with entry id {entry_id}")
            raise SampleNotFoundError(f"Could not find sample with entry id {entry_id}")
        return sample

    def get_sample_by_internal_id(self, internal_id: str) -> Sample | None:
        """Return a sample by lims id."""
        return apply_sample_filter(
            filter_functions=[SampleFilter.BY_INTERNAL_ID],
            samples=self._get_query(table=Sample),
            internal_id=internal_id,
        ).first()

    def get_samples_by_identifier(self, object_type: str, identifier: str) -> list[Sample]:
        """Return all samples from a flow cell, case or sample id"""
        object_to_filter: dict[str, Callable] = {
            "sample": self.get_sample_by_internal_id,
            "case": self.get_samples_by_case_id,
            "flow_cell": self.get_samples_by_illumina_flow_cell,
        }
        samples: Sample | list[Sample] = object_to_filter[object_type](identifier)
        return samples if isinstance(samples, list) else [samples]

    def get_samples_by_internal_id(self, internal_id: str) -> list[Sample]:
        """Return all samples by lims id."""
        return apply_sample_filter(
            filter_functions=[SampleFilter.BY_INTERNAL_ID],
            samples=self._get_query(table=Sample),
            internal_id=internal_id,
        ).all()

    def get_analyses_to_upload(self, workflow: Workflow = None) -> list[Analysis]:
        """Return analyses that have not been uploaded."""
        analysis_filter_functions: list[AnalysisFilter] = [
            AnalysisFilter.WITH_WORKFLOW,
            AnalysisFilter.COMPLETED,
            AnalysisFilter.IS_NOT_UPLOADED,
            AnalysisFilter.VALID_IN_PRODUCTION,
            AnalysisFilter.ORDER_BY_COMPLETED_AT,
        ]
        return apply_analysis_filter(
            filter_functions=analysis_filter_functions,
            analyses=self._get_join_analysis_case_query(),
            workflow=workflow,
        ).all()

    def get_analyses_to_clean(
        self, before: datetime = datetime.now(), workflow: Workflow = None
    ) -> list[Analysis]:
        """Return analyses that haven't been cleaned."""
        filter_functions: list[AnalysisFilter] = [
            AnalysisFilter.IS_UPLOADED,
            AnalysisFilter.IS_NOT_CLEANED,
            AnalysisFilter.STARTED_AT_BEFORE,
            AnalysisFilter.CASE_ACTION_IS_NONE,
        ]
        if workflow:
            filter_functions.append(AnalysisFilter.WITH_WORKFLOW)
        return apply_analysis_filter(
            filter_functions=filter_functions,
            analyses=self._get_latest_analyses_for_cases_query(),
            workflow=workflow,
            started_at_date=before,
        ).all()

    def get_analyses_for_case_and_workflow_started_at_before(
        self,
        workflow: Workflow,
        started_at_before: datetime,
        case_internal_id: str,
    ) -> list[Analysis]:
        """Return all analyses older than certain date."""
        case = self.get_case_by_internal_id(internal_id=case_internal_id)
        case_entry_id: int = case.id if case else None
        filter_functions: list[AnalysisFilter] = [
            AnalysisFilter.BY_CASE_ENTRY_ID,
            AnalysisFilter.WITH_WORKFLOW,
            AnalysisFilter.STARTED_AT_BEFORE,
        ]
        return apply_analysis_filter(
            filter_functions=filter_functions,
            analyses=self._get_query(table=Analysis),
            workflow=workflow,
            case_entry_id=case_entry_id,
            started_at_date=started_at_before,
        ).all()

    def get_analyses_for_case_started_at_before(
        self,
        case_internal_id: str,
        started_at_before: datetime,
    ) -> list[Analysis]:
        """Return all analyses for a case older than certain date."""
        case = self.get_case_by_internal_id(internal_id=case_internal_id)
        case_entry_id: int = case.id if case else None
        filter_functions: list[AnalysisFilter] = [
            AnalysisFilter.BY_CASE_ENTRY_ID,
            AnalysisFilter.STARTED_AT_BEFORE,
        ]
        return apply_analysis_filter(
            filter_functions=filter_functions,
            analyses=self._get_query(table=Analysis),
            case_entry_id=case_entry_id,
            started_at_date=started_at_before,
        ).all()

    def get_analyses_for_workflow_started_at_before(
        self, workflow: Workflow, started_at_before: datetime
    ) -> list[Analysis]:
        """Return all analyses for a workflow started before a certain date."""
        filter_functions: list[AnalysisFilter] = [
            AnalysisFilter.WITH_WORKFLOW,
            AnalysisFilter.STARTED_AT_BEFORE,
        ]
        return apply_analysis_filter(
            filter_functions=filter_functions,
            analyses=self._get_query(table=Analysis),
            workflow=workflow,
            started_at_date=started_at_before,
        ).all()

    def get_analyses_started_at_before(self, started_at_before: datetime) -> list[Analysis]:
        """Return all analyses for a workflow started before a certain date."""
        return apply_analysis_filter(
            filter_functions=[AnalysisFilter.STARTED_AT_BEFORE],
            analyses=self._get_query(table=Analysis),
            started_at_date=started_at_before,
        ).all()

    def observations_to_upload(self, workflow: Workflow = None) -> Query:
        """Return observations that have not been uploaded."""
        case_filter_functions: list[CaseFilter] = [
            CaseFilter.WITH_LOQUSDB_SUPPORTED_WORKFLOW,
            CaseFilter.WITH_LOQUSDB_SUPPORTED_SEQUENCING_METHOD,
        ]
        records: Query = apply_case_filter(
            cases=self.get_families_with_samples(),
            filter_functions=case_filter_functions,
            workflow=workflow,
        )
        return apply_sample_filter(
            filter_functions=[SampleFilter.WITHOUT_LOQUSDB_ID], samples=records
        )

    def observations_uploaded(self, workflow: Workflow = None) -> Query:
        """Return observations that have been uploaded."""
        records: Query = apply_case_filter(
            cases=self.get_families_with_samples(),
            filter_functions=[CaseFilter.WITH_LOQUSDB_SUPPORTED_WORKFLOW],
            workflow=workflow,
        )
        records: Query = apply_sample_filter(
            filter_functions=[SampleFilter.WITH_LOQUSDB_ID], samples=records
        )
        return records

    def get_analyses(self) -> list[Analysis]:
        return self._get_query(table=Analysis).all()

    def get_analyses_to_deliver_for_pipeline(self, workflow: Workflow = None) -> list[Analysis]:
        """Return analyses that have been uploaded but not delivered."""
        analyses: Query = apply_sample_filter(
            samples=self._get_join_analysis_sample_family_query(),
            filter_functions=[SampleFilter.IS_NOT_DELIVERED],
        )
        filter_functions: list[AnalysisFilter] = [
            AnalysisFilter.IS_NOT_UPLOADED,
            AnalysisFilter.WITH_WORKFLOW,
            AnalysisFilter.ORDER_BY_UPLOADED_AT,
        ]
        return apply_analysis_filter(
            filter_functions=filter_functions, analyses=analyses, workflow=workflow
        ).all()

    def analyses_to_delivery_report(self, workflow: Workflow | None = None) -> Query:
        """Return analyses that need a delivery report to be regenerated."""
        records: Query = apply_case_filter(
            cases=self._get_join_analysis_case_query(),
            filter_functions=[CaseFilter.REPORT_SUPPORTED],
        )
        analysis_filter_functions: list[AnalysisFilter] = [
            AnalysisFilter.REPORT_BY_WORKFLOW,
            AnalysisFilter.WITHOUT_DELIVERY_REPORT,
            AnalysisFilter.VALID_IN_PRODUCTION,
            AnalysisFilter.ORDER_BY_COMPLETED_AT,
        ]
        return apply_analysis_filter(
            filter_functions=analysis_filter_functions, analyses=records, workflow=workflow
        )

    def analyses_to_upload_delivery_reports(self, workflow: Workflow = None) -> Query:
        """Return analyses that need a delivery report to be uploaded."""
        records: Query = apply_case_filter(
            cases=self._get_join_analysis_case_query(),
            filter_functions=[CaseFilter.WITH_SCOUT_DELIVERY],
        )
        analysis_filter_functions: list[AnalysisFilter] = [
            AnalysisFilter.REPORT_BY_WORKFLOW,
            AnalysisFilter.WITH_DELIVERY_REPORT,
            AnalysisFilter.IS_NOT_UPLOADED,
            AnalysisFilter.VALID_IN_PRODUCTION,
            AnalysisFilter.ORDER_BY_COMPLETED_AT,
        ]
        return apply_analysis_filter(
            filter_functions=analysis_filter_functions, analyses=records, workflow=workflow
        )

    def get_samples_to_deliver(self) -> list[Sample]:
        """Return all samples not delivered."""
        records = self._get_query(table=Sample)
        sample_filter_functions: list[SampleFilter] = [
            SampleFilter.IS_SEQUENCED,
            SampleFilter.IS_NOT_DOWN_SAMPLED,
            SampleFilter.IS_NOT_DELIVERED,
        ]

        records: Query = apply_sample_filter(
            filter_functions=sample_filter_functions,
            samples=records,
        )

        return records.all()

    def get_samples_not_invoiced(self) -> list[Sample]:
        """Return all samples that have not been invoiced, excluding those that
        have been down sampled."""
        records = self._get_query(table=Sample)
        sample_filter_functions: list[SampleFilter] = [
            SampleFilter.HAS_NO_INVOICE_ID,
            SampleFilter.IS_NOT_DOWN_SAMPLED,
        ]

        records: Query = apply_sample_filter(
            filter_functions=sample_filter_functions,
            samples=records,
        )
        return records.all()

    def get_samples_not_down_sampled(self) -> list[Sample]:
        """Return all samples that have not been down sampled."""
        return apply_sample_filter(
            filter_functions=[SampleFilter.IS_NOT_DOWN_SAMPLED],
            samples=self._get_query(table=Sample),
        ).all()

    def get_samples_to_invoice_query(self) -> Query:
        """Return all samples that should be invoiced."""
        sample_filter_functions: list[SampleFilter] = [
            SampleFilter.IS_DELIVERED,
            SampleFilter.HAS_NO_INVOICE_ID,
            SampleFilter.DO_INVOICE,
            SampleFilter.IS_NOT_DOWN_SAMPLED,
        ]
        return apply_sample_filter(
            filter_functions=sample_filter_functions,
            samples=self._get_query(table=Sample),
        )

    def get_pools_to_invoice_query(self) -> Query:
        """Return all pools that should be invoiced."""
        pool_filter_functions: list[PoolFilter] = [
            PoolFilter.IS_DELIVERED,
            PoolFilter.WITHOUT_INVOICE_ID,
            PoolFilter.DO_INVOICE,
        ]
        return apply_pool_filter(
            filter_functions=pool_filter_functions,
            pools=self._get_query(table=Pool),
        )

    def get_samples_to_invoice_for_customer(self, customer: Customer = None) -> list[Sample]:
        """Return all samples that should be invoiced for a customer."""
        return apply_sample_filter(
            samples=self.get_samples_to_invoice_query(),
            filter_functions=[SampleFilter.BY_CUSTOMER],
            customer=customer,
        ).all()

    def get_pools_to_invoice_for_customer(self, customer: Customer = None) -> list[Pool]:
        """Return all pools for a customer that should be invoiced."""
        return apply_pool_filter(
            filter_functions=[PoolFilter.BY_CUSTOMER],
            pools=self.get_pools_to_invoice_query(),
            customer=customer,
        ).all()

    def get_customers_to_invoice(self, records: Query) -> list[Customer]:
        customers_to_invoice: list[Customer] = [
            record.customer
            for record in records.all()
            if record.customer.internal_id != CustomerId.CG_INTERNAL_CUSTOMER
        ]
        return list(set(customers_to_invoice))

    def get_pools_to_receive(self) -> list[Pool]:
        """Return all pools that have been not yet been received."""
        return apply_pool_filter(
            filter_functions=[PoolFilter.IS_NOT_RECEIVED], pools=self._get_query(table=Pool)
        ).all()

    def get_all_pools_to_deliver(self) -> list[Pool]:
        """Return all pools that are received but have not yet been delivered."""
        records = self._get_query(table=Pool)
        pool_filter_functions: list[PoolFilter] = [
            PoolFilter.IS_RECEIVED,
            PoolFilter.IS_NOT_DELIVERED,
        ]

        records: Query = apply_pool_filter(
            filter_functions=pool_filter_functions,
            pools=records,
        )
        return records.all()

    def get_orders(self, orders_params: OrderQueryParams) -> tuple[list[Order], int]:
        """Filter, sort and paginate orders based on the provided request."""
        orders: Query = self._get_join_order_case_query()
        if len(orders_params.workflows) > 0:
            orders: Query = apply_case_filter(
                cases=orders,
                filter_functions=[CaseFilter.BY_WORKFLOWS],
                workflows=orders_params.workflows,
            ).distinct()
        orders: Query = apply_order_filters(
            orders=orders,
            filters=[OrderFilter.BY_SEARCH, OrderFilter.BY_OPEN],
            search=orders_params.search,
            is_open=orders_params.is_open,
        )
        total_count: int = orders.count()
        orders: list[Order] = self.sort_and_paginate_orders(
            orders=orders, orders_params=orders_params
        )
        return orders, total_count

    def sort_and_paginate_orders(
        self, orders: Query, orders_params: OrderQueryParams
    ) -> list[Order]:
        return apply_order_filters(
            orders=orders,
            filters=[OrderFilter.SORT, OrderFilter.PAGINATE],
            sort_field=orders_params.sort_field,
            sort_order=orders_params.sort_order,
            page=orders_params.page,
            page_size=orders_params.page_size,
        ).all()

    def get_orders_by_ids(self, order_ids: list[int]) -> list[Order]:
        """Return all orders with the provided ids."""
        return apply_order_filters(
            orders=self._get_query(Order),
            filters=[OrderFilter.BY_IDS],
            ids=order_ids,
        ).all()

    def get_order_by_id(self, order_id: int) -> Order:
        """Returns the entry in Order matching the given id."""
        orders: Query = self._get_query(table=Order)
        order_filter_functions: list[Callable] = [OrderFilter.BY_ID]
        orders: Query = apply_order_filters(
            orders=orders, filters=order_filter_functions, id=order_id
        )
        if not (order := orders.first()):
            raise OrderNotFoundError(f"Order with ID {order_id} not found.")
        return order

    def get_order_by_ticket_id(self, ticket_id: int) -> Order | None:
        """Returns the entry in Order matching the given id."""
        orders: Query = self._get_query(table=Order)
        order_filter_functions: list[Callable] = [OrderFilter.BY_TICKET_ID]
        orders: Query = apply_order_filters(
            orders=orders, filters=order_filter_functions, ticket_id=ticket_id
        )
        return orders.first()

    def get_case_not_received_count(self, order_id: int, cases_to_exclude: list[str]) -> int:
        filters: list[CaseSampleFilter] = [
            CaseSampleFilter.BY_ORDER,
            CaseSampleFilter.CASES_WITH_SAMPLES_NOT_RECEIVED,
            CaseSampleFilter.EXCLUDE_CASES,
        ]
        case_samples: Query = self._join_sample_and_case()
        return apply_case_sample_filter(
            case_samples=case_samples,
            filter_functions=filters,
            order_id=order_id,
            cases_to_exclude=cases_to_exclude,
        ).count()

    def get_case_in_preparation_count(self, order_id: int, cases_to_exclude: list[str]) -> int:
        filters: list[CaseFilter] = [
            CaseSampleFilter.BY_ORDER,
            CaseSampleFilter.CASES_WITH_ALL_SAMPLES_RECEIVED,
            CaseSampleFilter.CASES_WITH_SAMPLES_NOT_PREPARED,
            CaseSampleFilter.EXCLUDE_CASES,
        ]
        case_samples: Query = self._join_sample_and_case()
        return apply_case_sample_filter(
            case_samples=case_samples,
            filter_functions=filters,
            order_id=order_id,
            cases_to_exclude=cases_to_exclude,
        ).count()

    def get_case_in_sequencing_count(self, order_id: int, cases_to_exclude: list[str]) -> int:
        filters: list[CaseSampleFilter] = [
            CaseSampleFilter.BY_ORDER,
            CaseSampleFilter.CASES_WITH_ALL_SAMPLES_RECEIVED,
            CaseSampleFilter.CASES_WITH_ALL_SAMPLES_PREPARED,
            CaseSampleFilter.CASES_WITH_SAMPLES_NOT_SEQUENCED,
            CaseSampleFilter.EXCLUDE_CASES,
        ]
        case_samples: Query = self._join_sample_and_case()
        return apply_case_sample_filter(
            case_samples=case_samples,
            filter_functions=filters,
            order_id=order_id,
            cases_to_exclude=cases_to_exclude,
        ).count()

    def get_case_failed_sequencing_count(self, order_id: int, cases_to_exclude: list[str]) -> int:
        filters: list[CaseSampleFilter] = [
            CaseSampleFilter.BY_ORDER,
            CaseSampleFilter.CASES_WITH_ALL_SAMPLES_RECEIVED,
            CaseSampleFilter.CASES_WITH_ALL_SAMPLES_PREPARED,
            CaseSampleFilter.CASES_WITH_ALL_SAMPLES_SEQUENCED,
            CaseSampleFilter.CASES_FAILED_SEQUENCING_QC,
            CaseSampleFilter.EXCLUDE_CASES,
        ]
        case_samples: Query = self._join_sample_and_case()
        return apply_case_sample_filter(
            case_samples=case_samples,
            filter_functions=filters,
            order_id=order_id,
            cases_to_exclude=cases_to_exclude,
        ).count()

    def get_illumina_flow_cell_by_internal_id(self, internal_id: str) -> IlluminaFlowCell:
        """Return a flow cell by internal id."""
        flow_cell: IlluminaFlowCell | None = apply_illumina_flow_cell_filters(
            filter_functions=[IlluminaFlowCellFilter.BY_INTERNAL_ID],
            flow_cells=self._get_query(table=IlluminaFlowCell),
            internal_id=internal_id,
        ).first()
        if not flow_cell:
            raise EntryNotFoundError(
                f"Could not find Illumina flow cell with internal id {internal_id}"
            )
        return flow_cell

    def get_cases_for_sequencing_qc(self) -> list[Case]:
        """Return all cases that are ready for sequencing QC."""
        query = (
            self._get_query(table=Case)
            .join(Case.links)
            .join(CaseSample.sample)
            .join(ApplicationVersion)
            .join(Application)
        )
        return apply_case_filter(
            cases=query,
            filter_functions=[
                CaseFilter.PENDING_OR_FAILED_SEQUENCING_QC,
                CaseFilter.HAS_SEQUENCE,
            ],
        ).all()

    def get_pac_bio_smrt_cell_by_internal_id(self, internal_id: str) -> PacbioSMRTCell:
        return apply_pac_bio_smrt_cell_filters(
            filter_functions=[PacBioSMRTCellFilter.BY_INTERNAL_ID],
            smrt_cells=self._get_query(table=PacbioSMRTCell),
            internal_id=internal_id,
        ).first()

    def get_case_ids_with_sample(self, sample_id: int) -> list[str]:
        """Return all case ids with a sample."""
        sample: Sample = self.get_sample_by_entry_id(sample_id)
        return [link.case.internal_id for link in sample.links] if sample else []

    def get_case_ids_for_samples(self, sample_ids: list[int]) -> list[str]:
        case_ids: list[str] = []
        for sample_id in sample_ids:
            case_ids.extend(self.get_case_ids_with_sample(sample_id))
        return list(set(case_ids))

    def get_related_samples(
        self,
        sample_internal_id: str,
        prep_categories: list[PrepCategory],
        collaborators: set[Customer],
    ) -> list[Sample]:
        """Returns a list of samples with the same subject_id, tumour status and within the collaborators of a given sample and within the given list of prep categories."""
        sample: Sample = self.get_sample_by_internal_id(internal_id=sample_internal_id)

        sample_application_version_query: Query = self._get_join_sample_application_version_query()

        sample_application_version_query: Query = apply_application_filter(
            applications=sample_application_version_query,
            prep_categories=prep_categories,
            filter_functions=[ApplicationFilter.BY_PREP_CATEGORIES],
        )

        sample_application_version_query: Query = apply_sample_filter(
            samples=sample_application_version_query,
            subject_id=sample.subject_id,
            is_tumour=sample.is_tumour,
            customer_entry_ids=[customer.id for customer in collaborators],
            filter_functions=[
                SampleFilter.BY_SUBJECT_ID,
                SampleFilter.BY_TUMOUR,
                SampleFilter.BY_CUSTOMER_ENTRY_IDS,
            ],
        )

        return sample_application_version_query.all()

    def get_related_cases(
        self, sample_internal_id: str, workflows: list[Workflow], collaborators: set[Customer]
    ) -> list[Case]:
        """Return a list of cases linked to the given sample within the given list of workflows and customers in a collaboration."""

        cases_with_samples: Query = self._join_sample_and_case()
        cases_with_samples: Query = apply_case_sample_filter(
            case_samples=cases_with_samples,
            sample_internal_id=sample_internal_id,
            filter_functions=[CaseSampleFilter.CASES_WITH_SAMPLE_BY_INTERNAL_ID],
        )

        return apply_case_filter(
            cases=cases_with_samples,
            workflows=workflows,
            customer_entry_ids=[customer.id for customer in collaborators],
            filter_functions=[
                CaseFilter.BY_WORKFLOWS,
                CaseFilter.BY_CUSTOMER_ENTRY_IDS,
            ],
        ).all()<|MERGE_RESOLUTION|>--- conflicted
+++ resolved
@@ -11,15 +11,10 @@
 from cg.constants.constants import CaseActions, CustomerId, PrepCategory, SampleType
 from cg.exc import CaseNotFoundError, CgError, OrderNotFoundError, SampleNotFoundError
 from cg.models.orders.constants import OrderType
-<<<<<<< HEAD
-from cg.server.dto.orders.orders_request import OrdersRequest
 from cg.server.dto.samples.collaborator_samples_request import (
     CollaboratorSamplesRequest,
 )
-=======
-from cg.server.dto.samples.collaborator_samples_request import CollaboratorSamplesRequest
 from cg.services.orders.order_service.models import OrderQueryParams
->>>>>>> 40c89d2a
 from cg.store.base import BaseHandler
 from cg.store.exc import EntryNotFoundError
 from cg.store.filters.status_analysis_filters import (
@@ -1044,14 +1039,14 @@
         """Return all cases in the database with samples."""
         return self._get_join_cases_with_samples_query()
 
-    def cases_to_analyse(self, workflow: Workflow = None, limit: int = None) -> list[Case]:
+    def get_cases_to_analyse(self, workflow: Workflow = None, limit: int = None) -> list[Case]:
         """Returns a list if cases ready to be analyzed or set to be reanalyzed."""
         case_filter_functions: list[CaseFilter] = [
             CaseFilter.HAS_SEQUENCE,
             CaseFilter.WITH_WORKFLOW,
             CaseFilter.FOR_ANALYSIS,
         ]
-        cases = apply_case_filter(
+        cases: Query = apply_case_filter(
             cases=self.get_families_with_analyses(),
             filter_functions=case_filter_functions,
             workflow=workflow,
