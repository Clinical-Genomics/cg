"""Handler to read data objects."""

import datetime as dt
import logging
from datetime import datetime
from typing import Callable, Iterator, Literal

from sqlalchemy.orm import Query, Session

from cg.constants import SequencingRunDataAvailability, Workflow
from cg.constants.constants import (
    DNA_WORKFLOWS_WITH_SCOUT_UPLOAD,
    CaseActions,
    CustomerId,
    SampleType,
)
from cg.constants.priority import SlurmQos
from cg.constants.sequencing import DNA_PREP_CATEGORIES, SeqLibraryPrepCategory
from cg.exc import CaseNotFoundError, CgDataError, CgError, OrderNotFoundError, SampleNotFoundError
from cg.models.orders.constants import OrderType
from cg.models.orders.sample_base import SexEnum
from cg.server.dto.samples.requests import CollaboratorSamplesRequest
from cg.services.orders.order_service.models import OrderQueryParams
from cg.store.api.data_classes import RNADNACollection
from cg.store.base import BaseHandler
from cg.store.exc import EntryNotFoundError
from cg.store.filters.status_analysis_filters import AnalysisFilter, apply_analysis_filter
from cg.store.filters.status_application_filters import ApplicationFilter, apply_application_filter
from cg.store.filters.status_application_limitations_filters import (
    ApplicationLimitationsFilter,
    apply_application_limitations_filter,
)
from cg.store.filters.status_application_version_filters import (
    ApplicationVersionFilter,
    apply_application_versions_filter,
)
from cg.store.filters.status_bed_filters import BedFilter, apply_bed_filter
from cg.store.filters.status_bed_version_filters import BedVersionFilter, apply_bed_version_filter
from cg.store.filters.status_case_filters import CaseFilter, apply_case_filter
from cg.store.filters.status_case_sample_filters import CaseSampleFilter, apply_case_sample_filter
from cg.store.filters.status_collaboration_filters import (
    CollaborationFilter,
    apply_collaboration_filter,
)
from cg.store.filters.status_customer_filters import CustomerFilter, apply_customer_filter
from cg.store.filters.status_illumina_flow_cell_filters import (
    IlluminaFlowCellFilter,
    apply_illumina_flow_cell_filters,
)
from cg.store.filters.status_illumina_metrics_filters import (
    IlluminaMetricsFilter,
    apply_illumina_metrics_filter,
)
from cg.store.filters.status_illumina_sequencing_run_filters import (
    IlluminaSequencingRunFilter,
    apply_illumina_sequencing_run_filter,
)
from cg.store.filters.status_invoice_filters import InvoiceFilter, apply_invoice_filter
from cg.store.filters.status_order_filters import OrderFilter, apply_order_filters
from cg.store.filters.status_ordertype_application_filters import (
    OrderTypeApplicationFilter,
    apply_order_type_application_filter,
)
from cg.store.filters.status_organism_filters import OrganismFilter, apply_organism_filter
from cg.store.filters.status_pacbio_smrt_cell_filters import (
    PacBioSMRTCellFilter,
    apply_pac_bio_smrt_cell_filters,
)
from cg.store.filters.status_panel_filters import PanelFilter, apply_panel_filter
from cg.store.filters.status_pool_filters import PoolFilter, apply_pool_filter
from cg.store.filters.status_sample_filters import SampleFilter, apply_sample_filter
from cg.store.filters.status_user_filters import UserFilter, apply_user_filter
from cg.store.models import (
    Analysis,
    Application,
    ApplicationLimitations,
    ApplicationVersion,
    Bed,
    BedVersion,
    Case,
    CaseSample,
    Collaboration,
    Customer,
    IlluminaFlowCell,
    IlluminaSampleSequencingMetrics,
    IlluminaSequencingRun,
    InstrumentRun,
    Invoice,
    Order,
    OrderTypeApplication,
    Organism,
    PacbioSampleSequencingMetrics,
    PacbioSequencingRun,
    PacbioSMRTCell,
    Panel,
    Pool,
    RunDevice,
    Sample,
    SampleRunMetrics,
    User,
)

LOG = logging.getLogger(__name__)


class ReadHandler(BaseHandler):
    """Class for reading items in the database."""

    def __init__(self, session: Session):
        super().__init__(session=session)

    def get_case_by_entry_id(self, entry_id: str) -> Case:
        """Return a case by entry id."""
        cases_query: Query = self._get_query(table=Case)
        return apply_case_filter(
            cases=cases_query, filter_functions=[CaseFilter.BY_ENTRY_ID], entry_id=entry_id
        ).first()

    def has_active_cases_for_sample(self, internal_id: str) -> bool:
        """Check if there are any active cases for a sample."""
        sample = self.get_sample_by_internal_id(internal_id=internal_id)
        active_actions = ["analyze", "running"]

        for family_sample in sample.links:
            case: Case = self.get_case_by_entry_id(entry_id=family_sample.case_id)
            if case.action in active_actions:
                return True

        return False

    def get_application_by_case(self, case_id: str) -> Application:
        """Return the application of a case."""

        return (
            self.get_case_by_internal_id(internal_id=case_id)
            .links[0]
            .sample.application_version.application
        )

    def get_application_limitations_by_tag(self, tag: str) -> list[ApplicationLimitations]:
        """Return application limitations given the application tag."""
        return apply_application_limitations_filter(
            filter_functions=[ApplicationLimitationsFilter.BY_TAG],
            application_limitations=self._get_join_application_limitations_query(),
            tag=tag,
        ).all()

    def get_application_limitation_by_tag_and_workflow(
        self, tag: str, workflow: Workflow
    ) -> ApplicationLimitations | None:
        """Return an application limitation given the application tag and workflow."""
        filter_functions: list[ApplicationLimitationsFilter] = [
            ApplicationLimitationsFilter.BY_TAG,
            ApplicationLimitationsFilter.BY_WORKFLOW,
        ]
        return apply_application_limitations_filter(
            filter_functions=filter_functions,
            application_limitations=self._get_join_application_limitations_query(),
            tag=tag,
            workflow=workflow,
        ).first()

    def get_latest_analysis_to_upload_for_workflow(self, workflow: str = None) -> list[Analysis]:
        """Return latest not uploaded analysis for each case given a workflow."""
        filter_functions: list[AnalysisFilter] = [
            AnalysisFilter.WITH_WORKFLOW,
            AnalysisFilter.IS_NOT_UPLOADED,
        ]
        return apply_analysis_filter(
            filter_functions=filter_functions,
            analyses=self._get_latest_analyses_for_cases_query(),
            workflow=workflow,
        ).all()

    def get_analysis_by_case_entry_id_and_started_at(
        self, case_entry_id: int, started_at_date: dt.datetime
    ) -> Analysis:
        """Fetch an analysis."""
        filter_functions: list[AnalysisFilter] = [
            AnalysisFilter.BY_CASE_ENTRY_ID,
            AnalysisFilter.BY_STARTED_AT,
        ]

        return apply_analysis_filter(
            filter_functions=filter_functions,
            analyses=self._get_query(Analysis),
            case_entry_id=case_entry_id,
            started_at_date=started_at_date,
        ).first()

    def get_analysis_by_entry_id(self, entry_id: int) -> Analysis:
        """Return an analysis."""
        return apply_analysis_filter(
            filter_functions=[AnalysisFilter.BY_ENTRY_ID],
            analyses=self._get_query(table=Analysis),
            entry_id=entry_id,
        ).first()

    def get_cases_by_customer_and_case_name_search(
        self, customer: Customer, case_name_search: str
    ) -> list[Case]:
        """
        Retrieve a list of cases filtered by a customer and matching names.

        Args:
            customer (Customer): The customer object to filter cases by.
            case_name_search (str): The case name search string to filter cases by.

        Returns:
            list[Case]: A list of filtered cases sorted by creation time.
        """
        filter_functions: list[Callable] = [
            CaseFilter.BY_CUSTOMER_ENTRY_ID,
            CaseFilter.BY_NAME_SEARCH,
            CaseFilter.ORDER_BY_CREATED_AT,
        ]

        return apply_case_filter(
            cases=self._get_query(table=Case),
            filter_functions=filter_functions,
            customer_entry_id=customer.id,
            name_search=case_name_search,
        ).all()

    def get_cases_by_customers_action_and_case_search(
        self,
        customers: list[Customer] | None,
        action: str | None,
        case_search: str | None,
        limit: int = 50,
        offset: int = 0,
    ) -> tuple[list[Case], int]:
        """
        Return cases by customers, action, and matching names or internal ids, plus the total
        number of cases matching the filter criteria. A limit and offset can be applied to the
        query for pagination purposes.

        Args:
            customers (list[Customer] | None): A list of customer objects to filter cases by.
            action (str | None): The action string to filter cases by.
            case_search (str | None): The case search string to filter cases by.
            limit (int | None, default=50): The maximum number of cases to return.
            offset (int, default=0): The offset number of cases for the query.
        Returns:
            list[Case]: A list of filtered cases sorted by creation time and truncated
                        by the limit parameter.
            int: The total number of cases returned before truncation.
        """
        filter_functions: list[Callable] = [
            CaseFilter.BY_CUSTOMER_ENTRY_IDS,
            CaseFilter.BY_ACTION,
            CaseFilter.BY_CASE_SEARCH,
            CaseFilter.ORDER_BY_CREATED_AT,
        ]

        customer_entry_ids: list[int] = (
            [customer.id for customer in customers] if customers else None
        )

        filtered_cases: Query = apply_case_filter(
            cases=self._get_query(table=Case),
            filter_functions=filter_functions,
            action=action,
            case_search=case_search,
            customer_entry_ids=customer_entry_ids,
        )
        total: int = filtered_cases.count()
        return filtered_cases.offset(offset).limit(limit=limit).all(), total

    def get_cases_by_customer_workflow_and_case_search(
        self,
        customer: Customer | None,
        workflow: str | None,
        case_search: str | None,
        limit: int | None = 30,
    ) -> list[Case]:
        """
        Retrieve a list of cases filtered by customer, workflow, and matching names or internal ids.
        """
        filter_functions: list[Callable] = [
            CaseFilter.BY_CUSTOMER_ENTRY_ID,
            CaseFilter.BY_CASE_SEARCH,
            CaseFilter.WITH_WORKFLOW,
            CaseFilter.ORDER_BY_CREATED_AT,
        ]

        customer_entry_id: int = customer.id if customer else None

        filtered_cases: Query = apply_case_filter(
            cases=self._get_query(table=Case),
            filter_functions=filter_functions,
            case_search=case_search,
            customer_entry_id=customer_entry_id,
            workflow=workflow,
        )
        return filtered_cases.limit(limit=limit).all()

    def get_cases(self) -> list[Case]:
        """Return all cases."""
        return self._get_query(table=Case).all()

    def get_case_samples_by_case_id(self, case_internal_id: str) -> list[CaseSample]:
        """Return the case-sample links associated with a case."""
        return apply_case_sample_filter(
            filter_functions=[CaseSampleFilter.SAMPLES_IN_CASE_BY_INTERNAL_ID],
            case_internal_id=case_internal_id,
            case_samples=self._get_join_case_sample_query(),
        ).all()

    def filter_cases_with_samples(self, case_ids: list[str]) -> list[str]:
        """Return case id:s associated with samples."""
        cases_with_samples = set()
        for case_id in case_ids:
            case: Case = self.get_case_by_internal_id(internal_id=case_id)
            if case and case.links:
                cases_with_samples.add(case_id)
        return list(cases_with_samples)

    def get_cases_by_ticket_id(self, ticket_id: str) -> list[Case]:
        """Return cases associated with a given ticket id."""
        if order := apply_order_filters(
            orders=self._get_query(table=Order),
            filters=[OrderFilter.BY_TICKET_ID],
            ticket_id=int(ticket_id),
        ).first():
            return order.cases
        return []

    def get_customer_id_from_ticket(self, ticket: str) -> str:
        """Returns the customer related to given ticket."""
        if order := self.get_order_by_ticket_id(int(ticket)):
            return order.customer.internal_id
        raise ValueError(f"No order found for ticket {ticket}")

    def get_samples_from_ticket(self, ticket: str) -> list[Sample]:
        """Returns the samples related to given ticket."""
        return apply_order_filters(
            orders=self._get_join_sample_case_order_query(),
            filters=[OrderFilter.BY_TICKET_ID],
            ticket_id=int(ticket),
        ).all()

    def get_latest_ticket_from_case(self, case_id: str) -> str:
        """Returns the ticket from the most recent sample in a case."""
        return self.get_case_by_internal_id(internal_id=case_id).latest_ticket

    def _is_case_found(self, case: Case, case_id: str) -> None:
        """Raise error if case is false."""
        if not case:
            LOG.error(f"Could not find case {case_id}")
            raise CaseNotFoundError("")

    def get_samples_by_case_id(self, case_id: str) -> list[Sample]:
        """Get samples on a given case id."""

        case: Case = self.get_case_by_internal_id(internal_id=case_id)
        self._is_case_found(case=case, case_id=case_id)
        return case.samples if case else []

    def get_sample_ids_by_case_id(self, case_id: str = None) -> Iterator[str]:
        """Return sample ids from case id."""
        case: Case = self.get_case_by_internal_id(internal_id=case_id)
        self._is_case_found(case=case, case_id=case_id)
        for link in case.links:
            yield link.sample.internal_id

    def get_case_by_name_and_customer(self, customer: Customer, case_name: str) -> Case:
        """Find a case by case name within a customer."""
        return apply_case_filter(
            cases=self._get_query(table=Case),
            filter_functions=[CaseFilter.BY_CUSTOMER_ENTRY_ID, CaseFilter.BY_NAME],
            customer_entry_id=customer.id,
            name=case_name,
        ).first()

    def get_case_by_name(self, name: str) -> Case:
        """Get a case by name."""
        return apply_case_filter(
            cases=self._get_query(table=Case),
            filter_functions=[CaseFilter.BY_NAME],
            name=name,
        ).first()

    def get_sample_by_customer_and_name(
        self, customer_entry_id: list[int], sample_name: str
    ) -> Sample:
        """Get samples within a customer."""
        filter_functions = [
            SampleFilter.BY_CUSTOMER_ENTRY_IDS,
            SampleFilter.BY_SAMPLE_NAME,
        ]

        return apply_sample_filter(
            samples=self._get_query(table=Sample),
            filter_functions=filter_functions,
            customer_entry_ids=customer_entry_id,
            name=sample_name,
        ).first()

    def get_illumina_metrics_entry_by_device_sample_and_lane(
        self, device_internal_id: str, sample_internal_id: str, lane: int
    ) -> IlluminaSampleSequencingMetrics:
        """Get metrics entry by sequencing device internal id, sample internal id and lane."""
        filtered_metrics: Query = apply_illumina_metrics_filter(
            metrics=self._get_joined_illumina_sample_tables(),
            filter_functions=[IlluminaMetricsFilter.BY_LANE],
            lane=lane,
        )
        filtered_flow_cells: Query = apply_illumina_flow_cell_filters(
            flow_cells=filtered_metrics,
            filter_functions=[IlluminaFlowCellFilter.BY_INTERNAL_ID],
            internal_id=device_internal_id,
        )
        filtered_samples: Query = apply_sample_filter(
            samples=filtered_flow_cells,
            filter_functions=[SampleFilter.BY_INTERNAL_ID],
            internal_id=sample_internal_id,
        )
        return filtered_samples.first()

    def get_illumina_sequencing_run_by_device_internal_id(
        self, device_internal_id: str
    ) -> IlluminaSequencingRun:
        """Get Illumina sequencing run entry by device internal id."""
        sequencing_run: IlluminaSequencingRun | None = apply_illumina_sequencing_run_filter(
            runs=self._get_query(table=IlluminaSequencingRun),
            filter_functions=[IlluminaSequencingRunFilter.BY_DEVICE_INTERNAL_ID],
            device_internal_id=device_internal_id,
        ).first()
        if not sequencing_run:
            raise EntryNotFoundError(f"No sequencing run found for device {device_internal_id}")
        return sequencing_run

    def get_latest_illumina_sequencing_run_for_nipt_case(
        self, case_internal_id: str
    ) -> IlluminaSequencingRun:
        """
        Get Illumina sequencing run entry by case internal id.
        NIPT runs all samples under a single case on the same sequencing run.
        """

        case: Case = self.get_case_by_internal_id(case_internal_id)
        if case.data_analysis != Workflow.FLUFFY:
            raise CgError(f"Case {case_internal_id} is not a NIPT case")
        sequencing_runs: list[IlluminaSequencingRun] = self.get_illumina_sequencing_runs_by_case(
            case.internal_id
        )
        return max(sequencing_runs, key=lambda run: run.sequencing_completed_at)

    def get_illumina_sequencing_runs_by_data_availability(
        self, data_availability: list[str]
    ) -> list[IlluminaSequencingRun] | None:
        """Return Illumina sequencing runs with supplied statuses."""
        return apply_illumina_sequencing_run_filter(
            runs=self._get_query(table=IlluminaSequencingRun),
            data_availability=data_availability,
            filter_functions=[IlluminaSequencingRunFilter.WITH_DATA_AVAILABILITY],
        ).all()

    def get_samples_by_illumina_flow_cell(self, flow_cell_id: str) -> list[Sample] | None:
        """Return samples present on an Illumina flow cell."""
        sequencing_run: IlluminaSequencingRun = (
            self.get_illumina_sequencing_run_by_device_internal_id(device_internal_id=flow_cell_id)
        )
        if sequencing_run:
            return sequencing_run.device.samples

    def get_illumina_sequencing_runs_by_case(
        self, case_id: str
    ) -> list[IlluminaSequencingRun] | None:
        """Get all Illumina sequencing runs for a case."""
        case: Case = self.get_case_by_internal_id(case_id)
        samples_on_case: list[Sample] = case.samples
        sample_metrics: list[SampleRunMetrics] = []
        for sample in samples_on_case:
            sample_metrics.extend(sample.sample_run_metrics)
        sequencing_runs: list[IlluminaSequencingRun] = [
            apply_illumina_sequencing_run_filter(
                runs=self._get_query(IlluminaSequencingRun),
                filter_functions=[IlluminaSequencingRunFilter.BY_ENTRY_ID],
                entry_id=sample_metric.instrument_run_id,
            ).first()
            for sample_metric in sample_metrics
        ]
        return sequencing_runs

    def are_all_illumina_runs_on_disk(self, case_id: str) -> bool:
        """Check if Illumina runs are on disk for sample before starting the analysis."""
        sequencing_runs: list[IlluminaSequencingRun] | None = (
            self.get_illumina_sequencing_runs_by_case(case_id)
        )
        if not sequencing_runs:
            LOG.info("No sequencing runs found")
            return False
        return all(
            sequencing_run.data_availability == SequencingRunDataAvailability.ON_DISK
            for sequencing_run in sequencing_runs
        )

    def request_sequencing_runs_for_case(self, case_id) -> None:
        """Set the status of removed Illumina sequencing runs to REQUESTED for the given case."""
        sequencing_runs: list[IlluminaSequencingRun] | None = (
            self.get_illumina_sequencing_runs_by_case(case_id)
        )
        for sequencing_run in sequencing_runs:
            if sequencing_run.data_availability == SequencingRunDataAvailability.REMOVED:
                sequencing_run.data_availability = SequencingRunDataAvailability.REQUESTED
                LOG.info(
                    f"Setting status for {sequencing_run.device.internal_id} to {SequencingRunDataAvailability.REQUESTED}"
                )
        self.session.commit()

    def get_invoices_by_status(self, is_invoiced: bool = None) -> list[Invoice]:
        """Return invoices by invoiced status."""
        invoices: Query = self._get_query(table=Invoice)
        if is_invoiced:
            return apply_invoice_filter(
                invoices=invoices, filter_functions=[InvoiceFilter.BY_INVOICED]
            ).all()
        else:
            return apply_invoice_filter(
                invoices=invoices, filter_functions=[InvoiceFilter.BY_NOT_INVOICED]
            ).all()

    def get_invoice_by_entry_id(self, entry_id: int) -> Invoice:
        """Return an invoice."""
        invoices: Query = self._get_query(table=Invoice)
        return apply_invoice_filter(
            invoices=invoices,
            entry_id=entry_id,
            filter_functions=[InvoiceFilter.BY_INVOICE_ID],
        ).first()

    def get_pools_and_samples_for_invoice_by_invoice_id(
        self, *, invoice_id: int = None
    ) -> list[Pool | Sample]:
        """Return all pools and samples for an invoice."""
        pools: list[Pool] = apply_pool_filter(
            pools=self._get_query(table=Pool),
            invoice_id=invoice_id,
            filter_functions=[PoolFilter.BY_INVOICE_ID],
        ).all()
        samples: list[Sample] = apply_sample_filter(
            samples=self._get_query(table=Sample),
            invoice_id=invoice_id,
            filter_functions=[SampleFilter.BY_INVOICE_ID],
        ).all()
        return pools + samples

    def get_case_sample_link(self, case_internal_id: str, sample_internal_id: str) -> CaseSample:
        """Return a case-sample link between a family and a sample."""
        filter_functions: list[CaseSampleFilter] = [
            CaseSampleFilter.SAMPLES_IN_CASE_BY_INTERNAL_ID,
            CaseSampleFilter.CASES_WITH_SAMPLE_BY_INTERNAL_ID,
        ]
        return apply_case_sample_filter(
            filter_functions=filter_functions,
            case_samples=self._get_join_case_sample_query(),
            case_internal_id=case_internal_id,
            sample_internal_id=sample_internal_id,
        ).first()

    def new_invoice_id(self) -> int:
        """Fetch invoices."""
        query: Query = self._get_query(table=Invoice)
        ids = [inv.id for inv in query]
        return max(ids) + 1 if ids else 0

    def get_pools_by_customers(self, *, customers: list[Customer] | None = None) -> list[Pool]:
        """Return all the pools for a list of customers."""
        return apply_pool_filter(
            pools=self._get_query(table=Pool),
            customers=customers,
            filter_functions=[PoolFilter.BY_CUSTOMERS],
        ).all()

    def get_pools_by_name_enquiry(self, *, name_enquiry: str = None) -> list[Pool]:
        """Return all the pools with a name fitting the enquiry."""
        return apply_pool_filter(
            pools=self._get_query(table=Pool),
            name_enquiry=name_enquiry,
            filter_functions=[PoolFilter.BY_NAME_ENQUIRY],
        ).all()

    def get_pools(self) -> list[Pool]:
        """Return all the pools."""
        return self._get_query(table=Pool).all()

    def get_pools_by_order_enquiry(self, *, order_enquiry: str = None) -> list[Pool]:
        """Return all the pools with an order fitting the enquiry."""
        return apply_pool_filter(
            pools=self._get_query(table=Pool),
            order_enquiry=order_enquiry,
            filter_functions=[PoolFilter.BY_ORDER_ENQUIRY],
        ).all()

    def get_pool_by_entry_id(self, entry_id: int) -> Pool:
        """Return a pool by entry id."""
        pools = self._get_query(table=Pool)
        return apply_pool_filter(
            pools=pools, entry_id=entry_id, filter_functions=[PoolFilter.BY_ENTRY_ID]
        ).first()

    def get_pools_to_render(
        self, customers: list[Customer] | None = None, enquiry: str = None
    ) -> list[Pool]:
        pools: list[Pool] = (
            self.get_pools_by_customers(customers=customers) if customers else self.get_pools()
        )
        if enquiry:
            pools: list[Pool] = list(
                set(
                    self.get_pools_by_name_enquiry(name_enquiry=enquiry)
                    or set(self.get_pools_by_order_enquiry(order_enquiry=enquiry))
                )
            )
        return pools

    def get_ready_made_library_expected_reads(self, case_id: str) -> int:
        """Return the target reads of a ready made library case."""

        application: Application = self.get_application_by_case(case_id=case_id)

        if application.prep_category != SeqLibraryPrepCategory.READY_MADE_LIBRARY.value:
            raise ValueError(
                f"{case_id} is not a ready made library, found prep category: "
                f"{application.prep_category}"
            )
        return application.expected_reads

    def get_samples_by_customers_and_pattern(
        self,
        *,
        customers: list[Customer] | None = None,
        pattern: str | None = None,
        limit: int = 50,
        offset: int = 0,
    ) -> tuple[list[Sample], int]:
        """
        Return the samples by customer and internal id or name pattern, plus the total number of
        samples matching the filter criteria. A limit and offset can be applied to the query for
        pagination purposes.

        Args:
            customers (list[Customer] | None): A list of customer objects to filter cases by.
            pattern (str | None): The sample internal id or name pattern to search for.
            limit (int | None, default=50): The maximum number of samples to return.
            offset (int, default=0): The offset number of samples for the query.
        Returns:
            list[Sample]: A list of filtered samples truncated by the limit parameter.
            int: The total number of samples returned before truncation.
        """
        samples: Query = self._get_query(table=Sample)
        filter_functions: list[SampleFilter] = []
        if customers:
            if not isinstance(customers, list):
                customers = list(customers)
            filter_functions.append(SampleFilter.BY_CUSTOMERS)
        if pattern:
            filter_functions.extend([SampleFilter.BY_INTERNAL_ID_OR_NAME_SEARCH])
        filter_functions.append(SampleFilter.ORDER_BY_CREATED_AT_DESC)
        samples: Query = apply_sample_filter(
            samples=samples,
            customers=customers,
            search_pattern=pattern,
            filter_functions=filter_functions,
        )
        total: int = samples.count()
        return samples.offset(offset).limit(limit).all(), total

    def get_collaborator_samples(self, request: CollaboratorSamplesRequest) -> list[Sample]:
        customer: Customer | None = self.get_customer_by_internal_id(request.customer)
        collaborator_ids = [collaborator.id for collaborator in customer.collaborators]

        filters = [
            SampleFilter.BY_CUSTOMER_ENTRY_IDS,
            SampleFilter.BY_INTERNAL_ID_OR_NAME_SEARCH,
            SampleFilter.ORDER_BY_CREATED_AT_DESC,
            SampleFilter.IS_NOT_CANCELLED,
        ]
        query = (
            self._get_query(table=Sample)
            .join(Sample.application_version)
            .join(ApplicationVersion.application)
            .join(Application.order_type_applications)
        )
        samples: Query = apply_sample_filter(
            samples=query,
            customer_entry_ids=collaborator_ids,
            search_pattern=request.enquiry,
            filter_functions=filters,
        )
        if request.order_type:
            samples = samples.filter(OrderTypeApplication.order_type == request.order_type)
        return samples.limit(request.limit).all()

    def _get_samples_by_customer_and_subject_id_query(
        self, customer_internal_id: str, subject_id: str
    ) -> Query:
        """Return query of samples of customer with given subject id."""
        records: Query = apply_customer_filter(
            customers=self._get_join_sample_and_customer_query(),
            customer_internal_id=customer_internal_id,
            filter_functions=[CustomerFilter.BY_INTERNAL_ID],
        )
        return apply_sample_filter(
            samples=records,
            subject_id=subject_id,
            filter_functions=[SampleFilter.BY_SUBJECT_ID],
        )

    def get_samples_by_customer_and_subject_id(
        self, customer_internal_id: str, subject_id: str
    ) -> list[Sample]:
        """Get samples of customer with given subject id."""
        return self._get_samples_by_customer_and_subject_id_query(
            customer_internal_id=customer_internal_id, subject_id=subject_id
        ).all()

    def get_samples_by_any_id(self, **identifiers: dict) -> Query:
        """Return a sample query filtered by the given names and values of Sample attributes."""
        samples: Query = self._get_query(table=Sample).order_by(Sample.internal_id.desc())
        for identifier_name, identifier_value in identifiers.items():
            samples: Query = apply_sample_filter(
                filter_functions=[SampleFilter.BY_IDENTIFIER_NAME_AND_VALUE],
                samples=samples,
                identifier_name=identifier_name,
                identifier_value=identifier_value,
            )
        return samples

    def get_sample_by_name(self, name: str) -> Sample:
        """Get sample by name."""
        samples = self._get_query(table=Sample)
        return apply_sample_filter(
            samples=samples, filter_functions=[SampleFilter.BY_SAMPLE_NAME], name=name
        ).first()

    def get_samples_by_type(self, case_id: str, sample_type: SampleType) -> list[Sample] | None:
        """Get samples given a tissue type."""
        samples: Query = apply_case_sample_filter(
            filter_functions=[CaseSampleFilter.SAMPLES_IN_CASE_BY_INTERNAL_ID],
            case_samples=self._get_join_sample_family_query(),
            case_internal_id=case_id,
        )
        samples: Query = apply_sample_filter(
            filter_functions=[SampleFilter.WITH_TYPE],
            samples=samples,
            tissue_type=sample_type,
        )
        return samples.all() if samples else None

    def is_case_down_sampled(self, case_id: str) -> bool:
        """Returns True if all samples in a case are down sampled from another sample."""
        case: Case = self.get_case_by_internal_id(internal_id=case_id)
        return all(sample.from_sample is not None for sample in case.samples)

    def is_case_external(self, case_id: str) -> bool:
        """Returns True if all samples in a case have been sequenced externally."""
        case: Case = self.get_case_by_internal_id(internal_id=case_id)
        return all(sample.application_version.application.is_external for sample in case.samples)

    def get_case_by_internal_id(self, internal_id: str) -> Case | None:
        """Get case by internal id."""
        return apply_case_filter(
            cases=self._get_query(table=Case),
            filter_functions=[CaseFilter.BY_INTERNAL_ID],
            internal_id=internal_id,
        ).first()

    def get_cases_by_internal_ids(self, internal_ids: list[str]) -> list[Case]:
        """Get cases by internal ids."""
        return apply_case_filter(
            cases=self._get_query(table=Case),
            filter_functions=[CaseFilter.BY_INTERNAL_IDS],
            internal_ids=internal_ids,
        ).all()

    def verify_case_exists(self, case_internal_id: str) -> None:
        """Passes silently if case exists in Status DB, raises error if no case or case samples."""

        case: Case = self.get_case_by_internal_id(internal_id=case_internal_id)
        if not case:
            LOG.error(f"Case {case_internal_id} could not be found in Status DB!")
            raise CgError
        if not case.links:
            LOG.error(f"Case {case_internal_id} has no samples in in Status DB!")
            raise CgError
        LOG.info(f"Case {case_internal_id} exists in Status DB")

    def get_running_cases_in_workflow(self, workflow: Workflow) -> list[Case]:
        """Return all running cases in a workflow."""
        return apply_case_filter(
            cases=self._get_query(table=Case),
            filter_functions=[CaseFilter.WITH_WORKFLOW, CaseFilter.IS_RUNNING],
            workflow=workflow,
        ).all()

    def get_not_analysed_cases_by_sample_internal_id(
        self,
        sample_internal_id: str,
    ) -> list[Case]:
        """Get not analysed cases by sample internal id."""

        query: Query = self._get_join_case_and_sample_query()

        not_analysed_cases: Query = apply_case_filter(
            cases=query,
            filter_functions=[
                CaseFilter.NOT_ANALYSED,
            ],
        )

        return apply_sample_filter(
            samples=not_analysed_cases,
            filter_functions=[SampleFilter.BY_INTERNAL_ID],
            internal_id=sample_internal_id,
        ).all()

    def case_with_name_exists(self, case_name: str) -> bool:
        """Check if a case exists in StatusDB."""
        return bool(self.get_case_by_name(case_name))

    def sample_with_id_exists(self, sample_id: str) -> bool:
        """Check if a sample exists in StatusDB."""
        return bool(self.get_sample_by_internal_id(sample_id))

    def get_application_by_tag(self, tag: str) -> Application | None:
        """Return an application by tag."""
        return apply_application_filter(
            applications=self._get_query(table=Application),
            filter_functions=[ApplicationFilter.BY_TAG],
            tag=tag,
        ).first()

    def get_applications_is_not_archived(self) -> list[Application]:
        """Return applications that are not archived."""
        return (
            apply_application_filter(
                applications=self._get_query(table=Application),
                filter_functions=[ApplicationFilter.IS_NOT_ARCHIVED],
            )
            .order_by(Application.prep_category, Application.tag)
            .all()
        )

    def get_applications(self) -> list[Application]:
        """Return all applications."""
        return (
            self._get_query(table=Application)
            .order_by(Application.prep_category, Application.tag)
            .all()
        )

    def get_active_applications_by_order_type(self, order_type: OrderType) -> list[Application]:
        """
        Return all possible non-archived applications with versions for an order type.
        Raises:
            EntryNotFoundError: If no applications are found for the order type.
        """
        filters: list[ApplicationFilter] = [
            ApplicationFilter.IS_NOT_ARCHIVED,
            ApplicationFilter.HAS_VERSIONS,
        ]
        non_archived_applications: Query = apply_application_filter(
            applications=self._get_join_application_ordertype_query(),
            filter_functions=filters,
        )
        applications: list[Application] = apply_order_type_application_filter(
            order_type_applications=non_archived_applications,
            filter_functions=[OrderTypeApplicationFilter.BY_ORDER_TYPE],
            order_type=order_type,
        ).all()
        if not applications:
            raise EntryNotFoundError(f"No applications found for order type {order_type}")
        return applications

    def get_current_application_version_by_tag(self, tag: str) -> ApplicationVersion | None:
        """Return the current application version for an application tag."""
        application = self.get_application_by_tag(tag=tag)
        if not application:
            return None
        return apply_application_versions_filter(
            filter_functions=[
                ApplicationVersionFilter.BY_APPLICATION_ENTRY_ID,
                ApplicationVersionFilter.BY_VALID_FROM_BEFORE,
                ApplicationVersionFilter.ORDER_BY_VALID_FROM_DESC,
            ],
            application_versions=self._get_query(table=ApplicationVersion),
            application_entry_id=application.id,
            valid_from=dt.datetime.now(),
        ).first()

    def get_active_applications_by_prep_category(
        self, prep_category: SeqLibraryPrepCategory
    ) -> list[Application]:
        """Return all active applications by prep category."""
        return apply_application_filter(
            applications=self._get_query(table=Application),
            filter_functions=[
                ApplicationFilter.BY_PREP_CATEGORIES,
                ApplicationFilter.IS_NOT_ARCHIVED,
            ],
            prep_categories=[prep_category],
        ).all()

    def get_bed_version_by_file_name(self, bed_version_file_name: str) -> BedVersion:
        """Return bed version with file name."""
        return apply_bed_version_filter(
            bed_versions=self._get_query(table=BedVersion),
            bed_version_file_name=bed_version_file_name,
            filter_functions=[BedVersionFilter.BY_FILE_NAME],
        ).first()

    def get_bed_version_by_short_name(self, bed_version_short_name: str) -> BedVersion:
        """Return bed version with short name."""
        return apply_bed_version_filter(
            bed_versions=self._get_query(table=BedVersion),
            bed_version_short_name=bed_version_short_name,
            filter_functions=[BedVersionFilter.BY_SHORT_NAME],
        ).first()

    def get_bed_by_entry_id(self, bed_entry_id: int) -> Bed:
        """Get panel bed with bed entry id."""
        return apply_bed_filter(
            beds=self._get_query(table=Bed),
            filter_functions=[BedFilter.BY_ENTRY_ID],
            bed_entry_id=bed_entry_id,
        ).first()

    def get_bed_by_name(self, bed_name: str) -> Bed:
        """Get panel bed with bed name."""
        return apply_bed_filter(
            beds=self._get_query(table=Bed),
            filter_functions=[BedFilter.BY_NAME],
            bed_name=bed_name,
        ).first()

    def get_active_beds(self) -> Query:
        """Get all beds that are not archived."""
        bed_filter_functions: list[BedFilter] = [
            BedFilter.NOT_ARCHIVED,
            BedFilter.ORDER_BY_NAME,
        ]
        return apply_bed_filter(
            beds=self._get_query(table=Bed), filter_functions=bed_filter_functions
        )

    def get_customer_by_internal_id(self, customer_internal_id: str) -> Customer:
        """Return customer with customer id."""
        return apply_customer_filter(
            filter_functions=[CustomerFilter.BY_INTERNAL_ID],
            customers=self._get_query(table=Customer),
            customer_internal_id=customer_internal_id,
        ).first()

    def get_collaboration_by_internal_id(self, internal_id: str) -> Collaboration:
        """Fetch a customer group by internal id from the store."""
        return apply_collaboration_filter(
            collaborations=self._get_query(table=Collaboration),
            filter_functions=[CollaborationFilter.BY_INTERNAL_ID],
            internal_id=internal_id,
        ).first()

    def get_organism_by_internal_id(self, internal_id: str) -> Organism:
        """Find an organism by internal id."""
        return apply_organism_filter(
            organisms=self._get_query(table=Organism),
            filter_functions=[OrganismFilter.BY_INTERNAL_ID],
            internal_id=internal_id,
        ).first()

    def get_all_organisms(self) -> Query[Organism]:
        """Return all organisms ordered by organism internal id."""
        return self._get_query(table=Organism).order_by(Organism.internal_id)

    def get_customers(self) -> list[Customer]:
        """Return costumers."""
        return self._get_query(table=Customer).all()

    def get_panel_by_abbreviation(self, abbreviation: str) -> Panel:
        """Return a panel by abbreviation."""
        return apply_panel_filter(
            panels=self._get_query(table=Panel),
            filters=[PanelFilter.BY_ABBREVIATION],
            abbreviation=abbreviation,
        ).first()

    def get_panels(self) -> list[Panel]:
        """Returns all panels."""
        return self._get_query(table=Panel).order_by(Panel.abbrev).all()

    def get_user_by_email(self, email: str) -> User | None:
        """Return a user by email from the database."""
        return apply_user_filter(
            users=self._get_query(table=User),
            email=email,
            filter_functions=[UserFilter.BY_EMAIL],
        ).first()

    def get_user_by_entry_id(self, id: int) -> User | None:
        """Return a user by its entry id."""
        return apply_user_filter(
            users=self._get_query(table=User),
            user_id=id,
            filter_functions=[UserFilter.BY_ID],
        ).first()

    def is_user_associated_with_customer(self, user_id: int, customer_internal_id: str) -> bool:
        user: User | None = apply_user_filter(
            users=self._get_query(table=User),
            user_id=user_id,
            customer_internal_id=customer_internal_id,
            filter_functions=[UserFilter.BY_ID, UserFilter.BY_CUSTOMER_INTERNAL_ID],
        ).first()
        return bool(user)

    def is_customer_trusted(self, customer_internal_id: str) -> bool:
        customer: Customer | None = self.get_customer_by_internal_id(customer_internal_id)
        return bool(customer and customer.is_trusted)

    def customer_exists(self, customer_internal_id: str) -> bool:
        customer: Customer | None = self.get_customer_by_internal_id(customer_internal_id)
        return bool(customer)

    def get_samples_to_receive(self, external: bool = False) -> list[Sample]:
        """Return samples to receive."""
        records: Query = self._get_join_sample_application_version_query()
        sample_filter_functions: list[SampleFilter] = [
            SampleFilter.IS_NOT_RECEIVED,
            SampleFilter.IS_NOT_DOWN_SAMPLED,
        ]
        records: Query = apply_sample_filter(
            samples=records, filter_functions=sample_filter_functions
        )
        if external:
            records: Query = apply_application_filter(
                applications=records, filter_functions=[ApplicationFilter.IS_EXTERNAL]
            )
        else:
            records: Query = apply_application_filter(
                applications=records,
                filter_functions=[ApplicationFilter.IS_NOT_EXTERNAL],
            )
        return records.order_by(Sample.ordered_at).all()

    def get_samples_to_prepare(self) -> list[Sample]:
        """Return samples to prepare."""
        records: Query = self._get_join_sample_application_version_query()
        sample_filter_functions: list[SampleFilter] = [
            SampleFilter.IS_RECEIVED,
            SampleFilter.IS_NOT_PREPARED,
            SampleFilter.IS_NOT_DOWN_SAMPLED,
            SampleFilter.IS_NOT_SEQUENCED,
        ]
        records: Query = apply_sample_filter(
            samples=records, filter_functions=sample_filter_functions
        )
        records: Query = apply_application_filter(
            applications=records, filter_functions=[ApplicationFilter.IS_NOT_EXTERNAL]
        )

        return records.order_by(Sample.received_at).all()

    def get_samples_to_sequence(self) -> list[Sample]:
        """Return samples in sequencing."""
        records: Query = self._get_join_sample_application_version_query()
        sample_filter_functions: list[SampleFilter] = [
            SampleFilter.IS_PREPARED,
            SampleFilter.IS_NOT_SEQUENCED,
            SampleFilter.IS_NOT_DOWN_SAMPLED,
        ]
        records: Query = apply_sample_filter(
            samples=records, filter_functions=sample_filter_functions
        )
        records: Query = apply_application_filter(
            applications=records, filter_functions=[ApplicationFilter.IS_NOT_EXTERNAL]
        )
        return records.order_by(Sample.prepared_at).all()

    def get_cases_with_analyzes(self) -> Query:
        """Return all cases in the database with an analysis."""
        return self._get_outer_join_cases_with_analyses_query()

    def get_cases_with_samples(self) -> Query:
        """Return all cases in the database with samples."""
        return self._get_join_cases_with_samples_query()

    def _is_case_set_to_analyse_or_not_analyzed(self, case: Case) -> bool:
        return case.action == CaseActions.ANALYZE or not case.latest_analyzed

    def _is_latest_analysis_done_on_all_sequences(self, case: Case) -> bool:
        return case.latest_analyzed < case.latest_sequenced

    def _is_case_to_be_analyzed(self, case: Case) -> bool:
        if not case.latest_sequenced:
            return False
        if self._is_case_set_to_analyse_or_not_analyzed(case):
            return True
        return bool(self._is_latest_analysis_done_on_all_sequences(case))

    def get_cases_to_analyze(self, workflow: Workflow = None, limit: int = None) -> list[Case]:
        """Returns a list if cases ready to be analyzed or set to be reanalyzed.
        1. Get cases to be analyzed using BE query
        2. Use the latest analysis for case to determine if the case is to be analyzed"""
        case_filter_functions: list[CaseFilter] = [
            CaseFilter.HAS_SEQUENCE,
            CaseFilter.WITH_WORKFLOW,
            CaseFilter.FOR_ANALYSIS,
        ]
        cases = apply_case_filter(
            cases=self.get_cases_with_analyzes(),
            filter_functions=case_filter_functions,
            workflow=workflow,
        )

        sorted_cases: list[Case] = list(cases.order_by(Case.ordered_at))
        cases_to_analyze: list[Case] = [
            case for case in sorted_cases if self._is_case_to_be_analyzed(case)
        ]
        return cases_to_analyze[:limit]

    def set_case_action(
        self, action: Literal[CaseActions.actions()], case_internal_id: str
    ) -> None:
        """Sets the action of provided cases to None or the given action."""
        case: Case = self.get_case_by_internal_id(internal_id=case_internal_id)
        case.action = action
        self.session.commit()

    def get_cases_to_compress(self, date_threshold: datetime) -> list[Case]:
        """Return all cases that are ready to be compressed by SPRING."""
        case_filter_functions: list[CaseFilter] = [
            CaseFilter.HAS_INACTIVE_ANALYSIS,
            CaseFilter.OLD_BY_CREATION_DATE,
            CaseFilter.IS_COMPRESSIBLE,
        ]
        return apply_case_filter(
            cases=self._get_query(table=Case),
            filter_functions=case_filter_functions,
            creation_date=date_threshold,
        ).all()

    def get_sample_by_entry_id(self, entry_id: int) -> Sample:
        """Return a sample by entry id."""
        sample: Sample | None = apply_sample_filter(
            filter_functions=[SampleFilter.BY_ENTRY_ID],
            samples=self._get_query(table=Sample),
            entry_id=entry_id,
        ).first()

        if not sample:
            LOG.error(f"Could not find sample with entry id {entry_id}")
            raise SampleNotFoundError(f"Could not find sample with entry id {entry_id}")
        return sample

    def get_sample_by_internal_id(self, internal_id: str) -> Sample | None:
        """Return a sample by lims id."""
        return apply_sample_filter(
            filter_functions=[SampleFilter.BY_INTERNAL_ID],
            samples=self._get_query(table=Sample),
            internal_id=internal_id,
        ).first()

    def get_samples_by_identifier(self, object_type: str, identifier: str) -> list[Sample]:
        """Return all samples from a flow cell, case or sample id"""
        object_to_filter: dict[str, Callable] = {
            "sample": self.get_sample_by_internal_id,
            "case": self.get_samples_by_case_id,
            "flow_cell": self.get_samples_by_illumina_flow_cell,
        }
        samples: Sample | list[Sample] = object_to_filter[object_type](identifier)
        return samples if isinstance(samples, list) else [samples]

    def get_samples_by_internal_id(self, internal_id: str) -> list[Sample]:
        """Return all samples by lims id."""
        return apply_sample_filter(
            filter_functions=[SampleFilter.BY_INTERNAL_ID],
            samples=self._get_query(table=Sample),
            internal_id=internal_id,
        ).all()

    def get_analyses_to_upload(self, workflow: Workflow = None) -> list[Analysis]:
        """Return analyses that have not been uploaded."""
        analysis_filter_functions: list[AnalysisFilter] = [
            AnalysisFilter.WITH_WORKFLOW,
            AnalysisFilter.COMPLETED,
            AnalysisFilter.IS_NOT_UPLOADED,
            AnalysisFilter.VALID_IN_PRODUCTION,
            AnalysisFilter.ORDER_BY_COMPLETED_AT,
        ]
        return apply_analysis_filter(
            filter_functions=analysis_filter_functions,
            analyses=self._get_join_analysis_case_query(),
            workflow=workflow,
        ).all()

    def get_analyses_to_clean(
        self, before: datetime = datetime.now(), workflow: Workflow = None
    ) -> list[Analysis]:
        """Return analyses that haven't been cleaned."""
        filter_functions: list[AnalysisFilter] = [
            AnalysisFilter.IS_UPLOADED,
            AnalysisFilter.IS_NOT_CLEANED,
            AnalysisFilter.STARTED_AT_BEFORE,
            AnalysisFilter.CASE_ACTION_IS_NONE,
        ]
        if workflow:
            filter_functions.append(AnalysisFilter.WITH_WORKFLOW)
        return apply_analysis_filter(
            filter_functions=filter_functions,
            analyses=self._get_latest_analyses_for_cases_query(),
            workflow=workflow,
            started_at_date=before,
        ).all()

    def get_analyses_for_case_and_workflow_started_at_before(
        self,
        workflow: Workflow,
        started_at_before: datetime,
        case_internal_id: str,
    ) -> list[Analysis]:
        """Return all analyses older than certain date."""
        case = self.get_case_by_internal_id(internal_id=case_internal_id)
        case_entry_id: int = case.id if case else None
        filter_functions: list[AnalysisFilter] = [
            AnalysisFilter.BY_CASE_ENTRY_ID,
            AnalysisFilter.WITH_WORKFLOW,
            AnalysisFilter.STARTED_AT_BEFORE,
        ]
        return apply_analysis_filter(
            filter_functions=filter_functions,
            analyses=self._get_query(table=Analysis),
            workflow=workflow,
            case_entry_id=case_entry_id,
            started_at_date=started_at_before,
        ).all()

    def get_analyses_for_case_started_at_before(
        self,
        case_internal_id: str,
        started_at_before: datetime,
    ) -> list[Analysis]:
        """Return all analyses for a case older than certain date."""
        case = self.get_case_by_internal_id(internal_id=case_internal_id)
        case_entry_id: int = case.id if case else None
        filter_functions: list[AnalysisFilter] = [
            AnalysisFilter.BY_CASE_ENTRY_ID,
            AnalysisFilter.STARTED_AT_BEFORE,
        ]
        return apply_analysis_filter(
            filter_functions=filter_functions,
            analyses=self._get_query(table=Analysis),
            case_entry_id=case_entry_id,
            started_at_date=started_at_before,
        ).all()

    def get_analyses_for_workflow_started_at_before(
        self, workflow: Workflow, started_at_before: datetime
    ) -> list[Analysis]:
        """Return all analyses for a workflow started before a certain date."""
        filter_functions: list[AnalysisFilter] = [
            AnalysisFilter.WITH_WORKFLOW,
            AnalysisFilter.STARTED_AT_BEFORE,
        ]
        return apply_analysis_filter(
            filter_functions=filter_functions,
            analyses=self._get_query(table=Analysis),
            workflow=workflow,
            started_at_date=started_at_before,
        ).all()

    def get_analyses_started_at_before(self, started_at_before: datetime) -> list[Analysis]:
        """Return all analyses for a workflow started before a certain date."""
        return apply_analysis_filter(
            filter_functions=[AnalysisFilter.STARTED_AT_BEFORE],
            analyses=self._get_query(table=Analysis),
            started_at_date=started_at_before,
        ).all()

    def observations_to_upload(self, workflow: Workflow = None) -> Query:
        """Return observations that have not been uploaded."""
        case_filter_functions: list[CaseFilter] = [
            CaseFilter.WITH_LOQUSDB_SUPPORTED_WORKFLOW,
            CaseFilter.WITH_LOQUSDB_SUPPORTED_SEQUENCING_METHOD,
        ]
        records: Query = apply_case_filter(
            cases=self.get_cases_with_samples(),
            filter_functions=case_filter_functions,
            workflow=workflow,
        )
        return apply_sample_filter(
            filter_functions=[SampleFilter.WITHOUT_LOQUSDB_ID], samples=records
        )

    def observations_uploaded(self, workflow: Workflow = None) -> Query:
        """Return observations that have been uploaded."""
        records: Query = apply_case_filter(
            cases=self.get_cases_with_samples(),
            filter_functions=[CaseFilter.WITH_LOQUSDB_SUPPORTED_WORKFLOW],
            workflow=workflow,
        )
        records: Query = apply_sample_filter(
            filter_functions=[SampleFilter.WITH_LOQUSDB_ID], samples=records
        )
        return records

    def get_analyses(self) -> list[Analysis]:
        return self._get_query(table=Analysis).all()

    def get_analyses_to_deliver_for_pipeline(self, workflow: Workflow = None) -> list[Analysis]:
        """Return analyses that have been uploaded but not delivered."""
        analyses: Query = apply_sample_filter(
            samples=self._get_join_analysis_sample_family_query(),
            filter_functions=[SampleFilter.IS_NOT_DELIVERED],
        )
        filter_functions: list[AnalysisFilter] = [
            AnalysisFilter.IS_NOT_UPLOADED,
            AnalysisFilter.WITH_WORKFLOW,
            AnalysisFilter.ORDER_BY_UPLOADED_AT,
        ]
        return apply_analysis_filter(
            filter_functions=filter_functions, analyses=analyses, workflow=workflow
        ).all()

    def analyses_to_delivery_report(self, workflow: Workflow | None = None) -> Query:
        """Return analyses that need a delivery report to be regenerated."""
        records: Query = apply_case_filter(
            cases=self._get_join_analysis_case_query(),
            filter_functions=[CaseFilter.REPORT_SUPPORTED],
        )
        analysis_filter_functions: list[AnalysisFilter] = [
            AnalysisFilter.REPORT_BY_WORKFLOW,
            AnalysisFilter.WITHOUT_DELIVERY_REPORT,
            AnalysisFilter.VALID_IN_PRODUCTION,
            AnalysisFilter.ORDER_BY_COMPLETED_AT,
        ]
        return apply_analysis_filter(
            filter_functions=analysis_filter_functions, analyses=records, workflow=workflow
        )

    def analyses_to_upload_delivery_reports(self, workflow: Workflow = None) -> Query:
        """Return analyses that need a delivery report to be uploaded."""
        records: Query = apply_case_filter(
            cases=self._get_join_analysis_case_query(),
            filter_functions=[CaseFilter.WITH_SCOUT_DELIVERY],
        )
        analysis_filter_functions: list[AnalysisFilter] = [
            AnalysisFilter.REPORT_BY_WORKFLOW,
            AnalysisFilter.WITH_DELIVERY_REPORT,
            AnalysisFilter.IS_NOT_UPLOADED,
            AnalysisFilter.VALID_IN_PRODUCTION,
            AnalysisFilter.ORDER_BY_COMPLETED_AT,
        ]
        return apply_analysis_filter(
            filter_functions=analysis_filter_functions, analyses=records, workflow=workflow
        )

    def get_samples_to_deliver(self) -> list[Sample]:
        """Return all samples not delivered."""
        records = self._get_query(table=Sample)
        sample_filter_functions: list[SampleFilter] = [
            SampleFilter.IS_SEQUENCED,
            SampleFilter.IS_NOT_DOWN_SAMPLED,
            SampleFilter.IS_NOT_DELIVERED,
        ]

        records: Query = apply_sample_filter(
            filter_functions=sample_filter_functions,
            samples=records,
        )

        return records.all()

    def get_samples_not_invoiced(self) -> list[Sample]:
        """Return all samples that have not been invoiced, excluding those that
        have been down sampled."""
        records = self._get_query(table=Sample)
        sample_filter_functions: list[SampleFilter] = [
            SampleFilter.HAS_NO_INVOICE_ID,
            SampleFilter.IS_NOT_DOWN_SAMPLED,
        ]

        records: Query = apply_sample_filter(
            filter_functions=sample_filter_functions,
            samples=records,
        )
        return records.all()

    def get_samples_not_down_sampled(self) -> list[Sample]:
        """Return all samples that have not been down sampled."""
        return apply_sample_filter(
            filter_functions=[SampleFilter.IS_NOT_DOWN_SAMPLED],
            samples=self._get_query(table=Sample),
        ).all()

    def get_samples_to_invoice_query(self) -> Query:
        """Return all samples that should be invoiced."""
        sample_filter_functions: list[SampleFilter] = [
            SampleFilter.IS_DELIVERED,
            SampleFilter.HAS_NO_INVOICE_ID,
            SampleFilter.DO_INVOICE,
            SampleFilter.IS_NOT_DOWN_SAMPLED,
        ]
        return apply_sample_filter(
            filter_functions=sample_filter_functions,
            samples=self._get_query(table=Sample),
        )

    def get_pools_to_invoice_query(self) -> Query:
        """Return all pools that should be invoiced."""
        pool_filter_functions: list[PoolFilter] = [
            PoolFilter.IS_DELIVERED,
            PoolFilter.WITHOUT_INVOICE_ID,
            PoolFilter.DO_INVOICE,
        ]
        return apply_pool_filter(
            filter_functions=pool_filter_functions,
            pools=self._get_query(table=Pool),
        )

    def get_samples_to_invoice_for_customer(self, customer: Customer = None) -> list[Sample]:
        """Return all samples that should be invoiced for a customer."""
        return apply_sample_filter(
            samples=self.get_samples_to_invoice_query(),
            filter_functions=[SampleFilter.BY_CUSTOMER],
            customer=customer,
        ).all()

    def get_pools_to_invoice_for_customer(self, customer: Customer = None) -> list[Pool]:
        """Return all pools for a customer that should be invoiced."""
        return apply_pool_filter(
            filter_functions=[PoolFilter.BY_CUSTOMER],
            pools=self.get_pools_to_invoice_query(),
            customer=customer,
        ).all()

    def get_customers_to_invoice(self, records: Query) -> list[Customer]:
        customers_to_invoice: list[Customer] = [
            record.customer
            for record in records.all()
            if record.customer.internal_id != CustomerId.CG_INTERNAL_CUSTOMER
        ]
        return list(set(customers_to_invoice))

    def get_pools_to_receive(self) -> list[Pool]:
        """Return all pools that have been not yet been received."""
        return apply_pool_filter(
            filter_functions=[PoolFilter.IS_NOT_RECEIVED], pools=self._get_query(table=Pool)
        ).all()

    def get_all_pools_to_deliver(self) -> list[Pool]:
        """Return all pools that are received but have not yet been delivered."""
        records = self._get_query(table=Pool)
        pool_filter_functions: list[PoolFilter] = [
            PoolFilter.IS_RECEIVED,
            PoolFilter.IS_NOT_DELIVERED,
        ]

        records: Query = apply_pool_filter(
            filter_functions=pool_filter_functions,
            pools=records,
        )
        return records.all()

    def get_orders(self, orders_params: OrderQueryParams) -> tuple[list[Order], int]:
        """Filter, sort and paginate orders based on the provided request."""
        orders: Query = self._get_join_order_case_query()
        if len(orders_params.workflows) > 0:
            orders: Query = apply_case_filter(
                cases=orders,
                filter_functions=[CaseFilter.BY_WORKFLOWS],
                workflows=orders_params.workflows,
            )
        orders = orders.distinct()
        orders: Query = apply_order_filters(
            orders=orders,
            filters=[OrderFilter.BY_SEARCH, OrderFilter.BY_OPEN],
            search=orders_params.search,
            is_open=orders_params.is_open,
        )
        total_count: int = orders.count()
        orders: list[Order] = self.sort_and_paginate_orders(
            orders=orders, orders_params=orders_params
        )
        return orders, total_count

    def sort_and_paginate_orders(
        self, orders: Query, orders_params: OrderQueryParams
    ) -> list[Order]:
        return apply_order_filters(
            orders=orders,
            filters=[OrderFilter.SORT, OrderFilter.PAGINATE],
            sort_field=orders_params.sort_field,
            sort_order=orders_params.sort_order,
            page=orders_params.page,
            page_size=orders_params.page_size,
        ).all()

    def get_orders_by_ids(self, order_ids: list[int]) -> list[Order]:
        """Return all orders with the provided ids."""
        return apply_order_filters(
            orders=self._get_query(Order),
            filters=[OrderFilter.BY_IDS],
            ids=order_ids,
        ).all()

    def get_order_by_id(self, order_id: int) -> Order:
        """Returns the entry in Order matching the given id."""
        orders: Query = self._get_query(table=Order)
        order_filter_functions: list[Callable] = [OrderFilter.BY_ID]
        orders: Query = apply_order_filters(
            orders=orders, filters=order_filter_functions, id=order_id
        )
        if not (order := orders.first()):
            raise OrderNotFoundError(f"Order with ID {order_id} not found.")
        return order

    def get_order_by_ticket_id(self, ticket_id: int) -> Order | None:
        """Returns the entry in Order matching the given id."""
        orders: Query = self._get_query(table=Order)
        order_filter_functions: list[Callable] = [OrderFilter.BY_TICKET_ID]
        orders: Query = apply_order_filters(
            orders=orders, filters=order_filter_functions, ticket_id=ticket_id
        )
        return orders.first()

    def get_case_not_received_count(self, order_id: int, cases_to_exclude: list[str]) -> int:
        filters: list[CaseSampleFilter] = [
            CaseSampleFilter.BY_ORDER,
            CaseSampleFilter.CASES_WITH_SAMPLES_NOT_RECEIVED,
            CaseSampleFilter.EXCLUDE_CASES,
        ]
        case_samples: Query = self._join_sample_and_case()
        return apply_case_sample_filter(
            case_samples=case_samples,
            filter_functions=filters,
            order_id=order_id,
            cases_to_exclude=cases_to_exclude,
        ).count()

    def get_case_in_preparation_count(self, order_id: int, cases_to_exclude: list[str]) -> int:
        filters: list[CaseFilter] = [
            CaseSampleFilter.BY_ORDER,
            CaseSampleFilter.CASES_WITH_ALL_SAMPLES_RECEIVED,
            CaseSampleFilter.CASES_WITH_SAMPLES_NOT_PREPARED,
            CaseSampleFilter.EXCLUDE_CASES,
        ]
        case_samples: Query = self._join_sample_and_case()
        return apply_case_sample_filter(
            case_samples=case_samples,
            filter_functions=filters,
            order_id=order_id,
            cases_to_exclude=cases_to_exclude,
        ).count()

    def get_case_in_sequencing_count(self, order_id: int, cases_to_exclude: list[str]) -> int:
        filters: list[CaseSampleFilter] = [
            CaseSampleFilter.BY_ORDER,
            CaseSampleFilter.CASES_WITH_ALL_SAMPLES_RECEIVED,
            CaseSampleFilter.CASES_WITH_ALL_SAMPLES_PREPARED,
            CaseSampleFilter.CASES_WITH_SAMPLES_NOT_SEQUENCED,
            CaseSampleFilter.EXCLUDE_CASES,
        ]
        case_samples: Query = self._join_sample_and_case()
        return apply_case_sample_filter(
            case_samples=case_samples,
            filter_functions=filters,
            order_id=order_id,
            cases_to_exclude=cases_to_exclude,
        ).count()

    def get_case_failed_sequencing_count(self, order_id: int, cases_to_exclude: list[str]) -> int:
        filters: list[CaseSampleFilter] = [
            CaseSampleFilter.BY_ORDER,
            CaseSampleFilter.CASES_WITH_ALL_SAMPLES_RECEIVED,
            CaseSampleFilter.CASES_WITH_ALL_SAMPLES_PREPARED,
            CaseSampleFilter.CASES_WITH_ALL_SAMPLES_SEQUENCED,
            CaseSampleFilter.CASES_FAILED_SEQUENCING_QC,
            CaseSampleFilter.EXCLUDE_CASES,
        ]
        case_samples: Query = self._join_sample_and_case()
        return apply_case_sample_filter(
            case_samples=case_samples,
            filter_functions=filters,
            order_id=order_id,
            cases_to_exclude=cases_to_exclude,
        ).count()

    def get_illumina_flow_cell_by_internal_id(self, internal_id: str) -> IlluminaFlowCell:
        """Return a flow cell by internal id."""
        flow_cell: IlluminaFlowCell | None = apply_illumina_flow_cell_filters(
            filter_functions=[IlluminaFlowCellFilter.BY_INTERNAL_ID],
            flow_cells=self._get_query(table=IlluminaFlowCell),
            internal_id=internal_id,
        ).first()
        if not flow_cell:
            raise EntryNotFoundError(
                f"Could not find Illumina flow cell with internal id {internal_id}"
            )
        return flow_cell

    def get_cases_for_sequencing_qc(self) -> list[Case]:
        """Return all cases that are ready for sequencing QC."""
        query = (
            self._get_query(table=Case)
            .join(Case.links)
            .join(CaseSample.sample)
            .join(ApplicationVersion)
            .join(Application)
        )
        return apply_case_filter(
            cases=query,
            filter_functions=[
                CaseFilter.PENDING_OR_FAILED_SEQUENCING_QC,
                CaseFilter.HAS_SEQUENCE,
            ],
        ).all()

    def is_application_archived(self, application_tag: str) -> bool:
        application: Application | None = self.get_application_by_tag(application_tag)
        return application and application.is_archived

    def does_gene_panel_exist(self, abbreviation: str) -> bool:
        return bool(self.get_panel_by_abbreviation(abbreviation))

    def get_pac_bio_smrt_cell_by_internal_id(self, internal_id: str) -> PacbioSMRTCell:
        return apply_pac_bio_smrt_cell_filters(
            filter_functions=[PacBioSMRTCellFilter.BY_INTERNAL_ID],
            smrt_cells=self._get_query(table=PacbioSMRTCell),
            internal_id=internal_id,
        ).first()

    def get_case_ids_with_sample(self, sample_id: int) -> list[str]:
        """Return all case ids with a sample."""
        sample: Sample = self.get_sample_by_entry_id(sample_id)
        return [link.case.internal_id for link in sample.links] if sample else []

    def get_case_ids_for_samples(self, sample_ids: list[int]) -> list[str]:
        case_ids: list[str] = []
        for sample_id in sample_ids:
            case_ids.extend(self.get_case_ids_with_sample(sample_id))
        return list(set(case_ids))

    def sample_exists_with_different_sex(
        self,
        customer_internal_id: str,
        subject_id: str,
        sex: SexEnum,
    ) -> bool:
        samples: list[Sample] = self.get_samples_by_customer_and_subject_id(
            customer_internal_id=customer_internal_id,
            subject_id=subject_id,
        )
        for sample in samples:
            if sample.sex == SexEnum.unknown:
                continue
            if sample.sex != sex:
                return True
        return False

    def _get_related_samples_query(
        self,
        sample: Sample,
        prep_categories: list[SeqLibraryPrepCategory],
        collaborators: set[Customer],
    ) -> Query:
        """
        Returns a sample query with the same subject_id, tumour status and within the collaborators of the given
        sample and within the given list of prep categories.
        Raises:
            CgDataError if the number of samples matching the criteria is not 1
        """

        sample_application_version_query: Query = self._get_join_sample_application_version_query()

        sample_application_version_query: Query = apply_application_filter(
            applications=sample_application_version_query,
            prep_categories=prep_categories,
            filter_functions=[ApplicationFilter.BY_PREP_CATEGORIES],
        )

        samples: Query = apply_sample_filter(
            samples=sample_application_version_query,
            subject_id=sample.subject_id,
            is_tumour=sample.is_tumour,
            customer_entry_ids=[customer.id for customer in collaborators],
            filter_functions=[
                SampleFilter.BY_SUBJECT_ID,
                SampleFilter.BY_TUMOUR,
                SampleFilter.BY_CUSTOMER_ENTRY_IDS,
            ],
        )
        if samples.count() != 1:
            samples: list[Sample] = samples.all()
            raise CgDataError(
                f"No unique DNA sample could be found: found {len(samples)} samples: {[sample.internal_id for sample in samples]}"
            )
        return samples

    def get_uploaded_related_dna_cases(self, rna_case: Case) -> list[Case]:
        """
        Finds all cases fulfilling the following criteria:
        1. The case should be uploaded
        2. The case should belong to a customer within the collaboration of the provided case's
        3. It should contain exactly one DNA sample matching one of the provided case's RNA samples in the following way:
            1. The DNA sample and the RNA sample should have matching subject_ids
            2. The DNA sample and the RNA sample should have matching is_tumour
        4. The DNA sample found in 3. should also:
            1. Have an application within a DNA prep category
            2. Belong to a customer within the provided collaboration

        Raises:
            CgDataError if no related DNA cases are found
        """

        related_dna_cases: list[Case] = []
        collaborators: set[Customer] = rna_case.customer.collaborators
        for rna_sample in rna_case.samples:
            uploaded_dna_cases: list[Case] = self._get_related_uploaded_cases_for_rna_sample(
                rna_sample=rna_sample, collaborators=collaborators
            )
            # Only add unique DNA cases to the list since we are going from RNA samples to DNA cases in the loop above
            for case in uploaded_dna_cases:
                if case not in related_dna_cases:
                    related_dna_cases.append(case)
        if not related_dna_cases:
            raise CgDataError(
                f"No matching uploaded DNA cases for case {rna_case.internal_id} ({rna_case.name})."
            )
        return related_dna_cases

    def _get_related_uploaded_cases_for_rna_sample(
        self, rna_sample: Sample, collaborators: set[Customer]
    ) -> list[Case]:
        if not rna_sample.subject_id:
            raise CgDataError(
                f"Failed to link RNA sample {rna_sample.internal_id} to DNA samples - subject_id field is empty."
            )

        related_dna_samples_query: Query = self._get_related_samples_query(
            sample=rna_sample,
            prep_categories=DNA_PREP_CATEGORIES,
            collaborators=collaborators,
        )
        customer_ids: list[int] = [customer.id for customer in collaborators]
        return self._get_uploaded_dna_cases(
            sample_query=related_dna_samples_query, customer_ids=customer_ids
        )

    def _get_uploaded_dna_cases(self, sample_query: Query, customer_ids: list[int]) -> list[Case]:
        """Filters the provided sample_query on the customer_ids, DNA workflows supporting
        Scout uploads and on cases having an uploaded analysis. Returns the matching cases."""
        dna_samples_cases_analysis_query: Query = (
            sample_query.join(Sample.links).join(CaseSample.case).join(Analysis)
        )
        dna_samples_cases_analysis_query: Query = apply_case_filter(
            cases=dna_samples_cases_analysis_query,
            workflows=DNA_WORKFLOWS_WITH_SCOUT_UPLOAD,
            customer_entry_ids=customer_ids,
            filter_functions=[
                CaseFilter.BY_WORKFLOWS,
                CaseFilter.BY_CUSTOMER_ENTRY_IDS,
            ],
        )
        uploaded_dna_cases: list[Case] = (
            apply_analysis_filter(
                analyses=dna_samples_cases_analysis_query,
                filter_functions=[AnalysisFilter.IS_UPLOADED],
            )
            .with_entities(Case)
            .all()
        )
        return uploaded_dna_cases

    def get_related_dna_cases_with_samples(self, rna_case: Case) -> list[RNADNACollection]:
        """
        Finds all cases fulfilling the following criteria:
        1. The case should be uploaded
        2. The case should belong to a customer within the collaboration of the provided case's
        3. It should contain exactly one DNA sample matching one of the provided case's RNA samples in the following way:
            1. The DNA sample and the RNA sample should have matching subject_ids
            2. The DNA sample and the RNA sample should have matching is_tumour
        4. The DNA sample found in 3. should also:
            1. Have an application within a DNA prep category
            2. Belong to a customer within the provided collaboration

        The cases are bundled by the DNA sample found in 3.
        """
        collaborators: set[Customer] = rna_case.customer.collaborators
        collaborator_ids: list[int] = [collaborator.id for collaborator in collaborators]
        rna_dna_collections: list[RNADNACollection] = []
        for sample in rna_case.samples:
            if not sample.subject_id:
                raise CgDataError(
                    f"Failed to link RNA sample {sample.internal_id} to DNA samples - subject_id field is empty."
                )
            related_dna_samples: Query = self._get_related_samples_query(
                sample=sample, prep_categories=DNA_PREP_CATEGORIES, collaborators=collaborators
            )
            dna_sample_name: str = related_dna_samples.first().name
            dna_cases: list[Case] = self._get_uploaded_dna_cases(
                sample_query=related_dna_samples, customer_ids=collaborator_ids
            )
            dna_case_ids: list[str] = [case.internal_id for case in dna_cases]
            collection = RNADNACollection(
                rna_sample_id=sample.internal_id,
                dna_sample_name=dna_sample_name,
                dna_case_ids=dna_case_ids,
            )
            rna_dna_collections.append(collection)
        return rna_dna_collections

    def get_pacbio_sample_sequencing_metrics(
        self, sample_id: str | None, smrt_cell_ids: list[str] | None
    ) -> list[PacbioSampleSequencingMetrics]:
        """
        Fetches data from PacbioSampleSequencingMetrics filtered on sample_internal_id and/or smrt_cell_id.
        """
        sequencing_metrics: Query = (
            self._get_query(table=PacbioSampleSequencingMetrics)
            .join(Sample)
            .join(InstrumentRun)
            .join(RunDevice)
        )
        if sample_id:
            sequencing_metrics = sequencing_metrics.filter(Sample.internal_id == sample_id)
        if smrt_cell_ids:
            sequencing_metrics = sequencing_metrics.filter(RunDevice.internal_id.in_(smrt_cell_ids))
        return sequencing_metrics.all()

    def get_pacbio_sequencing_runs_by_run_name(self, run_name: str) -> list[PacbioSequencingRun]:
        """
        Fetches data from PacbioSequencingRunDTO filtered on run name.
        Raises:
            EntryNotFoundError if no sequencing runs are found for the run name
        """
        runs: Query = self._get_query(table=PacbioSequencingRun)
        runs = runs.filter(PacbioSequencingRun.run_name == run_name)
        if runs.count() == 0:
            raise EntryNotFoundError(f"Could not find any sequencing runs for {run_name}")
        return runs.all()

<<<<<<< HEAD
    def get_case_priority(self, case_id: str) -> SlurmQos:
        """Get case priority."""
        case: Case = self.get_case_by_internal_id(case_id)
        return SlurmQos(case.slurm_priority)

    def get_case_workflow(self, case_id: str) -> Workflow:
        """Get case workflow."""
        case: Case = self.get_case_by_internal_id(case_id)
        return Workflow(case.data_analysis)
=======
    def is_sample_name_used(self, sample: Sample, customer_entry_id: int) -> bool:
        """Check if a sample name is already used by the customer"""
        if self.get_sample_by_customer_and_name(
            customer_entry_id=[customer_entry_id], sample_name=sample.name
        ):
            return True
        return False
>>>>>>> 7598d101
<|MERGE_RESOLUTION|>--- conflicted
+++ resolved
@@ -1841,7 +1841,6 @@
             raise EntryNotFoundError(f"Could not find any sequencing runs for {run_name}")
         return runs.all()
 
-<<<<<<< HEAD
     def get_case_priority(self, case_id: str) -> SlurmQos:
         """Get case priority."""
         case: Case = self.get_case_by_internal_id(case_id)
@@ -1851,12 +1850,12 @@
         """Get case workflow."""
         case: Case = self.get_case_by_internal_id(case_id)
         return Workflow(case.data_analysis)
-=======
+
+      
     def is_sample_name_used(self, sample: Sample, customer_entry_id: int) -> bool:
         """Check if a sample name is already used by the customer"""
         if self.get_sample_by_customer_and_name(
             customer_entry_id=[customer_entry_id], sample_name=sample.name
         ):
             return True
-        return False
->>>>>>> 7598d101
+        return False