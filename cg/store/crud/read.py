--- conflicted
+++ resolved
@@ -11,15 +11,10 @@
 from cg.constants.constants import CaseActions, CustomerId, PrepCategory, SampleType
 from cg.exc import CaseNotFoundError, CgError, OrderNotFoundError, SampleNotFoundError
 from cg.models.orders.constants import OrderType
-<<<<<<< HEAD
-from cg.server.dto.orders.orders_request import OrdersRequest
 from cg.server.dto.samples.collaborator_samples_request import (
     CollaboratorSamplesRequest,
 )
-=======
-from cg.server.dto.samples.collaborator_samples_request import CollaboratorSamplesRequest
 from cg.services.orders.order_service.models import OrderQueryParams
->>>>>>> 40c89d2a
 from cg.store.base import BaseHandler
 from cg.store.exc import EntryNotFoundError
 from cg.store.filters.status_analysis_filters import (
@@ -1036,7 +1031,7 @@
         )
         return records.order_by(Sample.prepared_at).all()
 
-    def get_cases_with_analyses(self) -> Query:
+    def get_families_with_analyses(self) -> Query:
         """Return all cases in the database with an analysis."""
         return self._get_outer_join_cases_with_analyses_query()
 
@@ -1052,7 +1047,7 @@
             CaseFilter.FOR_ANALYSIS,
         ]
         cases = apply_case_filter(
-            cases=self.get_cases_with_analyses(),
+            cases=self.get_families_with_analyses(),
             filter_functions=case_filter_functions,
             workflow=workflow,
         )
