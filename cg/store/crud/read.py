--- conflicted
+++ resolved
@@ -1494,14 +1494,13 @@
             ],
         ).all()
 
-<<<<<<< HEAD
     def get_pac_bio_smrt_cell_by_internal_id(self, internal_id: str) -> PacBioSMRTCell:
         return apply_pac_bio_smrt_cell_filters(
             filter_functions=[PacBioSMRTCellFilter.BY_INTERNAL_ID],
             smrt_cells=self._get_query(table=PacBioSMRTCell),
             internal_id=internal_id,
         ).first()
-=======
+      
     def get_case_ids_with_sample(self, sample_id: int) -> list[str]:
         """Return all case ids with a sample."""
         sample: Sample = self.get_sample_by_entry_id(sample_id)
@@ -1511,5 +1510,4 @@
         case_ids: list[str] = []
         for sample_id in sample_ids:
             case_ids.extend(self.get_case_ids_with_sample(sample_id))
-        return list(set(case_ids))
->>>>>>> b78051f0
+        return list(set(case_ids))