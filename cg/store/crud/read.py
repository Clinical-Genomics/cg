"""Handler to read data objects."""

import datetime as dt
import logging
from datetime import datetime
from typing import Callable, Iterator, Literal

from sqlalchemy.orm import Query, Session

from cg.constants import SequencingRunDataAvailability, Workflow
from cg.constants.constants import CaseActions, CustomerId, PrepCategory, SampleType
from cg.exc import CaseNotFoundError, CgError, OrderNotFoundError, SampleNotFoundError
from cg.server.dto.orders.orders_request import OrdersRequest
from cg.server.dto.samples.collaborator_samples_request import CollaboratorSamplesRequest
from cg.store.base import BaseHandler
from cg.store.filters.status_analysis_filters import AnalysisFilter, apply_analysis_filter
from cg.store.filters.status_application_filters import ApplicationFilter, apply_application_filter
from cg.store.filters.status_application_limitations_filters import (
    ApplicationLimitationsFilter,
    apply_application_limitations_filter,
)
from cg.store.filters.status_application_version_filters import (
    ApplicationVersionFilter,
    apply_application_versions_filter,
)
from cg.store.filters.status_bed_filters import BedFilter, apply_bed_filter
from cg.store.filters.status_bed_version_filters import BedVersionFilter, apply_bed_version_filter
from cg.store.filters.status_case_filters import CaseFilter, apply_case_filter
from cg.store.filters.status_case_sample_filters import CaseSampleFilter, apply_case_sample_filter
from cg.store.filters.status_collaboration_filters import (
    CollaborationFilter,
    apply_collaboration_filter,
)
from cg.store.filters.status_customer_filters import CustomerFilter, apply_customer_filter
from cg.store.filters.status_illumina_flow_cell_filters import (
    IlluminaFlowCellFilter,
    apply_illumina_flow_cell_filters,
)
from cg.store.filters.status_illumina_metrics_filters import (
    IlluminaMetricsFilter,
    apply_illumina_metrics_filter,
)
from cg.store.filters.status_illumina_sequencing_run_filters import (
    IlluminaSequencingRunFilter,
    apply_illumina_sequencing_run_filter,
)
from cg.store.filters.status_invoice_filters import InvoiceFilter, apply_invoice_filter
from cg.store.filters.status_order_filters import OrderFilter, apply_order_filters
from cg.store.filters.status_organism_filters import OrganismFilter, apply_organism_filter
from cg.store.filters.status_panel_filters import PanelFilter, apply_panel_filter
from cg.store.filters.status_pool_filters import PoolFilter, apply_pool_filter
from cg.store.filters.status_sample_filters import SampleFilter, apply_sample_filter
from cg.store.filters.status_user_filters import UserFilter, apply_user_filter
from cg.store.models import (
    Analysis,
    Application,
    ApplicationLimitations,
    ApplicationVersion,
    Bed,
    BedVersion,
    Case,
    CaseSample,
    Collaboration,
    Customer,
    IlluminaFlowCell,
    IlluminaSampleSequencingMetrics,
    IlluminaSequencingRun,
    Invoice,
    Order,
    Organism,
    Panel,
    Pool,
    Sample,
    SampleRunMetrics,
    User,
)

LOG = logging.getLogger(__name__)


class ReadHandler(BaseHandler):
    """Class for reading items in the database."""

    def __init__(self, session: Session):
        super().__init__(session=session)

    def get_case_by_entry_id(self, entry_id: str) -> Case:
        """Return a case by entry id."""
        cases_query: Query = self._get_query(table=Case)
        return apply_case_filter(
            cases=cases_query, filter_functions=[CaseFilter.BY_ENTRY_ID], entry_id=entry_id
        ).first()

    def has_active_cases_for_sample(self, internal_id: str) -> bool:
        """Check if there are any active cases for a sample."""
        sample = self.get_sample_by_internal_id(internal_id=internal_id)
        active_actions = ["analyze", "running"]

        for family_sample in sample.links:
            case: Case = self.get_case_by_entry_id(entry_id=family_sample.case_id)
            if case.action in active_actions:
                return True

        return False

    def get_application_by_case(self, case_id: str) -> Application:
        """Return the application of a case."""

        return (
            self.get_case_by_internal_id(internal_id=case_id)
            .links[0]
            .sample.application_version.application
        )

    def get_application_limitations_by_tag(self, tag: str) -> list[ApplicationLimitations]:
        """Return application limitations given the application tag."""
        return apply_application_limitations_filter(
            filter_functions=[ApplicationLimitationsFilter.BY_TAG],
            application_limitations=self._get_join_application_limitations_query(),
            tag=tag,
        ).all()

    def get_application_limitation_by_tag_and_workflow(
        self, tag: str, workflow: Workflow
    ) -> ApplicationLimitations | None:
        """Return an application limitation given the application tag and workflow."""
        filter_functions: list[ApplicationLimitationsFilter] = [
            ApplicationLimitationsFilter.BY_TAG,
            ApplicationLimitationsFilter.BY_WORKFLOW,
        ]
        return apply_application_limitations_filter(
            filter_functions=filter_functions,
            application_limitations=self._get_join_application_limitations_query(),
            tag=tag,
            workflow=workflow,
        ).first()

    def get_latest_analysis_to_upload_for_workflow(self, workflow: str = None) -> list[Analysis]:
        """Return latest not uploaded analysis for each case given a workflow."""
        filter_functions: list[AnalysisFilter] = [
            AnalysisFilter.WITH_WORKFLOW,
            AnalysisFilter.IS_NOT_UPLOADED,
        ]
        return apply_analysis_filter(
            filter_functions=filter_functions,
            analyses=self._get_latest_analyses_for_cases_query(),
            workflow=workflow,
        ).all()

    def get_analysis_by_case_entry_id_and_started_at(
        self, case_entry_id: int, started_at_date: dt.datetime
    ) -> Analysis:
        """Fetch an analysis."""
        filter_functions: list[AnalysisFilter] = [
            AnalysisFilter.BY_CASE_ENTRY_ID,
            AnalysisFilter.BY_STARTED_AT,
        ]

        return apply_analysis_filter(
            filter_functions=filter_functions,
            analyses=self._get_query(Analysis),
            case_entry_id=case_entry_id,
            started_at_date=started_at_date,
        ).first()

    def get_cases_by_customer_and_case_name_search(
        self, customer: Customer, case_name_search: str
    ) -> list[Case]:
        """
        Retrieve a list of cases filtered by a customer and matching names.

        Args:
            customer (Customer): The customer object to filter cases by.
            case_name_search (str): The case name search string to filter cases by.

        Returns:
            list[Case]: A list of filtered cases sorted by creation time.
        """
        filter_functions: list[Callable] = [
            CaseFilter.BY_CUSTOMER_ENTRY_ID,
            CaseFilter.BY_NAME_SEARCH,
            CaseFilter.ORDER_BY_CREATED_AT,
        ]

        return apply_case_filter(
            cases=self._get_query(table=Case),
            filter_functions=filter_functions,
            customer_entry_id=customer.id,
            name_search=case_name_search,
        ).all()

    def get_cases_by_customers_action_and_case_search(
        self,
        customers: list[Customer] | None,
        action: str | None,
        case_search: str | None,
        limit: int | None = 30,
    ) -> list[Case]:
        """
        Retrieve a list of cases filtered by customers, action, and matching names or internal ids.

        Args:
            customers (list[Customer] | None): A list of customer objects to filter cases by.
            action (str | None): The action string to filter cases by.
            case_search (str | None): The case search string to filter cases by.
            limit (int | None, default=30): The maximum number of cases to return.

        Returns:
            list[Case]: A list of filtered cases sorted by creation time and limited by the specified number.
        """
        filter_functions: list[Callable] = [
            CaseFilter.BY_CUSTOMER_ENTRY_IDS,
            CaseFilter.BY_ACTION,
            CaseFilter.BY_CASE_SEARCH,
            CaseFilter.ORDER_BY_CREATED_AT,
        ]

        customer_entry_ids: list[int] = (
            [customer.id for customer in customers] if customers else None
        )

        filtered_cases: Query = apply_case_filter(
            cases=self._get_query(table=Case),
            filter_functions=filter_functions,
            action=action,
            case_search=case_search,
            customer_entry_ids=customer_entry_ids,
        )
        return filtered_cases.limit(limit=limit).all()

    def get_cases_by_customer_workflow_and_case_search(
        self,
        customer: Customer | None,
        workflow: str | None,
        case_search: str | None,
        limit: int | None = 30,
    ) -> list[Case]:
        """
        Retrieve a list of cases filtered by customer, workflow, and matching names or internal ids.
        """
        filter_functions: list[Callable] = [
            CaseFilter.BY_CUSTOMER_ENTRY_ID,
            CaseFilter.BY_CASE_SEARCH,
            CaseFilter.WITH_WORKFLOW,
            CaseFilter.ORDER_BY_CREATED_AT,
        ]

        customer_entry_id: int = customer.id if customer else None

        filtered_cases: Query = apply_case_filter(
            cases=self._get_query(table=Case),
            filter_functions=filter_functions,
            case_search=case_search,
            customer_entry_id=customer_entry_id,
            workflow=workflow,
        )
        return filtered_cases.limit(limit=limit).all()

    def get_cases(self) -> list[Case]:
        """Return all cases."""
        return self._get_query(table=Case).all()

    def get_case_samples_by_case_id(self, case_internal_id: str) -> list[CaseSample]:
        """Return the case-sample links associated with a case."""
        return apply_case_sample_filter(
            filter_functions=[CaseSampleFilter.SAMPLES_IN_CASE_BY_INTERNAL_ID],
            case_internal_id=case_internal_id,
            case_samples=self._get_join_case_sample_query(),
        ).all()

    def filter_cases_with_samples(self, case_ids: list[str]) -> list[str]:
        """Return case id:s associated with samples."""
        cases_with_samples = set()
        for case_id in case_ids:
            case: Case = self.get_case_by_internal_id(internal_id=case_id)
            if case and case.links:
                cases_with_samples.add(case_id)
        return list(cases_with_samples)

    def get_cases_by_ticket_id(self, ticket_id: str) -> list[Case]:
        """Return cases associated with a given ticket id."""
        return apply_case_filter(
            cases=self._get_query(table=Case),
            filter_functions=[CaseFilter.BY_TICKET],
            ticket_id=ticket_id,
        ).all()

    def get_customer_id_from_ticket(self, ticket: str) -> str:
        """Returns the customer related to given ticket."""
        cases: list[Case] = self.get_cases_by_ticket_id(ticket_id=ticket)
        if not cases:
            raise ValueError(f"No case found for ticket {ticket}")
        return cases[0].customer.internal_id

    def get_samples_from_ticket(self, ticket: str) -> list[Sample]:
        """Returns the samples related to given ticket."""
        return apply_case_filter(
            cases=self._get_join_sample_family_query(),
            filter_functions=[CaseFilter.BY_TICKET],
            ticket_id=ticket,
        ).all()

    def get_latest_ticket_from_case(self, case_id: str) -> str:
        """Returns the ticket from the most recent sample in a case."""
        return self.get_case_by_internal_id(internal_id=case_id).latest_ticket

    def _is_case_found(self, case: Case, case_id: str) -> None:
        """Raise error if case is false."""
        if not case:
            LOG.error(f"Could not find case {case_id}")
            raise CaseNotFoundError("")

    def get_samples_by_case_id(self, case_id: str) -> list[Sample]:
        """Get samples on a given case id."""

        case: Case = self.get_case_by_internal_id(internal_id=case_id)
        self._is_case_found(case=case, case_id=case_id)
        return case.samples if case else []

    def get_sample_ids_by_case_id(self, case_id: str = None) -> Iterator[str]:
        """Return sample ids from case id."""
        case: Case = self.get_case_by_internal_id(internal_id=case_id)
        self._is_case_found(case=case, case_id=case_id)
        for link in case.links:
            yield link.sample.internal_id

    def get_case_by_name_and_customer(self, customer: Customer, case_name: str) -> Case:
        """Find a case by case name within a customer."""
        return apply_case_filter(
            cases=self._get_query(table=Case),
            filter_functions=[CaseFilter.BY_CUSTOMER_ENTRY_ID, CaseFilter.BY_NAME],
            customer_entry_id=customer.id,
            name=case_name,
        ).first()

    def get_case_by_name(self, name: str) -> Case:
        """Get a case by name."""
        return apply_case_filter(
            cases=self._get_query(table=Case),
            filter_functions=[CaseFilter.BY_NAME],
            name=name,
        ).first()

    def get_sample_by_customer_and_name(
        self, customer_entry_id: list[int], sample_name: str
    ) -> Sample:
        """Get samples within a customer."""
        filter_functions = [
            SampleFilter.BY_CUSTOMER_ENTRY_IDS,
            SampleFilter.BY_SAMPLE_NAME,
        ]

        return apply_sample_filter(
            samples=self._get_query(table=Sample),
            filter_functions=filter_functions,
            customer_entry_ids=customer_entry_id,
            name=sample_name,
        ).first()

    def get_illumina_metrics_entry_by_device_sample_and_lane(
        self, device_internal_id: str, sample_internal_id: str, lane: int
    ) -> IlluminaSampleSequencingMetrics:
        """Get metrics entry by sequencing device internal id, sample internal id and lane."""
        filtered_metrics: Query = apply_illumina_metrics_filter(
            metrics=self._get_joined_illumina_sample_tables(),
            filter_functions=[IlluminaMetricsFilter.BY_LANE],
            lane=lane,
        )
        filtered_flow_cells: Query = apply_illumina_flow_cell_filters(
            flow_cells=filtered_metrics,
            filter_functions=[IlluminaFlowCellFilter.BY_INTERNAL_ID],
            internal_id=device_internal_id,
        )
        filtered_samples: Query = apply_sample_filter(
            samples=filtered_flow_cells,
            filter_functions=[SampleFilter.BY_INTERNAL_ID],
            internal_id=sample_internal_id,
        )
        return filtered_samples.first()

    def get_illumina_sequencing_run_by_device_internal_id(
        self, device_internal_id: str
    ) -> IlluminaSequencingRun:
        """Get Illumina sequencing run entry by device internal id."""
        return apply_illumina_sequencing_run_filter(
            runs=self._get_query(table=IlluminaSequencingRun),
            filter_functions=[IlluminaSequencingRunFilter.BY_DEVICE_INTERNAL_ID],
            device_internal_id=device_internal_id,
        ).first()

    def get_latest_illumina_sequencing_run_for_nipt_case(
        self, case_internal_id: str
    ) -> IlluminaSequencingRun:
        """
        Get Illumina sequencing run entry by case internal id.
        NIPT runs all samples under a single case on the same sequencing run.
        """

        case: Case = self.get_case_by_internal_id(case_internal_id)
        if case.data_analysis != Workflow.FLUFFY:
            raise CgError(f"Case {case_internal_id} is not a NIPT case")
        sequencing_runs: list[IlluminaSequencingRun] = self.get_illumina_sequencing_runs_by_case(
            case.internal_id
        )
        return max(sequencing_runs, key=lambda run: run.sequencing_completed_at)

    def get_illumina_sequencing_runs_by_data_availability(
        self, data_availability: list[str]
    ) -> list[IlluminaSequencingRun] | None:
        """Return Illumina sequencing runs with supplied statuses."""
        return apply_illumina_sequencing_run_filter(
            runs=self._get_query(table=IlluminaSequencingRun),
            data_availability=data_availability,
            filter_functions=[IlluminaSequencingRunFilter.WITH_DATA_AVAILABILITY],
        ).all()

    def get_samples_by_illumina_flow_cell(self, flow_cell_id: str) -> list[Sample] | None:
        """Return samples present on an Illumina flow cell."""
        sequencing_run: IlluminaSequencingRun = (
            self.get_illumina_sequencing_run_by_device_internal_id(device_internal_id=flow_cell_id)
        )
        if sequencing_run:
            return sequencing_run.device.samples

    def get_illumina_sequencing_runs_by_case(
        self, case_id: str
    ) -> list[IlluminaSequencingRun] | None:
        """Get all Illumina sequencing runs for a case."""
        case: Case = self.get_case_by_internal_id(case_id)
        samples_on_case: list[Sample] = case.samples
        sample_metrics: list[SampleRunMetrics] = []
        for sample in samples_on_case:
            sample_metrics.extend(sample.sample_run_metrics)
        sequencing_runs: list[IlluminaSequencingRun] = [
            apply_illumina_sequencing_run_filter(
                runs=self._get_query(IlluminaSequencingRun),
                filter_functions=[IlluminaSequencingRunFilter.BY_ENTRY_ID],
                entry_id=sample_metric.instrument_run_id,
            ).first()
            for sample_metric in sample_metrics
        ]
        return sequencing_runs

    def are_all_illumina_runs_on_disk(self, case_id: str) -> bool:
        """Check if Illumina runs are on disk for sample before starting the analysis."""
        sequencing_runs: list[IlluminaSequencingRun] | None = (
            self.get_illumina_sequencing_runs_by_case(case_id)
        )
        if not sequencing_runs:
            LOG.info("No sequencing runs found")
            return False
        return all(
            sequencing_run.data_availability == SequencingRunDataAvailability.ON_DISK
            for sequencing_run in sequencing_runs
        )

    def request_sequencing_runs_for_case(self, case_id) -> None:
        """Set the status of removed Illumina sequencing runs to REQUESTED for the given case."""
        sequencing_runs: list[IlluminaSequencingRun] | None = (
            self.get_illumina_sequencing_runs_by_case(case_id)
        )
        for sequencing_run in sequencing_runs:
            if sequencing_run.data_availability == SequencingRunDataAvailability.REMOVED:
                sequencing_run.data_availability = SequencingRunDataAvailability.REQUESTED
                LOG.info(
                    f"Setting status for {sequencing_run.device.internal_id} to {SequencingRunDataAvailability.REQUESTED}"
                )
        self.session.commit()

    def get_invoices_by_status(self, is_invoiced: bool = None) -> list[Invoice]:
        """Return invoices by invoiced status."""
        invoices: Query = self._get_query(table=Invoice)
        if is_invoiced:
            return apply_invoice_filter(
                invoices=invoices, filter_functions=[InvoiceFilter.BY_INVOICED]
            ).all()
        else:
            return apply_invoice_filter(
                invoices=invoices, filter_functions=[InvoiceFilter.BY_NOT_INVOICED]
            ).all()

    def get_invoice_by_entry_id(self, entry_id: int) -> Invoice:
        """Return an invoice."""
        invoices: Query = self._get_query(table=Invoice)
        return apply_invoice_filter(
            invoices=invoices,
            entry_id=entry_id,
            filter_functions=[InvoiceFilter.BY_INVOICE_ID],
        ).first()

    def get_pools_and_samples_for_invoice_by_invoice_id(
        self, *, invoice_id: int = None
    ) -> list[Pool | Sample]:
        """Return all pools and samples for an invoice."""
        pools: list[Pool] = apply_pool_filter(
            pools=self._get_query(table=Pool),
            invoice_id=invoice_id,
            filter_functions=[PoolFilter.BY_INVOICE_ID],
        ).all()
        samples: list[Sample] = apply_sample_filter(
            samples=self._get_query(table=Sample),
            invoice_id=invoice_id,
            filter_functions=[SampleFilter.BY_INVOICE_ID],
        ).all()
        return pools + samples

    def get_case_sample_link(self, case_internal_id: str, sample_internal_id: str) -> CaseSample:
        """Return a case-sample link between a family and a sample."""
        filter_functions: list[CaseSampleFilter] = [
            CaseSampleFilter.SAMPLES_IN_CASE_BY_INTERNAL_ID,
            CaseSampleFilter.CASES_WITH_SAMPLE_BY_INTERNAL_ID,
        ]
        return apply_case_sample_filter(
            filter_functions=filter_functions,
            case_samples=self._get_join_case_sample_query(),
            case_internal_id=case_internal_id,
            sample_internal_id=sample_internal_id,
        ).first()

    def new_invoice_id(self) -> int:
        """Fetch invoices."""
        query: Query = self._get_query(table=Invoice)
        ids = [inv.id for inv in query]
        return max(ids) + 1 if ids else 0

    def get_pools_by_customer_id(self, *, customers: list[Customer] | None = None) -> list[Pool]:
        """Return all the pools for a customer."""
        customer_ids = [customer.id for customer in customers]
        return apply_pool_filter(
            pools=self._get_query(table=Pool),
            customer_ids=customer_ids,
            filter_functions=[PoolFilter.BY_CUSTOMER_ID],
        ).all()

    def get_pools_by_name_enquiry(self, *, name_enquiry: str = None) -> list[Pool]:
        """Return all the pools with a name fitting the enquiry."""
        return apply_pool_filter(
            pools=self._get_query(table=Pool),
            name_enquiry=name_enquiry,
            filter_functions=[PoolFilter.BY_NAME_ENQUIRY],
        ).all()

    def get_pools(self) -> list[Pool]:
        """Return all the pools."""
        return self._get_query(table=Pool).all()

    def get_pools_by_order_enquiry(self, *, order_enquiry: str = None) -> list[Pool]:
        """Return all the pools with an order fitting the enquiry."""
        return apply_pool_filter(
            pools=self._get_query(table=Pool),
            order_enquiry=order_enquiry,
            filter_functions=[PoolFilter.BY_ORDER_ENQUIRY],
        ).all()

    def get_pool_by_entry_id(self, entry_id: int) -> Pool:
        """Return a pool by entry id."""
        pools = self._get_query(table=Pool)
        return apply_pool_filter(
            pools=pools, entry_id=entry_id, filter_functions=[PoolFilter.BY_ENTRY_ID]
        ).first()

    def get_pools_to_render(
        self, customers: list[Customer] | None = None, enquiry: str = None
    ) -> list[Pool]:
        pools: list[Pool] = (
            self.get_pools_by_customer_id(customers=customers) if customers else self.get_pools()
        )
        if enquiry:
            pools: list[Pool] = list(
                set(
                    self.get_pools_by_name_enquiry(name_enquiry=enquiry)
                    or set(self.get_pools_by_order_enquiry(order_enquiry=enquiry))
                )
            )
        return pools

    def get_ready_made_library_expected_reads(self, case_id: str) -> int:
        """Return the target reads of a ready made library case."""

        application: Application = self.get_application_by_case(case_id=case_id)

        if application.prep_category != PrepCategory.READY_MADE_LIBRARY.value:
            raise ValueError(
                f"{case_id} is not a ready made library, found prep category: "
                f"{application.prep_category}"
            )
        return application.expected_reads

    def get_samples_by_customer_id_and_pattern(
        self, *, customers: list[Customer] | None = None, pattern: str = None
    ) -> list[Sample]:
        """Get samples by customer and sample internal id  or sample name pattern."""
        samples: Query = self._get_query(table=Sample)
        customer_entry_ids: list[int] = []
        filter_functions: list[SampleFilter] = []
        if customers:
            if not isinstance(customers, list):
                customers = list(customers)
            customer_entry_ids = [customer.id for customer in customers]
            filter_functions.append(SampleFilter.BY_CUSTOMER_ENTRY_IDS)
        if pattern:
            filter_functions.extend([SampleFilter.BY_INTERNAL_ID_OR_NAME_SEARCH])
        filter_functions.append(SampleFilter.ORDER_BY_CREATED_AT_DESC)
        return apply_sample_filter(
            samples=samples,
            customer_entry_ids=customer_entry_ids,
            search_pattern=pattern,
            filter_functions=filter_functions,
        ).all()

    def get_collaborator_samples(self, request: CollaboratorSamplesRequest) -> list[Sample]:
        customer: Customer | None = self.get_customer_by_internal_id(request.customer)
        collaborator_ids = [collaborator.id for collaborator in customer.collaborators]

        filters = [
            SampleFilter.BY_CUSTOMER_ENTRY_IDS,
            SampleFilter.BY_INTERNAL_ID_OR_NAME_SEARCH,
            SampleFilter.ORDER_BY_CREATED_AT_DESC,
            SampleFilter.IS_NOT_CANCELLED,
            SampleFilter.LIMIT,
        ]
        return apply_sample_filter(
            samples=self._get_query(table=Sample),
            customer_entry_ids=collaborator_ids,
            search_pattern=request.enquiry,
            filter_functions=filters,
            limit=request.limit,
        ).all()

    def _get_samples_by_customer_and_subject_id_query(
        self, customer_internal_id: str, subject_id: str
    ) -> Query:
        """Return query of samples of customer with given subject id."""
        records: Query = apply_customer_filter(
            customers=self._get_join_sample_and_customer_query(),
            customer_internal_id=customer_internal_id,
            filter_functions=[CustomerFilter.BY_INTERNAL_ID],
        )
        return apply_sample_filter(
            samples=records,
            subject_id=subject_id,
            filter_functions=[SampleFilter.BY_SUBJECT_ID],
        )

    def get_samples_by_customer_and_subject_id(
        self, customer_internal_id: str, subject_id: str
    ) -> list[Sample]:
        """Get samples of customer with given subject id."""
        return self._get_samples_by_customer_and_subject_id_query(
            customer_internal_id=customer_internal_id, subject_id=subject_id
        ).all()

    def get_samples_by_customer_id_list_and_subject_id_and_is_tumour(
        self, customer_ids: list[int], subject_id: str, is_tumour: bool
    ) -> list[Sample]:
        """Return a list of samples matching a list of customers with given subject id and is a tumour or not."""
        samples = self._get_query(table=Sample)
        filter_functions = [
            SampleFilter.BY_CUSTOMER_ENTRY_IDS,
            SampleFilter.BY_SUBJECT_ID,
        ]
        (
            filter_functions.append(SampleFilter.IS_TUMOUR)
            if is_tumour
            else filter_functions.append(SampleFilter.IS_NOT_TUMOUR)
        )
        return apply_sample_filter(
            samples=samples,
            customer_entry_ids=customer_ids,
            subject_id=subject_id,
            filter_functions=filter_functions,
        ).all()

    def get_samples_by_any_id(self, **identifiers: dict) -> Query:
        """Return a sample query filtered by the given names and values of Sample attributes."""
        samples: Query = self._get_query(table=Sample).order_by(Sample.internal_id.desc())
        for identifier_name, identifier_value in identifiers.items():
            samples: Query = apply_sample_filter(
                filter_functions=[SampleFilter.BY_IDENTIFIER_NAME_AND_VALUE],
                samples=samples,
                identifier_name=identifier_name,
                identifier_value=identifier_value,
            )
        return samples

    def get_sample_by_name(self, name: str) -> Sample:
        """Get sample by name."""
        samples = self._get_query(table=Sample)
        return apply_sample_filter(
            samples=samples, filter_functions=[SampleFilter.BY_SAMPLE_NAME], name=name
        ).first()

    def get_samples_by_type(self, case_id: str, sample_type: SampleType) -> list[Sample] | None:
        """Get samples given a tissue type."""
        samples: Query = apply_case_sample_filter(
            filter_functions=[CaseSampleFilter.SAMPLES_IN_CASE_BY_INTERNAL_ID],
            case_samples=self._get_join_sample_family_query(),
            case_internal_id=case_id,
        )
        samples: Query = apply_sample_filter(
            filter_functions=[SampleFilter.WITH_TYPE],
            samples=samples,
            tissue_type=sample_type,
        )
        return samples.all() if samples else None

    def is_case_down_sampled(self, case_id: str) -> bool:
        """Returns True if all samples in a case are down sampled from another sample."""
        case: Case = self.get_case_by_internal_id(internal_id=case_id)
        return all(sample.from_sample is not None for sample in case.samples)

    def is_case_external(self, case_id: str) -> bool:
        """Returns True if all samples in a case have been sequenced externally."""
        case: Case = self.get_case_by_internal_id(internal_id=case_id)
        return all(sample.application_version.application.is_external for sample in case.samples)

    def get_case_by_internal_id(self, internal_id: str) -> Case | None:
        """Get case by internal id."""
        return apply_case_filter(
            cases=self._get_query(table=Case),
            filter_functions=[CaseFilter.BY_INTERNAL_ID],
            internal_id=internal_id,
        ).first()

    def get_cases_by_internal_ids(self, internal_ids: list[str]) -> list[Case]:
        """Get cases by internal ids."""
        return apply_case_filter(
            cases=self._get_query(table=Case),
            filter_functions=[CaseFilter.BY_INTERNAL_IDS],
            internal_ids=internal_ids,
        ).all()

    def verify_case_exists(self, case_internal_id: str) -> None:
        """Passes silently if case exists in Status DB, raises error if no case or case samples."""

        case: Case = self.get_case_by_internal_id(internal_id=case_internal_id)
        if not case:
            LOG.error(f"Case {case_internal_id} could not be found in Status DB!")
            raise CgError
        if not case.links:
            LOG.error(f"Case {case_internal_id} has no samples in in Status DB!")
            raise CgError
        LOG.info(f"Case {case_internal_id} exists in Status DB")

    def get_running_cases_in_workflow(self, workflow: Workflow) -> list[Case]:
        """Return all running cases in a workflow."""
        return apply_case_filter(
            cases=self._get_query(table=Case),
            filter_functions=[CaseFilter.WITH_WORKFLOW, CaseFilter.IS_RUNNING],
            workflow=workflow,
        ).all()

    def get_not_analysed_cases_by_sample_internal_id(
        self,
        sample_internal_id: str,
    ) -> list[Case]:
        """Get not analysed cases by sample internal id."""

        query: Query = self._get_join_case_and_sample_query()

        not_analysed_cases: Query = apply_case_filter(
            cases=query,
            filter_functions=[
                CaseFilter.NOT_ANALYSED,
            ],
        )

        return apply_sample_filter(
            samples=not_analysed_cases,
            filter_functions=[SampleFilter.BY_INTERNAL_ID],
            internal_id=sample_internal_id,
        ).all()

    def case_with_name_exists(self, case_name: str) -> bool:
        """Check if a case exists in StatusDB."""
        return bool(self.get_case_by_name(case_name))

    def sample_with_id_exists(self, sample_id: str) -> bool:
        """Check if a sample exists in StatusDB."""
        return bool(self.get_sample_by_internal_id(sample_id))

    def get_application_by_tag(self, tag: str) -> Application:
        """Return an application by tag."""
        return apply_application_filter(
            applications=self._get_query(table=Application),
            filter_functions=[ApplicationFilter.BY_TAG],
            tag=tag,
        ).first()

    def get_applications_is_not_archived(self) -> list[Application]:
        """Return applications that are not archived."""
        return (
            apply_application_filter(
                applications=self._get_query(table=Application),
                filter_functions=[ApplicationFilter.IS_NOT_ARCHIVED],
            )
            .order_by(Application.prep_category, Application.tag)
            .all()
        )

    def get_applications(self) -> list[Application]:
        """Return all applications."""
        return (
            self._get_query(table=Application)
            .order_by(Application.prep_category, Application.tag)
            .all()
        )

    def get_current_application_version_by_tag(self, tag: str) -> ApplicationVersion | None:
        """Return the current application version for an application tag."""
        application = self.get_application_by_tag(tag=tag)
        if not application:
            return None
        return apply_application_versions_filter(
            filter_functions=[
                ApplicationVersionFilter.BY_APPLICATION_ENTRY_ID,
                ApplicationVersionFilter.BY_VALID_FROM_BEFORE,
                ApplicationVersionFilter.ORDER_BY_VALID_FROM_DESC,
            ],
            application_versions=self._get_query(table=ApplicationVersion),
            application_entry_id=application.id,
            valid_from=dt.datetime.now(),
        ).first()

    def get_bed_version_by_file_name(self, bed_version_file_name: str) -> BedVersion:
        """Return bed version with file name."""
        return apply_bed_version_filter(
            bed_versions=self._get_query(table=BedVersion),
            bed_version_file_name=bed_version_file_name,
            filter_functions=[BedVersionFilter.BY_FILE_NAME],
        ).first()

    def get_bed_version_by_short_name(self, bed_version_short_name: str) -> BedVersion:
        """Return bed version with short name."""
        return apply_bed_version_filter(
            bed_versions=self._get_query(table=BedVersion),
            bed_version_short_name=bed_version_short_name,
            filter_functions=[BedVersionFilter.BY_SHORT_NAME],
        ).first()

    def get_bed_by_entry_id(self, bed_entry_id: int) -> Bed:
        """Get panel bed with bed entry id."""
        return apply_bed_filter(
            beds=self._get_query(table=Bed),
            filter_functions=[BedFilter.BY_ENTRY_ID],
            bed_entry_id=bed_entry_id,
        ).first()

    def get_bed_by_name(self, bed_name: str) -> Bed:
        """Get panel bed with bed name."""
        return apply_bed_filter(
            beds=self._get_query(table=Bed),
            filter_functions=[BedFilter.BY_NAME],
            bed_name=bed_name,
        ).first()

    def get_active_beds(self) -> Query:
        """Get all beds that are not archived."""
        bed_filter_functions: list[BedFilter] = [
            BedFilter.NOT_ARCHIVED,
            BedFilter.ORDER_BY_NAME,
        ]
        return apply_bed_filter(
            beds=self._get_query(table=Bed), filter_functions=bed_filter_functions
        )

    def get_customer_by_internal_id(self, customer_internal_id: str) -> Customer:
        """Return customer with customer id."""
        return apply_customer_filter(
            filter_functions=[CustomerFilter.BY_INTERNAL_ID],
            customers=self._get_query(table=Customer),
            customer_internal_id=customer_internal_id,
        ).first()

    def get_collaboration_by_internal_id(self, internal_id: str) -> Collaboration:
        """Fetch a customer group by internal id from the store."""
        return apply_collaboration_filter(
            collaborations=self._get_query(table=Collaboration),
            filter_functions=[CollaborationFilter.BY_INTERNAL_ID],
            internal_id=internal_id,
        ).first()

    def get_organism_by_internal_id(self, internal_id: str) -> Organism:
        """Find an organism by internal id."""
        return apply_organism_filter(
            organisms=self._get_query(table=Organism),
            filter_functions=[OrganismFilter.BY_INTERNAL_ID],
            internal_id=internal_id,
        ).first()

    def get_all_organisms(self) -> list[Organism]:
        """Return all organisms ordered by organism internal id."""
        return self._get_query(table=Organism).order_by(Organism.internal_id)

    def get_customers(self) -> list[Customer]:
        """Return costumers."""
        return self._get_query(table=Customer).all()

    def get_panel_by_abbreviation(self, abbreviation: str) -> Panel:
        """Return a panel by abbreviation."""
        return apply_panel_filter(
            panels=self._get_query(table=Panel),
            filters=[PanelFilter.BY_ABBREVIATION],
            abbreviation=abbreviation,
        ).first()

    def get_panels(self) -> list[Panel]:
        """Returns all panels."""
        return self._get_query(table=Panel).order_by(Panel.abbrev).all()

    def get_user_by_email(self, email: str) -> User:
        """Return a user by email from the database."""
        return apply_user_filter(
            users=self._get_query(table=User),
            email=email,
            filter_functions=[UserFilter.BY_EMAIL],
        ).first()

    def get_samples_to_receive(self, external: bool = False) -> list[Sample]:
        """Return samples to receive."""
        records: Query = self._get_join_sample_application_version_query()
        sample_filter_functions: list[SampleFilter] = [
            SampleFilter.IS_NOT_RECEIVED,
            SampleFilter.IS_NOT_DOWN_SAMPLED,
        ]
        records: Query = apply_sample_filter(
            samples=records, filter_functions=sample_filter_functions
        )
        if external:
            records: Query = apply_application_filter(
                applications=records, filter_functions=[ApplicationFilter.IS_EXTERNAL]
            )
        else:
            records: Query = apply_application_filter(
                applications=records,
                filter_functions=[ApplicationFilter.IS_NOT_EXTERNAL],
            )
        return records.order_by(Sample.ordered_at).all()

    def get_samples_to_prepare(self) -> list[Sample]:
        """Return samples to prepare."""
        records: Query = self._get_join_sample_application_version_query()
        sample_filter_functions: list[SampleFilter] = [
            SampleFilter.IS_RECEIVED,
            SampleFilter.IS_NOT_PREPARED,
            SampleFilter.IS_NOT_DOWN_SAMPLED,
            SampleFilter.IS_NOT_SEQUENCED,
        ]
        records: Query = apply_sample_filter(
            samples=records, filter_functions=sample_filter_functions
        )
        records: Query = apply_application_filter(
            applications=records, filter_functions=[ApplicationFilter.IS_NOT_EXTERNAL]
        )

        return records.order_by(Sample.received_at).all()

    def get_samples_to_sequence(self) -> list[Sample]:
        """Return samples in sequencing."""
        records: Query = self._get_join_sample_application_version_query()
        sample_filter_functions: list[SampleFilter] = [
            SampleFilter.IS_PREPARED,
            SampleFilter.IS_NOT_SEQUENCED,
            SampleFilter.IS_NOT_DOWN_SAMPLED,
        ]
        records: Query = apply_sample_filter(
            samples=records, filter_functions=sample_filter_functions
        )
        records: Query = apply_application_filter(
            applications=records, filter_functions=[ApplicationFilter.IS_NOT_EXTERNAL]
        )
        return records.order_by(Sample.prepared_at).all()

    def get_families_with_analyses(self) -> Query:
        """Return all cases in the database with an analysis."""
        return self._get_outer_join_cases_with_analyses_query()

    def get_families_with_samples(self) -> Query:
        """Return all cases in the database with samples."""
        return self._get_join_cases_with_samples_query()

    def cases_to_analyse(self, workflow: Workflow = None, limit: int = None) -> list[Case]:
        """Returns a list if cases ready to be analyzed or set to be reanalyzed."""
        case_filter_functions: list[CaseFilter] = [
            CaseFilter.HAS_SEQUENCE,
            CaseFilter.WITH_WORKFLOW,
            CaseFilter.FOR_ANALYSIS,
        ]
        cases = apply_case_filter(
            cases=self.get_families_with_analyses(),
            filter_functions=case_filter_functions,
            workflow=workflow,
        )

        families: list[Query] = list(cases.order_by(Case.ordered_at))
        families = [
            case_obj
            for case_obj in families
            if case_obj.latest_sequenced
            and (
                case_obj.action == CaseActions.ANALYZE
                or not case_obj.latest_analyzed
                or case_obj.latest_analyzed < case_obj.latest_sequenced
            )
        ]

        return families[:limit]

    def set_case_action(
        self, action: Literal[CaseActions.actions()], case_internal_id: str
    ) -> None:
        """Sets the action of provided cases to None or the given action."""
        case: Case = self.get_case_by_internal_id(internal_id=case_internal_id)
        case.action = action
        self.session.commit()

    def get_cases_to_compress(self, date_threshold: datetime) -> list[Case]:
        """Return all cases that are ready to be compressed by SPRING."""
        case_filter_functions: list[CaseFilter] = [
            CaseFilter.HAS_INACTIVE_ANALYSIS,
            CaseFilter.OLD_BY_CREATION_DATE,
            CaseFilter.IS_COMPRESSIBLE,
        ]
        return apply_case_filter(
            cases=self._get_query(table=Case),
            filter_functions=case_filter_functions,
            creation_date=date_threshold,
        ).all()

    def get_sample_by_entry_id(self, entry_id: int) -> Sample:
        """Return a sample by entry id."""
        sample: Sample | None = apply_sample_filter(
            filter_functions=[SampleFilter.BY_ENTRY_ID],
            samples=self._get_query(table=Sample),
            entry_id=entry_id,
        ).first()

        if not sample:
            LOG.error(f"Could not find sample with entry id {entry_id}")
            raise SampleNotFoundError(f"Could not find sample with entry id {entry_id}")
        return sample

    def get_sample_by_internal_id(self, internal_id: str) -> Sample | None:
        """Return a sample by lims id."""
        return apply_sample_filter(
            filter_functions=[SampleFilter.BY_INTERNAL_ID],
            samples=self._get_query(table=Sample),
            internal_id=internal_id,
        ).first()

    def get_samples_by_identifier(self, object_type: str, identifier: str) -> list[Sample]:
        """Return all samples from a flow cell, case or sample id"""
        object_to_filter: dict[str, Callable] = {
            "sample": self.get_sample_by_internal_id,
            "case": self.get_samples_by_case_id,
            "flow_cell": self.get_samples_by_illumina_flow_cell,
        }
        samples: Sample | list[Sample] = object_to_filter[object_type](identifier)
        return samples if isinstance(samples, list) else [samples]

    def get_samples_by_internal_id(self, internal_id: str) -> list[Sample]:
        """Return all samples by lims id."""
        return apply_sample_filter(
            filter_functions=[SampleFilter.BY_INTERNAL_ID],
            samples=self._get_query(table=Sample),
            internal_id=internal_id,
        ).all()

    def get_analyses_to_upload(self, workflow: Workflow = None) -> list[Analysis]:
        """Return analyses that have not been uploaded."""
        analysis_filter_functions: list[AnalysisFilter] = [
            AnalysisFilter.WITH_WORKFLOW,
            AnalysisFilter.COMPLETED,
            AnalysisFilter.IS_NOT_UPLOADED,
            AnalysisFilter.VALID_IN_PRODUCTION,
            AnalysisFilter.ORDER_BY_COMPLETED_AT,
        ]
        return apply_analysis_filter(
            filter_functions=analysis_filter_functions,
            analyses=self._get_join_analysis_case_query(),
            workflow=workflow,
        ).all()

    def get_analyses_to_clean(
        self, before: datetime = datetime.now(), workflow: Workflow = None
    ) -> list[Analysis]:
        """Return analyses that haven't been cleaned."""
        filter_functions: list[AnalysisFilter] = [
            AnalysisFilter.IS_UPLOADED,
            AnalysisFilter.IS_NOT_CLEANED,
            AnalysisFilter.STARTED_AT_BEFORE,
            AnalysisFilter.CASE_ACTION_IS_NONE,
        ]
        if workflow:
            filter_functions.append(AnalysisFilter.WITH_WORKFLOW)
        return apply_analysis_filter(
            filter_functions=filter_functions,
            analyses=self._get_latest_analyses_for_cases_query(),
            workflow=workflow,
            started_at_date=before,
        ).all()

    def get_analyses_for_case_and_workflow_started_at_before(
        self,
        workflow: Workflow,
        started_at_before: datetime,
        case_internal_id: str,
    ) -> list[Analysis]:
        """Return all analyses older than certain date."""
        case = self.get_case_by_internal_id(internal_id=case_internal_id)
        case_entry_id: int = case.id if case else None
        filter_functions: list[AnalysisFilter] = [
            AnalysisFilter.BY_CASE_ENTRY_ID,
            AnalysisFilter.WITH_WORKFLOW,
            AnalysisFilter.STARTED_AT_BEFORE,
        ]
        return apply_analysis_filter(
            filter_functions=filter_functions,
            analyses=self._get_query(table=Analysis),
            workflow=workflow,
            case_entry_id=case_entry_id,
            started_at_date=started_at_before,
        ).all()

    def get_analyses_for_case_started_at_before(
        self,
        case_internal_id: str,
        started_at_before: datetime,
    ) -> list[Analysis]:
        """Return all analyses for a case older than certain date."""
        case = self.get_case_by_internal_id(internal_id=case_internal_id)
        case_entry_id: int = case.id if case else None
        filter_functions: list[AnalysisFilter] = [
            AnalysisFilter.BY_CASE_ENTRY_ID,
            AnalysisFilter.STARTED_AT_BEFORE,
        ]
        return apply_analysis_filter(
            filter_functions=filter_functions,
            analyses=self._get_query(table=Analysis),
            case_entry_id=case_entry_id,
            started_at_date=started_at_before,
        ).all()

    def get_analyses_for_workflow_started_at_before(
        self, workflow: Workflow, started_at_before: datetime
    ) -> list[Analysis]:
        """Return all analyses for a workflow started before a certain date."""
        filter_functions: list[AnalysisFilter] = [
            AnalysisFilter.WITH_WORKFLOW,
            AnalysisFilter.STARTED_AT_BEFORE,
        ]
        return apply_analysis_filter(
            filter_functions=filter_functions,
            analyses=self._get_query(table=Analysis),
            workflow=workflow,
            started_at_date=started_at_before,
        ).all()

    def get_analyses_started_at_before(self, started_at_before: datetime) -> list[Analysis]:
        """Return all analyses for a workflow started before a certain date."""
        return apply_analysis_filter(
            filter_functions=[AnalysisFilter.STARTED_AT_BEFORE],
            analyses=self._get_query(table=Analysis),
            started_at_date=started_at_before,
        ).all()

    def observations_to_upload(self, workflow: Workflow = None) -> Query:
        """Return observations that have not been uploaded."""
        case_filter_functions: list[CaseFilter] = [
            CaseFilter.WITH_LOQUSDB_SUPPORTED_WORKFLOW,
            CaseFilter.WITH_LOQUSDB_SUPPORTED_SEQUENCING_METHOD,
        ]
        records: Query = apply_case_filter(
            cases=self.get_families_with_samples(),
            filter_functions=case_filter_functions,
            workflow=workflow,
        )
        return apply_sample_filter(
            filter_functions=[SampleFilter.WITHOUT_LOQUSDB_ID], samples=records
        )

    def observations_uploaded(self, workflow: Workflow = None) -> Query:
        """Return observations that have been uploaded."""
        records: Query = apply_case_filter(
            cases=self.get_families_with_samples(),
            filter_functions=[CaseFilter.WITH_LOQUSDB_SUPPORTED_WORKFLOW],
            workflow=workflow,
        )
        records: Query = apply_sample_filter(
            filter_functions=[SampleFilter.WITH_LOQUSDB_ID], samples=records
        )
        return records

    def get_analyses(self) -> list[Analysis]:
        return self._get_query(table=Analysis).all()

    def get_analyses_to_deliver_for_pipeline(self, workflow: Workflow = None) -> list[Analysis]:
        """Return analyses that have been uploaded but not delivered."""
        analyses: Query = apply_sample_filter(
            samples=self._get_join_analysis_sample_family_query(),
            filter_functions=[SampleFilter.IS_NOT_DELIVERED],
        )
        filter_functions: list[AnalysisFilter] = [
            AnalysisFilter.IS_NOT_UPLOADED,
            AnalysisFilter.WITH_WORKFLOW,
            AnalysisFilter.ORDER_BY_UPLOADED_AT,
        ]
        return apply_analysis_filter(
            filter_functions=filter_functions, analyses=analyses, workflow=workflow
        ).all()

    def analyses_to_delivery_report(self, workflow: Workflow | None = None) -> Query:
        """Return analyses that need a delivery report to be regenerated."""
        records: Query = apply_case_filter(
            cases=self._get_join_analysis_case_query(),
            filter_functions=[CaseFilter.REPORT_SUPPORTED],
        )
        analysis_filter_functions: list[AnalysisFilter] = [
            AnalysisFilter.REPORT_BY_WORKFLOW,
            AnalysisFilter.WITHOUT_DELIVERY_REPORT,
            AnalysisFilter.VALID_IN_PRODUCTION,
            AnalysisFilter.ORDER_BY_COMPLETED_AT,
        ]
        return apply_analysis_filter(
            filter_functions=analysis_filter_functions, analyses=records, workflow=workflow
        )

    def analyses_to_upload_delivery_reports(self, workflow: Workflow = None) -> Query:
        """Return analyses that need a delivery report to be uploaded."""
        records: Query = apply_case_filter(
            cases=self._get_join_analysis_case_query(),
            filter_functions=[CaseFilter.WITH_SCOUT_DELIVERY],
        )
        analysis_filter_functions: list[AnalysisFilter] = [
            AnalysisFilter.REPORT_BY_WORKFLOW,
            AnalysisFilter.WITH_DELIVERY_REPORT,
            AnalysisFilter.IS_NOT_UPLOADED,
            AnalysisFilter.VALID_IN_PRODUCTION,
            AnalysisFilter.ORDER_BY_COMPLETED_AT,
        ]
        return apply_analysis_filter(
            filter_functions=analysis_filter_functions, analyses=records, workflow=workflow
        )

    def get_samples_to_deliver(self) -> list[Sample]:
        """Return all samples not delivered."""
        records = self._get_query(table=Sample)
        sample_filter_functions: list[SampleFilter] = [
            SampleFilter.IS_SEQUENCED,
            SampleFilter.IS_NOT_DOWN_SAMPLED,
            SampleFilter.IS_NOT_DELIVERED,
        ]

        records: Query = apply_sample_filter(
            filter_functions=sample_filter_functions,
            samples=records,
        )

        return records.all()

    def get_samples_not_invoiced(self) -> list[Sample]:
        """Return all samples that have not been invoiced, excluding those that
        have been down sampled."""
        records = self._get_query(table=Sample)
        sample_filter_functions: list[SampleFilter] = [
            SampleFilter.HAS_NO_INVOICE_ID,
            SampleFilter.IS_NOT_DOWN_SAMPLED,
        ]

        records: Query = apply_sample_filter(
            filter_functions=sample_filter_functions,
            samples=records,
        )
        return records.all()

    def get_samples_not_down_sampled(self) -> list[Sample]:
        """Return all samples that have not been down sampled."""
        return apply_sample_filter(
            filter_functions=[SampleFilter.IS_NOT_DOWN_SAMPLED],
            samples=self._get_query(table=Sample),
        ).all()

    def get_samples_to_invoice_query(self) -> Query:
        """Return all samples that should be invoiced."""
        sample_filter_functions: list[SampleFilter] = [
            SampleFilter.IS_DELIVERED,
            SampleFilter.HAS_NO_INVOICE_ID,
            SampleFilter.DO_INVOICE,
            SampleFilter.IS_NOT_DOWN_SAMPLED,
        ]
        return apply_sample_filter(
            filter_functions=sample_filter_functions,
            samples=self._get_query(table=Sample),
        )

    def get_pools_to_invoice_query(self) -> Query:
        """Return all pools that should be invoiced."""
        pool_filter_functions: list[PoolFilter] = [
            PoolFilter.IS_DELIVERED,
            PoolFilter.WITHOUT_INVOICE_ID,
            PoolFilter.DO_INVOICE,
        ]
        return apply_pool_filter(
            filter_functions=pool_filter_functions,
            pools=self._get_query(table=Pool),
        )

    def get_samples_to_invoice_for_customer(self, customer: Customer = None) -> list[Sample]:
        """Return all samples that should be invoiced for a customer."""
        return apply_sample_filter(
            samples=self.get_samples_to_invoice_query(),
            filter_functions=[SampleFilter.BY_CUSTOMER],
            customer=customer,
        ).all()

    def get_pools_to_invoice_for_customer(self, customer: Customer = None) -> list[Pool]:
        """Return all pools for a customer that should be invoiced."""
        return apply_pool_filter(
            filter_functions=[PoolFilter.BY_CUSTOMER],
            pools=self.get_pools_to_invoice_query(),
            customer=customer,
        ).all()

    def get_customers_to_invoice(self, records: Query) -> list[Customer]:
        customers_to_invoice: list[Customer] = [
            record.customer
            for record in records.all()
            if record.customer.internal_id != CustomerId.CG_INTERNAL_CUSTOMER
        ]
        return list(set(customers_to_invoice))

    def get_pools_to_receive(self) -> list[Pool]:
        """Return all pools that have been not yet been received."""
        return apply_pool_filter(
            filter_functions=[PoolFilter.IS_NOT_RECEIVED], pools=self._get_query(table=Pool)
        ).all()

    def get_all_pools_to_deliver(self) -> list[Pool]:
        """Return all pools that are received but have not yet been delivered."""
        records = self._get_query(table=Pool)
        pool_filter_functions: list[PoolFilter] = [
            PoolFilter.IS_RECEIVED,
            PoolFilter.IS_NOT_DELIVERED,
        ]

        records: Query = apply_pool_filter(
            filter_functions=pool_filter_functions,
            pools=records,
        )
        return records.all()

    def get_orders(self, orders_request: OrdersRequest) -> tuple[list[Order], int]:
        """Filter, sort and paginate orders based on the provided request."""
        orders: Query = apply_order_filters(
            orders=self._get_query(Order),
            filters=[OrderFilter.BY_WORKFLOW, OrderFilter.BY_SEARCH, OrderFilter.BY_DELIVERED],
            workflow=orders_request.workflow,
            search=orders_request.search,
            delivered=orders_request.delivered,
        )
        total_count: int = orders.count()
        orders: list[Order] = self.sort_and_paginate_orders(
            orders=orders, orders_request=orders_request
        )
        return orders, total_count

    def sort_and_paginate_orders(self, orders: Query, orders_request: OrdersRequest) -> list[Order]:
        return apply_order_filters(
            orders=orders,
            filters=[OrderFilter.SORT, OrderFilter.PAGINATE],
            sort_field=orders_request.sort_field,
            sort_order=orders_request.sort_order,
            page=orders_request.page,
            page_size=orders_request.page_size,
        ).all()

    def get_orders_by_ids(self, order_ids: list[int]) -> list[Order]:
        """Return all orders with the provided ids."""
        return apply_order_filters(
            orders=self._get_query(Order),
            filters=[OrderFilter.BY_IDS],
            ids=order_ids,
        ).all()

    def get_order_by_id(self, order_id: int) -> Order:
        """Returns the entry in Order matching the given id."""
        orders: Query = self._get_query(table=Order)
        order_filter_functions: list[Callable] = [OrderFilter.BY_ID]
        orders: Query = apply_order_filters(
            orders=orders, filters=order_filter_functions, id=order_id
        )
        if not (order := orders.first()):
            raise OrderNotFoundError(f"Order with ID {order_id} not found.")
        return order

    def get_order_by_ticket_id(self, ticket_id: int) -> Order | None:
        """Returns the entry in Order matching the given id."""
        orders: Query = self._get_query(table=Order)
        order_filter_functions: list[Callable] = [OrderFilter.BY_TICKET_ID]
        orders: Query = apply_order_filters(
            orders=orders, filters=order_filter_functions, ticket_id=ticket_id
        )
        return orders.first()

    def get_case_not_received_count(self, order_id: int, cases_to_exclude: list[str]) -> int:
        filters: list[CaseSampleFilter] = [
            CaseSampleFilter.BY_ORDER,
            CaseSampleFilter.CASES_WITH_SAMPLES_NOT_RECEIVED,
            CaseSampleFilter.EXCLUDE_CASES,
        ]
        case_samples: Query = self._join_sample_and_case()
        return apply_case_sample_filter(
            case_samples=case_samples,
            filter_functions=filters,
            order_id=order_id,
            cases_to_exclude=cases_to_exclude,
        ).count()

    def get_case_in_preparation_count(self, order_id: int, cases_to_exclude: list[str]) -> int:
        filters: list[CaseFilter] = [
            CaseSampleFilter.BY_ORDER,
            CaseSampleFilter.CASES_WITH_ALL_SAMPLES_RECEIVED,
            CaseSampleFilter.CASES_WITH_SAMPLES_NOT_PREPARED,
            CaseSampleFilter.EXCLUDE_CASES,
        ]
        case_samples: Query = self._join_sample_and_case()
        return apply_case_sample_filter(
            case_samples=case_samples,
            filter_functions=filters,
            order_id=order_id,
            cases_to_exclude=cases_to_exclude,
        ).count()

    def get_case_in_sequencing_count(self, order_id: int, cases_to_exclude: list[str]) -> int:
        filters: list[CaseSampleFilter] = [
            CaseSampleFilter.BY_ORDER,
            CaseSampleFilter.CASES_WITH_ALL_SAMPLES_RECEIVED,
            CaseSampleFilter.CASES_WITH_ALL_SAMPLES_PREPARED,
            CaseSampleFilter.CASES_WITH_SAMPLES_NOT_SEQUENCED,
            CaseSampleFilter.EXCLUDE_CASES,
        ]
        case_samples: Query = self._join_sample_and_case()
        return apply_case_sample_filter(
            case_samples=case_samples,
            filter_functions=filters,
            order_id=order_id,
            cases_to_exclude=cases_to_exclude,
        ).count()

    def get_case_failed_sequencing_count(self, order_id: int, cases_to_exclude: list[str]) -> int:
        filters: list[CaseSampleFilter] = [
            CaseSampleFilter.BY_ORDER,
            CaseSampleFilter.CASES_WITH_ALL_SAMPLES_RECEIVED,
            CaseSampleFilter.CASES_WITH_ALL_SAMPLES_PREPARED,
            CaseSampleFilter.CASES_WITH_ALL_SAMPLES_SEQUENCED,
            CaseSampleFilter.CASES_FAILED_SEQUENCING_QC,
            CaseSampleFilter.EXCLUDE_CASES,
        ]
        case_samples: Query = self._join_sample_and_case()
        return apply_case_sample_filter(
            case_samples=case_samples,
            filter_functions=filters,
            order_id=order_id,
            cases_to_exclude=cases_to_exclude,
        ).count()

    def get_illumina_flow_cell_by_internal_id(self, internal_id: str) -> IlluminaFlowCell:
        """Return a flow cell by internal id."""
        return apply_illumina_flow_cell_filters(
            filter_functions=[IlluminaFlowCellFilter.BY_INTERNAL_ID],
            flow_cells=self._get_query(table=IlluminaFlowCell),
            internal_id=internal_id,
        ).first()

    def get_cases_for_sequencing_qc(self) -> list[Case]:
        """Return all cases that are ready for sequencing QC."""
        query = (
            self._get_query(table=Case)
            .join(Case.links)
            .join(CaseSample.sample)
            .join(ApplicationVersion)
            .join(Application)
        )
        return apply_case_filter(
            cases=query,
            filter_functions=[
                CaseFilter.PENDING_OR_FAILED_SEQUENCING_QC,
                CaseFilter.HAS_SEQUENCE,
            ],
        ).all()

    def get_case_ids_with_sample(self, sample_id: int) -> list[str]:
        """Return all case ids with a sample."""
        sample: Sample = self.get_sample_by_entry_id(sample_id)
        return [link.case.internal_id for link in sample.links] if sample else []

<<<<<<< HEAD
    def get_case_internal_ids_with_samples(self, sample_ids: list[int]) -> list[str]:
=======
    def get_case_ids_for_samples(self, sample_ids: list[int]) -> list[str]:
>>>>>>> 32f4fb13
        case_ids: list[str] = []
        for sample_id in sample_ids:
            case_ids.extend(self.get_case_ids_with_sample(sample_id))
        return list(set(case_ids))<|MERGE_RESOLUTION|>--- conflicted
+++ resolved
@@ -1494,11 +1494,8 @@
         sample: Sample = self.get_sample_by_entry_id(sample_id)
         return [link.case.internal_id for link in sample.links] if sample else []
 
-<<<<<<< HEAD
-    def get_case_internal_ids_with_samples(self, sample_ids: list[int]) -> list[str]:
-=======
+
     def get_case_ids_for_samples(self, sample_ids: list[int]) -> list[str]:
->>>>>>> 32f4fb13
         case_ids: list[str] = []
         for sample_id in sample_ids:
             case_ids.extend(self.get_case_ids_with_sample(sample_id))
