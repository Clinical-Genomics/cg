"""Handler to read data objects."""

import datetime as dt
import logging
from datetime import datetime
from typing import Callable, Iterator, Literal

from sqlalchemy.orm import Query, Session

from cg.constants import FlowCellStatus, Workflow
from cg.constants.constants import CaseActions, CustomerId, PrepCategory, SampleType
from cg.exc import CaseNotFoundError, CgError, OrderNotFoundError
from cg.server.dto.orders.orders_request import OrdersRequest
from cg.store.base import BaseHandler
from cg.store.filters.status_analysis_filters import (
    AnalysisFilter,
    apply_analysis_filter,
)
from cg.store.filters.status_application_filters import (
    ApplicationFilter,
    apply_application_filter,
)
from cg.store.filters.status_application_limitations_filters import (
    ApplicationLimitationsFilter,
    apply_application_limitations_filter,
)
from cg.store.filters.status_application_version_filters import (
    ApplicationVersionFilter,
    apply_application_versions_filter,
)
from cg.store.filters.status_bed_filters import BedFilter, apply_bed_filter
from cg.store.filters.status_bed_version_filters import (
    BedVersionFilter,
    apply_bed_version_filter,
)
from cg.store.filters.status_case_filters import CaseFilter, apply_case_filter
from cg.store.filters.status_case_sample_filters import (
    CaseSampleFilter,
    apply_case_sample_filter,
)
from cg.store.filters.status_collaboration_filters import (
    CollaborationFilter,
    apply_collaboration_filter,
)
from cg.store.filters.status_customer_filters import (
    CustomerFilter,
    apply_customer_filter,
)
from cg.store.filters.status_flow_cell_filters import (
    FlowCellFilter,
    apply_flow_cell_filter,
)
from cg.store.filters.status_invoice_filters import InvoiceFilter, apply_invoice_filter
from cg.store.filters.status_metrics_filters import (
    SequencingMetricsFilter,
    apply_metrics_filter,
)
from cg.store.filters.status_order_filters import OrderFilter, apply_order_filters
from cg.store.filters.status_organism_filters import (
    OrganismFilter,
    apply_organism_filter,
)
from cg.store.filters.status_panel_filters import PanelFilter, apply_panel_filter
from cg.store.filters.status_pool_filters import PoolFilter, apply_pool_filter
from cg.store.filters.status_sample_filters import SampleFilter, apply_sample_filter
from cg.store.filters.status_user_filters import UserFilter, apply_user_filter
from cg.store.models import (
    Analysis,
    Application,
    ApplicationLimitations,
    ApplicationVersion,
    Bed,
    BedVersion,
    Case,
    CaseSample,
    Collaboration,
    Customer,
    Flowcell,
    Invoice,
    Order,
    Organism,
    Panel,
    Pool,
    Sample,
    SampleLaneSequencingMetrics,
    User,
)

LOG = logging.getLogger(__name__)


class ReadHandler(BaseHandler):
    """Class for reading items in the database."""

    def __init__(self, session: Session):
        super().__init__(session=session)

    def get_case_by_entry_id(self, entry_id: str) -> Case:
        """Return a case by entry id."""
        cases_query: Query = self._get_query(table=Case)
        return apply_case_filter(
            cases=cases_query, filter_functions=[CaseFilter.BY_ENTRY_ID], entry_id=entry_id
        ).first()

    def has_active_cases_for_sample(self, internal_id: str) -> bool:
        """Check if there are any active cases for a sample."""
        sample = self.get_sample_by_internal_id(internal_id=internal_id)
        active_actions = ["analyze", "running"]

        for family_sample in sample.links:
            case: Case = self.get_case_by_entry_id(entry_id=family_sample.case_id)
            if case.action in active_actions:
                return True

        return False

    def get_application_by_case(self, case_id: str) -> Application:
        """Return the application of a case."""

        return (
            self.get_case_by_internal_id(internal_id=case_id)
            .links[0]
            .sample.application_version.application
        )

    def get_application_limitations_by_tag(self, tag: str) -> list[ApplicationLimitations] | None:
        """Return application limitations given the application tag."""
        return apply_application_limitations_filter(
            filter_functions=[ApplicationLimitationsFilter.BY_TAG],
            application_limitations=self._get_join_application_limitations_query(),
            tag=tag,
        ).all()

    def get_application_limitation_by_tag_and_workflow(
        self, tag: str, workflow: Workflow
    ) -> ApplicationLimitations | None:
        """Return an application limitation given the application tag and workflow."""
        filter_functions: list[ApplicationLimitationsFilter] = [
            ApplicationLimitationsFilter.BY_TAG,
            ApplicationLimitationsFilter.BY_WORKFLOW,
        ]
        return apply_application_limitations_filter(
            filter_functions=filter_functions,
            application_limitations=self._get_join_application_limitations_query(),
            tag=tag,
            workflow=workflow,
        ).first()

    def get_latest_analysis_to_upload_for_workflow(self, workflow: str = None) -> list[Analysis]:
        """Return latest not uploaded analysis for each case given a workflow."""
        filter_functions: list[AnalysisFilter] = [
            AnalysisFilter.WITH_WORKFLOW,
            AnalysisFilter.IS_NOT_UPLOADED,
        ]
        return apply_analysis_filter(
            filter_functions=filter_functions,
            analyses=self._get_latest_analyses_for_cases_query(),
            workflow=workflow,
        ).all()

    def get_analysis_by_case_entry_id_and_started_at(
        self, case_entry_id: int, started_at_date: dt.datetime
    ) -> Analysis:
        """Fetch an analysis."""
        filter_functions: list[AnalysisFilter] = [
            AnalysisFilter.BY_CASE_ENTRY_ID,
            AnalysisFilter.BY_STARTED_AT,
        ]

        return apply_analysis_filter(
            filter_functions=filter_functions,
            analyses=self._get_query(Analysis),
            case_entry_id=case_entry_id,
            started_at_date=started_at_date,
        ).first()

    def get_cases_by_customer_and_case_name_search(
        self, customer: Customer, case_name_search: str
    ) -> list[Case]:
        """
        Retrieve a list of cases filtered by a customer and matching names.

        Args:
            customer (Customer): The customer object to filter cases by.
            case_name_search (str): The case name search string to filter cases by.

        Returns:
            list[Case]: A list of filtered cases sorted by creation time.
        """
        filter_functions: list[Callable] = [
            CaseFilter.BY_CUSTOMER_ENTRY_ID,
            CaseFilter.BY_NAME_SEARCH,
            CaseFilter.ORDER_BY_CREATED_AT,
        ]

        return apply_case_filter(
            cases=self._get_query(table=Case),
            filter_functions=filter_functions,
            customer_entry_id=customer.id,
            name_search=case_name_search,
        ).all()

    def get_cases_by_customers_action_and_case_search(
        self,
        customers: list[Customer] | None,
        action: str | None,
        case_search: str | None,
        limit: int | None = 30,
    ) -> list[Case]:
        """
        Retrieve a list of cases filtered by customers, action, and matching names or internal ids.

        Args:
            customers (list[Customer] | None): A list of customer objects to filter cases by.
            action (str | None): The action string to filter cases by.
            case_search (str | None): The case search string to filter cases by.
            limit (int | None, default=30): The maximum number of cases to return.

        Returns:
            list[Case]: A list of filtered cases sorted by creation time and limited by the specified number.
        """
        filter_functions: list[Callable] = [
            CaseFilter.BY_CUSTOMER_ENTRY_IDS,
            CaseFilter.BY_ACTION,
            CaseFilter.BY_CASE_SEARCH,
            CaseFilter.ORDER_BY_CREATED_AT,
        ]

        customer_entry_ids: list[int] = (
            [customer.id for customer in customers] if customers else None
        )

        filtered_cases: Query = apply_case_filter(
            cases=self._get_query(table=Case),
            filter_functions=filter_functions,
            action=action,
            case_search=case_search,
            customer_entry_ids=customer_entry_ids,
        )
        return filtered_cases.limit(limit=limit).all()

    def get_cases_by_customer_workflow_and_case_search(
        self,
        customer: Customer | None,
        workflow: str | None,
        case_search: str | None,
        limit: int | None = 30,
    ) -> list[Case]:
        """
        Retrieve a list of cases filtered by customer, workflow, and matching names or internal ids.
        """
        filter_functions: list[Callable] = [
            CaseFilter.BY_CUSTOMER_ENTRY_ID,
            CaseFilter.BY_CASE_SEARCH,
            CaseFilter.WITH_WORKFLOW,
            CaseFilter.ORDER_BY_CREATED_AT,
        ]

        customer_entry_id: int = customer.id if customer else None

        filtered_cases: Query = apply_case_filter(
            cases=self._get_query(table=Case),
            filter_functions=filter_functions,
            case_search=case_search,
            customer_entry_id=customer_entry_id,
            workflow=workflow,
        )
        return filtered_cases.limit(limit=limit).all()

    def get_cases(self) -> list[Case]:
        """Return all cases."""
        return self._get_query(table=Case).all()

    def get_case_samples_by_case_id(self, case_internal_id: str) -> list[CaseSample]:
        """Return the case-sample links associated with a case."""
        return apply_case_sample_filter(
            filter_functions=[CaseSampleFilter.SAMPLES_IN_CASE_BY_INTERNAL_ID],
            case_internal_id=case_internal_id,
            case_samples=self._get_join_case_sample_query(),
        ).all()

    def filter_cases_with_samples(self, case_ids: list[str]) -> list[str]:
        """Return case id:s associated with samples."""
        cases_with_samples = set()
        for case_id in case_ids:
            case: Case = self.get_case_by_internal_id(internal_id=case_id)
            if case and case.links:
                cases_with_samples.add(case_id)
        return list(cases_with_samples)

    def get_cases_by_ticket_id(self, ticket_id: str) -> list[Case]:
        """Return cases associated with a given ticket id."""
        return apply_case_filter(
            cases=self._get_query(table=Case),
            filter_functions=[CaseFilter.BY_TICKET],
            ticket_id=ticket_id,
        ).all()

    def get_customer_id_from_ticket(self, ticket: str) -> str:
        """Returns the customer related to given ticket."""
        cases: list[Case] = self.get_cases_by_ticket_id(ticket_id=ticket)
        if not cases:
            raise ValueError(f"No case found for ticket {ticket}")
        return cases[0].customer.internal_id

    def get_samples_from_ticket(self, ticket: str) -> list[Sample]:
        """Returns the samples related to given ticket."""
        return apply_case_filter(
            cases=self._get_join_sample_family_query(),
            filter_functions=[CaseFilter.BY_TICKET],
            ticket_id=ticket,
        ).all()

    def get_latest_ticket_from_case(self, case_id: str) -> str:
        """Returns the ticket from the most recent sample in a case."""
        return self.get_case_by_internal_id(internal_id=case_id).latest_ticket

    def get_latest_flow_cell_on_case(self, family_id: str) -> Flowcell:
        """Fetch the latest sequenced flow cell related to a sample on a case."""
        flow_cells_on_case: list[Flowcell] = self.get_flow_cells_by_case(
            case=self.get_case_by_internal_id(internal_id=family_id)
        )
        flow_cells_on_case.sort(key=lambda flow_cell: flow_cell.sequenced_at)
        return flow_cells_on_case[-1] if flow_cells_on_case else None

    def _is_case_found(self, case: Case, case_id: str) -> None:
        """Raise error if case is false."""
        if not case:
            LOG.error(f"Could not find case {case_id}")
            raise CaseNotFoundError("")

    def get_samples_by_case_id(self, case_id: str) -> list[Sample]:
        """Get samples on a given case id."""

        case: Case = self.get_case_by_internal_id(internal_id=case_id)
        self._is_case_found(case=case, case_id=case_id)
        return case.samples if case else []

    def get_sample_ids_by_case_id(self, case_id: str = None) -> Iterator[str]:
        """Return sample ids from case id."""
        case: Case = self.get_case_by_internal_id(internal_id=case_id)
        self._is_case_found(case=case, case_id=case_id)
        for link in case.links:
            yield link.sample.internal_id

    def get_case_by_name_and_customer(self, customer: Customer, case_name: str) -> Case:
        """Find a case by case name within a customer."""
        return apply_case_filter(
            cases=self._get_query(table=Case),
            filter_functions=[CaseFilter.BY_CUSTOMER_ENTRY_ID, CaseFilter.BY_NAME],
            customer_entry_id=customer.id,
            name=case_name,
        ).first()

    def get_case_by_name(self, name: str) -> Case:
        """Get a case by name."""
        return apply_case_filter(
            cases=self._get_query(table=Case),
            filter_functions=[CaseFilter.BY_NAME],
            name=name,
        ).first()

    def get_sample_by_customer_and_name(
        self, customer_entry_id: list[int], sample_name: str
    ) -> Sample:
        """Get samples within a customer."""
        filter_functions = [
            SampleFilter.BY_CUSTOMER_ENTRY_IDS,
            SampleFilter.BY_SAMPLE_NAME,
        ]

        return apply_sample_filter(
            samples=self._get_query(table=Sample),
            filter_functions=filter_functions,
            customer_entry_ids=customer_entry_id,
            name=sample_name,
        ).first()

    def get_number_of_reads_for_sample_passing_q30_threshold(
        self, sample_internal_id: str, q30_threshold: int
    ) -> int:
        """Get number of reads above q30 threshold for sample from sample lane sequencing metrics."""
        total_reads_query: Query = apply_metrics_filter(
            metrics=self._get_query(table=SampleLaneSequencingMetrics),
            filter_functions=[
                SequencingMetricsFilter.TOTAL_READ_COUNT_FOR_SAMPLE,
                SequencingMetricsFilter.ABOVE_Q30_THRESHOLD,
            ],
            sample_internal_id=sample_internal_id,
            q30_threshold=q30_threshold,
        )
        reads_count: int | None = total_reads_query.scalar()
        return reads_count if reads_count else 0

    def get_average_q30_for_sample_on_flow_cell(
        self, sample_internal_id: str, flow_cell_name: str
    ) -> float:
        """Calculates the average q30 across lanes for a sample on a flow cell."""
        sample_lanes: list[SampleLaneSequencingMetrics] = apply_metrics_filter(
            metrics=self._get_query(table=SampleLaneSequencingMetrics),
            filter_functions=[
                SequencingMetricsFilter.BY_FLOW_CELL_NAME,
                SequencingMetricsFilter.BY_SAMPLE_INTERNAL_ID,
            ],
            sample_internal_id=sample_internal_id,
            flow_cell_name=flow_cell_name,
        ).all()

        return sum(
            [sample_lane.sample_base_percentage_passing_q30 for sample_lane in sample_lanes]
        ) / len(sample_lanes)

    def get_average_percentage_passing_q30_for_flow_cell(self, flow_cell_name: str) -> float:
        """Calculates the average q30 for each sample on a flow cell and returns the average between the samples."""
        sequencing_metrics: list[SampleLaneSequencingMetrics] = (
            self.get_sample_lane_sequencing_metrics_by_flow_cell_name(flow_cell_name=flow_cell_name)
        )
        unique_sample_internal_ids: set[str] = {
            sequencing_metric.sample_internal_id for sequencing_metric in sequencing_metrics
        }

        sum_average_q30_across_samples: float = 0
        for sample_internal_id in unique_sample_internal_ids:
            sum_average_q30_across_samples += self.get_average_q30_for_sample_on_flow_cell(
                sample_internal_id=sample_internal_id,
                flow_cell_name=flow_cell_name,
            )
        return (
            sum_average_q30_across_samples / len(unique_sample_internal_ids)
            if sum_average_q30_across_samples and unique_sample_internal_ids
            else 0
        )

    def get_number_of_reads_for_flow_cell(self, flow_cell_name: str) -> int:
        """Get total number of reads for a flow cell from sample lane sequencing metrics."""
        sequencing_metrics: list[SampleLaneSequencingMetrics] = (
            self.get_sample_lane_sequencing_metrics_by_flow_cell_name(flow_cell_name=flow_cell_name)
        )
        read_count: int = 0
        for sequencing_metric in sequencing_metrics:
            read_count += sequencing_metric.sample_total_reads_in_lane
        return read_count

    def get_sample_lane_sequencing_metrics_by_flow_cell_name(
        self, flow_cell_name: str
    ) -> list[SampleLaneSequencingMetrics]:
        """Return sample lane sequencing metrics for a flow cell."""
        return apply_metrics_filter(
            metrics=self._get_query(table=SampleLaneSequencingMetrics),
            filter_functions=[SequencingMetricsFilter.BY_FLOW_CELL_NAME],
            flow_cell_name=flow_cell_name,
        ).all()

    def get_metrics_entry_by_flow_cell_name_sample_internal_id_and_lane(
        self, flow_cell_name: str, sample_internal_id: str, lane: int
    ) -> SampleLaneSequencingMetrics:
        """Get metrics entry by flow cell name, sample internal id and lane."""
        return apply_metrics_filter(
            metrics=self._get_query(table=SampleLaneSequencingMetrics),
            filter_functions=[SequencingMetricsFilter.BY_FLOW_CELL_SAMPLE_INTERNAL_ID_AND_LANE],
            flow_cell_name=flow_cell_name,
            sample_internal_id=sample_internal_id,
            lane=lane,
        ).first()

    def get_flow_cell_by_name(self, flow_cell_name: str) -> Flowcell | None:
        """Return flow cell by flow cell name."""
        return apply_flow_cell_filter(
            flow_cells=self._get_query(table=Flowcell),
            flow_cell_name=flow_cell_name,
            filter_functions=[FlowCellFilter.BY_NAME],
        ).first()

    def get_flow_cells_by_statuses(self, flow_cell_statuses: list[str]) -> list[Flowcell] | None:
        """Return flow cells with supplied statuses."""
        return apply_flow_cell_filter(
            flow_cells=self._get_query(table=Flowcell),
            flow_cell_statuses=flow_cell_statuses,
            filter_functions=[FlowCellFilter.WITH_STATUSES],
        ).all()

    def get_flow_cell_by_name_pattern_and_status(
        self, flow_cell_statuses: list[str], name_pattern: str
    ) -> list[Flowcell]:
        """Return flow cell by name pattern and status."""
        filter_functions: list[FlowCellFilter] = [
            FlowCellFilter.WITH_STATUSES,
            FlowCellFilter.BY_NAME_SEARCH,
        ]
        return apply_flow_cell_filter(
            flow_cells=self._get_query(table=Flowcell),
            name_search=name_pattern,
            flow_cell_statuses=flow_cell_statuses,
            filter_functions=filter_functions,
        ).all()

    def get_flow_cells_by_case(self, case: Case) -> list[Flowcell] | None:
        """Return flow cells for a case."""
        return apply_flow_cell_filter(
            flow_cells=self._get_join_flow_cell_sample_links_query(),
            filter_functions=[FlowCellFilter.BY_CASE],
            case=case,
        ).all()

    def get_samples_from_flow_cell(self, flow_cell_id: str) -> list[Sample] | None:
        """Return samples present on flow cell."""
        flow_cell: Flowcell = self.get_flow_cell_by_name(flow_cell_name=flow_cell_id)
        if flow_cell:
            return flow_cell.samples

    def are_all_flow_cells_on_disk(self, case_id: str) -> bool:
        """Check if flow cells are on disk for sample before starting the analysis."""
        flow_cells: list[Flowcell] | None = self.get_flow_cells_by_case(
            case=self.get_case_by_internal_id(internal_id=case_id)
        )
        if not flow_cells:
            LOG.info("No flow cells found")
            return False
        return all(flow_cell.status == FlowCellStatus.ON_DISK for flow_cell in flow_cells)

    def request_flow_cells_for_case(self, case_id) -> None:
        """Set the status of removed flow cells to REQUESTED for the given case."""
        flow_cells: list[Flowcell] | None = self.get_flow_cells_by_case(
            case=self.get_case_by_internal_id(internal_id=case_id)
        )
        for flow_cell in flow_cells:
            if flow_cell.status == FlowCellStatus.REMOVED:
                flow_cell.status = FlowCellStatus.REQUESTED
                LOG.info(f"Setting status for {flow_cell.name} to {FlowCellStatus.REQUESTED}")
        self.session.commit()

    def get_invoices_by_status(self, is_invoiced: bool = None) -> list[Invoice]:
        """Return invoices by invoiced status."""
        invoices: Query = self._get_query(table=Invoice)
        if is_invoiced:
            return apply_invoice_filter(
                invoices=invoices, filter_functions=[InvoiceFilter.BY_INVOICED]
            ).all()
        else:
            return apply_invoice_filter(
                invoices=invoices, filter_functions=[InvoiceFilter.BY_NOT_INVOICED]
            ).all()

    def get_invoice_by_entry_id(self, entry_id: int) -> Invoice:
        """Return an invoice."""
        invoices: Query = self._get_query(table=Invoice)
        return apply_invoice_filter(
            invoices=invoices,
            entry_id=entry_id,
            filter_functions=[InvoiceFilter.BY_INVOICE_ID],
        ).first()

    def get_pools_and_samples_for_invoice_by_invoice_id(
        self, *, invoice_id: int = None
    ) -> list[Pool | Sample]:
        """Return all pools and samples for an invoice."""
        pools: list[Pool] = apply_pool_filter(
            pools=self._get_query(table=Pool),
            invoice_id=invoice_id,
            filter_functions=[PoolFilter.BY_INVOICE_ID],
        ).all()
        samples: list[Sample] = apply_sample_filter(
            samples=self._get_query(table=Sample),
            invoice_id=invoice_id,
            filter_functions=[SampleFilter.BY_INVOICE_ID],
        ).all()
        return pools + samples

    def get_case_sample_link(self, case_internal_id: str, sample_internal_id: str) -> CaseSample:
        """Return a case-sample link between a family and a sample."""
        filter_functions: list[CaseSampleFilter] = [
            CaseSampleFilter.SAMPLES_IN_CASE_BY_INTERNAL_ID,
            CaseSampleFilter.CASES_WITH_SAMPLE_BY_INTERNAL_ID,
        ]
        return apply_case_sample_filter(
            filter_functions=filter_functions,
            case_samples=self._get_join_case_sample_query(),
            case_internal_id=case_internal_id,
            sample_internal_id=sample_internal_id,
        ).first()

    def new_invoice_id(self) -> int:
        """Fetch invoices."""
        query: Query = self._get_query(table=Invoice)
        ids = [inv.id for inv in query]
        return max(ids) + 1 if ids else 0

    def get_pools_by_customer_id(self, *, customers: list[Customer] | None = None) -> list[Pool]:
        """Return all the pools for a customer."""
        customer_ids = [customer.id for customer in customers]
        return apply_pool_filter(
            pools=self._get_query(table=Pool),
            customer_ids=customer_ids,
            filter_functions=[PoolFilter.BY_CUSTOMER_ID],
        ).all()

    def get_pools_by_name_enquiry(self, *, name_enquiry: str = None) -> list[Pool]:
        """Return all the pools with a name fitting the enquiry."""
        return apply_pool_filter(
            pools=self._get_query(table=Pool),
            name_enquiry=name_enquiry,
            filter_functions=[PoolFilter.BY_NAME_ENQUIRY],
        ).all()

    def get_pools(self) -> list[Pool]:
        """Return all the pools."""
        return self._get_query(table=Pool).all()

    def get_pools_by_order_enquiry(self, *, order_enquiry: str = None) -> list[Pool]:
        """Return all the pools with an order fitting the enquiry."""
        return apply_pool_filter(
            pools=self._get_query(table=Pool),
            order_enquiry=order_enquiry,
            filter_functions=[PoolFilter.BY_ORDER_ENQUIRY],
        ).all()

    def get_pool_by_entry_id(self, entry_id: int) -> Pool:
        """Return a pool by entry id."""
        pools = self._get_query(table=Pool)
        return apply_pool_filter(
            pools=pools, entry_id=entry_id, filter_functions=[PoolFilter.BY_ENTRY_ID]
        ).first()

    def get_pools_to_render(
        self, customers: list[Customer] | None = None, enquiry: str = None
    ) -> list[Pool]:
        pools: list[Pool] = (
            self.get_pools_by_customer_id(customers=customers) if customers else self.get_pools()
        )
        if enquiry:
            pools: list[Pool] = list(
                set(
                    self.get_pools_by_name_enquiry(name_enquiry=enquiry)
                    or set(self.get_pools_by_order_enquiry(order_enquiry=enquiry))
                )
            )
        return pools

    def get_ready_made_library_expected_reads(self, case_id: str) -> int:
        """Return the target reads of a ready made library case."""

        application: Application = self.get_application_by_case(case_id=case_id)

        if application.prep_category != PrepCategory.READY_MADE_LIBRARY.value:
            raise ValueError(
                f"{case_id} is not a ready made library, found prep category: "
                f"{application.prep_category}"
            )
        return application.expected_reads

    def get_samples_by_customer_id_and_pattern(
        self, *, customers: list[Customer] | None = None, pattern: str = None
    ) -> list[Sample]:
        """Get samples by customer and sample internal id  or sample name pattern."""
        samples: Query = self._get_query(table=Sample)
        customer_entry_ids: list[int] = []
        filter_functions: list[SampleFilter] = []
        if customers:
            if not isinstance(customers, list):
                customers = list(customers)
            customer_entry_ids = [customer.id for customer in customers]
            filter_functions.append(SampleFilter.BY_CUSTOMER_ENTRY_IDS)
        if pattern:
            filter_functions.extend([SampleFilter.BY_INTERNAL_ID_OR_NAME_SEARCH])
        filter_functions.append(SampleFilter.ORDER_BY_CREATED_AT_DESC)
        return apply_sample_filter(
            samples=samples,
            customer_entry_ids=customer_entry_ids,
            search_pattern=pattern,
            filter_functions=filter_functions,
        ).all()

    def _get_samples_by_customer_and_subject_id_query(
        self, customer_internal_id: str, subject_id: str
    ) -> Query:
        """Return query of samples of customer with given subject id."""
        records: Query = apply_customer_filter(
            customers=self._get_join_sample_and_customer_query(),
            customer_internal_id=customer_internal_id,
            filter_functions=[CustomerFilter.BY_INTERNAL_ID],
        )
        return apply_sample_filter(
            samples=records,
            subject_id=subject_id,
            filter_functions=[SampleFilter.BY_SUBJECT_ID],
        )

    def get_samples_by_customer_and_subject_id(
        self, customer_internal_id: str, subject_id: str
    ) -> list[Sample]:
        """Get samples of customer with given subject id."""
        return self._get_samples_by_customer_and_subject_id_query(
            customer_internal_id=customer_internal_id, subject_id=subject_id
        ).all()

    def get_samples_by_customer_id_list_and_subject_id_and_is_tumour(
        self, customer_ids: list[int], subject_id: str, is_tumour: bool
    ) -> list[Sample]:
        """Return a list of samples matching a list of customers with given subject id and is a tumour or not."""
        samples = self._get_query(table=Sample)
        filter_functions = [
            SampleFilter.BY_CUSTOMER_ENTRY_IDS,
            SampleFilter.BY_SUBJECT_ID,
        ]
        (
            filter_functions.append(SampleFilter.IS_TUMOUR)
            if is_tumour
            else filter_functions.append(SampleFilter.IS_NOT_TUMOUR)
        )
        return apply_sample_filter(
            samples=samples,
            customer_entry_ids=customer_ids,
            subject_id=subject_id,
            filter_functions=filter_functions,
        ).all()

    def get_samples_by_any_id(self, **identifiers: dict) -> Query:
        """Return a sample query filtered by the given names and values of Sample attributes."""
        samples: Query = self._get_query(table=Sample).order_by(Sample.internal_id.desc())
        for identifier_name, identifier_value in identifiers.items():
            samples: Query = apply_sample_filter(
                filter_functions=[SampleFilter.BY_IDENTIFIER_NAME_AND_VALUE],
                samples=samples,
                identifier_name=identifier_name,
                identifier_value=identifier_value,
            )
        return samples

    def get_sample_by_name(self, name: str) -> Sample:
        """Get sample by name."""
        samples = self._get_query(table=Sample)
        return apply_sample_filter(
            samples=samples, filter_functions=[SampleFilter.BY_SAMPLE_NAME], name=name
        ).first()

    def get_samples_by_type(self, case_id: str, sample_type: SampleType) -> list[Sample] | None:
        """Get samples given a tissue type."""
        samples: Query = apply_case_sample_filter(
            filter_functions=[CaseSampleFilter.SAMPLES_IN_CASE_BY_INTERNAL_ID],
            case_samples=self._get_join_sample_family_query(),
            case_internal_id=case_id,
        )
        samples: Query = apply_sample_filter(
            filter_functions=[SampleFilter.WITH_TYPE],
            samples=samples,
            tissue_type=sample_type,
        )
        return samples.all() if samples else None

    def is_case_down_sampled(self, case_id: str) -> bool:
        """Returns True if all samples in a case are down sampled from another sample."""
        case: Case = self.get_case_by_internal_id(internal_id=case_id)
        return all(sample.from_sample is not None for sample in case.samples)

    def is_case_external(self, case_id: str) -> bool:
        """Returns True if all samples in a case have been sequenced externally."""
        case: Case = self.get_case_by_internal_id(internal_id=case_id)
        return all(sample.application_version.application.is_external for sample in case.samples)

    def get_case_by_internal_id(self, internal_id: str) -> Case | None:
        """Get case by internal id."""
        return apply_case_filter(
            cases=self._get_query(table=Case),
            filter_functions=[CaseFilter.BY_INTERNAL_ID],
            internal_id=internal_id,
        ).first()

    def get_cases_by_internal_ids(self, internal_ids: list[str]) -> list[Case]:
        """Get cases by internal ids."""
        return apply_case_filter(
            cases=self._get_query(table=Case),
            filter_functions=[CaseFilter.BY_INTERNAL_IDS],
            internal_ids=internal_ids,
        ).all()

    def verify_case_exists(self, case_internal_id: str) -> None:
        """Passes silently if case exists in Status DB, raises error if no case or case samples."""

        case: Case = self.get_case_by_internal_id(internal_id=case_internal_id)
        if not case:
            LOG.error(f"Case {case_internal_id} could not be found in Status DB!")
            raise CgError
        if not case.links:
            LOG.error(f"Case {case_internal_id} has no samples in in Status DB!")
            raise CgError
        LOG.info(f"Case {case_internal_id} exists in Status DB")

    def get_running_cases_in_workflow(self, workflow: Workflow) -> list[Case]:
        """Return all running cases in a workflow."""
        return apply_case_filter(
            cases=self._get_query(table=Case),
            filter_functions=[CaseFilter.WITH_WORKFLOW, CaseFilter.IS_RUNNING],
            workflow=workflow,
        ).all()

    def get_not_analysed_cases_by_sample_internal_id(
        self,
        sample_internal_id: str,
    ) -> list[Case]:
        """Get not analysed cases by sample internal id."""

        query: Query = self._get_join_case_and_sample_query()

        not_analysed_cases: Query = apply_case_filter(
            cases=query,
            filter_functions=[
                CaseFilter.NOT_ANALYSED,
            ],
        )

        return apply_sample_filter(
            samples=not_analysed_cases,
            filter_functions=[SampleFilter.BY_INTERNAL_ID],
            internal_id=sample_internal_id,
        ).all()

    def case_with_name_exists(self, case_name: str) -> bool:
        """Check if a case exists in StatusDB."""
        return bool(self.get_case_by_name(case_name))

    def sample_with_id_exists(self, sample_id: str) -> bool:
        """Check if a sample exists in StatusDB."""
        return bool(self.get_sample_by_internal_id(sample_id))

    def get_application_by_tag(self, tag: str) -> Application:
        """Return an application by tag."""
        return apply_application_filter(
            applications=self._get_query(table=Application),
            filter_functions=[ApplicationFilter.BY_TAG],
            tag=tag,
        ).first()

    def get_applications_is_not_archived(self) -> list[Application]:
        """Return applications that are not archived."""
        return (
            apply_application_filter(
                applications=self._get_query(table=Application),
                filter_functions=[ApplicationFilter.IS_NOT_ARCHIVED],
            )
            .order_by(Application.prep_category, Application.tag)
            .all()
        )

    def get_applications(self) -> list[Application]:
        """Return all applications."""
        return (
            self._get_query(table=Application)
            .order_by(Application.prep_category, Application.tag)
            .all()
        )

    def get_current_application_version_by_tag(self, tag: str) -> ApplicationVersion | None:
        """Return the current application version for an application tag."""
        application = self.get_application_by_tag(tag=tag)
        if not application:
            return None
        return apply_application_versions_filter(
            filter_functions=[
                ApplicationVersionFilter.BY_APPLICATION_ENTRY_ID,
                ApplicationVersionFilter.BY_VALID_FROM_BEFORE,
                ApplicationVersionFilter.ORDER_BY_VALID_FROM_DESC,
            ],
            application_versions=self._get_query(table=ApplicationVersion),
            application_entry_id=application.id,
            valid_from=dt.datetime.now(),
        ).first()

    def get_bed_version_by_file_name(self, bed_version_file_name: str) -> BedVersion:
        """Return bed version with file name."""
        return apply_bed_version_filter(
            bed_versions=self._get_query(table=BedVersion),
            bed_version_file_name=bed_version_file_name,
            filter_functions=[BedVersionFilter.BY_FILE_NAME],
        ).first()

    def get_bed_version_by_short_name(self, bed_version_short_name: str) -> BedVersion:
        """Return bed version with short name."""
        return apply_bed_version_filter(
            bed_versions=self._get_query(table=BedVersion),
            bed_version_short_name=bed_version_short_name,
            filter_functions=[BedVersionFilter.BY_SHORT_NAME],
        ).first()

    def get_bed_by_entry_id(self, bed_entry_id: int) -> Bed:
        """Get panel bed with bed entry id."""
        return apply_bed_filter(
            beds=self._get_query(table=Bed),
            filter_functions=[BedFilter.BY_ENTRY_ID],
            bed_entry_id=bed_entry_id,
        ).first()

    def get_bed_by_name(self, bed_name: str) -> Bed:
        """Get panel bed with bed name."""
        return apply_bed_filter(
            beds=self._get_query(table=Bed),
            filter_functions=[BedFilter.BY_NAME],
            bed_name=bed_name,
        ).first()

    def get_active_beds(self) -> Query:
        """Get all beds that are not archived."""
        bed_filter_functions: list[BedFilter] = [
            BedFilter.NOT_ARCHIVED,
            BedFilter.ORDER_BY_NAME,
        ]
        return apply_bed_filter(
            beds=self._get_query(table=Bed), filter_functions=bed_filter_functions
        )

    def get_customer_by_internal_id(self, customer_internal_id: str) -> Customer:
        """Return customer with customer id."""
        return apply_customer_filter(
            filter_functions=[CustomerFilter.BY_INTERNAL_ID],
            customers=self._get_query(table=Customer),
            customer_internal_id=customer_internal_id,
        ).first()

    def get_collaboration_by_internal_id(self, internal_id: str) -> Collaboration:
        """Fetch a customer group by internal id from the store."""
        return apply_collaboration_filter(
            collaborations=self._get_query(table=Collaboration),
            filter_functions=[CollaborationFilter.BY_INTERNAL_ID],
            internal_id=internal_id,
        ).first()

    def get_organism_by_internal_id(self, internal_id: str) -> Organism:
        """Find an organism by internal id."""
        return apply_organism_filter(
            organisms=self._get_query(table=Organism),
            filter_functions=[OrganismFilter.BY_INTERNAL_ID],
            internal_id=internal_id,
        ).first()

    def get_all_organisms(self) -> list[Organism]:
        """Return all organisms ordered by organism internal id."""
        return self._get_query(table=Organism).order_by(Organism.internal_id)

    def get_customers(self) -> list[Customer]:
        """Return costumers."""
        return self._get_query(table=Customer).all()

    def get_panel_by_abbreviation(self, abbreviation: str) -> Panel:
        """Return a panel by abbreviation."""
        return apply_panel_filter(
            panels=self._get_query(table=Panel),
            filters=[PanelFilter.BY_ABBREVIATION],
            abbreviation=abbreviation,
        ).first()

    def get_panels(self) -> list[Panel]:
        """Returns all panels."""
        return self._get_query(table=Panel).order_by(Panel.abbrev).all()

    def get_user_by_email(self, email: str) -> User:
        """Return a user by email from the database."""
        return apply_user_filter(
            users=self._get_query(table=User),
            email=email,
            filter_functions=[UserFilter.BY_EMAIL],
        ).first()

    def get_samples_to_receive(self, external: bool = False) -> list[Sample]:
        """Return samples to receive."""
        records: Query = self._get_join_sample_application_version_query()
        sample_filter_functions: list[SampleFilter] = [
            SampleFilter.IS_NOT_RECEIVED,
            SampleFilter.IS_NOT_DOWN_SAMPLED,
        ]
        records: Query = apply_sample_filter(
            samples=records, filter_functions=sample_filter_functions
        )
        if external:
            records: Query = apply_application_filter(
                applications=records, filter_functions=[ApplicationFilter.IS_EXTERNAL]
            )
        else:
            records: Query = apply_application_filter(
                applications=records,
                filter_functions=[ApplicationFilter.IS_NOT_EXTERNAL],
            )
        return records.order_by(Sample.ordered_at).all()

    def get_samples_to_prepare(self) -> list[Sample]:
        """Return samples to prepare."""
        records: Query = self._get_join_sample_application_version_query()
        sample_filter_functions: list[SampleFilter] = [
            SampleFilter.IS_RECEIVED,
            SampleFilter.IS_NOT_PREPARED,
            SampleFilter.IS_NOT_DOWN_SAMPLED,
            SampleFilter.IS_NOT_SEQUENCED,
        ]
        records: Query = apply_sample_filter(
            samples=records, filter_functions=sample_filter_functions
        )
        records: Query = apply_application_filter(
            applications=records, filter_functions=[ApplicationFilter.IS_NOT_EXTERNAL]
        )

        return records.order_by(Sample.received_at).all()

    def get_samples_to_sequence(self) -> list[Sample]:
        """Return samples in sequencing."""
        records: Query = self._get_join_sample_application_version_query()
        sample_filter_functions: list[SampleFilter] = [
            SampleFilter.IS_PREPARED,
            SampleFilter.IS_NOT_SEQUENCED,
            SampleFilter.IS_NOT_DOWN_SAMPLED,
        ]
        records: Query = apply_sample_filter(
            samples=records, filter_functions=sample_filter_functions
        )
        records: Query = apply_application_filter(
            applications=records, filter_functions=[ApplicationFilter.IS_NOT_EXTERNAL]
        )
        return records.order_by(Sample.prepared_at).all()

    def get_families_with_analyses(self) -> Query:
        """Return all cases in the database with an analysis."""
        return self._get_outer_join_cases_with_analyses_query()

    def get_families_with_samples(self) -> Query:
        """Return all cases in the database with samples."""
        return self._get_join_cases_with_samples_query()

    def cases_to_analyze(
        self, workflow: Workflow = None, threshold: bool = False, limit: int = None
    ) -> list[Case]:
        """Returns a list if cases ready to be analyzed or set to be reanalyzed."""
        case_filter_functions: list[CaseFilter] = [
            CaseFilter.HAS_SEQUENCE,
            CaseFilter.WITH_WORKFLOW,
            CaseFilter.FOR_ANALYSIS,
        ]
        cases = apply_case_filter(
            cases=self.get_families_with_analyses(),
            filter_functions=case_filter_functions,
            workflow=workflow,
        )

        families: list[Query] = list(cases.order_by(Case.ordered_at))
        families = [
            case_obj
            for case_obj in families
            if case_obj.latest_sequenced
            and (
                case_obj.action == CaseActions.ANALYZE
                or not case_obj.latest_analyzed
                or case_obj.latest_analyzed < case_obj.latest_sequenced
            )
        ]

        if threshold:
            families = [case_obj for case_obj in families if case_obj.all_samples_pass_qc]
        return families[:limit]

    def set_case_action(
        self, action: Literal[CaseActions.actions()], case_internal_id: str
    ) -> None:
        """Sets the action of provided cases to None or the given action."""
        case: Case = self.get_case_by_internal_id(internal_id=case_internal_id)
        case.action = action
        self.session.commit()

    def get_cases_to_compress(self, date_threshold: datetime) -> list[Case]:
        """Return all cases that are ready to be compressed by SPRING."""
        case_filter_functions: list[CaseFilter] = [
            CaseFilter.HAS_INACTIVE_ANALYSIS,
            CaseFilter.OLD_BY_CREATION_DATE,
            CaseFilter.IS_COMPRESSIBLE,
        ]
        return apply_case_filter(
            cases=self._get_query(table=Case),
            filter_functions=case_filter_functions,
            creation_date=date_threshold,
        ).all()

    def get_sample_by_entry_id(self, entry_id: int) -> Sample:
        """Return a sample by entry id."""
        return apply_sample_filter(
            filter_functions=[SampleFilter.BY_ENTRY_ID],
            samples=self._get_query(table=Sample),
            entry_id=entry_id,
        ).first()

    def get_sample_by_internal_id(self, internal_id: str) -> Sample | None:
        """Return a sample by lims id."""
        return apply_sample_filter(
            filter_functions=[SampleFilter.BY_INTERNAL_ID],
            samples=self._get_query(table=Sample),
            internal_id=internal_id,
        ).first()

    def get_samples_by_internal_id(self, internal_id: str) -> list[Sample]:
        """Return all samples by lims id."""
        return apply_sample_filter(
            filter_functions=[SampleFilter.BY_INTERNAL_ID],
            samples=self._get_query(table=Sample),
            internal_id=internal_id,
        ).all()

    def get_analyses_to_upload(self, workflow: Workflow = None) -> list[Analysis]:
        """Return analyses that have not been uploaded."""
        analysis_filter_functions: list[AnalysisFilter] = [
            AnalysisFilter.WITH_WORKFLOW,
            AnalysisFilter.COMPLETED,
            AnalysisFilter.IS_NOT_UPLOADED,
            AnalysisFilter.VALID_IN_PRODUCTION,
            AnalysisFilter.ORDER_BY_COMPLETED_AT,
        ]
        return apply_analysis_filter(
            filter_functions=analysis_filter_functions,
            analyses=self._get_join_analysis_case_query(),
            workflow=workflow,
        ).all()

    def get_analyses_to_clean(
        self, before: datetime = datetime.now(), workflow: Workflow = None
    ) -> list[Analysis]:
        """Return analyses that haven't been cleaned."""
        filter_functions: list[AnalysisFilter] = [
            AnalysisFilter.IS_UPLOADED,
            AnalysisFilter.IS_NOT_CLEANED,
            AnalysisFilter.STARTED_AT_BEFORE,
            AnalysisFilter.CASE_ACTION_IS_NONE,
        ]
        if workflow:
            filter_functions.append(AnalysisFilter.WITH_WORKFLOW)
        return apply_analysis_filter(
            filter_functions=filter_functions,
            analyses=self._get_latest_analyses_for_cases_query(),
            workflow=workflow,
            started_at_date=before,
        ).all()

    def get_analyses_for_case_and_workflow_started_at_before(
        self,
        workflow: Workflow,
        started_at_before: datetime,
        case_internal_id: str,
    ) -> list[Analysis]:
        """Return all analyses older than certain date."""
        case = self.get_case_by_internal_id(internal_id=case_internal_id)
        case_entry_id: int = case.id if case else None
        filter_functions: list[AnalysisFilter] = [
            AnalysisFilter.BY_CASE_ENTRY_ID,
            AnalysisFilter.WITH_WORKFLOW,
            AnalysisFilter.STARTED_AT_BEFORE,
        ]
        return apply_analysis_filter(
            filter_functions=filter_functions,
            analyses=self._get_query(table=Analysis),
            workflow=workflow,
            case_entry_id=case_entry_id,
            started_at_date=started_at_before,
        ).all()

    def get_analyses_for_case_started_at_before(
        self,
        case_internal_id: str,
        started_at_before: datetime,
    ) -> list[Analysis]:
        """Return all analyses for a case older than certain date."""
        case = self.get_case_by_internal_id(internal_id=case_internal_id)
        case_entry_id: int = case.id if case else None
        filter_functions: list[AnalysisFilter] = [
            AnalysisFilter.BY_CASE_ENTRY_ID,
            AnalysisFilter.STARTED_AT_BEFORE,
        ]
        return apply_analysis_filter(
            filter_functions=filter_functions,
            analyses=self._get_query(table=Analysis),
            case_entry_id=case_entry_id,
            started_at_date=started_at_before,
        ).all()

    def get_analyses_for_workflow_started_at_before(
        self, workflow: Workflow, started_at_before: datetime
    ) -> list[Analysis]:
        """Return all analyses for a workflow started before a certain date."""
        filter_functions: list[AnalysisFilter] = [
            AnalysisFilter.WITH_WORKFLOW,
            AnalysisFilter.STARTED_AT_BEFORE,
        ]
        return apply_analysis_filter(
            filter_functions=filter_functions,
            analyses=self._get_query(table=Analysis),
            workflow=workflow,
            started_at_date=started_at_before,
        ).all()

    def get_analyses_started_at_before(self, started_at_before: datetime) -> list[Analysis]:
        """Return all analyses for a workflow started before a certain date."""
        return apply_analysis_filter(
            filter_functions=[AnalysisFilter.STARTED_AT_BEFORE],
            analyses=self._get_query(table=Analysis),
            started_at_date=started_at_before,
        ).all()

    def observations_to_upload(self, workflow: Workflow = None) -> Query:
        """Return observations that have not been uploaded."""
        case_filter_functions: list[CaseFilter] = [
            CaseFilter.WITH_LOQUSDB_SUPPORTED_WORKFLOW,
            CaseFilter.WITH_LOQUSDB_SUPPORTED_SEQUENCING_METHOD,
        ]
        records: Query = apply_case_filter(
            cases=self.get_families_with_samples(),
            filter_functions=case_filter_functions,
            workflow=workflow,
        )
        return apply_sample_filter(
            filter_functions=[SampleFilter.WITHOUT_LOQUSDB_ID], samples=records
        )

    def observations_uploaded(self, workflow: Workflow = None) -> Query:
        """Return observations that have been uploaded."""
        records: Query = apply_case_filter(
            cases=self.get_families_with_samples(),
            filter_functions=[CaseFilter.WITH_LOQUSDB_SUPPORTED_WORKFLOW],
            workflow=workflow,
        )
        records: Query = apply_sample_filter(
            filter_functions=[SampleFilter.WITH_LOQUSDB_ID], samples=records
        )
        return records

    def get_analyses(self) -> list[Analysis]:
        return self._get_query(table=Analysis).all()

    def get_analyses_to_deliver_for_pipeline(self, workflow: Workflow = None) -> list[Analysis]:
        """Return analyses that have been uploaded but not delivered."""
        analyses: Query = apply_sample_filter(
            samples=self._get_join_analysis_sample_family_query(),
            filter_functions=[SampleFilter.IS_NOT_DELIVERED],
        )
        filter_functions: list[AnalysisFilter] = [
            AnalysisFilter.IS_NOT_UPLOADED,
            AnalysisFilter.WITH_WORKFLOW,
            AnalysisFilter.ORDER_BY_UPLOADED_AT,
        ]
        return apply_analysis_filter(
            filter_functions=filter_functions, analyses=analyses, workflow=workflow
        ).all()

    def analyses_to_delivery_report(self, workflow: Workflow | None = None) -> Query:
        """Return analyses that need a delivery report to be regenerated."""
        records: Query = apply_case_filter(
            cases=self._get_join_analysis_case_query(),
            filter_functions=[CaseFilter.REPORT_SUPPORTED],
        )
        analysis_filter_functions: list[AnalysisFilter] = [
            AnalysisFilter.REPORT_BY_WORKFLOW,
            AnalysisFilter.WITHOUT_DELIVERY_REPORT,
            AnalysisFilter.VALID_IN_PRODUCTION,
            AnalysisFilter.ORDER_BY_COMPLETED_AT,
        ]
        return apply_analysis_filter(
            filter_functions=analysis_filter_functions, analyses=records, workflow=workflow
        )

    def analyses_to_upload_delivery_reports(self, workflow: Workflow = None) -> Query:
        """Return analyses that need a delivery report to be uploaded."""
        records: Query = apply_case_filter(
            cases=self._get_join_analysis_case_query(),
            filter_functions=[CaseFilter.WITH_SCOUT_DELIVERY],
        )
        analysis_filter_functions: list[AnalysisFilter] = [
            AnalysisFilter.REPORT_BY_WORKFLOW,
            AnalysisFilter.WITH_DELIVERY_REPORT,
            AnalysisFilter.IS_NOT_UPLOADED,
            AnalysisFilter.VALID_IN_PRODUCTION,
            AnalysisFilter.ORDER_BY_COMPLETED_AT,
        ]
        return apply_analysis_filter(
            filter_functions=analysis_filter_functions, analyses=records, workflow=workflow
        )

    def get_samples_to_deliver(self) -> list[Sample]:
        """Return all samples not delivered."""
        records = self._get_query(table=Sample)
        sample_filter_functions: list[SampleFilter] = [
            SampleFilter.IS_SEQUENCED,
            SampleFilter.IS_NOT_DOWN_SAMPLED,
            SampleFilter.IS_NOT_DELIVERED,
        ]

        records: Query = apply_sample_filter(
            filter_functions=sample_filter_functions,
            samples=records,
        )

        return records.all()

    def get_samples_not_invoiced(self) -> list[Sample]:
        """Return all samples that have not been invoiced, excluding those that
        have been down sampled."""
        records = self._get_query(table=Sample)
        sample_filter_functions: list[SampleFilter] = [
            SampleFilter.HAS_NO_INVOICE_ID,
            SampleFilter.IS_NOT_DOWN_SAMPLED,
        ]

        records: Query = apply_sample_filter(
            filter_functions=sample_filter_functions,
            samples=records,
        )
        return records.all()

    def get_samples_not_down_sampled(self) -> list[Sample]:
        """Return all samples that have not been down sampled."""
        return apply_sample_filter(
            filter_functions=[SampleFilter.IS_NOT_DOWN_SAMPLED],
            samples=self._get_query(table=Sample),
        ).all()

    def get_samples_to_invoice_query(self) -> Query:
        """Return all samples that should be invoiced."""
        sample_filter_functions: list[SampleFilter] = [
            SampleFilter.IS_DELIVERED,
            SampleFilter.HAS_NO_INVOICE_ID,
            SampleFilter.DO_INVOICE,
            SampleFilter.IS_NOT_DOWN_SAMPLED,
        ]
        return apply_sample_filter(
            filter_functions=sample_filter_functions,
            samples=self._get_query(table=Sample),
        )

    def get_pools_to_invoice_query(self) -> Query:
        """Return all pools that should be invoiced."""
        pool_filter_functions: list[PoolFilter] = [
            PoolFilter.IS_DELIVERED,
            PoolFilter.WITHOUT_INVOICE_ID,
            PoolFilter.DO_INVOICE,
        ]
        return apply_pool_filter(
            filter_functions=pool_filter_functions,
            pools=self._get_query(table=Pool),
        )

    def get_samples_to_invoice_for_customer(self, customer: Customer = None) -> list[Sample]:
        """Return all samples that should be invoiced for a customer."""
        return apply_sample_filter(
            samples=self.get_samples_to_invoice_query(),
            filter_functions=[SampleFilter.BY_CUSTOMER],
            customer=customer,
        ).all()

    def get_pools_to_invoice_for_customer(self, customer: Customer = None) -> list[Pool]:
        """Return all pools for a customer that should be invoiced."""
        return apply_pool_filter(
            filter_functions=[PoolFilter.BY_CUSTOMER],
            pools=self.get_pools_to_invoice_query(),
            customer=customer,
        ).all()

    def get_customers_to_invoice(self, records: Query) -> list[Customer]:
        customers_to_invoice: list[Customer] = [
            record.customer
            for record in records.all()
            if record.customer.internal_id != CustomerId.CG_INTERNAL_CUSTOMER
        ]
        return list(set(customers_to_invoice))

    def get_pools_to_receive(self) -> list[Pool]:
        """Return all pools that have been not yet been received."""
        return apply_pool_filter(
            filter_functions=[PoolFilter.IS_NOT_RECEIVED], pools=self._get_query(table=Pool)
        ).all()

    def get_all_pools_to_deliver(self) -> list[Pool]:
        """Return all pools that are received but have not yet been delivered."""
        records = self._get_query(table=Pool)
        pool_filter_functions: list[PoolFilter] = [
            PoolFilter.IS_RECEIVED,
            PoolFilter.IS_NOT_DELIVERED,
        ]

        records: Query = apply_pool_filter(
            filter_functions=pool_filter_functions,
            pools=records,
        )
        return records.all()

    def get_orders(self, orders_request: OrdersRequest) -> tuple[list[Order], int]:
        """Filter, sort and paginate orders based on the provided request."""
        orders: Query = apply_order_filters(
            orders=self._get_query(Order),
            filters=[OrderFilter.BY_WORKFLOW, OrderFilter.BY_SEARCH],
            workflow=orders_request.workflow,
            search=orders_request.search,
        )
        total_count: int = orders.count()
        orders: list[Order] = self.sort_and_paginate_orders(
            orders=orders, orders_request=orders_request
        )
        return orders, total_count

    def sort_and_paginate_orders(self, orders: Query, orders_request: OrdersRequest) -> list[Order]:
        return apply_order_filters(
            orders=orders,
            filters=[OrderFilter.SORT, OrderFilter.PAGINATE],
            sort_field=orders_request.sort_field,
            sort_order=orders_request.sort_order,
            page=orders_request.page,
            page_size=orders_request.page_size,
        ).all()

    def get_orders_by_ids(self, order_ids: list[int]) -> list[Order]:
        """Return all orders with the provided ids."""
        return apply_order_filters(
            orders=self._get_query(Order),
            filters=[OrderFilter.BY_IDS],
            ids=order_ids,
        ).all()

    def get_order_by_id(self, order_id: int) -> Order:
        """Returns the entry in Order matching the given id."""
        orders: Query = self._get_query(table=Order)
        order_filter_functions: list[Callable] = [OrderFilter.BY_ID]
        orders: Query = apply_order_filters(
            orders=orders, filters=order_filter_functions, id=order_id
        )
<<<<<<< HEAD
        order: Order | None = orders.first()
        if not order:
=======
        if not (order := orders.first()):
>>>>>>> 30889cb7
            raise OrderNotFoundError(f"Order with ID {order_id} not found.")
        return order

    def get_order_by_ticket_id(self, ticket_id: int) -> Order | None:
        """Returns the entry in Order matching the given id."""
        orders: Query = self._get_query(table=Order)
        order_filter_functions: list[Callable] = [OrderFilter.BY_TICKET_ID]
        orders: Query = apply_order_filters(
            orders=orders, filters=order_filter_functions, ticket_id=ticket_id
        )
        return orders.first()

    def get_case_not_received_count(self, order_id: int) -> int:
        filters: list[CaseSampleFilter] = [
            CaseSampleFilter.BY_ORDER,
            CaseSampleFilter.CASES_WITH_SAMPLES_NOT_RECEIVED,
        ]
        case_samples: Query = self._join_sample_and_case()
        return apply_case_sample_filter(
            case_samples=case_samples,
            filter_functions=filters,
            order_id=order_id,
        ).count()

    def get_case_in_preparation_count(self, order_id: int) -> int:
        filters: list[CaseFilter] = [
            CaseSampleFilter.BY_ORDER,
            CaseSampleFilter.CASES_WITH_ALL_SAMPLES_RECEIVED,
            CaseSampleFilter.CASES_WITH_SAMPLES_NOT_PREPARED,
        ]
        case_samples: Query = self._join_sample_and_case()
        return apply_case_sample_filter(
            case_samples=case_samples,
            filter_functions=filters,
            order_id=order_id,
        ).count()

    def get_case_in_sequencing_count(self, order_id: int) -> int:
        filters: list[CaseSampleFilter] = [
            CaseSampleFilter.BY_ORDER,
            CaseSampleFilter.CASES_WITH_ALL_SAMPLES_RECEIVED,
            CaseSampleFilter.CASES_WITH_ALL_SAMPLES_PREPARED,
            CaseSampleFilter.CASES_WITH_SAMPLES_NOT_SEQUENCED,
        ]
        case_samples: Query = self._join_sample_and_case()
        return apply_case_sample_filter(
            case_samples=case_samples,
            filter_functions=filters,
            order_id=order_id,
        ).count()<|MERGE_RESOLUTION|>--- conflicted
+++ resolved
@@ -1420,12 +1420,7 @@
         orders: Query = apply_order_filters(
             orders=orders, filters=order_filter_functions, id=order_id
         )
-<<<<<<< HEAD
-        order: Order | None = orders.first()
-        if not order:
-=======
         if not (order := orders.first()):
->>>>>>> 30889cb7
             raise OrderNotFoundError(f"Order with ID {order_id} not found.")
         return order
 
