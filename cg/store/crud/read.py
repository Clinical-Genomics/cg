--- conflicted
+++ resolved
@@ -15,20 +15,9 @@
     CollaboratorSamplesRequest,
 )
 from cg.store.base import BaseHandler
-<<<<<<< HEAD
-from cg.store.filters.status_analysis_filters import (
-    AnalysisFilter,
-    apply_analysis_filter,
-)
-from cg.store.filters.status_application_filters import (
-    ApplicationFilter,
-    apply_application_filter,
-)
-=======
 from cg.store.exc import EntryNotFoundError
 from cg.store.filters.status_analysis_filters import AnalysisFilter, apply_analysis_filter
 from cg.store.filters.status_application_filters import ApplicationFilter, apply_application_filter
->>>>>>> 60b0f7b0
 from cg.store.filters.status_application_limitations_filters import (
     ApplicationLimitationsFilter,
     apply_application_limitations_filter,
