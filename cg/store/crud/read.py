"""Handler to read data objects."""

import datetime as dt
import logging
from datetime import datetime, timedelta
from types import SimpleNamespace
from typing import Callable, Iterator, Literal

from sqlalchemy.orm import Query, Session

from cg.constants import FlowCellStatus, Workflow
from cg.constants.constants import CaseActions, CustomerId, PrepCategory, SampleType
from cg.exc import CaseNotFoundError, CgError
from cg.server.dto.orders.orders_request import OrdersRequest
from cg.store.base import BaseHandler
from cg.store.filters.status_analysis_filters import (
    AnalysisFilter,
    apply_analysis_filter,
)
from cg.store.filters.status_application_filters import (
    ApplicationFilter,
    apply_application_filter,
)
from cg.store.filters.status_application_limitations_filters import (
    ApplicationLimitationsFilter,
    apply_application_limitations_filter,
)
from cg.store.filters.status_application_version_filters import (
    ApplicationVersionFilter,
    apply_application_versions_filter,
)
from cg.store.filters.status_bed_filters import BedFilter, apply_bed_filter
from cg.store.filters.status_bed_version_filters import (
    BedVersionFilter,
    apply_bed_version_filter,
)
from cg.store.filters.status_case_filters import CaseFilter, apply_case_filter
from cg.store.filters.status_case_sample_filters import (
    CaseSampleFilter,
    apply_case_sample_filter,
)
from cg.store.filters.status_collaboration_filters import (
    CollaborationFilter,
    apply_collaboration_filter,
)
from cg.store.filters.status_customer_filters import (
    CustomerFilter,
    apply_customer_filter,
)
from cg.store.filters.status_flow_cell_filters import (
    FlowCellFilter,
    apply_flow_cell_filter,
)
from cg.store.filters.status_invoice_filters import InvoiceFilter, apply_invoice_filter
from cg.store.filters.status_metrics_filters import (
    SequencingMetricsFilter,
    apply_metrics_filter,
)
from cg.store.filters.status_order_filters import OrderFilter, apply_order_filters
from cg.store.filters.status_organism_filters import (
    OrganismFilter,
    apply_organism_filter,
)
from cg.store.filters.status_panel_filters import PanelFilter, apply_panel_filter
from cg.store.filters.status_pool_filters import PoolFilter, apply_pool_filter
from cg.store.filters.status_sample_filters import SampleFilter, apply_sample_filter
from cg.store.filters.status_user_filters import UserFilter, apply_user_filter
from cg.store.models import (
    Analysis,
    Application,
    ApplicationLimitations,
    ApplicationVersion,
    Bed,
    BedVersion,
    Case,
    CaseSample,
    Collaboration,
    Customer,
    Flowcell,
    Invoice,
    Order,
    Organism,
    Panel,
    Pool,
    Sample,
    SampleLaneSequencingMetrics,
    User,
)

LOG = logging.getLogger(__name__)


class ReadHandler(BaseHandler):
    """Class for reading items in the database."""

    def __init__(self, session: Session):
        super().__init__(session=session)

    def get_case_by_entry_id(self, entry_id: str) -> Case:
        """Return a case by entry id."""
        cases_query: Query = self._get_query(table=Case)
        return apply_case_filter(
            cases=cases_query, filter_functions=[CaseFilter.BY_ENTRY_ID], entry_id=entry_id
        ).first()

    def has_active_cases_for_sample(self, internal_id: str) -> bool:
        """Check if there are any active cases for a sample."""
        sample = self.get_sample_by_internal_id(internal_id=internal_id)
        active_actions = ["analyze", "running"]

        for family_sample in sample.links:
            case: Case = self.get_case_by_entry_id(entry_id=family_sample.case_id)
            if case.action in active_actions:
                return True

        return False

    def get_application_by_case(self, case_id: str) -> Application:
        """Return the application of a case."""

        return (
            self.get_case_by_internal_id(internal_id=case_id)
            .links[0]
            .sample.application_version.application
        )

    def get_application_limitations_by_tag(self, tag: str) -> list[ApplicationLimitations] | None:
        """Return application limitations given the application tag."""
        return apply_application_limitations_filter(
            filter_functions=[ApplicationLimitationsFilter.BY_TAG],
            application_limitations=self._get_join_application_limitations_query(),
            tag=tag,
        ).all()

    def get_application_limitation_by_tag_and_workflow(
        self, tag: str, workflow: Workflow
    ) -> ApplicationLimitations | None:
        """Return an application limitation given the application tag and workflow."""
        filter_functions: list[ApplicationLimitationsFilter] = [
            ApplicationLimitationsFilter.BY_TAG,
            ApplicationLimitationsFilter.BY_WORKFLOW,
        ]
        return apply_application_limitations_filter(
            filter_functions=filter_functions,
            application_limitations=self._get_join_application_limitations_query(),
            tag=tag,
            workflow=workflow,
        ).first()

    def get_latest_analysis_to_upload_for_workflow(self, workflow: str = None) -> list[Analysis]:
        """Return latest not uploaded analysis for each case given a workflow."""
        filter_functions: list[AnalysisFilter] = [
            AnalysisFilter.WITH_WORKFLOW,
            AnalysisFilter.IS_NOT_UPLOADED,
        ]
        return apply_analysis_filter(
            filter_functions=filter_functions,
            analyses=self._get_latest_analyses_for_cases_query(),
            workflow=workflow,
        ).all()

    def get_analysis_by_case_entry_id_and_started_at(
        self, case_entry_id: int, started_at_date: dt.datetime
    ) -> Analysis:
        """Fetch an analysis."""
        filter_functions: list[AnalysisFilter] = [
            AnalysisFilter.BY_CASE_ENTRY_ID,
            AnalysisFilter.BY_STARTED_AT,
        ]

        return apply_analysis_filter(
            filter_functions=filter_functions,
            analyses=self._get_query(Analysis),
            case_entry_id=case_entry_id,
            started_at_date=started_at_date,
        ).first()

    def get_cases_by_customer_and_case_name_search(
        self, customer: Customer, case_name_search: str
    ) -> list[Case]:
        """
        Retrieve a list of cases filtered by a customer and matching names.

        Args:
            customer (Customer): The customer object to filter cases by.
            case_name_search (str): The case name search string to filter cases by.

        Returns:
            list[Case]: A list of filtered cases sorted by creation time.
        """
        filter_functions: list[Callable] = [
            CaseFilter.BY_CUSTOMER_ENTRY_ID,
            CaseFilter.BY_NAME_SEARCH,
            CaseFilter.ORDER_BY_CREATED_AT,
        ]

        return apply_case_filter(
            cases=self._get_query(table=Case),
            filter_functions=filter_functions,
            customer_entry_id=customer.id,
            name_search=case_name_search,
        ).all()

    def get_cases_by_customers_action_and_case_search(
        self,
        customers: list[Customer] | None,
        action: str | None,
        case_search: str | None,
        limit: int | None = 30,
    ) -> list[Case]:
        """
        Retrieve a list of cases filtered by customers, action, and matching names or internal ids.

        Args:
            customers (list[Customer] | None): A list of customer objects to filter cases by.
            action (str | None): The action string to filter cases by.
            case_search (str | None): The case search string to filter cases by.
            limit (int | None, default=30): The maximum number of cases to return.

        Returns:
            list[Case]: A list of filtered cases sorted by creation time and limited by the specified number.
        """
        filter_functions: list[Callable] = [
            CaseFilter.BY_CUSTOMER_ENTRY_IDS,
            CaseFilter.BY_ACTION,
            CaseFilter.BY_CASE_SEARCH,
            CaseFilter.ORDER_BY_CREATED_AT,
        ]

        customer_entry_ids: list[int] = (
            [customer.id for customer in customers] if customers else None
        )

        filtered_cases: Query = apply_case_filter(
            cases=self._get_query(table=Case),
            filter_functions=filter_functions,
            action=action,
            case_search=case_search,
            customer_entry_ids=customer_entry_ids,
        )
        return filtered_cases.limit(limit=limit).all()

    def get_cases_by_customer_workflow_and_case_search(
        self,
        customer: Customer | None,
        workflow: str | None,
        case_search: str | None,
        limit: int | None = 30,
    ) -> list[Case]:
        """
        Retrieve a list of cases filtered by customer, workflow, and matching names or internal ids.
        """
        filter_functions: list[Callable] = [
            CaseFilter.BY_CUSTOMER_ENTRY_ID,
            CaseFilter.BY_CASE_SEARCH,
            CaseFilter.WITH_WORKFLOW,
            CaseFilter.ORDER_BY_CREATED_AT,
        ]

        customer_entry_id: int = customer.id if customer else None

        filtered_cases: Query = apply_case_filter(
            cases=self._get_query(table=Case),
            filter_functions=filter_functions,
            case_search=case_search,
            customer_entry_id=customer_entry_id,
            workflow=workflow,
        )
        return filtered_cases.limit(limit=limit).all()

    def get_cases(self) -> list[Case]:
        """Return all cases."""
        return self._get_query(table=Case).all()

    def get_case_samples_by_case_id(self, case_internal_id: str) -> list[CaseSample]:
        """Return the case-sample links associated with a case."""
        return apply_case_sample_filter(
            filter_functions=[CaseSampleFilter.SAMPLES_IN_CASE_BY_INTERNAL_ID],
            case_internal_id=case_internal_id,
            case_samples=self._get_join_case_sample_query(),
        ).all()

    def filter_cases_with_samples(self, case_ids: list[str]) -> list[str]:
        """Return case id:s associated with samples."""
        cases_with_samples = set()
        for case_id in case_ids:
            case: Case = self.get_case_by_internal_id(internal_id=case_id)
            if case and case.links:
                cases_with_samples.add(case_id)
        return list(cases_with_samples)

    def get_cases_by_ticket_id(self, ticket_id: str) -> list[Case]:
        """Return cases associated with a given ticket id."""
        return apply_case_filter(
            cases=self._get_query(table=Case),
            filter_functions=[CaseFilter.BY_TICKET],
            ticket_id=ticket_id,
        ).all()

    def get_customer_id_from_ticket(self, ticket: str) -> str:
        """Returns the customer related to given ticket."""
        cases: list[Case] = self.get_cases_by_ticket_id(ticket_id=ticket)
        if not cases:
            raise ValueError(f"No case found for ticket {ticket}")
        return cases[0].customer.internal_id

    def get_samples_from_ticket(self, ticket: str) -> list[Sample]:
        """Returns the samples related to given ticket."""
        return apply_case_filter(
            cases=self._get_join_sample_family_query(),
            filter_functions=[CaseFilter.BY_TICKET],
            ticket_id=ticket,
        ).all()

    def get_latest_ticket_from_case(self, case_id: str) -> str:
        """Returns the ticket from the most recent sample in a case."""
        return self.get_case_by_internal_id(internal_id=case_id).latest_ticket

    def get_latest_flow_cell_on_case(self, family_id: str) -> Flowcell:
        """Fetch the latest sequenced flow cell related to a sample on a case."""
        flow_cells_on_case: list[Flowcell] = self.get_flow_cells_by_case(
            case=self.get_case_by_internal_id(internal_id=family_id)
        )
        flow_cells_on_case.sort(key=lambda flow_cell: flow_cell.sequenced_at)
        return flow_cells_on_case[-1] if flow_cells_on_case else None

    def _is_case_found(self, case: Case, case_id: str) -> None:
        """Raise error if case is false."""
        if not case:
            LOG.error(f"Could not find case {case_id}")
            raise CaseNotFoundError("")

    def get_samples_by_case_id(self, case_id: str) -> list[Sample]:
        """Get samples on a given case id."""

        case: Case = self.get_case_by_internal_id(internal_id=case_id)
        self._is_case_found(case=case, case_id=case_id)
        return case.samples if case else []

    def get_sample_ids_by_case_id(self, case_id: str = None) -> Iterator[str]:
        """Return sample ids from case id."""
        case: Case = self.get_case_by_internal_id(internal_id=case_id)
        self._is_case_found(case=case, case_id=case_id)
        for link in case.links:
            yield link.sample.internal_id

    def get_case_by_name_and_customer(self, customer: Customer, case_name: str) -> Case:
        """Find a case by case name within a customer."""
        return apply_case_filter(
            cases=self._get_query(table=Case),
            filter_functions=[CaseFilter.BY_CUSTOMER_ENTRY_ID, CaseFilter.BY_NAME],
            customer_entry_id=customer.id,
            name=case_name,
        ).first()

    def get_case_by_name(self, name: str) -> Case:
        """Get a case by name."""
        return apply_case_filter(
            cases=self._get_query(table=Case),
            filter_functions=[CaseFilter.BY_NAME],
            name=name,
        ).first()

    def get_sample_by_customer_and_name(
        self, customer_entry_id: list[int], sample_name: str
    ) -> Sample:
        """Get samples within a customer."""
        filter_functions = [
            SampleFilter.BY_CUSTOMER_ENTRY_IDS,
            SampleFilter.BY_SAMPLE_NAME,
        ]

        return apply_sample_filter(
            samples=self._get_query(table=Sample),
            filter_functions=filter_functions,
            customer_entry_ids=customer_entry_id,
            name=sample_name,
        ).first()

    def get_number_of_reads_for_sample_passing_q30_threshold(
        self, sample_internal_id: str, q30_threshold: int
    ) -> int:
        """Get number of reads above q30 threshold for sample from sample lane sequencing metrics."""
        total_reads_query: Query = apply_metrics_filter(
            metrics=self._get_query(table=SampleLaneSequencingMetrics),
            filter_functions=[
                SequencingMetricsFilter.TOTAL_READ_COUNT_FOR_SAMPLE,
                SequencingMetricsFilter.ABOVE_Q30_THRESHOLD,
            ],
            sample_internal_id=sample_internal_id,
            q30_threshold=q30_threshold,
        )
        reads_count: int | None = total_reads_query.scalar()
        return reads_count if reads_count else 0

    def get_average_q30_for_sample_on_flow_cell(
        self, sample_internal_id: str, flow_cell_name: str
    ) -> float:
        """Calculates the average q30 across lanes for a sample on a flow cell."""
        sample_lanes: list[SampleLaneSequencingMetrics] = apply_metrics_filter(
            metrics=self._get_query(table=SampleLaneSequencingMetrics),
            filter_functions=[
                SequencingMetricsFilter.BY_FLOW_CELL_NAME,
                SequencingMetricsFilter.BY_SAMPLE_INTERNAL_ID,
            ],
            sample_internal_id=sample_internal_id,
            flow_cell_name=flow_cell_name,
        ).all()

        return sum(
            [sample_lane.sample_base_percentage_passing_q30 for sample_lane in sample_lanes]
        ) / len(sample_lanes)

    def get_average_percentage_passing_q30_for_flow_cell(self, flow_cell_name: str) -> float:
        """Calculates the average q30 for each sample on a flow cell and returns the average between the samples."""
        sequencing_metrics: list[SampleLaneSequencingMetrics] = (
            self.get_sample_lane_sequencing_metrics_by_flow_cell_name(flow_cell_name=flow_cell_name)
        )
        unique_sample_internal_ids: set[str] = {
            sequencing_metric.sample_internal_id for sequencing_metric in sequencing_metrics
        }

        sum_average_q30_across_samples: float = 0
        for sample_internal_id in unique_sample_internal_ids:
            sum_average_q30_across_samples += self.get_average_q30_for_sample_on_flow_cell(
                sample_internal_id=sample_internal_id,
                flow_cell_name=flow_cell_name,
            )
        return (
            sum_average_q30_across_samples / len(unique_sample_internal_ids)
            if sum_average_q30_across_samples and unique_sample_internal_ids
            else 0
        )

    def get_number_of_reads_for_flow_cell(self, flow_cell_name: str) -> int:
        """Get total number of reads for a flow cell from sample lane sequencing metrics."""
        sequencing_metrics: list[SampleLaneSequencingMetrics] = (
            self.get_sample_lane_sequencing_metrics_by_flow_cell_name(flow_cell_name=flow_cell_name)
        )
        read_count: int = 0
        for sequencing_metric in sequencing_metrics:
            read_count += sequencing_metric.sample_total_reads_in_lane
        return read_count

    def get_sample_lane_sequencing_metrics_by_flow_cell_name(
        self, flow_cell_name: str
    ) -> list[SampleLaneSequencingMetrics]:
        """Return sample lane sequencing metrics for a flow cell."""
        return apply_metrics_filter(
            metrics=self._get_query(table=SampleLaneSequencingMetrics),
            filter_functions=[SequencingMetricsFilter.BY_FLOW_CELL_NAME],
            flow_cell_name=flow_cell_name,
        ).all()

    def get_metrics_entry_by_flow_cell_name_sample_internal_id_and_lane(
        self, flow_cell_name: str, sample_internal_id: str, lane: int
    ) -> SampleLaneSequencingMetrics:
        """Get metrics entry by flow cell name, sample internal id and lane."""
        return apply_metrics_filter(
            metrics=self._get_query(table=SampleLaneSequencingMetrics),
            filter_functions=[SequencingMetricsFilter.BY_FLOW_CELL_SAMPLE_INTERNAL_ID_AND_LANE],
            flow_cell_name=flow_cell_name,
            sample_internal_id=sample_internal_id,
            lane=lane,
        ).first()

    def get_flow_cell_by_name(self, flow_cell_name: str) -> Flowcell | None:
        """Return flow cell by flow cell name."""
        return apply_flow_cell_filter(
            flow_cells=self._get_query(table=Flowcell),
            flow_cell_name=flow_cell_name,
            filter_functions=[FlowCellFilter.BY_NAME],
        ).first()

    def get_flow_cells_by_statuses(self, flow_cell_statuses: list[str]) -> list[Flowcell] | None:
        """Return flow cells with supplied statuses."""
        return apply_flow_cell_filter(
            flow_cells=self._get_query(table=Flowcell),
            flow_cell_statuses=flow_cell_statuses,
            filter_functions=[FlowCellFilter.WITH_STATUSES],
        ).all()

    def get_flow_cell_by_name_pattern_and_status(
        self, flow_cell_statuses: list[str], name_pattern: str
    ) -> list[Flowcell]:
        """Return flow cell by name pattern and status."""
        filter_functions: list[FlowCellFilter] = [
            FlowCellFilter.WITH_STATUSES,
            FlowCellFilter.BY_NAME_SEARCH,
        ]
        return apply_flow_cell_filter(
            flow_cells=self._get_query(table=Flowcell),
            name_search=name_pattern,
            flow_cell_statuses=flow_cell_statuses,
            filter_functions=filter_functions,
        ).all()

    def get_flow_cells_by_case(self, case: Case) -> list[Flowcell] | None:
        """Return flow cells for a case."""
        return apply_flow_cell_filter(
            flow_cells=self._get_join_flow_cell_sample_links_query(),
            filter_functions=[FlowCellFilter.BY_CASE],
            case=case,
        ).all()

    def get_samples_from_flow_cell(self, flow_cell_id: str) -> list[Sample] | None:
        """Return samples present on flow cell."""
        flow_cell: Flowcell = self.get_flow_cell_by_name(flow_cell_name=flow_cell_id)
        if flow_cell:
            return flow_cell.samples

    def are_all_flow_cells_on_disk(self, case_id: str) -> bool:
        """Check if flow cells are on disk for sample before starting the analysis."""
        flow_cells: list[Flowcell] | None = self.get_flow_cells_by_case(
            case=self.get_case_by_internal_id(internal_id=case_id)
        )
        if not flow_cells:
            LOG.info("No flow cells found")
            return False
        return all(flow_cell.status == FlowCellStatus.ON_DISK for flow_cell in flow_cells)

    def request_flow_cells_for_case(self, case_id) -> None:
        """Set the status of removed flow cells to REQUESTED for the given case."""
        flow_cells: list[Flowcell] | None = self.get_flow_cells_by_case(
            case=self.get_case_by_internal_id(internal_id=case_id)
        )
        for flow_cell in flow_cells:
            if flow_cell.status == FlowCellStatus.REMOVED:
                flow_cell.status = FlowCellStatus.REQUESTED
                LOG.info(f"Setting status for {flow_cell.name} to {FlowCellStatus.REQUESTED}")
        self.session.commit()

    def get_invoices_by_status(self, is_invoiced: bool = None) -> list[Invoice]:
        """Return invoices by invoiced status."""
        invoices: Query = self._get_query(table=Invoice)
        if is_invoiced:
            return apply_invoice_filter(
                invoices=invoices, filter_functions=[InvoiceFilter.BY_INVOICED]
            ).all()
        else:
            return apply_invoice_filter(
                invoices=invoices, filter_functions=[InvoiceFilter.BY_NOT_INVOICED]
            ).all()

    def get_invoice_by_entry_id(self, entry_id: int) -> Invoice:
        """Return an invoice."""
        invoices: Query = self._get_query(table=Invoice)
        return apply_invoice_filter(
            invoices=invoices,
            entry_id=entry_id,
            filter_functions=[InvoiceFilter.BY_INVOICE_ID],
        ).first()

    def get_pools_and_samples_for_invoice_by_invoice_id(
        self, *, invoice_id: int = None
    ) -> list[Pool | Sample]:
        """Return all pools and samples for an invoice."""
        pools: list[Pool] = apply_pool_filter(
            pools=self._get_query(table=Pool),
            invoice_id=invoice_id,
            filter_functions=[PoolFilter.BY_INVOICE_ID],
        ).all()
        samples: list[Sample] = apply_sample_filter(
            samples=self._get_query(table=Sample),
            invoice_id=invoice_id,
            filter_functions=[SampleFilter.BY_INVOICE_ID],
        ).all()
        return pools + samples

    def get_case_sample_link(self, case_internal_id: str, sample_internal_id: str) -> CaseSample:
        """Return a case-sample link between a family and a sample."""
        filter_functions: list[CaseSampleFilter] = [
            CaseSampleFilter.SAMPLES_IN_CASE_BY_INTERNAL_ID,
            CaseSampleFilter.CASES_WITH_SAMPLE_BY_INTERNAL_ID,
        ]
        return apply_case_sample_filter(
            filter_functions=filter_functions,
            case_samples=self._get_join_case_sample_query(),
            case_internal_id=case_internal_id,
            sample_internal_id=sample_internal_id,
        ).first()

    def new_invoice_id(self) -> int:
        """Fetch invoices."""
        query: Query = self._get_query(table=Invoice)
        ids = [inv.id for inv in query]
        return max(ids) + 1 if ids else 0

    def get_pools_by_customer_id(self, *, customers: list[Customer] | None = None) -> list[Pool]:
        """Return all the pools for a customer."""
        customer_ids = [customer.id for customer in customers]
        return apply_pool_filter(
            pools=self._get_query(table=Pool),
            customer_ids=customer_ids,
            filter_functions=[PoolFilter.BY_CUSTOMER_ID],
        ).all()

    def get_pools_by_name_enquiry(self, *, name_enquiry: str = None) -> list[Pool]:
        """Return all the pools with a name fitting the enquiry."""
        return apply_pool_filter(
            pools=self._get_query(table=Pool),
            name_enquiry=name_enquiry,
            filter_functions=[PoolFilter.BY_NAME_ENQUIRY],
        ).all()

    def get_pools(self) -> list[Pool]:
        """Return all the pools."""
        return self._get_query(table=Pool).all()

    def get_pools_by_order_enquiry(self, *, order_enquiry: str = None) -> list[Pool]:
        """Return all the pools with an order fitting the enquiry."""
        return apply_pool_filter(
            pools=self._get_query(table=Pool),
            order_enquiry=order_enquiry,
            filter_functions=[PoolFilter.BY_ORDER_ENQUIRY],
        ).all()

    def get_pool_by_entry_id(self, entry_id: int) -> Pool:
        """Return a pool by entry id."""
        pools = self._get_query(table=Pool)
        return apply_pool_filter(
            pools=pools, entry_id=entry_id, filter_functions=[PoolFilter.BY_ENTRY_ID]
        ).first()

    def get_pools_to_render(
        self, customers: list[Customer] | None = None, enquiry: str = None
    ) -> list[Pool]:
        pools: list[Pool] = (
            self.get_pools_by_customer_id(customers=customers) if customers else self.get_pools()
        )
        if enquiry:
            pools: list[Pool] = list(
                set(
                    self.get_pools_by_name_enquiry(name_enquiry=enquiry)
                    or set(self.get_pools_by_order_enquiry(order_enquiry=enquiry))
                )
            )
        return pools

    def get_ready_made_library_expected_reads(self, case_id: str) -> int:
        """Return the target reads of a ready made library case."""

        application: Application = self.get_application_by_case(case_id=case_id)

        if application.prep_category != PrepCategory.READY_MADE_LIBRARY.value:
            raise ValueError(
                f"{case_id} is not a ready made library, found prep category: "
                f"{application.prep_category}"
            )
        return application.expected_reads

    def get_samples_by_customer_id_and_pattern(
        self, *, customers: list[Customer] | None = None, pattern: str = None
    ) -> list[Sample]:
        """Get samples by customer and sample internal id  or sample name pattern."""
        samples: Query = self._get_query(table=Sample)
        customer_entry_ids: list[int] = []
        filter_functions: list[SampleFilter] = []
        if customers:
            if not isinstance(customers, list):
                customers = list(customers)
            customer_entry_ids = [customer.id for customer in customers]
            filter_functions.append(SampleFilter.BY_CUSTOMER_ENTRY_IDS)
        if pattern:
            filter_functions.extend([SampleFilter.BY_INTERNAL_ID_OR_NAME_SEARCH])
        filter_functions.append(SampleFilter.ORDER_BY_CREATED_AT_DESC)
        return apply_sample_filter(
            samples=samples,
            customer_entry_ids=customer_entry_ids,
            search_pattern=pattern,
            filter_functions=filter_functions,
        ).all()

    def _get_samples_by_customer_and_subject_id_query(
        self, customer_internal_id: str, subject_id: str
    ) -> Query:
        """Return query of samples of customer with given subject id."""
        records: Query = apply_customer_filter(
            customers=self._get_join_sample_and_customer_query(),
            customer_internal_id=customer_internal_id,
            filter_functions=[CustomerFilter.BY_INTERNAL_ID],
        )
        return apply_sample_filter(
            samples=records,
            subject_id=subject_id,
            filter_functions=[SampleFilter.BY_SUBJECT_ID],
        )

    def get_samples_by_customer_and_subject_id(
        self, customer_internal_id: str, subject_id: str
    ) -> list[Sample]:
        """Get samples of customer with given subject id."""
        return self._get_samples_by_customer_and_subject_id_query(
            customer_internal_id=customer_internal_id, subject_id=subject_id
        ).all()

    def get_samples_by_customer_id_list_and_subject_id_and_is_tumour(
        self, customer_ids: list[int], subject_id: str, is_tumour: bool
    ) -> list[Sample]:
        """Return a list of samples matching a list of customers with given subject id and is a tumour or not."""
        samples = self._get_query(table=Sample)
        filter_functions = [
            SampleFilter.BY_CUSTOMER_ENTRY_IDS,
            SampleFilter.BY_SUBJECT_ID,
        ]
        (
            filter_functions.append(SampleFilter.IS_TUMOUR)
            if is_tumour
            else filter_functions.append(SampleFilter.IS_NOT_TUMOUR)
        )
        return apply_sample_filter(
            samples=samples,
            customer_entry_ids=customer_ids,
            subject_id=subject_id,
            filter_functions=filter_functions,
        ).all()

    def get_samples_by_any_id(self, **identifiers: dict) -> Query:
        """Return a sample query filtered by the given names and values of Sample attributes."""
        samples: Query = self._get_query(table=Sample).order_by(Sample.internal_id.desc())
        for identifier_name, identifier_value in identifiers.items():
            samples: Query = apply_sample_filter(
                filter_functions=[SampleFilter.BY_IDENTIFIER_NAME_AND_VALUE],
                samples=samples,
                identifier_name=identifier_name,
                identifier_value=identifier_value,
            )
        return samples

    def get_sample_by_name(self, name: str) -> Sample:
        """Get sample by name."""
        samples = self._get_query(table=Sample)
        return apply_sample_filter(
            samples=samples, filter_functions=[SampleFilter.BY_SAMPLE_NAME], name=name
        ).first()

    def get_samples_by_type(self, case_id: str, sample_type: SampleType) -> list[Sample] | None:
        """Get samples given a tissue type."""
        samples: Query = apply_case_sample_filter(
            filter_functions=[CaseSampleFilter.SAMPLES_IN_CASE_BY_INTERNAL_ID],
            case_samples=self._get_join_sample_family_query(),
            case_internal_id=case_id,
        )
        samples: Query = apply_sample_filter(
            filter_functions=[SampleFilter.WITH_TYPE],
            samples=samples,
            tissue_type=sample_type,
        )
        return samples.all() if samples else None

    def is_case_down_sampled(self, case_id: str) -> bool:
        """Returns True if all samples in a case are down sampled from another sample."""
        case: Case = self.get_case_by_internal_id(internal_id=case_id)
        return all(sample.from_sample is not None for sample in case.samples)

    def is_case_external(self, case_id: str) -> bool:
        """Returns True if all samples in a case have been sequenced externally."""
        case: Case = self.get_case_by_internal_id(internal_id=case_id)
        return all(sample.application_version.application.is_external for sample in case.samples)

    def get_case_by_internal_id(self, internal_id: str) -> Case | None:
        """Get case by internal id."""
        return apply_case_filter(
            cases=self._get_query(table=Case),
            filter_functions=[CaseFilter.BY_INTERNAL_ID],
            internal_id=internal_id,
        ).first()

    def verify_case_exists(self, case_internal_id: str) -> None:
        """Passes silently if case exists in Status DB, raises error if no case or case samples."""

        case: Case = self.get_case_by_internal_id(internal_id=case_internal_id)
        if not case:
            LOG.error(f"Case {case_internal_id} could not be found in Status DB!")
            raise CgError
        if not case.links:
            LOG.error(f"Case {case_internal_id} has no samples in in Status DB!")
            raise CgError
        LOG.info(f"Case {case_internal_id} exists in Status DB")

    def get_running_cases_in_workflow(self, workflow: Workflow) -> list[Case]:
        """Return all running cases in a workflow."""
        return apply_case_filter(
            cases=self._get_query(table=Case),
            filter_functions=[CaseFilter.WITH_WORKFLOW, CaseFilter.IS_RUNNING],
            workflow=workflow,
        ).all()

    def get_not_analysed_cases_by_sample_internal_id(
        self,
        sample_internal_id: str,
    ) -> list[Case]:
        """Get not analysed cases by sample internal id."""

        query: Query = self._get_join_case_and_sample_query()

        not_analysed_cases: Query = apply_case_filter(
            cases=query,
            filter_functions=[
                CaseFilter.NOT_ANALYSED,
            ],
        )

        return apply_sample_filter(
            samples=not_analysed_cases,
            filter_functions=[SampleFilter.BY_INTERNAL_ID],
            internal_id=sample_internal_id,
        ).all()

    def case_with_name_exists(self, case_name: str) -> bool:
        """Check if a case exists in StatusDB."""
        return bool(self.get_case_by_name(case_name))

    def sample_with_id_exists(self, sample_id: str) -> bool:
        """Check if a sample exists in StatusDB."""
        return bool(self.get_sample_by_internal_id(sample_id))

    def get_application_by_tag(self, tag: str) -> Application:
        """Return an application by tag."""
        return apply_application_filter(
            applications=self._get_query(table=Application),
            filter_functions=[ApplicationFilter.BY_TAG],
            tag=tag,
        ).first()

    def get_applications_is_not_archived(self) -> list[Application]:
        """Return applications that are not archived."""
        return (
            apply_application_filter(
                applications=self._get_query(table=Application),
                filter_functions=[ApplicationFilter.IS_NOT_ARCHIVED],
            )
            .order_by(Application.prep_category, Application.tag)
            .all()
        )

    def get_applications(self) -> list[Application]:
        """Return all applications."""
        return (
            self._get_query(table=Application)
            .order_by(Application.prep_category, Application.tag)
            .all()
        )

    def get_current_application_version_by_tag(self, tag: str) -> ApplicationVersion | None:
        """Return the current application version for an application tag."""
        application = self.get_application_by_tag(tag=tag)
        if not application:
            return None
        return apply_application_versions_filter(
            filter_functions=[
                ApplicationVersionFilter.BY_APPLICATION_ENTRY_ID,
                ApplicationVersionFilter.BY_VALID_FROM_BEFORE,
                ApplicationVersionFilter.ORDER_BY_VALID_FROM_DESC,
            ],
            application_versions=self._get_query(table=ApplicationVersion),
            application_entry_id=application.id,
            valid_from=dt.datetime.now(),
        ).first()

    def get_bed_version_by_file_name(self, bed_version_file_name: str) -> BedVersion:
        """Return bed version with file name."""
        return apply_bed_version_filter(
            bed_versions=self._get_query(table=BedVersion),
            bed_version_file_name=bed_version_file_name,
            filter_functions=[BedVersionFilter.BY_FILE_NAME],
        ).first()

    def get_bed_version_by_short_name(self, bed_version_short_name: str) -> BedVersion:
        """Return bed version with short name."""
        return apply_bed_version_filter(
            bed_versions=self._get_query(table=BedVersion),
            bed_version_short_name=bed_version_short_name,
            filter_functions=[BedVersionFilter.BY_SHORT_NAME],
        ).first()

    def get_bed_by_entry_id(self, bed_entry_id: int) -> Bed:
        """Get panel bed with bed entry id."""
        return apply_bed_filter(
            beds=self._get_query(table=Bed),
            filter_functions=[BedFilter.BY_ENTRY_ID],
            bed_entry_id=bed_entry_id,
        ).first()

    def get_bed_by_name(self, bed_name: str) -> Bed:
        """Get panel bed with bed name."""
        return apply_bed_filter(
            beds=self._get_query(table=Bed),
            filter_functions=[BedFilter.BY_NAME],
            bed_name=bed_name,
        ).first()

    def get_active_beds(self) -> Query:
        """Get all beds that are not archived."""
        bed_filter_functions: list[BedFilter] = [
            BedFilter.NOT_ARCHIVED,
            BedFilter.ORDER_BY_NAME,
        ]
        return apply_bed_filter(
            beds=self._get_query(table=Bed), filter_functions=bed_filter_functions
        )

    def get_customer_by_internal_id(self, customer_internal_id: str) -> Customer:
        """Return customer with customer id."""
        return apply_customer_filter(
            filter_functions=[CustomerFilter.BY_INTERNAL_ID],
            customers=self._get_query(table=Customer),
            customer_internal_id=customer_internal_id,
        ).first()

    def get_collaboration_by_internal_id(self, internal_id: str) -> Collaboration:
        """Fetch a customer group by internal id from the store."""
        return apply_collaboration_filter(
            collaborations=self._get_query(table=Collaboration),
            filter_functions=[CollaborationFilter.BY_INTERNAL_ID],
            internal_id=internal_id,
        ).first()

    def get_organism_by_internal_id(self, internal_id: str) -> Organism:
        """Find an organism by internal id."""
        return apply_organism_filter(
            organisms=self._get_query(table=Organism),
            filter_functions=[OrganismFilter.BY_INTERNAL_ID],
            internal_id=internal_id,
        ).first()

    def get_all_organisms(self) -> list[Organism]:
        """Return all organisms ordered by organism internal id."""
        return self._get_query(table=Organism).order_by(Organism.internal_id)

    def get_customers(self) -> list[Customer]:
        """Return costumers."""
        return self._get_query(table=Customer).all()

    def get_panel_by_abbreviation(self, abbreviation: str) -> Panel:
        """Return a panel by abbreviation."""
        return apply_panel_filter(
            panels=self._get_query(table=Panel),
            filters=[PanelFilter.BY_ABBREVIATION],
            abbreviation=abbreviation,
        ).first()

    def get_panels(self) -> list[Panel]:
        """Returns all panels."""
        return self._get_query(table=Panel).order_by(Panel.abbrev).all()

    def get_user_by_email(self, email: str) -> User:
        """Return a user by email from the database."""
        return apply_user_filter(
            users=self._get_query(table=User),
            email=email,
            filter_functions=[UserFilter.BY_EMAIL],
        ).first()

    def get_samples_to_receive(self, external: bool = False) -> list[Sample]:
        """Return samples to receive."""
        records: Query = self._get_join_sample_application_version_query()
        sample_filter_functions: list[SampleFilter] = [
            SampleFilter.IS_NOT_RECEIVED,
            SampleFilter.IS_NOT_DOWN_SAMPLED,
        ]
        records: Query = apply_sample_filter(
            samples=records, filter_functions=sample_filter_functions
        )
        if external:
            records: Query = apply_application_filter(
                applications=records, filter_functions=[ApplicationFilter.IS_EXTERNAL]
            )
        else:
            records: Query = apply_application_filter(
                applications=records,
                filter_functions=[ApplicationFilter.IS_NOT_EXTERNAL],
            )
        return records.order_by(Sample.ordered_at).all()

    def get_samples_to_prepare(self) -> list[Sample]:
        """Return samples to prepare."""
        records: Query = self._get_join_sample_application_version_query()
        sample_filter_functions: list[SampleFilter] = [
            SampleFilter.IS_RECEIVED,
            SampleFilter.IS_NOT_PREPARED,
            SampleFilter.IS_NOT_DOWN_SAMPLED,
            SampleFilter.IS_NOT_SEQUENCED,
        ]
        records: Query = apply_sample_filter(
            samples=records, filter_functions=sample_filter_functions
        )
        records: Query = apply_application_filter(
            applications=records, filter_functions=[ApplicationFilter.IS_NOT_EXTERNAL]
        )

        return records.order_by(Sample.received_at).all()

    def get_samples_to_sequence(self) -> list[Sample]:
        """Return samples in sequencing."""
        records: Query = self._get_join_sample_application_version_query()
        sample_filter_functions: list[SampleFilter] = [
            SampleFilter.IS_PREPARED,
            SampleFilter.IS_NOT_SEQUENCED,
            SampleFilter.IS_NOT_DOWN_SAMPLED,
        ]
        records: Query = apply_sample_filter(
            samples=records, filter_functions=sample_filter_functions
        )
        records: Query = apply_application_filter(
            applications=records, filter_functions=[ApplicationFilter.IS_NOT_EXTERNAL]
        )
        return records.order_by(Sample.prepared_at).all()

    def get_families_with_analyses(self) -> Query:
        """Return all cases in the database with an analysis."""
        return self._get_outer_join_cases_with_analyses_query()

    def get_families_with_samples(self) -> Query:
        """Return all cases in the database with samples."""
        return self._get_join_cases_with_samples_query()

    def cases_to_analyze(
        self, workflow: Workflow = None, threshold: bool = False, limit: int = None
    ) -> list[Case]:
        """Returns a list if cases ready to be analyzed or set to be reanalyzed."""
        case_filter_functions: list[CaseFilter] = [
            CaseFilter.HAS_SEQUENCE,
            CaseFilter.WITH_WORKFLOW,
            CaseFilter.FOR_ANALYSIS,
        ]
        cases = apply_case_filter(
            cases=self.get_families_with_analyses(),
            filter_functions=case_filter_functions,
            workflow=workflow,
        )

        families: list[Query] = list(cases.order_by(Case.ordered_at))
        families = [
            case_obj
            for case_obj in families
            if case_obj.latest_sequenced
            and (
                case_obj.action == CaseActions.ANALYZE
                or not case_obj.latest_analyzed
                or case_obj.latest_analyzed < case_obj.latest_sequenced
            )
        ]

        if threshold:
            families = [case_obj for case_obj in families if case_obj.all_samples_pass_qc]
        return families[:limit]

    def cases(
        self,
        internal_id: str = None,
        name: str = None,
        days: int = 0,
        case_action: str | None = None,
        priority: str = None,
        customer_id: str = None,
        exclude_customer_id: str = None,
        data_analysis: str = None,
        sample_id: str = None,
        only_received: bool = False,
        only_prepared: bool = False,
        only_sequenced: bool = False,
        only_analysed: bool = False,
        only_uploaded: bool = False,
        only_delivered: bool = False,
        only_delivery_reported: bool = False,
        only_invoiced: bool = False,
        exclude_received: bool = False,
        exclude_prepared: bool = False,
        exclude_sequenced: bool = False,
        exclude_analysed: bool = False,
        exclude_uploaded: bool = False,
        exclude_delivered: bool = False,
        exclude_delivery_reported: bool = False,
        exclude_invoiced: bool = False,
    ) -> list[Case]:
        """Fetch cases with and w/o analyses."""
        case_q = self._get_filtered_case_query(
            case_action,
            customer_id,
            data_analysis,
            days,
            exclude_customer_id,
            internal_id,
            name,
            priority,
            sample_id,
        )

        cases = []

        for case_obj in case_q:
            case_data = self._calculate_case_data(case_obj)

            skip_case = self._should_be_skipped(
                case_data,
                exclude_analysed,
                exclude_delivered,
                exclude_delivery_reported,
                exclude_invoiced,
                exclude_prepared,
                exclude_received,
                exclude_sequenced,
                exclude_uploaded,
                only_analysed,
                only_delivered,
                only_delivery_reported,
                only_invoiced,
                only_prepared,
                only_received,
                only_sequenced,
                only_uploaded,
            )

            if skip_case:
                continue

            case_output = self._get_case_output(case_data)

            cases.append(case_output)

        return sorted(cases, key=lambda k: k["tat"], reverse=True)

    def set_case_action(
        self, action: Literal[CaseActions.actions()], case_internal_id: str
    ) -> None:
        """Sets the action of provided cases to None or the given action."""
        case: Case = self.get_case_by_internal_id(internal_id=case_internal_id)
        case.action = action
        self.session.commit()

    def get_cases_to_compress(self, date_threshold: datetime) -> list[Case]:
        """Return all cases that are ready to be compressed by SPRING."""
        case_filter_functions: list[CaseFilter] = [
            CaseFilter.HAS_INACTIVE_ANALYSIS,
            CaseFilter.OLD_BY_CREATION_DATE,
            CaseFilter.IS_COMPRESSIBLE,
        ]
        return apply_case_filter(
            cases=self._get_query(table=Case),
            filter_functions=case_filter_functions,
            creation_date=date_threshold,
        ).all()

    def get_sample_by_entry_id(self, entry_id: int) -> Sample:
        """Return a sample by entry id."""
        return apply_sample_filter(
            filter_functions=[SampleFilter.BY_ENTRY_ID],
            samples=self._get_query(table=Sample),
            entry_id=entry_id,
        ).first()

    def get_sample_by_internal_id(self, internal_id: str) -> Sample | None:
        """Return a sample by lims id."""
        return apply_sample_filter(
            filter_functions=[SampleFilter.BY_INTERNAL_ID],
            samples=self._get_query(table=Sample),
            internal_id=internal_id,
        ).first()

    def get_samples_by_internal_id(self, internal_id: str) -> list[Sample]:
        """Return all samples by lims id."""
        return apply_sample_filter(
            filter_functions=[SampleFilter.BY_INTERNAL_ID],
            samples=self._get_query(table=Sample),
            internal_id=internal_id,
        ).all()

    @staticmethod
    def _get_case_output(case_data: SimpleNamespace) -> dict:
        return {
            "data_analysis": case_data.data_analysis,
            "internal_id": case_data.internal_id,
            "name": case_data.name,
            "ordered_at": case_data.ordered_at,
            "total_samples": case_data.total_samples,
            "total_external_samples": case_data.total_external_samples,
            "total_internal_samples": case_data.total_internal_samples,
            "case_external_bool": case_data.case_external_bool,
            "samples_to_receive": case_data.samples_to_receive,
            "samples_to_prepare": case_data.samples_to_prepare,
            "samples_to_sequence": case_data.samples_to_sequence,
            "samples_to_deliver": case_data.samples_to_deliver,
            "samples_to_invoice": case_data.samples_to_invoice,
            "samples_received": case_data.samples_received,
            "samples_prepared": case_data.samples_prepared,
            "samples_sequenced": case_data.samples_sequenced,
            "samples_received_at": case_data.samples_received_at,
            "samples_prepared_at": case_data.samples_prepared_at,
            "samples_sequenced_at": case_data.samples_sequenced_at,
            "samples_delivered_at": case_data.samples_delivered_at,
            "samples_invoiced_at": case_data.samples_invoiced_at,
            "case_action": case_data.case_action,
            "analysis_completed_at": case_data.analysis_completed_at,
            "analysis_uploaded_at": case_data.analysis_uploaded_at,
            "samples_delivered": case_data.samples_delivered,
            "analysis_delivery_reported_at": case_data.analysis_delivery_reported_at,
            "samples_invoiced": case_data.samples_invoiced,
            "analysis_workflow": case_data.analysis_workflow,
            "samples_received_bool": case_data.samples_received_bool,
            "samples_prepared_bool": case_data.samples_prepared_bool,
            "samples_sequenced_bool": case_data.samples_sequenced_bool,
            "analysis_completed_bool": case_data.analysis_completed_bool,
            "analysis_uploaded_bool": case_data.analysis_uploaded_bool,
            "samples_delivered_bool": case_data.samples_delivered_bool,
            "analysis_delivery_reported_bool": case_data.analysis_delivery_reported_bool,
            "samples_invoiced_bool": case_data.samples_invoiced_bool,
            "flowcells_status": case_data.flowcells_status,
            "flowcells_on_disk": case_data.flowcells_on_disk,
            "flowcells_on_disk_bool": case_data.flowcells_on_disk_bool,
            "tat": case_data.tat,
            "is_rerun": case_data.is_rerun,
            "max_tat": case_data.max_tat,
        }

    @staticmethod
    def _should_be_skipped(
        case_data: SimpleNamespace,
        exclude_analysed: bool,
        exclude_delivered: bool,
        exclude_delivery_reported: bool,
        exclude_invoiced: bool,
        exclude_prepared: bool,
        exclude_received: bool,
        exclude_sequenced: bool,
        exclude_uploaded: bool,
        only_analysed: bool,
        only_delivered: bool,
        only_delivery_reported: bool,
        only_invoiced: bool,
        only_prepared: bool,
        only_received: bool,
        only_sequenced: bool,
        only_uploaded: bool,
    ) -> bool:
        skip_case = False
        if only_received and not case_data.samples_received_bool:
            skip_case = True
        if only_prepared and not case_data.samples_prepared_bool:
            skip_case = True
        if only_sequenced and not case_data.samples_sequenced_bool:
            skip_case = True
        if only_analysed and not case_data.analysis_completed_bool:
            skip_case = True
        if only_uploaded and not case_data.analysis_uploaded_bool:
            skip_case = True
        if only_delivered and not case_data.samples_delivered_bool:
            skip_case = True
        if only_delivery_reported and not case_data.analysis_delivery_reported_bool:
            skip_case = True
        if only_invoiced and not case_data.samples_invoiced_bool:
            skip_case = True
        if exclude_received and case_data.samples_received_bool:
            skip_case = True
        if exclude_prepared and case_data.samples_prepared_bool:
            skip_case = True
        if exclude_sequenced and case_data.samples_sequenced_bool:
            skip_case = True
        if exclude_analysed and case_data.analysis_completed_bool:
            skip_case = True
        if exclude_uploaded and case_data.analysis_uploaded_bool:
            skip_case = True
        if exclude_delivered and case_data.samples_delivered_bool:
            skip_case = True
        if exclude_delivery_reported and case_data.analysis_delivery_reported_bool:
            skip_case = True
        if exclude_invoiced and case_data.samples_invoiced_bool:
            skip_case = True
        return skip_case

    def _calculate_case_data(self, case_obj: Case) -> SimpleNamespace:
        case_data = self._get_empty_case_data()

        case_data.data_analysis = case_obj.data_analysis
        case_data.internal_id = case_obj.internal_id
        case_data.name = case_obj.name
        case_data.ordered_at = case_obj.ordered_at

        case_data.analysis_in_progress = case_obj.action == "analyze"
        case_data.case_action = case_obj.action
        case_data.total_samples = len(case_obj.links)
        case_data.total_external_samples = len(
            [
                link.sample.application_version.application.is_external
                for link in case_obj.links
                if link.sample.application_version.application.is_external
            ]
        )
        case_data.total_internal_samples = (
            case_data.total_samples - case_data.total_external_samples
        )
        case_data.case_external_bool = case_data.total_external_samples == case_data.total_samples
        if case_data.total_samples > 0:
            case_data.samples_received = len(
                [link.sample.received_at for link in case_obj.links if link.sample.received_at]
            )
            case_data.samples_prepared = len(
                [link.sample.prepared_at for link in case_obj.links if link.sample.prepared_at]
            )
            case_data.samples_sequenced = len(
                [
                    link.sample.last_sequenced_at
                    for link in case_obj.links
                    if link.sample.last_sequenced_at
                ]
            )
            case_data.samples_delivered = len(
                [link.sample.delivered_at for link in case_obj.links if link.sample.delivered_at]
            )
            case_data.samples_invoiced = len(
                [
                    link.sample.invoice.invoiced_at
                    for link in case_obj.links
                    if link.sample.invoice and link.sample.invoice.invoiced_at
                ]
            )

            case_data.samples_to_receive = case_data.total_internal_samples
            case_data.samples_to_prepare = case_data.total_internal_samples
            case_data.samples_to_sequence = case_data.total_internal_samples
            case_data.samples_to_deliver = case_data.total_internal_samples
            case_data.samples_to_invoice = case_data.total_samples - len(
                [link.sample.no_invoice for link in case_obj.links if link.sample.no_invoice]
            )

            case_data.samples_received_bool = (
                case_data.samples_received == case_data.samples_to_receive
            )
            case_data.samples_prepared_bool = (
                case_data.samples_prepared == case_data.samples_to_prepare
            )
            case_data.samples_sequenced_bool = (
                case_data.samples_sequenced == case_data.samples_to_sequence
            )
            case_data.samples_delivered_bool = (
                case_data.samples_delivered == case_data.samples_to_deliver
            )
            case_data.samples_invoiced_bool = (
                case_data.samples_invoiced == case_data.samples_to_invoice
            )

            if case_data.samples_to_receive > 0 and case_data.samples_received_bool:
                case_data.samples_received_at = max(
                    link.sample.received_at
                    for link in case_obj.links
                    if link.sample.received_at is not None
                )

            if case_data.samples_to_prepare > 0 and case_data.samples_prepared_bool:
                case_data.samples_prepared_at = max(
                    link.sample.prepared_at
                    for link in case_obj.links
                    if link.sample.prepared_at is not None
                )

            if case_data.samples_to_sequence > 0 and case_data.samples_sequenced_bool:
                case_data.samples_sequenced_at = max(
                    link.sample.last_sequenced_at
                    for link in case_obj.links
                    if link.sample.last_sequenced_at is not None
                )

            if case_data.samples_to_deliver > 0 and case_data.samples_delivered_bool:
                case_data.samples_delivered_at = max(
                    link.sample.delivered_at
                    for link in case_obj.links
                    if link.sample.delivered_at is not None
                )

            if case_data.samples_to_invoice > 0 and case_data.samples_invoiced_bool:
                case_data.samples_invoiced_at = max(
                    link.sample.invoice.invoiced_at
                    for link in case_obj.links
                    if link.sample.invoice and link.sample.invoice.invoiced_at
                )

            case_data.flowcells = len(list(self.get_flow_cells_by_case(case=case_obj)))
            case_data.flowcells_status = [
                flow_cell.status for flow_cell in self.get_flow_cells_by_case(case=case_obj)
            ]
            case_data.flowcells_on_disk = len(
                [
                    status
                    for status in case_data.flowcells_status
                    if status == FlowCellStatus.ON_DISK
                ]
            )

            if case_data.flowcells < case_data.total_samples:
                case_data.flowcells_status.append("new")

            case_data.flowcells_status = ", ".join(case_data.flowcells_status)

            case_data.flowcells_on_disk_bool = (
                case_data.flowcells_on_disk == case_data.total_samples
            )
        if case_obj.analyses and not case_data.analysis_in_progress:
            case_data.analysis_completed_at = case_obj.analyses[0].completed_at
            case_data.analysis_uploaded_at = case_obj.analyses[0].uploaded_at
            case_data.analysis_delivery_reported_at = case_obj.analyses[
                0
            ].delivery_report_created_at
            case_data.analysis_workflow = case_obj.analyses[0].workflow
            case_data.analysis_completed_bool = case_data.analysis_completed_at is not None
            case_data.analysis_uploaded_bool = case_data.analysis_uploaded_at is not None
            case_data.analysis_delivery_reported_bool = (
                case_data.analysis_delivery_reported_at is not None
            )
        elif case_data.total_samples > 0:
            case_data.analysis_completed_bool = False
            case_data.analysis_uploaded_bool = False
            case_data.analysis_delivery_reported_bool = False

        case_data.is_rerun = self._is_rerun(
            case_obj,
            case_data.samples_received_at,
            case_data.samples_prepared_at,
            case_data.samples_sequenced_at,
        )
        case_data.tat = self._calculate_estimated_turnaround_time(
            case_data.is_rerun,
            case_data.case_external_bool,
            case_obj.ordered_at,
            case_data.samples_received_at,
            case_data.samples_prepared_at,
            case_data.samples_sequenced_at,
            case_data.analysis_completed_at,
            case_data.analysis_uploaded_at,
            case_data.samples_delivered_at,
        )
        case_data.max_tat = self._get_max_tat(links=case_obj.links)
        return case_data

    @staticmethod
    def _is_rerun(
        case_obj: Case,
        samples_received_at: datetime,
        samples_prepared_at: datetime,
        samples_sequenced_at: datetime,
    ) -> bool:
        return (
            (len(case_obj.analyses) > 0)
            or (samples_received_at and samples_received_at < case_obj.ordered_at)
            or (samples_prepared_at and samples_prepared_at < case_obj.ordered_at)
            or (samples_sequenced_at and samples_sequenced_at < case_obj.ordered_at)
        )

    def get_analyses_to_upload(self, workflow: Workflow = None) -> list[Analysis]:
        """Return analyses that have not been uploaded."""
        analysis_filter_functions: list[AnalysisFilter] = [
            AnalysisFilter.WITH_WORKFLOW,
            AnalysisFilter.COMPLETED,
            AnalysisFilter.IS_NOT_UPLOADED,
            AnalysisFilter.VALID_IN_PRODUCTION,
            AnalysisFilter.ORDER_BY_COMPLETED_AT,
        ]
        return apply_analysis_filter(
            filter_functions=analysis_filter_functions,
            analyses=self._get_join_analysis_case_query(),
            workflow=workflow,
        ).all()

    def get_analyses_to_clean(
        self, before: datetime = datetime.now(), workflow: Workflow = None
    ) -> list[Analysis]:
        """Return analyses that haven't been cleaned."""
        filter_functions: list[AnalysisFilter] = [
            AnalysisFilter.IS_UPLOADED,
            AnalysisFilter.IS_NOT_CLEANED,
            AnalysisFilter.STARTED_AT_BEFORE,
            AnalysisFilter.CASE_ACTION_IS_NONE,
        ]
        if workflow:
            filter_functions.append(AnalysisFilter.WITH_WORKFLOW)
        return apply_analysis_filter(
            filter_functions=filter_functions,
            analyses=self._get_latest_analyses_for_cases_query(),
            workflow=workflow,
            started_at_date=before,
        ).all()

    def get_analyses_for_case_and_workflow_started_at_before(
        self,
        workflow: Workflow,
        started_at_before: datetime,
        case_internal_id: str,
    ) -> list[Analysis]:
        """Return all analyses older than certain date."""
        case = self.get_case_by_internal_id(internal_id=case_internal_id)
        case_entry_id: int = case.id if case else None
        filter_functions: list[AnalysisFilter] = [
            AnalysisFilter.BY_CASE_ENTRY_ID,
            AnalysisFilter.WITH_WORKFLOW,
            AnalysisFilter.STARTED_AT_BEFORE,
        ]
        return apply_analysis_filter(
            filter_functions=filter_functions,
            analyses=self._get_query(table=Analysis),
            workflow=workflow,
            case_entry_id=case_entry_id,
            started_at_date=started_at_before,
        ).all()

    def get_analyses_for_case_started_at_before(
        self,
        case_internal_id: str,
        started_at_before: datetime,
    ) -> list[Analysis]:
        """Return all analyses for a case older than certain date."""
        case = self.get_case_by_internal_id(internal_id=case_internal_id)
        case_entry_id: int = case.id if case else None
        filter_functions: list[AnalysisFilter] = [
            AnalysisFilter.BY_CASE_ENTRY_ID,
            AnalysisFilter.STARTED_AT_BEFORE,
        ]
        return apply_analysis_filter(
            filter_functions=filter_functions,
            analyses=self._get_query(table=Analysis),
            case_entry_id=case_entry_id,
            started_at_date=started_at_before,
        ).all()

    def get_analyses_for_workflow_started_at_before(
        self, workflow: Workflow, started_at_before: datetime
    ) -> list[Analysis]:
        """Return all analyses for a workflow started before a certain date."""
        filter_functions: list[AnalysisFilter] = [
            AnalysisFilter.WITH_WORKFLOW,
            AnalysisFilter.STARTED_AT_BEFORE,
        ]
        return apply_analysis_filter(
            filter_functions=filter_functions,
            analyses=self._get_query(table=Analysis),
            workflow=workflow,
            started_at_date=started_at_before,
        ).all()

    def get_analyses_started_at_before(self, started_at_before: datetime) -> list[Analysis]:
        """Return all analyses for a workflow started before a certain date."""
        return apply_analysis_filter(
            filter_functions=[AnalysisFilter.STARTED_AT_BEFORE],
            analyses=self._get_query(table=Analysis),
            started_at_date=started_at_before,
        ).all()

    def observations_to_upload(self, workflow: Workflow = None) -> Query:
        """Return observations that have not been uploaded."""
        case_filter_functions: list[CaseFilter] = [
            CaseFilter.WITH_LOQUSDB_SUPPORTED_WORKFLOW,
            CaseFilter.WITH_LOQUSDB_SUPPORTED_SEQUENCING_METHOD,
        ]
        records: Query = apply_case_filter(
            cases=self.get_families_with_samples(),
            filter_functions=case_filter_functions,
            workflow=workflow,
        )
        return apply_sample_filter(
            filter_functions=[SampleFilter.WITHOUT_LOQUSDB_ID], samples=records
        )

    def observations_uploaded(self, workflow: Workflow = None) -> Query:
        """Return observations that have been uploaded."""
        records: Query = apply_case_filter(
            cases=self.get_families_with_samples(),
            filter_functions=[CaseFilter.WITH_LOQUSDB_SUPPORTED_WORKFLOW],
            workflow=workflow,
        )
        records: Query = apply_sample_filter(
            filter_functions=[SampleFilter.WITH_LOQUSDB_ID], samples=records
        )
        return records

    def get_analyses(self) -> list[Analysis]:
        return self._get_query(table=Analysis).all()

    def get_analyses_to_deliver_for_pipeline(self, workflow: Workflow = None) -> list[Analysis]:
        """Return analyses that have been uploaded but not delivered."""
        analyses: Query = apply_sample_filter(
            samples=self._get_join_analysis_sample_family_query(),
            filter_functions=[SampleFilter.IS_NOT_DELIVERED],
        )
        filter_functions: list[AnalysisFilter] = [
            AnalysisFilter.IS_NOT_UPLOADED,
            AnalysisFilter.WITH_WORKFLOW,
            AnalysisFilter.ORDER_BY_UPLOADED_AT,
        ]
        return apply_analysis_filter(
            filter_functions=filter_functions, analyses=analyses, workflow=workflow
        ).all()

    def analyses_to_delivery_report(self, workflow: Workflow | None = None) -> Query:
        """Return analyses that need a delivery report to be regenerated."""
        records: Query = apply_case_filter(
            cases=self._get_join_analysis_case_query(),
            filter_functions=[CaseFilter.REPORT_SUPPORTED],
        )
        analysis_filter_functions: list[AnalysisFilter] = [
            AnalysisFilter.REPORT_BY_WORKFLOW,
            AnalysisFilter.WITHOUT_DELIVERY_REPORT,
            AnalysisFilter.VALID_IN_PRODUCTION,
            AnalysisFilter.ORDER_BY_COMPLETED_AT,
        ]
        return apply_analysis_filter(
            filter_functions=analysis_filter_functions, analyses=records, workflow=workflow
        )

    def analyses_to_upload_delivery_reports(self, workflow: Workflow = None) -> Query:
        """Return analyses that need a delivery report to be uploaded."""
        records: Query = apply_case_filter(
            cases=self._get_join_analysis_case_query(),
            filter_functions=[CaseFilter.WITH_SCOUT_DELIVERY],
        )
        analysis_filter_functions: list[AnalysisFilter] = [
            AnalysisFilter.REPORT_BY_WORKFLOW,
            AnalysisFilter.WITH_DELIVERY_REPORT,
            AnalysisFilter.IS_NOT_UPLOADED,
            AnalysisFilter.VALID_IN_PRODUCTION,
            AnalysisFilter.ORDER_BY_COMPLETED_AT,
        ]
        return apply_analysis_filter(
            filter_functions=analysis_filter_functions, analyses=records, workflow=workflow
        )

    def get_samples_to_deliver(self) -> list[Sample]:
        """Return all samples not delivered."""
        records = self._get_query(table=Sample)
        sample_filter_functions: list[SampleFilter] = [
            SampleFilter.IS_SEQUENCED,
            SampleFilter.IS_NOT_DOWN_SAMPLED,
            SampleFilter.IS_NOT_DELIVERED,
        ]

        records: Query = apply_sample_filter(
            filter_functions=sample_filter_functions,
            samples=records,
        )

        return records.all()

    def get_samples_not_invoiced(self) -> list[Sample]:
        """Return all samples that have not been invoiced, excluding those that
        have been down sampled."""
        records = self._get_query(table=Sample)
        sample_filter_functions: list[SampleFilter] = [
            SampleFilter.HAS_NO_INVOICE_ID,
            SampleFilter.IS_NOT_DOWN_SAMPLED,
        ]

        records: Query = apply_sample_filter(
            filter_functions=sample_filter_functions,
            samples=records,
        )
        return records.all()

    def get_samples_not_down_sampled(self) -> list[Sample]:
        """Return all samples that have not been down sampled."""
        return apply_sample_filter(
            filter_functions=[SampleFilter.IS_NOT_DOWN_SAMPLED],
            samples=self._get_query(table=Sample),
        ).all()

    def get_samples_to_invoice_query(self) -> Query:
        """Return all samples that should be invoiced."""
        sample_filter_functions: list[SampleFilter] = [
            SampleFilter.IS_DELIVERED,
            SampleFilter.HAS_NO_INVOICE_ID,
            SampleFilter.DO_INVOICE,
            SampleFilter.IS_NOT_DOWN_SAMPLED,
        ]
        return apply_sample_filter(
            filter_functions=sample_filter_functions,
            samples=self._get_query(table=Sample),
        )

    def get_pools_to_invoice_query(self) -> Query:
        """Return all pools that should be invoiced."""
        pool_filter_functions: list[PoolFilter] = [
            PoolFilter.IS_DELIVERED,
            PoolFilter.WITHOUT_INVOICE_ID,
            PoolFilter.DO_INVOICE,
        ]
        return apply_pool_filter(
            filter_functions=pool_filter_functions,
            pools=self._get_query(table=Pool),
        )

    def get_samples_to_invoice_for_customer(self, customer: Customer = None) -> list[Sample]:
        """Return all samples that should be invoiced for a customer."""
        return apply_sample_filter(
            samples=self.get_samples_to_invoice_query(),
            filter_functions=[SampleFilter.BY_CUSTOMER],
            customer=customer,
        ).all()

    def get_pools_to_invoice_for_customer(self, customer: Customer = None) -> list[Pool]:
        """Return all pools for a customer that should be invoiced."""
        return apply_pool_filter(
            filter_functions=[PoolFilter.BY_CUSTOMER],
            pools=self.get_pools_to_invoice_query(),
            customer=customer,
        ).all()

    def get_customers_to_invoice(self, records: Query) -> list[Customer]:
        customers_to_invoice: list[Customer] = [
            record.customer
            for record in records.all()
            if record.customer.internal_id != CustomerId.CG_INTERNAL_CUSTOMER
        ]
        return list(set(customers_to_invoice))

    def get_pools_to_receive(self) -> list[Pool]:
        """Return all pools that have been not yet been received."""
        return apply_pool_filter(
            filter_functions=[PoolFilter.IS_NOT_RECEIVED], pools=self._get_query(table=Pool)
        ).all()

    def get_all_pools_to_deliver(self) -> list[Pool]:
        """Return all pools that are received but have not yet been delivered."""
        records = self._get_query(table=Pool)
        pool_filter_functions: list[PoolFilter] = [
            PoolFilter.IS_RECEIVED,
            PoolFilter.IS_NOT_DELIVERED,
        ]

        records: Query = apply_pool_filter(
            filter_functions=pool_filter_functions,
            pools=records,
        )
        return records.all()

<<<<<<< HEAD
    def get_orders(self, orders_request: OrdersRequest) -> list[Order]:
        filters: list[OrderFilter] = [
            OrderFilter.BY_WORKFLOW,
            OrderFilter.APPLY_LIMIT,
        ]
        return apply_order_filters(
            orders=self._get_query(Order),
            filters=filters,
            workflow=orders_request.workflow,
            limit=orders_request.limit,
        ).all()

    def get_orders_by_ids(self, order_ids: list[int]) -> list[Order]:
        """Return all orders with the provided ids."""
        return apply_order_filters(
            orders=self._get_query(Order),
            filters=[OrderFilter.BY_IDS],
            ids=order_ids,
        ).all()
=======
    def get_orders_by_workflow(
        self, workflow: str | None = None, limit: int | None = None
    ) -> list[Order]:
        """Returns a list of entries in Order. The output is filtered on workflow and limited, if given."""
        orders: Query = self._get_query(table=Order)
        order_filter_functions: list[Callable] = [OrderFilter.ORDERS_BY_WORKFLOW]
        orders: Query = apply_order_filters(
            orders=orders, filter_functions=order_filter_functions, workflow=workflow
        )
        return orders.limit(limit).all()
>>>>>>> 076dafdb

    def get_order_by_id(self, order_id: int) -> Order | None:
        """Returns the entry in Order matching the given id."""
        orders: Query = self._get_query(table=Order)
<<<<<<< HEAD
        order_filter_functions: list[Callable] = [OrderFilter.BY_ID]
=======
        order_filter_functions: list[Callable] = [OrderFilter.ORDERS_BY_ID]
>>>>>>> 076dafdb
        orders: Query = apply_order_filters(
            orders=orders, filters=order_filter_functions, id=order_id
        )
        return orders.first()

    def _calculate_estimated_turnaround_time(
        self,
        is_rerun,
        external_case_bool,
        analysis_ordered_at,
        samples_received_at,
        samples_prepared_at,
        samples_sequenced_at,
        analysis_completed_at,
        analysis_uploaded_at,
        samples_delivered_at,
    ) -> timedelta:
        """Calculated estimated turnaround-time."""
        if samples_received_at and samples_delivered_at:
            return self._calculate_date_delta(None, samples_received_at, samples_delivered_at)

        o_a = self._calculate_date_delta(5, analysis_ordered_at, analysis_completed_at)
        r_p = self._calculate_date_delta(4, samples_received_at, samples_prepared_at)
        p_s = self._calculate_date_delta(5, samples_prepared_at, samples_sequenced_at)
        s_a = self._calculate_date_delta(4, samples_sequenced_at, analysis_completed_at)
        a_u = self._calculate_date_delta(1, analysis_completed_at, analysis_uploaded_at)
        u_d = self._calculate_date_delta(2, analysis_uploaded_at, samples_delivered_at)

        if is_rerun:
            o_a = self._calculate_date_delta(1, analysis_ordered_at, analysis_completed_at)
            return o_a + a_u

        if external_case_bool:
            if analysis_ordered_at and analysis_uploaded_at:
                return self._calculate_date_delta(None, analysis_ordered_at, analysis_uploaded_at)

            return o_a + a_u

        return r_p + p_s + s_a + a_u + u_d

    @staticmethod
    def _calculate_date_delta(default, first_date, last_date) -> timedelta:
        # calculates date delta between two dates, assumes last_date is today if missing
        delta = default
        if not last_date:
            last_date = datetime.now()
        if first_date:
            delta = (last_date - first_date).days
        return delta

    @staticmethod
    def _get_max_tat(links) -> int:
        max_tat = 0
        for link in links:
            if link.sample.application_version.application.turnaround_time:
                max_tat = max(0, link.sample.application_version.application.turnaround_time)
        return max_tat

    @staticmethod
    def _get_empty_case_data() -> SimpleNamespace:
        case_data = SimpleNamespace()
        case_data.data_analysis = None
        case_data.internal_id = None
        case_data.name = None
        case_data.ordered_at = None
        case_data.total_samples = None
        case_data.total_external_samples = None
        case_data.total_internal_samples = None
        case_data.case_external_bool = None
        case_data.samples_to_receive = None
        case_data.samples_to_prepare = None
        case_data.samples_to_sequence = None
        case_data.samples_to_deliver = None
        case_data.samples_to_invoice = None
        case_data.samples_received = None
        case_data.samples_prepared = None
        case_data.samples_sequenced = None
        case_data.samples_received_at = None
        case_data.samples_prepared_at = None
        case_data.samples_sequenced_at = None
        case_data.samples_delivered_at = None
        case_data.samples_invoiced_at = None
        case_data.case_action = None
        case_data.analysis_completed_at = None
        case_data.analysis_uploaded_at = None
        case_data.samples_delivered = None
        case_data.analysis_delivery_reported_at = None

        case_data.samples_invoiced = None
        case_data.analysis_workflow = None
        case_data.samples_received_bool = None
        case_data.samples_prepared_bool = None
        case_data.samples_sequenced_bool = None
        case_data.analysis_completed_bool = None
        case_data.analysis_uploaded_bool = None
        case_data.samples_delivered_bool = None
        case_data.analysis_delivery_reported_bool = None
        case_data.samples_invoiced_bool = None
        case_data.flowcells_status = None
        case_data.flowcells_on_disk = None
        case_data.flowcells_on_disk_bool = None
        case_data.tat = None
        case_data.is_rerun = None
        case_data.max_tat = None

        return case_data<|MERGE_RESOLUTION|>--- conflicted
+++ resolved
@@ -1728,7 +1728,6 @@
         )
         return records.all()
 
-<<<<<<< HEAD
     def get_orders(self, orders_request: OrdersRequest) -> list[Order]:
         filters: list[OrderFilter] = [
             OrderFilter.BY_WORKFLOW,
@@ -1748,27 +1747,11 @@
             filters=[OrderFilter.BY_IDS],
             ids=order_ids,
         ).all()
-=======
-    def get_orders_by_workflow(
-        self, workflow: str | None = None, limit: int | None = None
-    ) -> list[Order]:
-        """Returns a list of entries in Order. The output is filtered on workflow and limited, if given."""
-        orders: Query = self._get_query(table=Order)
-        order_filter_functions: list[Callable] = [OrderFilter.ORDERS_BY_WORKFLOW]
-        orders: Query = apply_order_filters(
-            orders=orders, filter_functions=order_filter_functions, workflow=workflow
-        )
-        return orders.limit(limit).all()
->>>>>>> 076dafdb
 
     def get_order_by_id(self, order_id: int) -> Order | None:
         """Returns the entry in Order matching the given id."""
         orders: Query = self._get_query(table=Order)
-<<<<<<< HEAD
         order_filter_functions: list[Callable] = [OrderFilter.BY_ID]
-=======
-        order_filter_functions: list[Callable] = [OrderFilter.ORDERS_BY_ID]
->>>>>>> 076dafdb
         orders: Query = apply_order_filters(
             orders=orders, filters=order_filter_functions, id=order_id
         )
