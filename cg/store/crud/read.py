--- conflicted
+++ resolved
@@ -1429,110 +1429,7 @@
         orders: Query = apply_order_filters(
             orders=orders, filters=order_filter_functions, ticket_id=ticket_id
         )
-<<<<<<< HEAD
         return orders.first()
-
-    def _calculate_estimated_turnaround_time(
-        self,
-        is_rerun,
-        external_case_bool,
-        analysis_ordered_at,
-        samples_received_at,
-        samples_prepared_at,
-        samples_sequenced_at,
-        analysis_completed_at,
-        analysis_uploaded_at,
-        samples_delivered_at,
-    ) -> timedelta:
-        """Calculated estimated turnaround-time."""
-        if samples_received_at and samples_delivered_at:
-            return self._calculate_date_delta(None, samples_received_at, samples_delivered_at)
-
-        o_a = self._calculate_date_delta(5, analysis_ordered_at, analysis_completed_at)
-        r_p = self._calculate_date_delta(4, samples_received_at, samples_prepared_at)
-        p_s = self._calculate_date_delta(5, samples_prepared_at, samples_sequenced_at)
-        s_a = self._calculate_date_delta(4, samples_sequenced_at, analysis_completed_at)
-        a_u = self._calculate_date_delta(1, analysis_completed_at, analysis_uploaded_at)
-        u_d = self._calculate_date_delta(2, analysis_uploaded_at, samples_delivered_at)
-
-        if is_rerun:
-            o_a = self._calculate_date_delta(1, analysis_ordered_at, analysis_completed_at)
-            return o_a + a_u
-
-        if external_case_bool:
-            if analysis_ordered_at and analysis_uploaded_at:
-                return self._calculate_date_delta(None, analysis_ordered_at, analysis_uploaded_at)
-
-            return o_a + a_u
-
-        return r_p + p_s + s_a + a_u + u_d
-
-    @staticmethod
-    def _calculate_date_delta(default, first_date, last_date) -> timedelta:
-        # calculates date delta between two dates, assumes last_date is today if missing
-        delta = default
-        if not last_date:
-            last_date = datetime.now()
-        if first_date:
-            delta = (last_date - first_date).days
-        return delta
-
-    @staticmethod
-    def _get_max_tat(links) -> int:
-        max_tat = 0
-        for link in links:
-            if link.sample.application_version.application.turnaround_time:
-                max_tat = max(0, link.sample.application_version.application.turnaround_time)
-        return max_tat
-
-    @staticmethod
-    def _get_empty_case_data() -> SimpleNamespace:
-        case_data = SimpleNamespace()
-        case_data.data_analysis = None
-        case_data.internal_id = None
-        case_data.name = None
-        case_data.ordered_at = None
-        case_data.total_samples = None
-        case_data.total_external_samples = None
-        case_data.total_internal_samples = None
-        case_data.case_external_bool = None
-        case_data.samples_to_receive = None
-        case_data.samples_to_prepare = None
-        case_data.samples_to_sequence = None
-        case_data.samples_to_deliver = None
-        case_data.samples_to_invoice = None
-        case_data.samples_received = None
-        case_data.samples_prepared = None
-        case_data.samples_sequenced = None
-        case_data.samples_received_at = None
-        case_data.samples_prepared_at = None
-        case_data.samples_sequenced_at = None
-        case_data.samples_delivered_at = None
-        case_data.samples_invoiced_at = None
-        case_data.case_action = None
-        case_data.analysis_completed_at = None
-        case_data.analysis_uploaded_at = None
-        case_data.samples_delivered = None
-        case_data.analysis_delivery_reported_at = None
-
-        case_data.samples_invoiced = None
-        case_data.analysis_workflow = None
-        case_data.samples_received_bool = None
-        case_data.samples_prepared_bool = None
-        case_data.samples_sequenced_bool = None
-        case_data.analysis_completed_bool = None
-        case_data.analysis_uploaded_bool = None
-        case_data.samples_delivered_bool = None
-        case_data.analysis_delivery_reported_bool = None
-        case_data.samples_invoiced_bool = None
-        case_data.flowcells_status = None
-        case_data.flowcells_on_disk = None
-        case_data.flowcells_on_disk_bool = None
-        case_data.tat = None
-        case_data.is_rerun = None
-        case_data.max_tat = None
-
-        return case_data
 
     def get_not_received_case_count(self, order_id: int) -> int:
         filters: list[CaseFilter] = [CaseFilter.BY_ORDER, CaseFilter.NOT_RECEIVED]
@@ -1564,7 +1461,4 @@
             cases=self._get_query(table=Case),
             filter_functions=filters,
             order_id=order_id,
-        ).count()
-=======
-        return orders.first()
->>>>>>> 4fe1da58
+        ).count()