"""Handler to read data objects."""

import datetime as dt
import logging
from datetime import datetime
from typing import Callable, Iterator, Literal

from sqlalchemy.orm import Query, Session

from cg.constants import SequencingRunDataAvailability, Workflow
from cg.constants.constants import (
    DNA_WORKFLOWS_WITH_SCOUT_UPLOAD,
    CaseActions,
    CustomerId,
    SampleType,
)
from cg.constants.sequencing import DNA_PREP_CATEGORIES, SeqLibraryPrepCategory
from cg.exc import CaseNotFoundError, CgError, OrderNotFoundError, SampleNotFoundError
from cg.models.orders.constants import OrderType
from cg.models.orders.sample_base import SexEnum
from cg.server.dto.samples.requests import CollaboratorSamplesRequest
from cg.services.orders.order_service.models import OrderQueryParams
from cg.store.base import BaseHandler
from cg.store.exc import EntryNotFoundError
from cg.store.filters.status_analysis_filters import AnalysisFilter, apply_analysis_filter
from cg.store.filters.status_application_filters import ApplicationFilter, apply_application_filter
from cg.store.filters.status_application_limitations_filters import (
    ApplicationLimitationsFilter,
    apply_application_limitations_filter,
)
from cg.store.filters.status_application_version_filters import (
    ApplicationVersionFilter,
    apply_application_versions_filter,
)
from cg.store.filters.status_bed_filters import BedFilter, apply_bed_filter
from cg.store.filters.status_bed_version_filters import BedVersionFilter, apply_bed_version_filter
from cg.store.filters.status_case_filters import CaseFilter, apply_case_filter
from cg.store.filters.status_case_sample_filters import CaseSampleFilter, apply_case_sample_filter
from cg.store.filters.status_collaboration_filters import (
    CollaborationFilter,
    apply_collaboration_filter,
)
from cg.store.filters.status_customer_filters import CustomerFilter, apply_customer_filter
from cg.store.filters.status_illumina_flow_cell_filters import (
    IlluminaFlowCellFilter,
    apply_illumina_flow_cell_filters,
)
from cg.store.filters.status_illumina_metrics_filters import (
    IlluminaMetricsFilter,
    apply_illumina_metrics_filter,
)
from cg.store.filters.status_illumina_sequencing_run_filters import (
    IlluminaSequencingRunFilter,
    apply_illumina_sequencing_run_filter,
)
from cg.store.filters.status_invoice_filters import InvoiceFilter, apply_invoice_filter
from cg.store.filters.status_order_filters import OrderFilter, apply_order_filters
from cg.store.filters.status_ordertype_application_filters import (
    OrderTypeApplicationFilter,
    apply_order_type_application_filter,
)
from cg.store.filters.status_organism_filters import OrganismFilter, apply_organism_filter
from cg.store.filters.status_pacbio_smrt_cell_filters import (
    PacBioSMRTCellFilter,
    apply_pac_bio_smrt_cell_filters,
)
from cg.store.filters.status_panel_filters import PanelFilter, apply_panel_filter
from cg.store.filters.status_pool_filters import PoolFilter, apply_pool_filter
from cg.store.filters.status_sample_filters import SampleFilter, apply_sample_filter
from cg.store.filters.status_user_filters import UserFilter, apply_user_filter
from cg.store.models import (
    Analysis,
    Application,
    ApplicationLimitations,
    ApplicationVersion,
    Bed,
    BedVersion,
    Case,
    CaseSample,
    Collaboration,
    Customer,
    IlluminaFlowCell,
    IlluminaSampleSequencingMetrics,
    IlluminaSequencingRun,
    Invoice,
    Order,
    Organism,
    PacbioSMRTCell,
    Panel,
    Pool,
    Sample,
    SampleRunMetrics,
    User,
)

LOG = logging.getLogger(__name__)


class ReadHandler(BaseHandler):
    """Class for reading items in the database."""

    def __init__(self, session: Session):
        super().__init__(session=session)

    def get_case_by_entry_id(self, entry_id: str) -> Case:
        """Return a case by entry id."""
        cases_query: Query = self._get_query(table=Case)
        return apply_case_filter(
            cases=cases_query, filter_functions=[CaseFilter.BY_ENTRY_ID], entry_id=entry_id
        ).first()

    def has_active_cases_for_sample(self, internal_id: str) -> bool:
        """Check if there are any active cases for a sample."""
        sample = self.get_sample_by_internal_id(internal_id=internal_id)
        active_actions = ["analyze", "running"]

        for family_sample in sample.links:
            case: Case = self.get_case_by_entry_id(entry_id=family_sample.case_id)
            if case.action in active_actions:
                return True

        return False

    def get_application_by_case(self, case_id: str) -> Application:
        """Return the application of a case."""

        return (
            self.get_case_by_internal_id(internal_id=case_id)
            .links[0]
            .sample.application_version.application
        )

    def get_application_limitations_by_tag(self, tag: str) -> list[ApplicationLimitations]:
        """Return application limitations given the application tag."""
        return apply_application_limitations_filter(
            filter_functions=[ApplicationLimitationsFilter.BY_TAG],
            application_limitations=self._get_join_application_limitations_query(),
            tag=tag,
        ).all()

    def get_application_limitation_by_tag_and_workflow(
        self, tag: str, workflow: Workflow
    ) -> ApplicationLimitations | None:
        """Return an application limitation given the application tag and workflow."""
        filter_functions: list[ApplicationLimitationsFilter] = [
            ApplicationLimitationsFilter.BY_TAG,
            ApplicationLimitationsFilter.BY_WORKFLOW,
        ]
        return apply_application_limitations_filter(
            filter_functions=filter_functions,
            application_limitations=self._get_join_application_limitations_query(),
            tag=tag,
            workflow=workflow,
        ).first()

    def get_latest_analysis_to_upload_for_workflow(self, workflow: str = None) -> list[Analysis]:
        """Return latest not uploaded analysis for each case given a workflow."""
        filter_functions: list[AnalysisFilter] = [
            AnalysisFilter.WITH_WORKFLOW,
            AnalysisFilter.IS_NOT_UPLOADED,
        ]
        return apply_analysis_filter(
            filter_functions=filter_functions,
            analyses=self._get_latest_analyses_for_cases_query(),
            workflow=workflow,
        ).all()

    def get_analysis_by_case_entry_id_and_started_at(
        self, case_entry_id: int, started_at_date: dt.datetime
    ) -> Analysis:
        """Fetch an analysis."""
        filter_functions: list[AnalysisFilter] = [
            AnalysisFilter.BY_CASE_ENTRY_ID,
            AnalysisFilter.BY_STARTED_AT,
        ]

        return apply_analysis_filter(
            filter_functions=filter_functions,
            analyses=self._get_query(Analysis),
            case_entry_id=case_entry_id,
            started_at_date=started_at_date,
        ).first()

    def get_analysis_by_entry_id(self, entry_id: int) -> Analysis:
        """Return an analysis."""
        return apply_analysis_filter(
            filter_functions=[AnalysisFilter.BY_ENTRY_ID],
            analyses=self._get_query(table=Analysis),
            entry_id=entry_id,
        ).first()

    def get_cases_by_customer_and_case_name_search(
        self, customer: Customer, case_name_search: str
    ) -> list[Case]:
        """
        Retrieve a list of cases filtered by a customer and matching names.

        Args:
            customer (Customer): The customer object to filter cases by.
            case_name_search (str): The case name search string to filter cases by.

        Returns:
            list[Case]: A list of filtered cases sorted by creation time.
        """
        filter_functions: list[Callable] = [
            CaseFilter.BY_CUSTOMER_ENTRY_ID,
            CaseFilter.BY_NAME_SEARCH,
            CaseFilter.ORDER_BY_CREATED_AT,
        ]

        return apply_case_filter(
            cases=self._get_query(table=Case),
            filter_functions=filter_functions,
            customer_entry_id=customer.id,
            name_search=case_name_search,
        ).all()

    def get_cases_by_customers_action_and_case_search(
        self,
        customers: list[Customer] | None,
        action: str | None,
        case_search: str | None,
        limit: int = 50,
        offset: int = 0,
    ) -> tuple[list[Case], int]:
        """
        Retrieve a list of cases filtered by customers, action, and matching names or internal ids.

        Args:
            customers (list[Customer] | None): A list of customer objects to filter cases by.
            action (str | None): The action string to filter cases by.
            case_search (str | None): The case search string to filter cases by.
            limit (int | None, default=30): The maximum number of cases to return.
            offset (int, default=0): The offset to start returning cases by.
        Returns:
<<<<<<< HEAD
            list[Case]: A list of filtered cases sorted by creation time and limited by the
                        specified limit.
            int: the total number of cases returned by this query
=======
            tuple[list[Case], int]: A list of filtered cases sorted by creation time and truncated
            by the limit parameter, and the total number of samples before truncation.
>>>>>>> 6983ad86
        """
        filter_functions: list[Callable] = [
            CaseFilter.BY_CUSTOMER_ENTRY_IDS,
            CaseFilter.BY_ACTION,
            CaseFilter.BY_CASE_SEARCH,
            CaseFilter.ORDER_BY_CREATED_AT,
        ]

        customer_entry_ids: list[int] = (
            [customer.id for customer in customers] if customers else None
        )

        filtered_cases: Query = apply_case_filter(
            cases=self._get_query(table=Case),
            filter_functions=filter_functions,
            action=action,
            case_search=case_search,
            customer_entry_ids=customer_entry_ids,
        )
        total: int = filtered_cases.count()
        return filtered_cases.offset(offset).limit(limit=limit).all(), total

    def get_cases_by_customer_workflow_and_case_search(
        self,
        customer: Customer | None,
        workflow: str | None,
        case_search: str | None,
        limit: int | None = 30,
    ) -> list[Case]:
        """
        Retrieve a list of cases filtered by customer, workflow, and matching names or internal ids.
        """
        filter_functions: list[Callable] = [
            CaseFilter.BY_CUSTOMER_ENTRY_ID,
            CaseFilter.BY_CASE_SEARCH,
            CaseFilter.WITH_WORKFLOW,
            CaseFilter.ORDER_BY_CREATED_AT,
        ]

        customer_entry_id: int = customer.id if customer else None

        filtered_cases: Query = apply_case_filter(
            cases=self._get_query(table=Case),
            filter_functions=filter_functions,
            case_search=case_search,
            customer_entry_id=customer_entry_id,
            workflow=workflow,
        )
        return filtered_cases.limit(limit=limit).all()

    def get_cases(self) -> list[Case]:
        """Return all cases."""
        return self._get_query(table=Case).all()

    def get_case_samples_by_case_id(self, case_internal_id: str) -> list[CaseSample]:
        """Return the case-sample links associated with a case."""
        return apply_case_sample_filter(
            filter_functions=[CaseSampleFilter.SAMPLES_IN_CASE_BY_INTERNAL_ID],
            case_internal_id=case_internal_id,
            case_samples=self._get_join_case_sample_query(),
        ).all()

    def filter_cases_with_samples(self, case_ids: list[str]) -> list[str]:
        """Return case id:s associated with samples."""
        cases_with_samples = set()
        for case_id in case_ids:
            case: Case = self.get_case_by_internal_id(internal_id=case_id)
            if case and case.links:
                cases_with_samples.add(case_id)
        return list(cases_with_samples)

    def get_cases_by_ticket_id(self, ticket_id: str) -> list[Case]:
        """Return cases associated with a given ticket id."""
        if order := apply_order_filters(
            orders=self._get_query(table=Order),
            filters=[OrderFilter.BY_TICKET_ID],
            ticket_id=int(ticket_id),
        ).first():
            return order.cases
        return []

    def get_customer_id_from_ticket(self, ticket: str) -> str:
        """Returns the customer related to given ticket."""
        if order := self.get_order_by_ticket_id(int(ticket)):
            return order.customer.internal_id
        raise ValueError(f"No order found for ticket {ticket}")

    def get_samples_from_ticket(self, ticket: str) -> list[Sample]:
        """Returns the samples related to given ticket."""
        return apply_order_filters(
            orders=self._get_join_sample_case_order_query(),
            filters=[OrderFilter.BY_TICKET_ID],
            ticket_id=int(ticket),
        ).all()

    def get_latest_ticket_from_case(self, case_id: str) -> str:
        """Returns the ticket from the most recent sample in a case."""
        return self.get_case_by_internal_id(internal_id=case_id).latest_ticket

    def _is_case_found(self, case: Case, case_id: str) -> None:
        """Raise error if case is false."""
        if not case:
            LOG.error(f"Could not find case {case_id}")
            raise CaseNotFoundError("")

    def get_samples_by_case_id(self, case_id: str) -> list[Sample]:
        """Get samples on a given case id."""

        case: Case = self.get_case_by_internal_id(internal_id=case_id)
        self._is_case_found(case=case, case_id=case_id)
        return case.samples if case else []

    def get_sample_ids_by_case_id(self, case_id: str = None) -> Iterator[str]:
        """Return sample ids from case id."""
        case: Case = self.get_case_by_internal_id(internal_id=case_id)
        self._is_case_found(case=case, case_id=case_id)
        for link in case.links:
            yield link.sample.internal_id

    def get_case_by_name_and_customer(self, customer: Customer, case_name: str) -> Case:
        """Find a case by case name within a customer."""
        return apply_case_filter(
            cases=self._get_query(table=Case),
            filter_functions=[CaseFilter.BY_CUSTOMER_ENTRY_ID, CaseFilter.BY_NAME],
            customer_entry_id=customer.id,
            name=case_name,
        ).first()

    def get_case_by_name(self, name: str) -> Case:
        """Get a case by name."""
        return apply_case_filter(
            cases=self._get_query(table=Case),
            filter_functions=[CaseFilter.BY_NAME],
            name=name,
        ).first()

    def get_sample_by_customer_and_name(
        self, customer_entry_id: list[int], sample_name: str
    ) -> Sample:
        """Get samples within a customer."""
        filter_functions = [
            SampleFilter.BY_CUSTOMER_ENTRY_IDS,
            SampleFilter.BY_SAMPLE_NAME,
        ]

        return apply_sample_filter(
            samples=self._get_query(table=Sample),
            filter_functions=filter_functions,
            customer_entry_ids=customer_entry_id,
            name=sample_name,
        ).first()

    def get_illumina_metrics_entry_by_device_sample_and_lane(
        self, device_internal_id: str, sample_internal_id: str, lane: int
    ) -> IlluminaSampleSequencingMetrics:
        """Get metrics entry by sequencing device internal id, sample internal id and lane."""
        filtered_metrics: Query = apply_illumina_metrics_filter(
            metrics=self._get_joined_illumina_sample_tables(),
            filter_functions=[IlluminaMetricsFilter.BY_LANE],
            lane=lane,
        )
        filtered_flow_cells: Query = apply_illumina_flow_cell_filters(
            flow_cells=filtered_metrics,
            filter_functions=[IlluminaFlowCellFilter.BY_INTERNAL_ID],
            internal_id=device_internal_id,
        )
        filtered_samples: Query = apply_sample_filter(
            samples=filtered_flow_cells,
            filter_functions=[SampleFilter.BY_INTERNAL_ID],
            internal_id=sample_internal_id,
        )
        return filtered_samples.first()

    def get_illumina_sequencing_run_by_device_internal_id(
        self, device_internal_id: str
    ) -> IlluminaSequencingRun:
        """Get Illumina sequencing run entry by device internal id."""
        sequencing_run: IlluminaSequencingRun | None = apply_illumina_sequencing_run_filter(
            runs=self._get_query(table=IlluminaSequencingRun),
            filter_functions=[IlluminaSequencingRunFilter.BY_DEVICE_INTERNAL_ID],
            device_internal_id=device_internal_id,
        ).first()
        if not sequencing_run:
            raise EntryNotFoundError(f"No sequencing run found for device {device_internal_id}")
        return sequencing_run

    def get_latest_illumina_sequencing_run_for_nipt_case(
        self, case_internal_id: str
    ) -> IlluminaSequencingRun:
        """
        Get Illumina sequencing run entry by case internal id.
        NIPT runs all samples under a single case on the same sequencing run.
        """

        case: Case = self.get_case_by_internal_id(case_internal_id)
        if case.data_analysis != Workflow.FLUFFY:
            raise CgError(f"Case {case_internal_id} is not a NIPT case")
        sequencing_runs: list[IlluminaSequencingRun] = self.get_illumina_sequencing_runs_by_case(
            case.internal_id
        )
        return max(sequencing_runs, key=lambda run: run.sequencing_completed_at)

    def get_illumina_sequencing_runs_by_data_availability(
        self, data_availability: list[str]
    ) -> list[IlluminaSequencingRun] | None:
        """Return Illumina sequencing runs with supplied statuses."""
        return apply_illumina_sequencing_run_filter(
            runs=self._get_query(table=IlluminaSequencingRun),
            data_availability=data_availability,
            filter_functions=[IlluminaSequencingRunFilter.WITH_DATA_AVAILABILITY],
        ).all()

    def get_samples_by_illumina_flow_cell(self, flow_cell_id: str) -> list[Sample] | None:
        """Return samples present on an Illumina flow cell."""
        sequencing_run: IlluminaSequencingRun = (
            self.get_illumina_sequencing_run_by_device_internal_id(device_internal_id=flow_cell_id)
        )
        if sequencing_run:
            return sequencing_run.device.samples

    def get_illumina_sequencing_runs_by_case(
        self, case_id: str
    ) -> list[IlluminaSequencingRun] | None:
        """Get all Illumina sequencing runs for a case."""
        case: Case = self.get_case_by_internal_id(case_id)
        samples_on_case: list[Sample] = case.samples
        sample_metrics: list[SampleRunMetrics] = []
        for sample in samples_on_case:
            sample_metrics.extend(sample.sample_run_metrics)
        sequencing_runs: list[IlluminaSequencingRun] = [
            apply_illumina_sequencing_run_filter(
                runs=self._get_query(IlluminaSequencingRun),
                filter_functions=[IlluminaSequencingRunFilter.BY_ENTRY_ID],
                entry_id=sample_metric.instrument_run_id,
            ).first()
            for sample_metric in sample_metrics
        ]
        return sequencing_runs

    def are_all_illumina_runs_on_disk(self, case_id: str) -> bool:
        """Check if Illumina runs are on disk for sample before starting the analysis."""
        sequencing_runs: list[IlluminaSequencingRun] | None = (
            self.get_illumina_sequencing_runs_by_case(case_id)
        )
        if not sequencing_runs:
            LOG.info("No sequencing runs found")
            return False
        return all(
            sequencing_run.data_availability == SequencingRunDataAvailability.ON_DISK
            for sequencing_run in sequencing_runs
        )

    def request_sequencing_runs_for_case(self, case_id) -> None:
        """Set the status of removed Illumina sequencing runs to REQUESTED for the given case."""
        sequencing_runs: list[IlluminaSequencingRun] | None = (
            self.get_illumina_sequencing_runs_by_case(case_id)
        )
        for sequencing_run in sequencing_runs:
            if sequencing_run.data_availability == SequencingRunDataAvailability.REMOVED:
                sequencing_run.data_availability = SequencingRunDataAvailability.REQUESTED
                LOG.info(
                    f"Setting status for {sequencing_run.device.internal_id} to {SequencingRunDataAvailability.REQUESTED}"
                )
        self.session.commit()

    def get_invoices_by_status(self, is_invoiced: bool = None) -> list[Invoice]:
        """Return invoices by invoiced status."""
        invoices: Query = self._get_query(table=Invoice)
        if is_invoiced:
            return apply_invoice_filter(
                invoices=invoices, filter_functions=[InvoiceFilter.BY_INVOICED]
            ).all()
        else:
            return apply_invoice_filter(
                invoices=invoices, filter_functions=[InvoiceFilter.BY_NOT_INVOICED]
            ).all()

    def get_invoice_by_entry_id(self, entry_id: int) -> Invoice:
        """Return an invoice."""
        invoices: Query = self._get_query(table=Invoice)
        return apply_invoice_filter(
            invoices=invoices,
            entry_id=entry_id,
            filter_functions=[InvoiceFilter.BY_INVOICE_ID],
        ).first()

    def get_pools_and_samples_for_invoice_by_invoice_id(
        self, *, invoice_id: int = None
    ) -> list[Pool | Sample]:
        """Return all pools and samples for an invoice."""
        pools: list[Pool] = apply_pool_filter(
            pools=self._get_query(table=Pool),
            invoice_id=invoice_id,
            filter_functions=[PoolFilter.BY_INVOICE_ID],
        ).all()
        samples: list[Sample] = apply_sample_filter(
            samples=self._get_query(table=Sample),
            invoice_id=invoice_id,
            filter_functions=[SampleFilter.BY_INVOICE_ID],
        ).all()
        return pools + samples

    def get_case_sample_link(self, case_internal_id: str, sample_internal_id: str) -> CaseSample:
        """Return a case-sample link between a family and a sample."""
        filter_functions: list[CaseSampleFilter] = [
            CaseSampleFilter.SAMPLES_IN_CASE_BY_INTERNAL_ID,
            CaseSampleFilter.CASES_WITH_SAMPLE_BY_INTERNAL_ID,
        ]
        return apply_case_sample_filter(
            filter_functions=filter_functions,
            case_samples=self._get_join_case_sample_query(),
            case_internal_id=case_internal_id,
            sample_internal_id=sample_internal_id,
        ).first()

    def new_invoice_id(self) -> int:
        """Fetch invoices."""
        query: Query = self._get_query(table=Invoice)
        ids = [inv.id for inv in query]
        return max(ids) + 1 if ids else 0

    def get_pools_by_customers(self, *, customers: list[Customer] | None = None) -> list[Pool]:
        """Return all the pools for a list of customers."""
        return apply_pool_filter(
            pools=self._get_query(table=Pool),
            customers=customers,
            filter_functions=[PoolFilter.BY_CUSTOMERS],
        ).all()

    def get_pools_by_name_enquiry(self, *, name_enquiry: str = None) -> list[Pool]:
        """Return all the pools with a name fitting the enquiry."""
        return apply_pool_filter(
            pools=self._get_query(table=Pool),
            name_enquiry=name_enquiry,
            filter_functions=[PoolFilter.BY_NAME_ENQUIRY],
        ).all()

    def get_pools(self) -> list[Pool]:
        """Return all the pools."""
        return self._get_query(table=Pool).all()

    def get_pools_by_order_enquiry(self, *, order_enquiry: str = None) -> list[Pool]:
        """Return all the pools with an order fitting the enquiry."""
        return apply_pool_filter(
            pools=self._get_query(table=Pool),
            order_enquiry=order_enquiry,
            filter_functions=[PoolFilter.BY_ORDER_ENQUIRY],
        ).all()

    def get_pool_by_entry_id(self, entry_id: int) -> Pool:
        """Return a pool by entry id."""
        pools = self._get_query(table=Pool)
        return apply_pool_filter(
            pools=pools, entry_id=entry_id, filter_functions=[PoolFilter.BY_ENTRY_ID]
        ).first()

    def get_pools_to_render(
        self,
        customers: list[Customer] | None = None,
        enquiry: str = None,
        limit: int = 50,
        offset: int = 0,
    ) -> tuple[list[Pool], int]:
        """
        Return pools by customers and internal id or name pattern, plus the total number of pools
        matching the filter criteria. A limit and offset can be applied to the query for pagination
        purposes.
        """
        pools: list[Pool] = (
            self.get_pools_by_customers(customers=customers) if customers else self.get_pools()
        )
        if enquiry:
            pools: list[Pool] = list(
                set(
                    self.get_pools_by_name_enquiry(name_enquiry=enquiry)
                    or set(self.get_pools_by_order_enquiry(order_enquiry=enquiry))
                )
            )
        total: int = len(pools)
        start, finish = offset, offset + limit
        return pools[start:finish], total

    def get_ready_made_library_expected_reads(self, case_id: str) -> int:
        """Return the target reads of a ready made library case."""

        application: Application = self.get_application_by_case(case_id=case_id)

        if application.prep_category != SeqLibraryPrepCategory.READY_MADE_LIBRARY.value:
            raise ValueError(
                f"{case_id} is not a ready made library, found prep category: "
                f"{application.prep_category}"
            )
        return application.expected_reads

    def get_samples_by_customers_and_pattern(
        self,
        *,
        customers: list[Customer] | None = None,
        pattern: str | None = None,
        limit: int = 50,
        offset: int = 0,
    ) -> tuple[list[Sample], int]:
        """
        Return the samples by customer and internal id or name pattern, plus the total number of
        samples matching the filter criteria. A limit and offset can be applied to the query for
        pagination purposes.

        Args:
            customers (list[Customer] | None): A list of customer objects to filter cases by.
            pattern (str | None): The sample internal id or name pattern to search for.
            limit (int | None, default=30): The maximum number of cases to return.
            offset (int, default=0): The offset to start returning cases by.
        Returns:
            tuple[list[Sample], int]: A list of filtered samples truncated by the limit parameter
            and the total number of samples before truncation.
        """
        samples: Query = self._get_query(table=Sample)
        filter_functions: list[SampleFilter] = []
        if customers:
            if not isinstance(customers, list):
                customers = list(customers)
            filter_functions.append(SampleFilter.BY_CUSTOMERS)
        if pattern:
            filter_functions.extend([SampleFilter.BY_INTERNAL_ID_OR_NAME_SEARCH])
        filter_functions.append(SampleFilter.ORDER_BY_CREATED_AT_DESC)
        samples: Query = apply_sample_filter(
            samples=samples,
            customers=customers,
            search_pattern=pattern,
            filter_functions=filter_functions,
        )
        total: int = samples.count()
        return samples.offset(offset).limit(limit).all(), total

    def get_collaborator_samples(self, request: CollaboratorSamplesRequest) -> list[Sample]:
        customer: Customer | None = self.get_customer_by_internal_id(request.customer)
        collaborator_ids = [collaborator.id for collaborator in customer.collaborators]

        filters = [
            SampleFilter.BY_CUSTOMER_ENTRY_IDS,
            SampleFilter.BY_INTERNAL_ID_OR_NAME_SEARCH,
            SampleFilter.ORDER_BY_CREATED_AT_DESC,
            SampleFilter.IS_NOT_CANCELLED,
            SampleFilter.LIMIT,
        ]
        return apply_sample_filter(
            samples=self._get_query(table=Sample),
            customer_entry_ids=collaborator_ids,
            search_pattern=request.enquiry,
            filter_functions=filters,
            limit=request.limit,
        ).all()

    def _get_samples_by_customer_and_subject_id_query(
        self, customer_internal_id: str, subject_id: str
    ) -> Query:
        """Return query of samples of customer with given subject id."""
        records: Query = apply_customer_filter(
            customers=self._get_join_sample_and_customer_query(),
            customer_internal_id=customer_internal_id,
            filter_functions=[CustomerFilter.BY_INTERNAL_ID],
        )
        return apply_sample_filter(
            samples=records,
            subject_id=subject_id,
            filter_functions=[SampleFilter.BY_SUBJECT_ID],
        )

    def get_samples_by_customer_and_subject_id(
        self, customer_internal_id: str, subject_id: str
    ) -> list[Sample]:
        """Get samples of customer with given subject id."""
        return self._get_samples_by_customer_and_subject_id_query(
            customer_internal_id=customer_internal_id, subject_id=subject_id
        ).all()

    def get_samples_by_customer_ids_and_subject_id_and_is_tumour(
        self, customer_ids: list[int], subject_id: str, is_tumour: bool
    ) -> list[Sample]:
        """Return a list of samples matching a list of customers with given subject id and is a tumour or not."""
        samples = self._get_query(table=Sample)
        filter_functions = [
            SampleFilter.BY_CUSTOMER_ENTRY_IDS,
            SampleFilter.BY_SUBJECT_ID,
            SampleFilter.BY_TUMOUR,
        ]
        return apply_sample_filter(
            samples=samples,
            customer_entry_ids=customer_ids,
            subject_id=subject_id,
            is_tumour=is_tumour,
            filter_functions=filter_functions,
        ).all()

    def get_samples_by_any_id(self, **identifiers: dict) -> Query:
        """Return a sample query filtered by the given names and values of Sample attributes."""
        samples: Query = self._get_query(table=Sample).order_by(Sample.internal_id.desc())
        for identifier_name, identifier_value in identifiers.items():
            samples: Query = apply_sample_filter(
                filter_functions=[SampleFilter.BY_IDENTIFIER_NAME_AND_VALUE],
                samples=samples,
                identifier_name=identifier_name,
                identifier_value=identifier_value,
            )
        return samples

    def get_sample_by_name(self, name: str) -> Sample:
        """Get sample by name."""
        samples = self._get_query(table=Sample)
        return apply_sample_filter(
            samples=samples, filter_functions=[SampleFilter.BY_SAMPLE_NAME], name=name
        ).first()

    def get_samples_by_type(self, case_id: str, sample_type: SampleType) -> list[Sample] | None:
        """Get samples given a tissue type."""
        samples: Query = apply_case_sample_filter(
            filter_functions=[CaseSampleFilter.SAMPLES_IN_CASE_BY_INTERNAL_ID],
            case_samples=self._get_join_sample_family_query(),
            case_internal_id=case_id,
        )
        samples: Query = apply_sample_filter(
            filter_functions=[SampleFilter.WITH_TYPE],
            samples=samples,
            tissue_type=sample_type,
        )
        return samples.all() if samples else None

    def is_case_down_sampled(self, case_id: str) -> bool:
        """Returns True if all samples in a case are down sampled from another sample."""
        case: Case = self.get_case_by_internal_id(internal_id=case_id)
        return all(sample.from_sample is not None for sample in case.samples)

    def is_case_external(self, case_id: str) -> bool:
        """Returns True if all samples in a case have been sequenced externally."""
        case: Case = self.get_case_by_internal_id(internal_id=case_id)
        return all(sample.application_version.application.is_external for sample in case.samples)

    def get_case_by_internal_id(self, internal_id: str) -> Case | None:
        """Get case by internal id."""
        return apply_case_filter(
            cases=self._get_query(table=Case),
            filter_functions=[CaseFilter.BY_INTERNAL_ID],
            internal_id=internal_id,
        ).first()

    def get_cases_by_internal_ids(self, internal_ids: list[str]) -> list[Case]:
        """Get cases by internal ids."""
        return apply_case_filter(
            cases=self._get_query(table=Case),
            filter_functions=[CaseFilter.BY_INTERNAL_IDS],
            internal_ids=internal_ids,
        ).all()

    def verify_case_exists(self, case_internal_id: str) -> None:
        """Passes silently if case exists in Status DB, raises error if no case or case samples."""

        case: Case = self.get_case_by_internal_id(internal_id=case_internal_id)
        if not case:
            LOG.error(f"Case {case_internal_id} could not be found in Status DB!")
            raise CgError
        if not case.links:
            LOG.error(f"Case {case_internal_id} has no samples in in Status DB!")
            raise CgError
        LOG.info(f"Case {case_internal_id} exists in Status DB")

    def get_running_cases_in_workflow(self, workflow: Workflow) -> list[Case]:
        """Return all running cases in a workflow."""
        return apply_case_filter(
            cases=self._get_query(table=Case),
            filter_functions=[CaseFilter.WITH_WORKFLOW, CaseFilter.IS_RUNNING],
            workflow=workflow,
        ).all()

    def get_not_analysed_cases_by_sample_internal_id(
        self,
        sample_internal_id: str,
    ) -> list[Case]:
        """Get not analysed cases by sample internal id."""

        query: Query = self._get_join_case_and_sample_query()

        not_analysed_cases: Query = apply_case_filter(
            cases=query,
            filter_functions=[
                CaseFilter.NOT_ANALYSED,
            ],
        )

        return apply_sample_filter(
            samples=not_analysed_cases,
            filter_functions=[SampleFilter.BY_INTERNAL_ID],
            internal_id=sample_internal_id,
        ).all()

    def case_with_name_exists(self, case_name: str) -> bool:
        """Check if a case exists in StatusDB."""
        return bool(self.get_case_by_name(case_name))

    def sample_with_id_exists(self, sample_id: str) -> bool:
        """Check if a sample exists in StatusDB."""
        return bool(self.get_sample_by_internal_id(sample_id))

    def get_application_by_tag(self, tag: str) -> Application:
        """Return an application by tag."""
        return apply_application_filter(
            applications=self._get_query(table=Application),
            filter_functions=[ApplicationFilter.BY_TAG],
            tag=tag,
        ).first()

    def get_applications_is_not_archived(self) -> list[Application]:
        """Return applications that are not archived."""
        return (
            apply_application_filter(
                applications=self._get_query(table=Application),
                filter_functions=[ApplicationFilter.IS_NOT_ARCHIVED],
            )
            .order_by(Application.prep_category, Application.tag)
            .all()
        )

    def get_applications(self) -> list[Application]:
        """Return all applications."""
        return (
            self._get_query(table=Application)
            .order_by(Application.prep_category, Application.tag)
            .all()
        )

    def get_active_applications_by_order_type(self, order_type: OrderType) -> list[Application]:
        """
        Return all possible non-archived applications with versions for an order type.
        Raises:
            EntryNotFoundError: If no applications are found for the order type.
        """
        filters: list[ApplicationFilter] = [
            ApplicationFilter.IS_NOT_ARCHIVED,
            ApplicationFilter.HAS_VERSIONS,
        ]
        non_archived_applications: Query = apply_application_filter(
            applications=self._get_join_application_ordertype_query(),
            filter_functions=filters,
        )
        applications: list[Application] = apply_order_type_application_filter(
            order_type_applications=non_archived_applications,
            filter_functions=[OrderTypeApplicationFilter.BY_ORDER_TYPE],
            order_type=order_type,
        ).all()
        if not applications:
            raise EntryNotFoundError(f"No applications found for order type {order_type}")
        return applications

    def get_current_application_version_by_tag(self, tag: str) -> ApplicationVersion | None:
        """Return the current application version for an application tag."""
        application = self.get_application_by_tag(tag=tag)
        if not application:
            return None
        return apply_application_versions_filter(
            filter_functions=[
                ApplicationVersionFilter.BY_APPLICATION_ENTRY_ID,
                ApplicationVersionFilter.BY_VALID_FROM_BEFORE,
                ApplicationVersionFilter.ORDER_BY_VALID_FROM_DESC,
            ],
            application_versions=self._get_query(table=ApplicationVersion),
            application_entry_id=application.id,
            valid_from=dt.datetime.now(),
        ).first()

    def get_active_applications_by_prep_category(
        self, prep_category: SeqLibraryPrepCategory
    ) -> list[Application]:
        """Return all active applications by prep category."""
        return apply_application_filter(
            applications=self._get_query(table=Application),
            filter_functions=[
                ApplicationFilter.BY_PREP_CATEGORIES,
                ApplicationFilter.IS_NOT_ARCHIVED,
            ],
            prep_categories=[prep_category],
        ).all()

    def get_bed_version_by_file_name(self, bed_version_file_name: str) -> BedVersion:
        """Return bed version with file name."""
        return apply_bed_version_filter(
            bed_versions=self._get_query(table=BedVersion),
            bed_version_file_name=bed_version_file_name,
            filter_functions=[BedVersionFilter.BY_FILE_NAME],
        ).first()

    def get_bed_version_by_short_name(self, bed_version_short_name: str) -> BedVersion:
        """Return bed version with short name."""
        return apply_bed_version_filter(
            bed_versions=self._get_query(table=BedVersion),
            bed_version_short_name=bed_version_short_name,
            filter_functions=[BedVersionFilter.BY_SHORT_NAME],
        ).first()

    def get_bed_by_entry_id(self, bed_entry_id: int) -> Bed:
        """Get panel bed with bed entry id."""
        return apply_bed_filter(
            beds=self._get_query(table=Bed),
            filter_functions=[BedFilter.BY_ENTRY_ID],
            bed_entry_id=bed_entry_id,
        ).first()

    def get_bed_by_name(self, bed_name: str) -> Bed:
        """Get panel bed with bed name."""
        return apply_bed_filter(
            beds=self._get_query(table=Bed),
            filter_functions=[BedFilter.BY_NAME],
            bed_name=bed_name,
        ).first()

    def get_active_beds(self) -> Query:
        """Get all beds that are not archived."""
        bed_filter_functions: list[BedFilter] = [
            BedFilter.NOT_ARCHIVED,
            BedFilter.ORDER_BY_NAME,
        ]
        return apply_bed_filter(
            beds=self._get_query(table=Bed), filter_functions=bed_filter_functions
        )

    def get_customer_by_internal_id(self, customer_internal_id: str) -> Customer:
        """Return customer with customer id."""
        return apply_customer_filter(
            filter_functions=[CustomerFilter.BY_INTERNAL_ID],
            customers=self._get_query(table=Customer),
            customer_internal_id=customer_internal_id,
        ).first()

    def get_collaboration_by_internal_id(self, internal_id: str) -> Collaboration:
        """Fetch a customer group by internal id from the store."""
        return apply_collaboration_filter(
            collaborations=self._get_query(table=Collaboration),
            filter_functions=[CollaborationFilter.BY_INTERNAL_ID],
            internal_id=internal_id,
        ).first()

    def get_organism_by_internal_id(self, internal_id: str) -> Organism:
        """Find an organism by internal id."""
        return apply_organism_filter(
            organisms=self._get_query(table=Organism),
            filter_functions=[OrganismFilter.BY_INTERNAL_ID],
            internal_id=internal_id,
        ).first()

    def get_all_organisms(self) -> Query[Organism]:
        """Return all organisms ordered by organism internal id."""
        return self._get_query(table=Organism).order_by(Organism.internal_id)

    def get_customers(self) -> list[Customer]:
        """Return costumers."""
        return self._get_query(table=Customer).all()

    def get_panel_by_abbreviation(self, abbreviation: str) -> Panel:
        """Return a panel by abbreviation."""
        return apply_panel_filter(
            panels=self._get_query(table=Panel),
            filters=[PanelFilter.BY_ABBREVIATION],
            abbreviation=abbreviation,
        ).first()

    def get_panels(self) -> list[Panel]:
        """Returns all panels."""
        return self._get_query(table=Panel).order_by(Panel.abbrev).all()

    def get_user_by_email(self, email: str) -> User | None:
        """Return a user by email from the database."""
        return apply_user_filter(
            users=self._get_query(table=User),
            email=email,
            filter_functions=[UserFilter.BY_EMAIL],
        ).first()

    def get_user_by_entry_id(self, id: int) -> User | None:
        """Return a user by its entry id."""
        return apply_user_filter(
            users=self._get_query(table=User),
            user_id=id,
            filter_functions=[UserFilter.BY_ID],
        ).first()

    def is_user_associated_with_customer(self, user_id: int, customer_internal_id: str) -> bool:
        user: User | None = apply_user_filter(
            users=self._get_query(table=User),
            user_id=user_id,
            customer_internal_id=customer_internal_id,
            filter_functions=[UserFilter.BY_ID, UserFilter.BY_CUSTOMER_INTERNAL_ID],
        ).first()
        return bool(user)

    def is_customer_trusted(self, customer_internal_id: str) -> bool:
        customer: Customer | None = self.get_customer_by_internal_id(customer_internal_id)
        return bool(customer and customer.is_trusted)

    def customer_exists(self, customer_internal_id: str) -> bool:
        customer: Customer | None = self.get_customer_by_internal_id(customer_internal_id)
        return bool(customer)

    def get_samples_to_receive(self, external: bool = False) -> list[Sample]:
        """Return samples to receive."""
        records: Query = self._get_join_sample_application_version_query()
        sample_filter_functions: list[SampleFilter] = [
            SampleFilter.IS_NOT_RECEIVED,
            SampleFilter.IS_NOT_DOWN_SAMPLED,
        ]
        records: Query = apply_sample_filter(
            samples=records, filter_functions=sample_filter_functions
        )
        if external:
            records: Query = apply_application_filter(
                applications=records, filter_functions=[ApplicationFilter.IS_EXTERNAL]
            )
        else:
            records: Query = apply_application_filter(
                applications=records,
                filter_functions=[ApplicationFilter.IS_NOT_EXTERNAL],
            )
        return records.order_by(Sample.ordered_at).all()

    def get_samples_to_prepare(self) -> list[Sample]:
        """Return samples to prepare."""
        records: Query = self._get_join_sample_application_version_query()
        sample_filter_functions: list[SampleFilter] = [
            SampleFilter.IS_RECEIVED,
            SampleFilter.IS_NOT_PREPARED,
            SampleFilter.IS_NOT_DOWN_SAMPLED,
            SampleFilter.IS_NOT_SEQUENCED,
        ]
        records: Query = apply_sample_filter(
            samples=records, filter_functions=sample_filter_functions
        )
        records: Query = apply_application_filter(
            applications=records, filter_functions=[ApplicationFilter.IS_NOT_EXTERNAL]
        )

        return records.order_by(Sample.received_at).all()

    def get_samples_to_sequence(self) -> list[Sample]:
        """Return samples in sequencing."""
        records: Query = self._get_join_sample_application_version_query()
        sample_filter_functions: list[SampleFilter] = [
            SampleFilter.IS_PREPARED,
            SampleFilter.IS_NOT_SEQUENCED,
            SampleFilter.IS_NOT_DOWN_SAMPLED,
        ]
        records: Query = apply_sample_filter(
            samples=records, filter_functions=sample_filter_functions
        )
        records: Query = apply_application_filter(
            applications=records, filter_functions=[ApplicationFilter.IS_NOT_EXTERNAL]
        )
        return records.order_by(Sample.prepared_at).all()

    def get_cases_with_analyzes(self) -> Query:
        """Return all cases in the database with an analysis."""
        return self._get_outer_join_cases_with_analyses_query()

    def get_cases_with_samples(self) -> Query:
        """Return all cases in the database with samples."""
        return self._get_join_cases_with_samples_query()

    def _is_case_set_to_analyse_or_not_analyzed(self, case: Case) -> bool:
        return case.action == CaseActions.ANALYZE or not case.latest_analyzed

    def _is_latest_analysis_done_on_all_sequences(self, case: Case) -> bool:
        return case.latest_analyzed < case.latest_sequenced

    def _is_case_to_be_analyzed(self, case: Case) -> bool:
        if not case.latest_sequenced:
            return False
        if self._is_case_set_to_analyse_or_not_analyzed(case):
            return True
        return bool(self._is_latest_analysis_done_on_all_sequences(case))

    def get_cases_to_analyze(self, workflow: Workflow = None, limit: int = None) -> list[Case]:
        """Returns a list if cases ready to be analyzed or set to be reanalyzed.
        1. Get cases to be analyzed using BE query
        2. Use the latest analysis for case to determine if the case is to be analyzed"""
        case_filter_functions: list[CaseFilter] = [
            CaseFilter.HAS_SEQUENCE,
            CaseFilter.WITH_WORKFLOW,
            CaseFilter.FOR_ANALYSIS,
        ]
        cases = apply_case_filter(
            cases=self.get_cases_with_analyzes(),
            filter_functions=case_filter_functions,
            workflow=workflow,
        )

        sorted_cases: list[Case] = list(cases.order_by(Case.ordered_at))
        cases_to_analyze: list[Case] = [
            case for case in sorted_cases if self._is_case_to_be_analyzed(case)
        ]
        return cases_to_analyze[:limit]

    def set_case_action(
        self, action: Literal[CaseActions.actions()], case_internal_id: str
    ) -> None:
        """Sets the action of provided cases to None or the given action."""
        case: Case = self.get_case_by_internal_id(internal_id=case_internal_id)
        case.action = action
        self.session.commit()

    def get_cases_to_compress(self, date_threshold: datetime) -> list[Case]:
        """Return all cases that are ready to be compressed by SPRING."""
        case_filter_functions: list[CaseFilter] = [
            CaseFilter.HAS_INACTIVE_ANALYSIS,
            CaseFilter.OLD_BY_CREATION_DATE,
            CaseFilter.IS_COMPRESSIBLE,
        ]
        return apply_case_filter(
            cases=self._get_query(table=Case),
            filter_functions=case_filter_functions,
            creation_date=date_threshold,
        ).all()

    def get_sample_by_entry_id(self, entry_id: int) -> Sample:
        """Return a sample by entry id."""
        sample: Sample | None = apply_sample_filter(
            filter_functions=[SampleFilter.BY_ENTRY_ID],
            samples=self._get_query(table=Sample),
            entry_id=entry_id,
        ).first()

        if not sample:
            LOG.error(f"Could not find sample with entry id {entry_id}")
            raise SampleNotFoundError(f"Could not find sample with entry id {entry_id}")
        return sample

    def get_sample_by_internal_id(self, internal_id: str) -> Sample | None:
        """Return a sample by lims id."""
        return apply_sample_filter(
            filter_functions=[SampleFilter.BY_INTERNAL_ID],
            samples=self._get_query(table=Sample),
            internal_id=internal_id,
        ).first()

    def get_samples_by_identifier(self, object_type: str, identifier: str) -> list[Sample]:
        """Return all samples from a flow cell, case or sample id"""
        object_to_filter: dict[str, Callable] = {
            "sample": self.get_sample_by_internal_id,
            "case": self.get_samples_by_case_id,
            "flow_cell": self.get_samples_by_illumina_flow_cell,
        }
        samples: Sample | list[Sample] = object_to_filter[object_type](identifier)
        return samples if isinstance(samples, list) else [samples]

    def get_samples_by_internal_id(self, internal_id: str) -> list[Sample]:
        """Return all samples by lims id."""
        return apply_sample_filter(
            filter_functions=[SampleFilter.BY_INTERNAL_ID],
            samples=self._get_query(table=Sample),
            internal_id=internal_id,
        ).all()

    def get_analyses_to_upload(self, workflow: Workflow = None) -> list[Analysis]:
        """Return analyses that have not been uploaded."""
        analysis_filter_functions: list[AnalysisFilter] = [
            AnalysisFilter.WITH_WORKFLOW,
            AnalysisFilter.COMPLETED,
            AnalysisFilter.IS_NOT_UPLOADED,
            AnalysisFilter.VALID_IN_PRODUCTION,
            AnalysisFilter.ORDER_BY_COMPLETED_AT,
        ]
        return apply_analysis_filter(
            filter_functions=analysis_filter_functions,
            analyses=self._get_join_analysis_case_query(),
            workflow=workflow,
        ).all()

    def get_analyses_to_clean(
        self, before: datetime = datetime.now(), workflow: Workflow = None
    ) -> list[Analysis]:
        """Return analyses that haven't been cleaned."""
        filter_functions: list[AnalysisFilter] = [
            AnalysisFilter.IS_UPLOADED,
            AnalysisFilter.IS_NOT_CLEANED,
            AnalysisFilter.STARTED_AT_BEFORE,
            AnalysisFilter.CASE_ACTION_IS_NONE,
        ]
        if workflow:
            filter_functions.append(AnalysisFilter.WITH_WORKFLOW)
        return apply_analysis_filter(
            filter_functions=filter_functions,
            analyses=self._get_latest_analyses_for_cases_query(),
            workflow=workflow,
            started_at_date=before,
        ).all()

    def get_analyses_for_case_and_workflow_started_at_before(
        self,
        workflow: Workflow,
        started_at_before: datetime,
        case_internal_id: str,
    ) -> list[Analysis]:
        """Return all analyses older than certain date."""
        case = self.get_case_by_internal_id(internal_id=case_internal_id)
        case_entry_id: int = case.id if case else None
        filter_functions: list[AnalysisFilter] = [
            AnalysisFilter.BY_CASE_ENTRY_ID,
            AnalysisFilter.WITH_WORKFLOW,
            AnalysisFilter.STARTED_AT_BEFORE,
        ]
        return apply_analysis_filter(
            filter_functions=filter_functions,
            analyses=self._get_query(table=Analysis),
            workflow=workflow,
            case_entry_id=case_entry_id,
            started_at_date=started_at_before,
        ).all()

    def get_analyses_for_case_started_at_before(
        self,
        case_internal_id: str,
        started_at_before: datetime,
    ) -> list[Analysis]:
        """Return all analyses for a case older than certain date."""
        case = self.get_case_by_internal_id(internal_id=case_internal_id)
        case_entry_id: int = case.id if case else None
        filter_functions: list[AnalysisFilter] = [
            AnalysisFilter.BY_CASE_ENTRY_ID,
            AnalysisFilter.STARTED_AT_BEFORE,
        ]
        return apply_analysis_filter(
            filter_functions=filter_functions,
            analyses=self._get_query(table=Analysis),
            case_entry_id=case_entry_id,
            started_at_date=started_at_before,
        ).all()

    def get_analyses_for_workflow_started_at_before(
        self, workflow: Workflow, started_at_before: datetime
    ) -> list[Analysis]:
        """Return all analyses for a workflow started before a certain date."""
        filter_functions: list[AnalysisFilter] = [
            AnalysisFilter.WITH_WORKFLOW,
            AnalysisFilter.STARTED_AT_BEFORE,
        ]
        return apply_analysis_filter(
            filter_functions=filter_functions,
            analyses=self._get_query(table=Analysis),
            workflow=workflow,
            started_at_date=started_at_before,
        ).all()

    def get_analyses_started_at_before(self, started_at_before: datetime) -> list[Analysis]:
        """Return all analyses for a workflow started before a certain date."""
        return apply_analysis_filter(
            filter_functions=[AnalysisFilter.STARTED_AT_BEFORE],
            analyses=self._get_query(table=Analysis),
            started_at_date=started_at_before,
        ).all()

    def observations_to_upload(self, workflow: Workflow = None) -> Query:
        """Return observations that have not been uploaded."""
        case_filter_functions: list[CaseFilter] = [
            CaseFilter.WITH_LOQUSDB_SUPPORTED_WORKFLOW,
            CaseFilter.WITH_LOQUSDB_SUPPORTED_SEQUENCING_METHOD,
        ]
        records: Query = apply_case_filter(
            cases=self.get_cases_with_samples(),
            filter_functions=case_filter_functions,
            workflow=workflow,
        )
        return apply_sample_filter(
            filter_functions=[SampleFilter.WITHOUT_LOQUSDB_ID], samples=records
        )

    def observations_uploaded(self, workflow: Workflow = None) -> Query:
        """Return observations that have been uploaded."""
        records: Query = apply_case_filter(
            cases=self.get_cases_with_samples(),
            filter_functions=[CaseFilter.WITH_LOQUSDB_SUPPORTED_WORKFLOW],
            workflow=workflow,
        )
        records: Query = apply_sample_filter(
            filter_functions=[SampleFilter.WITH_LOQUSDB_ID], samples=records
        )
        return records

    def get_analyses(self) -> list[Analysis]:
        return self._get_query(table=Analysis).all()

    def get_analyses_to_deliver_for_pipeline(self, workflow: Workflow = None) -> list[Analysis]:
        """Return analyses that have been uploaded but not delivered."""
        analyses: Query = apply_sample_filter(
            samples=self._get_join_analysis_sample_family_query(),
            filter_functions=[SampleFilter.IS_NOT_DELIVERED],
        )
        filter_functions: list[AnalysisFilter] = [
            AnalysisFilter.IS_NOT_UPLOADED,
            AnalysisFilter.WITH_WORKFLOW,
            AnalysisFilter.ORDER_BY_UPLOADED_AT,
        ]
        return apply_analysis_filter(
            filter_functions=filter_functions, analyses=analyses, workflow=workflow
        ).all()

    def analyses_to_delivery_report(self, workflow: Workflow | None = None) -> Query:
        """Return analyses that need a delivery report to be regenerated."""
        records: Query = apply_case_filter(
            cases=self._get_join_analysis_case_query(),
            filter_functions=[CaseFilter.REPORT_SUPPORTED],
        )
        analysis_filter_functions: list[AnalysisFilter] = [
            AnalysisFilter.REPORT_BY_WORKFLOW,
            AnalysisFilter.WITHOUT_DELIVERY_REPORT,
            AnalysisFilter.VALID_IN_PRODUCTION,
            AnalysisFilter.ORDER_BY_COMPLETED_AT,
        ]
        return apply_analysis_filter(
            filter_functions=analysis_filter_functions, analyses=records, workflow=workflow
        )

    def analyses_to_upload_delivery_reports(self, workflow: Workflow = None) -> Query:
        """Return analyses that need a delivery report to be uploaded."""
        records: Query = apply_case_filter(
            cases=self._get_join_analysis_case_query(),
            filter_functions=[CaseFilter.WITH_SCOUT_DELIVERY],
        )
        analysis_filter_functions: list[AnalysisFilter] = [
            AnalysisFilter.REPORT_BY_WORKFLOW,
            AnalysisFilter.WITH_DELIVERY_REPORT,
            AnalysisFilter.IS_NOT_UPLOADED,
            AnalysisFilter.VALID_IN_PRODUCTION,
            AnalysisFilter.ORDER_BY_COMPLETED_AT,
        ]
        return apply_analysis_filter(
            filter_functions=analysis_filter_functions, analyses=records, workflow=workflow
        )

    def get_samples_to_deliver(self) -> list[Sample]:
        """Return all samples not delivered."""
        records = self._get_query(table=Sample)
        sample_filter_functions: list[SampleFilter] = [
            SampleFilter.IS_SEQUENCED,
            SampleFilter.IS_NOT_DOWN_SAMPLED,
            SampleFilter.IS_NOT_DELIVERED,
        ]

        records: Query = apply_sample_filter(
            filter_functions=sample_filter_functions,
            samples=records,
        )

        return records.all()

    def get_samples_not_invoiced(self) -> list[Sample]:
        """Return all samples that have not been invoiced, excluding those that
        have been down sampled."""
        records = self._get_query(table=Sample)
        sample_filter_functions: list[SampleFilter] = [
            SampleFilter.HAS_NO_INVOICE_ID,
            SampleFilter.IS_NOT_DOWN_SAMPLED,
        ]

        records: Query = apply_sample_filter(
            filter_functions=sample_filter_functions,
            samples=records,
        )
        return records.all()

    def get_samples_not_down_sampled(self) -> list[Sample]:
        """Return all samples that have not been down sampled."""
        return apply_sample_filter(
            filter_functions=[SampleFilter.IS_NOT_DOWN_SAMPLED],
            samples=self._get_query(table=Sample),
        ).all()

    def get_samples_to_invoice_query(self) -> Query:
        """Return all samples that should be invoiced."""
        sample_filter_functions: list[SampleFilter] = [
            SampleFilter.IS_DELIVERED,
            SampleFilter.HAS_NO_INVOICE_ID,
            SampleFilter.DO_INVOICE,
            SampleFilter.IS_NOT_DOWN_SAMPLED,
        ]
        return apply_sample_filter(
            filter_functions=sample_filter_functions,
            samples=self._get_query(table=Sample),
        )

    def get_pools_to_invoice_query(self) -> Query:
        """Return all pools that should be invoiced."""
        pool_filter_functions: list[PoolFilter] = [
            PoolFilter.IS_DELIVERED,
            PoolFilter.WITHOUT_INVOICE_ID,
            PoolFilter.DO_INVOICE,
        ]
        return apply_pool_filter(
            filter_functions=pool_filter_functions,
            pools=self._get_query(table=Pool),
        )

    def get_samples_to_invoice_for_customer(self, customer: Customer = None) -> list[Sample]:
        """Return all samples that should be invoiced for a customer."""
        return apply_sample_filter(
            samples=self.get_samples_to_invoice_query(),
            filter_functions=[SampleFilter.BY_CUSTOMER],
            customer=customer,
        ).all()

    def get_pools_to_invoice_for_customer(self, customer: Customer = None) -> list[Pool]:
        """Return all pools for a customer that should be invoiced."""
        return apply_pool_filter(
            filter_functions=[PoolFilter.BY_CUSTOMER],
            pools=self.get_pools_to_invoice_query(),
            customer=customer,
        ).all()

    def get_customers_to_invoice(self, records: Query) -> list[Customer]:
        customers_to_invoice: list[Customer] = [
            record.customer
            for record in records.all()
            if record.customer.internal_id != CustomerId.CG_INTERNAL_CUSTOMER
        ]
        return list(set(customers_to_invoice))

    def get_pools_to_receive(self) -> list[Pool]:
        """Return all pools that have been not yet been received."""
        return apply_pool_filter(
            filter_functions=[PoolFilter.IS_NOT_RECEIVED], pools=self._get_query(table=Pool)
        ).all()

    def get_all_pools_to_deliver(self) -> list[Pool]:
        """Return all pools that are received but have not yet been delivered."""
        records = self._get_query(table=Pool)
        pool_filter_functions: list[PoolFilter] = [
            PoolFilter.IS_RECEIVED,
            PoolFilter.IS_NOT_DELIVERED,
        ]

        records: Query = apply_pool_filter(
            filter_functions=pool_filter_functions,
            pools=records,
        )
        return records.all()

    def get_orders(self, orders_params: OrderQueryParams) -> tuple[list[Order], int]:
        """Filter, sort and paginate orders based on the provided request."""
        orders: Query = self._get_join_order_case_query()
        if len(orders_params.workflows) > 0:
            orders: Query = apply_case_filter(
                cases=orders,
                filter_functions=[CaseFilter.BY_WORKFLOWS],
                workflows=orders_params.workflows,
            )
        orders = orders.distinct()
        orders: Query = apply_order_filters(
            orders=orders,
            filters=[OrderFilter.BY_SEARCH, OrderFilter.BY_OPEN],
            search=orders_params.search,
            is_open=orders_params.is_open,
        )
        total_count: int = orders.count()
        orders: list[Order] = self.sort_and_paginate_orders(
            orders=orders, orders_params=orders_params
        )
        return orders, total_count

    def sort_and_paginate_orders(
        self, orders: Query, orders_params: OrderQueryParams
    ) -> list[Order]:
        return apply_order_filters(
            orders=orders,
            filters=[OrderFilter.SORT, OrderFilter.PAGINATE],
            sort_field=orders_params.sort_field,
            sort_order=orders_params.sort_order,
            page=orders_params.page,
            page_size=orders_params.page_size,
        ).all()

    def get_orders_by_ids(self, order_ids: list[int]) -> list[Order]:
        """Return all orders with the provided ids."""
        return apply_order_filters(
            orders=self._get_query(Order),
            filters=[OrderFilter.BY_IDS],
            ids=order_ids,
        ).all()

    def get_order_by_id(self, order_id: int) -> Order:
        """Returns the entry in Order matching the given id."""
        orders: Query = self._get_query(table=Order)
        order_filter_functions: list[Callable] = [OrderFilter.BY_ID]
        orders: Query = apply_order_filters(
            orders=orders, filters=order_filter_functions, id=order_id
        )
        if not (order := orders.first()):
            raise OrderNotFoundError(f"Order with ID {order_id} not found.")
        return order

    def get_order_by_ticket_id(self, ticket_id: int) -> Order | None:
        """Returns the entry in Order matching the given id."""
        orders: Query = self._get_query(table=Order)
        order_filter_functions: list[Callable] = [OrderFilter.BY_TICKET_ID]
        orders: Query = apply_order_filters(
            orders=orders, filters=order_filter_functions, ticket_id=ticket_id
        )
        return orders.first()

    def get_case_not_received_count(self, order_id: int, cases_to_exclude: list[str]) -> int:
        filters: list[CaseSampleFilter] = [
            CaseSampleFilter.BY_ORDER,
            CaseSampleFilter.CASES_WITH_SAMPLES_NOT_RECEIVED,
            CaseSampleFilter.EXCLUDE_CASES,
        ]
        case_samples: Query = self._join_sample_and_case()
        return apply_case_sample_filter(
            case_samples=case_samples,
            filter_functions=filters,
            order_id=order_id,
            cases_to_exclude=cases_to_exclude,
        ).count()

    def get_case_in_preparation_count(self, order_id: int, cases_to_exclude: list[str]) -> int:
        filters: list[CaseFilter] = [
            CaseSampleFilter.BY_ORDER,
            CaseSampleFilter.CASES_WITH_ALL_SAMPLES_RECEIVED,
            CaseSampleFilter.CASES_WITH_SAMPLES_NOT_PREPARED,
            CaseSampleFilter.EXCLUDE_CASES,
        ]
        case_samples: Query = self._join_sample_and_case()
        return apply_case_sample_filter(
            case_samples=case_samples,
            filter_functions=filters,
            order_id=order_id,
            cases_to_exclude=cases_to_exclude,
        ).count()

    def get_case_in_sequencing_count(self, order_id: int, cases_to_exclude: list[str]) -> int:
        filters: list[CaseSampleFilter] = [
            CaseSampleFilter.BY_ORDER,
            CaseSampleFilter.CASES_WITH_ALL_SAMPLES_RECEIVED,
            CaseSampleFilter.CASES_WITH_ALL_SAMPLES_PREPARED,
            CaseSampleFilter.CASES_WITH_SAMPLES_NOT_SEQUENCED,
            CaseSampleFilter.EXCLUDE_CASES,
        ]
        case_samples: Query = self._join_sample_and_case()
        return apply_case_sample_filter(
            case_samples=case_samples,
            filter_functions=filters,
            order_id=order_id,
            cases_to_exclude=cases_to_exclude,
        ).count()

    def get_case_failed_sequencing_count(self, order_id: int, cases_to_exclude: list[str]) -> int:
        filters: list[CaseSampleFilter] = [
            CaseSampleFilter.BY_ORDER,
            CaseSampleFilter.CASES_WITH_ALL_SAMPLES_RECEIVED,
            CaseSampleFilter.CASES_WITH_ALL_SAMPLES_PREPARED,
            CaseSampleFilter.CASES_WITH_ALL_SAMPLES_SEQUENCED,
            CaseSampleFilter.CASES_FAILED_SEQUENCING_QC,
            CaseSampleFilter.EXCLUDE_CASES,
        ]
        case_samples: Query = self._join_sample_and_case()
        return apply_case_sample_filter(
            case_samples=case_samples,
            filter_functions=filters,
            order_id=order_id,
            cases_to_exclude=cases_to_exclude,
        ).count()

    def get_illumina_flow_cell_by_internal_id(self, internal_id: str) -> IlluminaFlowCell:
        """Return a flow cell by internal id."""
        flow_cell: IlluminaFlowCell | None = apply_illumina_flow_cell_filters(
            filter_functions=[IlluminaFlowCellFilter.BY_INTERNAL_ID],
            flow_cells=self._get_query(table=IlluminaFlowCell),
            internal_id=internal_id,
        ).first()
        if not flow_cell:
            raise EntryNotFoundError(
                f"Could not find Illumina flow cell with internal id {internal_id}"
            )
        return flow_cell

    def get_cases_for_sequencing_qc(self) -> list[Case]:
        """Return all cases that are ready for sequencing QC."""
        query = (
            self._get_query(table=Case)
            .join(Case.links)
            .join(CaseSample.sample)
            .join(ApplicationVersion)
            .join(Application)
        )
        return apply_case_filter(
            cases=query,
            filter_functions=[
                CaseFilter.PENDING_OR_FAILED_SEQUENCING_QC,
                CaseFilter.HAS_SEQUENCE,
            ],
        ).all()

    def is_application_archived(self, application_tag: str) -> bool:
        application: Application | None = self.get_application_by_tag(application_tag)
        return application and application.is_archived

    def does_gene_panel_exist(self, abbreviation: str) -> bool:
        return bool(self.get_panel_by_abbreviation(abbreviation))

    def get_pac_bio_smrt_cell_by_internal_id(self, internal_id: str) -> PacbioSMRTCell:
        return apply_pac_bio_smrt_cell_filters(
            filter_functions=[PacBioSMRTCellFilter.BY_INTERNAL_ID],
            smrt_cells=self._get_query(table=PacbioSMRTCell),
            internal_id=internal_id,
        ).first()

    def get_case_ids_with_sample(self, sample_id: int) -> list[str]:
        """Return all case ids with a sample."""
        sample: Sample = self.get_sample_by_entry_id(sample_id)
        return [link.case.internal_id for link in sample.links] if sample else []

    def get_case_ids_for_samples(self, sample_ids: list[int]) -> list[str]:
        case_ids: list[str] = []
        for sample_id in sample_ids:
            case_ids.extend(self.get_case_ids_with_sample(sample_id))
        return list(set(case_ids))

    def sample_exists_with_different_sex(
        self,
        customer_internal_id: str,
        subject_id: str,
        sex: SexEnum,
    ) -> bool:
        samples: list[Sample] = self.get_samples_by_customer_and_subject_id(
            customer_internal_id=customer_internal_id,
            subject_id=subject_id,
        )
        for sample in samples:
            if sample.sex == SexEnum.unknown:
                continue
            if sample.sex != sex:
                return True
        return False

    def _get_related_samples_query(
        self,
        sample: Sample,
        prep_categories: list[SeqLibraryPrepCategory],
        collaborators: set[Customer],
    ) -> Query:
        """Returns a sample query with the same subject_id, tumour status and within the collaborators of the given
        sample and within the given list of prep categories."""

        sample_application_version_query: Query = self._get_join_sample_application_version_query()

        sample_application_version_query: Query = apply_application_filter(
            applications=sample_application_version_query,
            prep_categories=prep_categories,
            filter_functions=[ApplicationFilter.BY_PREP_CATEGORIES],
        )

        samples: Query = apply_sample_filter(
            samples=sample_application_version_query,
            subject_id=sample.subject_id,
            is_tumour=sample.is_tumour,
            customer_entry_ids=[customer.id for customer in collaborators],
            filter_functions=[
                SampleFilter.BY_SUBJECT_ID,
                SampleFilter.BY_TUMOUR,
                SampleFilter.BY_CUSTOMER_ENTRY_IDS,
            ],
        )
        return samples

    def get_uploaded_related_dna_cases(self, rna_case: Case) -> list[Case]:
        """Returns all uploaded DNA cases ids related to the given RNA case."""

        related_dna_cases: list[Case] = []
        for rna_sample in rna_case.samples:

            collaborators: set[Customer] = rna_sample.customer.collaborators

            related_dna_samples_query: Query = self._get_related_samples_query(
                sample=rna_sample,
                prep_categories=DNA_PREP_CATEGORIES,
                collaborators=collaborators,
            )

            dna_samples_cases_analysis_query: Query = (
                related_dna_samples_query.join(Sample.links).join(CaseSample.case).join(Analysis)
            )

            dna_samples_cases_analysis_query: Query = apply_case_filter(
                cases=dna_samples_cases_analysis_query,
                workflows=DNA_WORKFLOWS_WITH_SCOUT_UPLOAD,
                customer_entry_ids=[customer.id for customer in collaborators],
                filter_functions=[
                    CaseFilter.BY_WORKFLOWS,
                    CaseFilter.BY_CUSTOMER_ENTRY_IDS,
                ],
            )

            uploaded_dna_cases: list[Case] = (
                apply_analysis_filter(
                    analyses=dna_samples_cases_analysis_query,
                    filter_functions=[AnalysisFilter.IS_UPLOADED],
                )
                .with_entities(Case)
                .all()
            )

            related_dna_cases.extend([case for case in uploaded_dna_cases])
        if not related_dna_cases:
            raise CaseNotFoundError(
                f"No matching uploaded DNA cases for case {rna_case.internal_id} ({rna_case.name})."
            )
        return related_dna_cases<|MERGE_RESOLUTION|>--- conflicted
+++ resolved
@@ -233,14 +233,9 @@
             limit (int | None, default=30): The maximum number of cases to return.
             offset (int, default=0): The offset to start returning cases by.
         Returns:
-<<<<<<< HEAD
-            list[Case]: A list of filtered cases sorted by creation time and limited by the
-                        specified limit.
-            int: the total number of cases returned by this query
-=======
-            tuple[list[Case], int]: A list of filtered cases sorted by creation time and truncated
-            by the limit parameter, and the total number of samples before truncation.
->>>>>>> 6983ad86
+            list[Case]: A list of filtered cases sorted by creation time and truncated
+                        by the limit parameter
+            int: The total number of cases returned before truncation
         """
         filter_functions: list[Callable] = [
             CaseFilter.BY_CUSTOMER_ENTRY_IDS,
@@ -654,8 +649,8 @@
             limit (int | None, default=30): The maximum number of cases to return.
             offset (int, default=0): The offset to start returning cases by.
         Returns:
-            tuple[list[Sample], int]: A list of filtered samples truncated by the limit parameter
-            and the total number of samples before truncation.
+            list[Sample]: A list of filtered samples truncated by the limit parameter.
+            int: The total number of samples returned before truncation
         """
         samples: Query = self._get_query(table=Sample)
         filter_functions: list[SampleFilter] = []
