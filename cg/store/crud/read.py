--- conflicted
+++ resolved
@@ -1550,19 +1550,11 @@
         ).first()
 
     def get_total_reads_from_illumina_sequencing_run(self, flow_cell_id: str):
-<<<<<<< HEAD
-        """Return the number of reads from an IlluminaSequencingRun."""
-=======
         """Return the number of reads from an Illumina sequencing run."""
->>>>>>> 40fd8100
         flow_cell: IlluminaFlowCell = self.get_illumina_flow_cell_by_internal_id(flow_cell_id)
         return flow_cell.instrument_runs[0].total_reads
 
     def get_percent_q30_illumina_sequencing_run(self, flow_cell_id: str):
-<<<<<<< HEAD
-        """Return the percentage of bases passing Q30 from an IlluminaSequencingRun."""
-=======
         """Return the percentage of bases passing Q30 from an Illumina sequencing run."""
->>>>>>> 40fd8100
         flow_cell: IlluminaFlowCell = self.get_illumina_flow_cell_by_internal_id(flow_cell_id)
         return flow_cell.instrument_runs[0].percent_q30