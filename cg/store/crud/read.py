--- conflicted
+++ resolved
@@ -1612,7 +1612,6 @@
             case_ids.extend(self.get_case_ids_with_sample(sample_id))
         return list(set(case_ids))
 
-<<<<<<< HEAD
     def sample_exists_with_different_sex(
         self,
         customer_internal_id: str,
@@ -1630,10 +1629,7 @@
                 return True
         return False
 
-    def get_related_samples(
-=======
     def _get_related_samples_query(
->>>>>>> 1d4ace3b
         self,
         sample: Sample,
         prep_categories: list[SeqLibraryPrepCategory],
