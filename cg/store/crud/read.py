"""Handler to read data objects."""

import datetime as dt
import logging
from datetime import datetime
from typing import Callable, Iterator, Literal

from sqlalchemy.orm import Query, Session

from cg.constants import SequencingRunDataAvailability, Workflow
from cg.constants.constants import CaseActions, CustomerId, PrepCategory, SampleType
from cg.exc import CaseNotFoundError, CgError, OrderNotFoundError, SampleNotFoundError
from cg.server.dto.orders.orders_request import OrdersRequest
from cg.server.dto.samples.collaborator_samples_request import CollaboratorSamplesRequest
from cg.store.base import BaseHandler
<<<<<<< HEAD
from cg.store.filters.status_analysis_filters import (
    AnalysisFilter,
    apply_analysis_filter,
)
from cg.store.filters.status_application_filters import (
    ApplicationFilter,
    apply_application_filter,
)
=======
from cg.store.exc import EntryNotFoundError
from cg.store.filters.status_analysis_filters import AnalysisFilter, apply_analysis_filter
from cg.store.filters.status_application_filters import ApplicationFilter, apply_application_filter
>>>>>>> 82623129
from cg.store.filters.status_application_limitations_filters import (
    ApplicationLimitationsFilter,
    apply_application_limitations_filter,
)
from cg.store.filters.status_application_version_filters import (
    ApplicationVersionFilter,
    apply_application_versions_filter,
)
from cg.store.filters.status_bed_filters import BedFilter, apply_bed_filter
from cg.store.filters.status_bed_version_filters import (
    BedVersionFilter,
    apply_bed_version_filter,
)
from cg.store.filters.status_case_filters import CaseFilter, apply_case_filter
from cg.store.filters.status_case_sample_filters import (
    CaseSampleFilter,
    apply_case_sample_filter,
)
from cg.store.filters.status_collaboration_filters import (
    CollaborationFilter,
    apply_collaboration_filter,
)
from cg.store.filters.status_customer_filters import (
    CustomerFilter,
    apply_customer_filter,
)
from cg.store.filters.status_illumina_flow_cell_filters import (
    IlluminaFlowCellFilter,
    apply_illumina_flow_cell_filters,
)
from cg.store.filters.status_illumina_metrics_filters import (
    IlluminaMetricsFilter,
    apply_illumina_metrics_filter,
)
from cg.store.filters.status_illumina_sequencing_run_filters import (
    IlluminaSequencingRunFilter,
    apply_illumina_sequencing_run_filter,
)
from cg.store.filters.status_invoice_filters import InvoiceFilter, apply_invoice_filter
from cg.store.filters.status_order_filters import OrderFilter, apply_order_filters
<<<<<<< HEAD
from cg.store.filters.status_organism_filters import (
    OrganismFilter,
    apply_organism_filter,
=======
from cg.store.filters.status_organism_filters import OrganismFilter, apply_organism_filter
from cg.store.filters.status_pacbio_smrt_cell_filters import (
    apply_pac_bio_smrt_cell_filters,
    PacBioSMRTCellFilter,
>>>>>>> 82623129
)
from cg.store.filters.status_panel_filters import PanelFilter, apply_panel_filter
from cg.store.filters.status_pool_filters import PoolFilter, apply_pool_filter
from cg.store.filters.status_sample_filters import SampleFilter, apply_sample_filter
from cg.store.filters.status_user_filters import UserFilter, apply_user_filter
from cg.store.models import (
    Analysis,
    Application,
    ApplicationLimitations,
    ApplicationVersion,
    Bed,
    BedVersion,
    Case,
    CaseSample,
    Collaboration,
    Customer,
    IlluminaFlowCell,
    IlluminaSampleSequencingMetrics,
    IlluminaSequencingRun,
    Invoice,
    Order,
    Organism,
    Panel,
    Pool,
    Sample,
    SampleRunMetrics,
    User,
    PacBioSMRTCell,
)

LOG = logging.getLogger(__name__)


class ReadHandler(BaseHandler):
    """Class for reading items in the database."""

    def __init__(self, session: Session):
        super().__init__(session=session)

    def get_case_by_entry_id(self, entry_id: str) -> Case:
        """Return a case by entry id."""
        cases_query: Query = self._get_query(table=Case)
        return apply_case_filter(
            cases=cases_query, filter_functions=[CaseFilter.BY_ENTRY_ID], entry_id=entry_id
        ).first()

    def has_active_cases_for_sample(self, internal_id: str) -> bool:
        """Check if there are any active cases for a sample."""
        sample = self.get_sample_by_internal_id(internal_id=internal_id)
        active_actions = ["analyze", "running"]

        for family_sample in sample.links:
            case: Case = self.get_case_by_entry_id(entry_id=family_sample.case_id)
            if case.action in active_actions:
                return True

        return False

    def get_application_by_case(self, case_id: str) -> Application:
        """Return the application of a case."""

        return (
            self.get_case_by_internal_id(internal_id=case_id)
            .links[0]
            .sample.application_version.application
        )

    def get_application_limitations_by_tag(self, tag: str) -> list[ApplicationLimitations]:
        """Return application limitations given the application tag."""
        return apply_application_limitations_filter(
            filter_functions=[ApplicationLimitationsFilter.BY_TAG],
            application_limitations=self._get_join_application_limitations_query(),
            tag=tag,
        ).all()

    def get_application_limitation_by_tag_and_workflow(
        self, tag: str, workflow: Workflow
    ) -> ApplicationLimitations | None:
        """Return an application limitation given the application tag and workflow."""
        filter_functions: list[ApplicationLimitationsFilter] = [
            ApplicationLimitationsFilter.BY_TAG,
            ApplicationLimitationsFilter.BY_WORKFLOW,
        ]
        return apply_application_limitations_filter(
            filter_functions=filter_functions,
            application_limitations=self._get_join_application_limitations_query(),
            tag=tag,
            workflow=workflow,
        ).first()

    def get_latest_analysis_to_upload_for_workflow(self, workflow: str = None) -> list[Analysis]:
        """Return latest not uploaded analysis for each case given a workflow."""
        filter_functions: list[AnalysisFilter] = [
            AnalysisFilter.WITH_WORKFLOW,
            AnalysisFilter.IS_NOT_UPLOADED,
        ]
        return apply_analysis_filter(
            filter_functions=filter_functions,
            analyses=self._get_latest_analyses_for_cases_query(),
            workflow=workflow,
        ).all()

    def get_analysis_by_case_entry_id_and_started_at(
        self, case_entry_id: int, started_at_date: dt.datetime
    ) -> Analysis:
        """Fetch an analysis."""
        filter_functions: list[AnalysisFilter] = [
            AnalysisFilter.BY_CASE_ENTRY_ID,
            AnalysisFilter.BY_STARTED_AT,
        ]

        return apply_analysis_filter(
            filter_functions=filter_functions,
            analyses=self._get_query(Analysis),
            case_entry_id=case_entry_id,
            started_at_date=started_at_date,
        ).first()

    def get_cases_by_customer_and_case_name_search(
        self, customer: Customer, case_name_search: str
    ) -> list[Case]:
        """
        Retrieve a list of cases filtered by a customer and matching names.

        Args:
            customer (Customer): The customer object to filter cases by.
            case_name_search (str): The case name search string to filter cases by.

        Returns:
            list[Case]: A list of filtered cases sorted by creation time.
        """
        filter_functions: list[Callable] = [
            CaseFilter.BY_CUSTOMER_ENTRY_ID,
            CaseFilter.BY_NAME_SEARCH,
            CaseFilter.ORDER_BY_CREATED_AT,
        ]

        return apply_case_filter(
            cases=self._get_query(table=Case),
            filter_functions=filter_functions,
            customer_entry_id=customer.id,
            name_search=case_name_search,
        ).all()

    def get_cases_by_customers_action_and_case_search(
        self,
        customers: list[Customer] | None,
        action: str | None,
        case_search: str | None,
        limit: int | None = 30,
    ) -> list[Case]:
        """
        Retrieve a list of cases filtered by customers, action, and matching names or internal ids.

        Args:
            customers (list[Customer] | None): A list of customer objects to filter cases by.
            action (str | None): The action string to filter cases by.
            case_search (str | None): The case search string to filter cases by.
            limit (int | None, default=30): The maximum number of cases to return.

        Returns:
            list[Case]: A list of filtered cases sorted by creation time and limited by the specified number.
        """
        filter_functions: list[Callable] = [
            CaseFilter.BY_CUSTOMER_ENTRY_IDS,
            CaseFilter.BY_ACTION,
            CaseFilter.BY_CASE_SEARCH,
            CaseFilter.ORDER_BY_CREATED_AT,
        ]

        customer_entry_ids: list[int] = (
            [customer.id for customer in customers] if customers else None
        )

        filtered_cases: Query = apply_case_filter(
            cases=self._get_query(table=Case),
            filter_functions=filter_functions,
            action=action,
            case_search=case_search,
            customer_entry_ids=customer_entry_ids,
        )
        return filtered_cases.limit(limit=limit).all()

    def get_cases_by_customer_workflow_and_case_search(
        self,
        customer: Customer | None,
        workflow: str | None,
        case_search: str | None,
        limit: int | None = 30,
    ) -> list[Case]:
        """
        Retrieve a list of cases filtered by customer, workflow, and matching names or internal ids.
        """
        filter_functions: list[Callable] = [
            CaseFilter.BY_CUSTOMER_ENTRY_ID,
            CaseFilter.BY_CASE_SEARCH,
            CaseFilter.WITH_WORKFLOW,
            CaseFilter.ORDER_BY_CREATED_AT,
        ]

        customer_entry_id: int = customer.id if customer else None

        filtered_cases: Query = apply_case_filter(
            cases=self._get_query(table=Case),
            filter_functions=filter_functions,
            case_search=case_search,
            customer_entry_id=customer_entry_id,
            workflow=workflow,
        )
        return filtered_cases.limit(limit=limit).all()

    def get_cases(self) -> list[Case]:
        """Return all cases."""
        return self._get_query(table=Case).all()

    def get_case_samples_by_case_id(self, case_internal_id: str) -> list[CaseSample]:
        """Return the case-sample links associated with a case."""
        return apply_case_sample_filter(
            filter_functions=[CaseSampleFilter.SAMPLES_IN_CASE_BY_INTERNAL_ID],
            case_internal_id=case_internal_id,
            case_samples=self._get_join_case_sample_query(),
        ).all()

    def filter_cases_with_samples(self, case_ids: list[str]) -> list[str]:
        """Return case id:s associated with samples."""
        cases_with_samples = set()
        for case_id in case_ids:
            case: Case = self.get_case_by_internal_id(internal_id=case_id)
            if case and case.links:
                cases_with_samples.add(case_id)
        return list(cases_with_samples)

    def get_cases_by_ticket_id(self, ticket_id: str) -> list[Case]:
        """Return cases associated with a given ticket id."""
        return apply_case_filter(
            cases=self._get_query(table=Case),
            filter_functions=[CaseFilter.BY_TICKET],
            ticket_id=ticket_id,
        ).all()

    def get_customer_id_from_ticket(self, ticket: str) -> str:
        """Returns the customer related to given ticket."""
        cases: list[Case] = self.get_cases_by_ticket_id(ticket_id=ticket)
        if not cases:
            raise ValueError(f"No case found for ticket {ticket}")
        return cases[0].customer.internal_id

    def get_samples_from_ticket(self, ticket: str) -> list[Sample]:
        """Returns the samples related to given ticket."""
        return apply_case_filter(
            cases=self._get_join_sample_family_query(),
            filter_functions=[CaseFilter.BY_TICKET],
            ticket_id=ticket,
        ).all()

    def get_latest_ticket_from_case(self, case_id: str) -> str:
        """Returns the ticket from the most recent sample in a case."""
        return self.get_case_by_internal_id(internal_id=case_id).latest_ticket

    def _is_case_found(self, case: Case, case_id: str) -> None:
        """Raise error if case is false."""
        if not case:
            LOG.error(f"Could not find case {case_id}")
            raise CaseNotFoundError("")

    def get_samples_by_case_id(self, case_id: str) -> list[Sample]:
        """Get samples on a given case id."""

        case: Case = self.get_case_by_internal_id(internal_id=case_id)
        self._is_case_found(case=case, case_id=case_id)
        return case.samples if case else []

    def get_sample_ids_by_case_id(self, case_id: str = None) -> Iterator[str]:
        """Return sample ids from case id."""
        case: Case = self.get_case_by_internal_id(internal_id=case_id)
        self._is_case_found(case=case, case_id=case_id)
        for link in case.links:
            yield link.sample.internal_id

    def get_case_by_name_and_customer(self, customer: Customer, case_name: str) -> Case:
        """Find a case by case name within a customer."""
        return apply_case_filter(
            cases=self._get_query(table=Case),
            filter_functions=[CaseFilter.BY_CUSTOMER_ENTRY_ID, CaseFilter.BY_NAME],
            customer_entry_id=customer.id,
            name=case_name,
        ).first()

    def get_case_by_name(self, name: str) -> Case:
        """Get a case by name."""
        return apply_case_filter(
            cases=self._get_query(table=Case),
            filter_functions=[CaseFilter.BY_NAME],
            name=name,
        ).first()

    def get_sample_by_customer_and_name(
        self, customer_entry_id: list[int], sample_name: str
    ) -> Sample:
        """Get samples within a customer."""
        filter_functions = [
            SampleFilter.BY_CUSTOMER_ENTRY_IDS,
            SampleFilter.BY_SAMPLE_NAME,
        ]

        return apply_sample_filter(
            samples=self._get_query(table=Sample),
            filter_functions=filter_functions,
            customer_entry_ids=customer_entry_id,
            name=sample_name,
        ).first()

    def get_illumina_metrics_entry_by_device_sample_and_lane(
        self, device_internal_id: str, sample_internal_id: str, lane: int
    ) -> IlluminaSampleSequencingMetrics:
        """Get metrics entry by sequencing device internal id, sample internal id and lane."""
        filtered_metrics: Query = apply_illumina_metrics_filter(
            metrics=self._get_joined_illumina_sample_tables(),
            filter_functions=[IlluminaMetricsFilter.BY_LANE],
            lane=lane,
        )
        filtered_flow_cells: Query = apply_illumina_flow_cell_filters(
            flow_cells=filtered_metrics,
            filter_functions=[IlluminaFlowCellFilter.BY_INTERNAL_ID],
            internal_id=device_internal_id,
        )
        filtered_samples: Query = apply_sample_filter(
            samples=filtered_flow_cells,
            filter_functions=[SampleFilter.BY_INTERNAL_ID],
            internal_id=sample_internal_id,
        )
        return filtered_samples.first()

    def get_illumina_sequencing_run_by_device_internal_id(
        self, device_internal_id: str
    ) -> IlluminaSequencingRun:
        """Get Illumina sequencing run entry by device internal id."""
        sequencing_run: IlluminaSequencingRun | None = apply_illumina_sequencing_run_filter(
            runs=self._get_query(table=IlluminaSequencingRun),
            filter_functions=[IlluminaSequencingRunFilter.BY_DEVICE_INTERNAL_ID],
            device_internal_id=device_internal_id,
        ).first()
        if not sequencing_run:
            raise EntryNotFoundError(f"No sequencing run found for device {device_internal_id}")
        return sequencing_run

    def get_latest_illumina_sequencing_run_for_nipt_case(
        self, case_internal_id: str
    ) -> IlluminaSequencingRun:
        """
        Get Illumina sequencing run entry by case internal id.
        NIPT runs all samples under a single case on the same sequencing run.
        """

        case: Case = self.get_case_by_internal_id(case_internal_id)
        if case.data_analysis != Workflow.FLUFFY:
            raise CgError(f"Case {case_internal_id} is not a NIPT case")
        sequencing_runs: list[IlluminaSequencingRun] = self.get_illumina_sequencing_runs_by_case(
            case.internal_id
        )
        return max(sequencing_runs, key=lambda run: run.sequencing_completed_at)

    def get_illumina_sequencing_runs_by_data_availability(
        self, data_availability: list[str]
    ) -> list[IlluminaSequencingRun] | None:
        """Return Illumina sequencing runs with supplied statuses."""
        return apply_illumina_sequencing_run_filter(
            runs=self._get_query(table=IlluminaSequencingRun),
            data_availability=data_availability,
            filter_functions=[IlluminaSequencingRunFilter.WITH_DATA_AVAILABILITY],
        ).all()

    def get_samples_by_illumina_flow_cell(self, flow_cell_id: str) -> list[Sample] | None:
        """Return samples present on an Illumina flow cell."""
        sequencing_run: IlluminaSequencingRun = (
            self.get_illumina_sequencing_run_by_device_internal_id(device_internal_id=flow_cell_id)
        )
        if sequencing_run:
            return sequencing_run.device.samples

    def get_illumina_sequencing_runs_by_case(
        self, case_id: str
    ) -> list[IlluminaSequencingRun] | None:
        """Get all Illumina sequencing runs for a case."""
        case: Case = self.get_case_by_internal_id(case_id)
        samples_on_case: list[Sample] = case.samples
        sample_metrics: list[SampleRunMetrics] = []
        for sample in samples_on_case:
            sample_metrics.extend(sample.sample_run_metrics)
        sequencing_runs: list[IlluminaSequencingRun] = [
            apply_illumina_sequencing_run_filter(
                runs=self._get_query(IlluminaSequencingRun),
                filter_functions=[IlluminaSequencingRunFilter.BY_ENTRY_ID],
                entry_id=sample_metric.instrument_run_id,
            ).first()
            for sample_metric in sample_metrics
        ]
        return sequencing_runs

    def are_all_illumina_runs_on_disk(self, case_id: str) -> bool:
        """Check if Illumina runs are on disk for sample before starting the analysis."""
        sequencing_runs: list[IlluminaSequencingRun] | None = (
            self.get_illumina_sequencing_runs_by_case(case_id)
        )
        if not sequencing_runs:
            LOG.info("No sequencing runs found")
            return False
        return all(
            sequencing_run.data_availability == SequencingRunDataAvailability.ON_DISK
            for sequencing_run in sequencing_runs
        )

    def request_sequencing_runs_for_case(self, case_id) -> None:
        """Set the status of removed Illumina sequencing runs to REQUESTED for the given case."""
        sequencing_runs: list[IlluminaSequencingRun] | None = (
            self.get_illumina_sequencing_runs_by_case(case_id)
        )
        for sequencing_run in sequencing_runs:
            if sequencing_run.data_availability == SequencingRunDataAvailability.REMOVED:
                sequencing_run.data_availability = SequencingRunDataAvailability.REQUESTED
                LOG.info(
                    f"Setting status for {sequencing_run.device.internal_id} to {SequencingRunDataAvailability.REQUESTED}"
                )
        self.session.commit()

    def get_invoices_by_status(self, is_invoiced: bool = None) -> list[Invoice]:
        """Return invoices by invoiced status."""
        invoices: Query = self._get_query(table=Invoice)
        if is_invoiced:
            return apply_invoice_filter(
                invoices=invoices, filter_functions=[InvoiceFilter.BY_INVOICED]
            ).all()
        else:
            return apply_invoice_filter(
                invoices=invoices, filter_functions=[InvoiceFilter.BY_NOT_INVOICED]
            ).all()

    def get_invoice_by_entry_id(self, entry_id: int) -> Invoice:
        """Return an invoice."""
        invoices: Query = self._get_query(table=Invoice)
        return apply_invoice_filter(
            invoices=invoices,
            entry_id=entry_id,
            filter_functions=[InvoiceFilter.BY_INVOICE_ID],
        ).first()

    def get_pools_and_samples_for_invoice_by_invoice_id(
        self, *, invoice_id: int = None
    ) -> list[Pool | Sample]:
        """Return all pools and samples for an invoice."""
        pools: list[Pool] = apply_pool_filter(
            pools=self._get_query(table=Pool),
            invoice_id=invoice_id,
            filter_functions=[PoolFilter.BY_INVOICE_ID],
        ).all()
        samples: list[Sample] = apply_sample_filter(
            samples=self._get_query(table=Sample),
            invoice_id=invoice_id,
            filter_functions=[SampleFilter.BY_INVOICE_ID],
        ).all()
        return pools + samples

    def get_case_sample_link(self, case_internal_id: str, sample_internal_id: str) -> CaseSample:
        """Return a case-sample link between a family and a sample."""
        filter_functions: list[CaseSampleFilter] = [
            CaseSampleFilter.SAMPLES_IN_CASE_BY_INTERNAL_ID,
            CaseSampleFilter.CASES_WITH_SAMPLE_BY_INTERNAL_ID,
        ]
        return apply_case_sample_filter(
            filter_functions=filter_functions,
            case_samples=self._get_join_case_sample_query(),
            case_internal_id=case_internal_id,
            sample_internal_id=sample_internal_id,
        ).first()

    def new_invoice_id(self) -> int:
        """Fetch invoices."""
        query: Query = self._get_query(table=Invoice)
        ids = [inv.id for inv in query]
        return max(ids) + 1 if ids else 0

    def get_pools_by_customer_id(self, *, customers: list[Customer] | None = None) -> list[Pool]:
        """Return all the pools for a customer."""
        customer_ids = [customer.id for customer in customers]
        return apply_pool_filter(
            pools=self._get_query(table=Pool),
            customer_ids=customer_ids,
            filter_functions=[PoolFilter.BY_CUSTOMER_ID],
        ).all()

    def get_pools_by_name_enquiry(self, *, name_enquiry: str = None) -> list[Pool]:
        """Return all the pools with a name fitting the enquiry."""
        return apply_pool_filter(
            pools=self._get_query(table=Pool),
            name_enquiry=name_enquiry,
            filter_functions=[PoolFilter.BY_NAME_ENQUIRY],
        ).all()

    def get_pools(self) -> list[Pool]:
        """Return all the pools."""
        return self._get_query(table=Pool).all()

    def get_pools_by_order_enquiry(self, *, order_enquiry: str = None) -> list[Pool]:
        """Return all the pools with an order fitting the enquiry."""
        return apply_pool_filter(
            pools=self._get_query(table=Pool),
            order_enquiry=order_enquiry,
            filter_functions=[PoolFilter.BY_ORDER_ENQUIRY],
        ).all()

    def get_pool_by_entry_id(self, entry_id: int) -> Pool:
        """Return a pool by entry id."""
        pools = self._get_query(table=Pool)
        return apply_pool_filter(
            pools=pools, entry_id=entry_id, filter_functions=[PoolFilter.BY_ENTRY_ID]
        ).first()

    def get_pools_to_render(
        self, customers: list[Customer] | None = None, enquiry: str = None
    ) -> list[Pool]:
        pools: list[Pool] = (
            self.get_pools_by_customer_id(customers=customers) if customers else self.get_pools()
        )
        if enquiry:
            pools: list[Pool] = list(
                set(
                    self.get_pools_by_name_enquiry(name_enquiry=enquiry)
                    or set(self.get_pools_by_order_enquiry(order_enquiry=enquiry))
                )
            )
        return pools

    def get_ready_made_library_expected_reads(self, case_id: str) -> int:
        """Return the target reads of a ready made library case."""

        application: Application = self.get_application_by_case(case_id=case_id)

        if application.prep_category != PrepCategory.READY_MADE_LIBRARY.value:
            raise ValueError(
                f"{case_id} is not a ready made library, found prep category: "
                f"{application.prep_category}"
            )
        return application.expected_reads

    def get_samples_by_customer_id_and_pattern(
        self, *, customers: list[Customer] | None = None, pattern: str = None
    ) -> list[Sample]:
        """Get samples by customer and sample internal id  or sample name pattern."""
        samples: Query = self._get_query(table=Sample)
        customer_entry_ids: list[int] = []
        filter_functions: list[SampleFilter] = []
        if customers:
            if not isinstance(customers, list):
                customers = list(customers)
            customer_entry_ids = [customer.id for customer in customers]
            filter_functions.append(SampleFilter.BY_CUSTOMER_ENTRY_IDS)
        if pattern:
            filter_functions.extend([SampleFilter.BY_INTERNAL_ID_OR_NAME_SEARCH])
        filter_functions.append(SampleFilter.ORDER_BY_CREATED_AT_DESC)
        return apply_sample_filter(
            samples=samples,
            customer_entry_ids=customer_entry_ids,
            search_pattern=pattern,
            filter_functions=filter_functions,
        ).all()

    def get_collaborator_samples(self, request: CollaboratorSamplesRequest) -> list[Sample]:
        customer: Customer | None = self.get_customer_by_internal_id(request.customer)
        collaborator_ids = [collaborator.id for collaborator in customer.collaborators]

        filters = [
            SampleFilter.BY_CUSTOMER_ENTRY_IDS,
            SampleFilter.BY_INTERNAL_ID_OR_NAME_SEARCH,
            SampleFilter.ORDER_BY_CREATED_AT_DESC,
            SampleFilter.IS_NOT_CANCELLED,
            SampleFilter.LIMIT,
        ]
        return apply_sample_filter(
            samples=self._get_query(table=Sample),
            customer_entry_ids=collaborator_ids,
            search_pattern=request.enquiry,
            filter_functions=filters,
            limit=request.limit,
        ).all()

    def _get_samples_by_customer_and_subject_id_query(
        self, customer_internal_id: str, subject_id: str
    ) -> Query:
        """Return query of samples of customer with given subject id."""
        records: Query = apply_customer_filter(
            customers=self._get_join_sample_and_customer_query(),
            customer_internal_id=customer_internal_id,
            filter_functions=[CustomerFilter.BY_INTERNAL_ID],
        )
        return apply_sample_filter(
            samples=records,
            subject_id=subject_id,
            filter_functions=[SampleFilter.BY_SUBJECT_ID],
        )

    def get_samples_by_customer_and_subject_id(
        self, customer_internal_id: str, subject_id: str
    ) -> list[Sample]:
        """Get samples of customer with given subject id."""
        return self._get_samples_by_customer_and_subject_id_query(
            customer_internal_id=customer_internal_id, subject_id=subject_id
        ).all()

    def get_samples_by_customer_id_list_and_subject_id_and_is_tumour(
        self, customer_ids: list[int], subject_id: str, is_tumour: bool
    ) -> list[Sample]:
        """Return a list of samples matching a list of customers with given subject id and is a tumour or not."""
        samples = self._get_query(table=Sample)
        filter_functions = [
            SampleFilter.BY_CUSTOMER_ENTRY_IDS,
            SampleFilter.BY_SUBJECT_ID,
        ]
        (
            filter_functions.append(SampleFilter.IS_TUMOUR)
            if is_tumour
            else filter_functions.append(SampleFilter.IS_NOT_TUMOUR)
        )
        return apply_sample_filter(
            samples=samples,
            customer_entry_ids=customer_ids,
            subject_id=subject_id,
            filter_functions=filter_functions,
        ).all()

    def get_samples_by_any_id(self, **identifiers: dict) -> Query:
        """Return a sample query filtered by the given names and values of Sample attributes."""
        samples: Query = self._get_query(table=Sample).order_by(Sample.internal_id.desc())
        for identifier_name, identifier_value in identifiers.items():
            samples: Query = apply_sample_filter(
                filter_functions=[SampleFilter.BY_IDENTIFIER_NAME_AND_VALUE],
                samples=samples,
                identifier_name=identifier_name,
                identifier_value=identifier_value,
            )
        return samples

    def get_sample_by_name(self, name: str) -> Sample:
        """Get sample by name."""
        samples = self._get_query(table=Sample)
        return apply_sample_filter(
            samples=samples, filter_functions=[SampleFilter.BY_SAMPLE_NAME], name=name
        ).first()

    def get_samples_by_type(self, case_id: str, sample_type: SampleType) -> list[Sample] | None:
        """Get samples given a tissue type."""
        samples: Query = apply_case_sample_filter(
            filter_functions=[CaseSampleFilter.SAMPLES_IN_CASE_BY_INTERNAL_ID],
            case_samples=self._get_join_sample_family_query(),
            case_internal_id=case_id,
        )
        samples: Query = apply_sample_filter(
            filter_functions=[SampleFilter.WITH_TYPE],
            samples=samples,
            tissue_type=sample_type,
        )
        return samples.all() if samples else None

    def is_case_down_sampled(self, case_id: str) -> bool:
        """Returns True if all samples in a case are down sampled from another sample."""
        case: Case = self.get_case_by_internal_id(internal_id=case_id)
        return all(sample.from_sample is not None for sample in case.samples)

    def is_case_external(self, case_id: str) -> bool:
        """Returns True if all samples in a case have been sequenced externally."""
        case: Case = self.get_case_by_internal_id(internal_id=case_id)
        return all(sample.application_version.application.is_external for sample in case.samples)

    def get_case_by_internal_id(self, internal_id: str) -> Case | None:
        """Get case by internal id."""
        return apply_case_filter(
            cases=self._get_query(table=Case),
            filter_functions=[CaseFilter.BY_INTERNAL_ID],
            internal_id=internal_id,
        ).first()

    def get_cases_by_internal_ids(self, internal_ids: list[str]) -> list[Case]:
        """Get cases by internal ids."""
        return apply_case_filter(
            cases=self._get_query(table=Case),
            filter_functions=[CaseFilter.BY_INTERNAL_IDS],
            internal_ids=internal_ids,
        ).all()

    def verify_case_exists(self, case_internal_id: str) -> None:
        """Passes silently if case exists in Status DB, raises error if no case or case samples."""

        case: Case = self.get_case_by_internal_id(internal_id=case_internal_id)
        if not case:
            LOG.error(f"Case {case_internal_id} could not be found in Status DB!")
            raise CgError
        if not case.links:
            LOG.error(f"Case {case_internal_id} has no samples in in Status DB!")
            raise CgError
        LOG.info(f"Case {case_internal_id} exists in Status DB")

    def get_running_cases_in_workflow(self, workflow: Workflow) -> list[Case]:
        """Return all running cases in a workflow."""
        return apply_case_filter(
            cases=self._get_query(table=Case),
            filter_functions=[CaseFilter.WITH_WORKFLOW, CaseFilter.IS_RUNNING],
            workflow=workflow,
        ).all()

    def get_not_analysed_cases_by_sample_internal_id(
        self,
        sample_internal_id: str,
    ) -> list[Case]:
        """Get not analysed cases by sample internal id."""

        query: Query = self._get_join_case_and_sample_query()

        not_analysed_cases: Query = apply_case_filter(
            cases=query,
            filter_functions=[
                CaseFilter.NOT_ANALYSED,
            ],
        )

        return apply_sample_filter(
            samples=not_analysed_cases,
            filter_functions=[SampleFilter.BY_INTERNAL_ID],
            internal_id=sample_internal_id,
        ).all()

    def case_with_name_exists(self, case_name: str) -> bool:
        """Check if a case exists in StatusDB."""
        return bool(self.get_case_by_name(case_name))

    def sample_with_id_exists(self, sample_id: str) -> bool:
        """Check if a sample exists in StatusDB."""
        return bool(self.get_sample_by_internal_id(sample_id))

    def get_application_by_tag(self, tag: str) -> Application:
        """Return an application by tag."""
        return apply_application_filter(
            applications=self._get_query(table=Application),
            filter_functions=[ApplicationFilter.BY_TAG],
            tag=tag,
        ).first()

    def get_applications_is_not_archived(self) -> list[Application]:
        """Return applications that are not archived."""
        return (
            apply_application_filter(
                applications=self._get_query(table=Application),
                filter_functions=[ApplicationFilter.IS_NOT_ARCHIVED],
            )
            .order_by(Application.prep_category, Application.tag)
            .all()
        )

    def get_applications(self) -> list[Application]:
        """Return all applications."""
        return (
            self._get_query(table=Application)
            .order_by(Application.prep_category, Application.tag)
            .all()
        )

    def get_current_application_version_by_tag(self, tag: str) -> ApplicationVersion | None:
        """Return the current application version for an application tag."""
        application = self.get_application_by_tag(tag=tag)
        if not application:
            return None
        return apply_application_versions_filter(
            filter_functions=[
                ApplicationVersionFilter.BY_APPLICATION_ENTRY_ID,
                ApplicationVersionFilter.BY_VALID_FROM_BEFORE,
                ApplicationVersionFilter.ORDER_BY_VALID_FROM_DESC,
            ],
            application_versions=self._get_query(table=ApplicationVersion),
            application_entry_id=application.id,
            valid_from=dt.datetime.now(),
        ).first()

    def get_bed_version_by_file_name(self, bed_version_file_name: str) -> BedVersion:
        """Return bed version with file name."""
        return apply_bed_version_filter(
            bed_versions=self._get_query(table=BedVersion),
            bed_version_file_name=bed_version_file_name,
            filter_functions=[BedVersionFilter.BY_FILE_NAME],
        ).first()

    def get_bed_version_by_short_name(self, bed_version_short_name: str) -> BedVersion:
        """Return bed version with short name."""
        return apply_bed_version_filter(
            bed_versions=self._get_query(table=BedVersion),
            bed_version_short_name=bed_version_short_name,
            filter_functions=[BedVersionFilter.BY_SHORT_NAME],
        ).first()

    def get_bed_by_entry_id(self, bed_entry_id: int) -> Bed:
        """Get panel bed with bed entry id."""
        return apply_bed_filter(
            beds=self._get_query(table=Bed),
            filter_functions=[BedFilter.BY_ENTRY_ID],
            bed_entry_id=bed_entry_id,
        ).first()

    def get_bed_by_name(self, bed_name: str) -> Bed:
        """Get panel bed with bed name."""
        return apply_bed_filter(
            beds=self._get_query(table=Bed),
            filter_functions=[BedFilter.BY_NAME],
            bed_name=bed_name,
        ).first()

    def get_active_beds(self) -> Query:
        """Get all beds that are not archived."""
        bed_filter_functions: list[BedFilter] = [
            BedFilter.NOT_ARCHIVED,
            BedFilter.ORDER_BY_NAME,
        ]
        return apply_bed_filter(
            beds=self._get_query(table=Bed), filter_functions=bed_filter_functions
        )

    def get_customer_by_internal_id(self, customer_internal_id: str) -> Customer:
        """Return customer with customer id."""
        return apply_customer_filter(
            filter_functions=[CustomerFilter.BY_INTERNAL_ID],
            customers=self._get_query(table=Customer),
            customer_internal_id=customer_internal_id,
        ).first()

    def get_collaboration_by_internal_id(self, internal_id: str) -> Collaboration:
        """Fetch a customer group by internal id from the store."""
        return apply_collaboration_filter(
            collaborations=self._get_query(table=Collaboration),
            filter_functions=[CollaborationFilter.BY_INTERNAL_ID],
            internal_id=internal_id,
        ).first()

    def get_organism_by_internal_id(self, internal_id: str) -> Organism:
        """Find an organism by internal id."""
        return apply_organism_filter(
            organisms=self._get_query(table=Organism),
            filter_functions=[OrganismFilter.BY_INTERNAL_ID],
            internal_id=internal_id,
        ).first()

    def get_all_organisms(self) -> list[Organism]:
        """Return all organisms ordered by organism internal id."""
        return self._get_query(table=Organism).order_by(Organism.internal_id)

    def get_customers(self) -> list[Customer]:
        """Return costumers."""
        return self._get_query(table=Customer).all()

    def get_panel_by_abbreviation(self, abbreviation: str) -> Panel:
        """Return a panel by abbreviation."""
        return apply_panel_filter(
            panels=self._get_query(table=Panel),
            filters=[PanelFilter.BY_ABBREVIATION],
            abbreviation=abbreviation,
        ).first()

    def get_panels(self) -> list[Panel]:
        """Returns all panels."""
        return self._get_query(table=Panel).order_by(Panel.abbrev).all()

    def get_user_by_email(self, email: str) -> User | None:
        """Return a user by email from the database."""
        return apply_user_filter(
            users=self._get_query(table=User),
            email=email,
            filter_functions=[UserFilter.BY_EMAIL],
        ).first()

    def is_user_associated_with_customer(self, user_id: int, customer_internal_id: str) -> bool:
        user: User | None = apply_user_filter(
            users=self._get_query(table=User),
            user_id=user_id,
            customer_internal_id=customer_internal_id,
            filter_functions=[UserFilter.BY_ID, UserFilter.BY_CUSTOMER_INTERNAL_ID],
        ).first()
        return bool(user)

    def is_customer_trusted(self, customer_internal_id: str) -> bool:
        customer: Customer | None = self.get_customer_by_internal_id(customer_internal_id)
        return bool(customer and customer.is_trusted)

    def customer_exists(self, customer_internal_id: str) -> bool:
        customer: Customer | None = self.get_customer_by_internal_id(customer_internal_id)
        return bool(customer)

    def get_samples_to_receive(self, external: bool = False) -> list[Sample]:
        """Return samples to receive."""
        records: Query = self._get_join_sample_application_version_query()
        sample_filter_functions: list[SampleFilter] = [
            SampleFilter.IS_NOT_RECEIVED,
            SampleFilter.IS_NOT_DOWN_SAMPLED,
        ]
        records: Query = apply_sample_filter(
            samples=records, filter_functions=sample_filter_functions
        )
        if external:
            records: Query = apply_application_filter(
                applications=records, filter_functions=[ApplicationFilter.IS_EXTERNAL]
            )
        else:
            records: Query = apply_application_filter(
                applications=records,
                filter_functions=[ApplicationFilter.IS_NOT_EXTERNAL],
            )
        return records.order_by(Sample.ordered_at).all()

    def get_samples_to_prepare(self) -> list[Sample]:
        """Return samples to prepare."""
        records: Query = self._get_join_sample_application_version_query()
        sample_filter_functions: list[SampleFilter] = [
            SampleFilter.IS_RECEIVED,
            SampleFilter.IS_NOT_PREPARED,
            SampleFilter.IS_NOT_DOWN_SAMPLED,
            SampleFilter.IS_NOT_SEQUENCED,
        ]
        records: Query = apply_sample_filter(
            samples=records, filter_functions=sample_filter_functions
        )
        records: Query = apply_application_filter(
            applications=records, filter_functions=[ApplicationFilter.IS_NOT_EXTERNAL]
        )

        return records.order_by(Sample.received_at).all()

    def get_samples_to_sequence(self) -> list[Sample]:
        """Return samples in sequencing."""
        records: Query = self._get_join_sample_application_version_query()
        sample_filter_functions: list[SampleFilter] = [
            SampleFilter.IS_PREPARED,
            SampleFilter.IS_NOT_SEQUENCED,
            SampleFilter.IS_NOT_DOWN_SAMPLED,
        ]
        records: Query = apply_sample_filter(
            samples=records, filter_functions=sample_filter_functions
        )
        records: Query = apply_application_filter(
            applications=records, filter_functions=[ApplicationFilter.IS_NOT_EXTERNAL]
        )
        return records.order_by(Sample.prepared_at).all()

    def get_families_with_analyses(self) -> Query:
        """Return all cases in the database with an analysis."""
        return self._get_outer_join_cases_with_analyses_query()

    def get_families_with_samples(self) -> Query:
        """Return all cases in the database with samples."""
        return self._get_join_cases_with_samples_query()

    def cases_to_analyse(self, workflow: Workflow = None, limit: int = None) -> list[Case]:
        """Returns a list if cases ready to be analyzed or set to be reanalyzed."""
        case_filter_functions: list[CaseFilter] = [
            CaseFilter.HAS_SEQUENCE,
            CaseFilter.WITH_WORKFLOW,
            CaseFilter.FOR_ANALYSIS,
        ]
        cases = apply_case_filter(
            cases=self.get_families_with_analyses(),
            filter_functions=case_filter_functions,
            workflow=workflow,
        )

        families: list[Query] = list(cases.order_by(Case.ordered_at))
        families = [
            case_obj
            for case_obj in families
            if case_obj.latest_sequenced
            and (
                case_obj.action == CaseActions.ANALYZE
                or not case_obj.latest_analyzed
                or case_obj.latest_analyzed < case_obj.latest_sequenced
            )
        ]

        return families[:limit]

    def set_case_action(
        self, action: Literal[CaseActions.actions()], case_internal_id: str
    ) -> None:
        """Sets the action of provided cases to None or the given action."""
        case: Case = self.get_case_by_internal_id(internal_id=case_internal_id)
        case.action = action
        self.session.commit()

    def get_cases_to_compress(self, date_threshold: datetime) -> list[Case]:
        """Return all cases that are ready to be compressed by SPRING."""
        case_filter_functions: list[CaseFilter] = [
            CaseFilter.HAS_INACTIVE_ANALYSIS,
            CaseFilter.OLD_BY_CREATION_DATE,
            CaseFilter.IS_COMPRESSIBLE,
        ]
        return apply_case_filter(
            cases=self._get_query(table=Case),
            filter_functions=case_filter_functions,
            creation_date=date_threshold,
        ).all()

    def get_sample_by_entry_id(self, entry_id: int) -> Sample:
        """Return a sample by entry id."""
        sample: Sample | None = apply_sample_filter(
            filter_functions=[SampleFilter.BY_ENTRY_ID],
            samples=self._get_query(table=Sample),
            entry_id=entry_id,
        ).first()

        if not sample:
            LOG.error(f"Could not find sample with entry id {entry_id}")
            raise SampleNotFoundError(f"Could not find sample with entry id {entry_id}")
        return sample

    def get_sample_by_internal_id(self, internal_id: str) -> Sample | None:
        """Return a sample by lims id."""
        return apply_sample_filter(
            filter_functions=[SampleFilter.BY_INTERNAL_ID],
            samples=self._get_query(table=Sample),
            internal_id=internal_id,
        ).first()

    def get_samples_by_identifier(self, object_type: str, identifier: str) -> list[Sample]:
        """Return all samples from a flow cell, case or sample id"""
        object_to_filter: dict[str, Callable] = {
            "sample": self.get_sample_by_internal_id,
            "case": self.get_samples_by_case_id,
            "flow_cell": self.get_samples_by_illumina_flow_cell,
        }
        samples: Sample | list[Sample] = object_to_filter[object_type](identifier)
        return samples if isinstance(samples, list) else [samples]

    def get_samples_by_internal_id(self, internal_id: str) -> list[Sample]:
        """Return all samples by lims id."""
        return apply_sample_filter(
            filter_functions=[SampleFilter.BY_INTERNAL_ID],
            samples=self._get_query(table=Sample),
            internal_id=internal_id,
        ).all()

    def get_analyses_to_upload(self, workflow: Workflow = None) -> list[Analysis]:
        """Return analyses that have not been uploaded."""
        analysis_filter_functions: list[AnalysisFilter] = [
            AnalysisFilter.WITH_WORKFLOW,
            AnalysisFilter.COMPLETED,
            AnalysisFilter.IS_NOT_UPLOADED,
            AnalysisFilter.VALID_IN_PRODUCTION,
            AnalysisFilter.ORDER_BY_COMPLETED_AT,
        ]
        return apply_analysis_filter(
            filter_functions=analysis_filter_functions,
            analyses=self._get_join_analysis_case_query(),
            workflow=workflow,
        ).all()

    def get_analyses_to_clean(
        self, before: datetime = datetime.now(), workflow: Workflow = None
    ) -> list[Analysis]:
        """Return analyses that haven't been cleaned."""
        filter_functions: list[AnalysisFilter] = [
            AnalysisFilter.IS_UPLOADED,
            AnalysisFilter.IS_NOT_CLEANED,
            AnalysisFilter.STARTED_AT_BEFORE,
            AnalysisFilter.CASE_ACTION_IS_NONE,
        ]
        if workflow:
            filter_functions.append(AnalysisFilter.WITH_WORKFLOW)
        return apply_analysis_filter(
            filter_functions=filter_functions,
            analyses=self._get_latest_analyses_for_cases_query(),
            workflow=workflow,
            started_at_date=before,
        ).all()

    def get_analyses_for_case_and_workflow_started_at_before(
        self,
        workflow: Workflow,
        started_at_before: datetime,
        case_internal_id: str,
    ) -> list[Analysis]:
        """Return all analyses older than certain date."""
        case = self.get_case_by_internal_id(internal_id=case_internal_id)
        case_entry_id: int = case.id if case else None
        filter_functions: list[AnalysisFilter] = [
            AnalysisFilter.BY_CASE_ENTRY_ID,
            AnalysisFilter.WITH_WORKFLOW,
            AnalysisFilter.STARTED_AT_BEFORE,
        ]
        return apply_analysis_filter(
            filter_functions=filter_functions,
            analyses=self._get_query(table=Analysis),
            workflow=workflow,
            case_entry_id=case_entry_id,
            started_at_date=started_at_before,
        ).all()

    def get_analyses_for_case_started_at_before(
        self,
        case_internal_id: str,
        started_at_before: datetime,
    ) -> list[Analysis]:
        """Return all analyses for a case older than certain date."""
        case = self.get_case_by_internal_id(internal_id=case_internal_id)
        case_entry_id: int = case.id if case else None
        filter_functions: list[AnalysisFilter] = [
            AnalysisFilter.BY_CASE_ENTRY_ID,
            AnalysisFilter.STARTED_AT_BEFORE,
        ]
        return apply_analysis_filter(
            filter_functions=filter_functions,
            analyses=self._get_query(table=Analysis),
            case_entry_id=case_entry_id,
            started_at_date=started_at_before,
        ).all()

    def get_analyses_for_workflow_started_at_before(
        self, workflow: Workflow, started_at_before: datetime
    ) -> list[Analysis]:
        """Return all analyses for a workflow started before a certain date."""
        filter_functions: list[AnalysisFilter] = [
            AnalysisFilter.WITH_WORKFLOW,
            AnalysisFilter.STARTED_AT_BEFORE,
        ]
        return apply_analysis_filter(
            filter_functions=filter_functions,
            analyses=self._get_query(table=Analysis),
            workflow=workflow,
            started_at_date=started_at_before,
        ).all()

    def get_analyses_started_at_before(self, started_at_before: datetime) -> list[Analysis]:
        """Return all analyses for a workflow started before a certain date."""
        return apply_analysis_filter(
            filter_functions=[AnalysisFilter.STARTED_AT_BEFORE],
            analyses=self._get_query(table=Analysis),
            started_at_date=started_at_before,
        ).all()

    def observations_to_upload(self, workflow: Workflow = None) -> Query:
        """Return observations that have not been uploaded."""
        case_filter_functions: list[CaseFilter] = [
            CaseFilter.WITH_LOQUSDB_SUPPORTED_WORKFLOW,
            CaseFilter.WITH_LOQUSDB_SUPPORTED_SEQUENCING_METHOD,
        ]
        records: Query = apply_case_filter(
            cases=self.get_families_with_samples(),
            filter_functions=case_filter_functions,
            workflow=workflow,
        )
        return apply_sample_filter(
            filter_functions=[SampleFilter.WITHOUT_LOQUSDB_ID], samples=records
        )

    def observations_uploaded(self, workflow: Workflow = None) -> Query:
        """Return observations that have been uploaded."""
        records: Query = apply_case_filter(
            cases=self.get_families_with_samples(),
            filter_functions=[CaseFilter.WITH_LOQUSDB_SUPPORTED_WORKFLOW],
            workflow=workflow,
        )
        records: Query = apply_sample_filter(
            filter_functions=[SampleFilter.WITH_LOQUSDB_ID], samples=records
        )
        return records

    def get_analyses(self) -> list[Analysis]:
        return self._get_query(table=Analysis).all()

    def get_analyses_to_deliver_for_pipeline(self, workflow: Workflow = None) -> list[Analysis]:
        """Return analyses that have been uploaded but not delivered."""
        analyses: Query = apply_sample_filter(
            samples=self._get_join_analysis_sample_family_query(),
            filter_functions=[SampleFilter.IS_NOT_DELIVERED],
        )
        filter_functions: list[AnalysisFilter] = [
            AnalysisFilter.IS_NOT_UPLOADED,
            AnalysisFilter.WITH_WORKFLOW,
            AnalysisFilter.ORDER_BY_UPLOADED_AT,
        ]
        return apply_analysis_filter(
            filter_functions=filter_functions, analyses=analyses, workflow=workflow
        ).all()

    def analyses_to_delivery_report(self, workflow: Workflow | None = None) -> Query:
        """Return analyses that need a delivery report to be regenerated."""
        records: Query = apply_case_filter(
            cases=self._get_join_analysis_case_query(),
            filter_functions=[CaseFilter.REPORT_SUPPORTED],
        )
        analysis_filter_functions: list[AnalysisFilter] = [
            AnalysisFilter.REPORT_BY_WORKFLOW,
            AnalysisFilter.WITHOUT_DELIVERY_REPORT,
            AnalysisFilter.VALID_IN_PRODUCTION,
            AnalysisFilter.ORDER_BY_COMPLETED_AT,
        ]
        return apply_analysis_filter(
            filter_functions=analysis_filter_functions, analyses=records, workflow=workflow
        )

    def analyses_to_upload_delivery_reports(self, workflow: Workflow = None) -> Query:
        """Return analyses that need a delivery report to be uploaded."""
        records: Query = apply_case_filter(
            cases=self._get_join_analysis_case_query(),
            filter_functions=[CaseFilter.WITH_SCOUT_DELIVERY],
        )
        analysis_filter_functions: list[AnalysisFilter] = [
            AnalysisFilter.REPORT_BY_WORKFLOW,
            AnalysisFilter.WITH_DELIVERY_REPORT,
            AnalysisFilter.IS_NOT_UPLOADED,
            AnalysisFilter.VALID_IN_PRODUCTION,
            AnalysisFilter.ORDER_BY_COMPLETED_AT,
        ]
        return apply_analysis_filter(
            filter_functions=analysis_filter_functions, analyses=records, workflow=workflow
        )

    def get_samples_to_deliver(self) -> list[Sample]:
        """Return all samples not delivered."""
        records = self._get_query(table=Sample)
        sample_filter_functions: list[SampleFilter] = [
            SampleFilter.IS_SEQUENCED,
            SampleFilter.IS_NOT_DOWN_SAMPLED,
            SampleFilter.IS_NOT_DELIVERED,
        ]

        records: Query = apply_sample_filter(
            filter_functions=sample_filter_functions,
            samples=records,
        )

        return records.all()

    def get_samples_not_invoiced(self) -> list[Sample]:
        """Return all samples that have not been invoiced, excluding those that
        have been down sampled."""
        records = self._get_query(table=Sample)
        sample_filter_functions: list[SampleFilter] = [
            SampleFilter.HAS_NO_INVOICE_ID,
            SampleFilter.IS_NOT_DOWN_SAMPLED,
        ]

        records: Query = apply_sample_filter(
            filter_functions=sample_filter_functions,
            samples=records,
        )
        return records.all()

    def get_samples_not_down_sampled(self) -> list[Sample]:
        """Return all samples that have not been down sampled."""
        return apply_sample_filter(
            filter_functions=[SampleFilter.IS_NOT_DOWN_SAMPLED],
            samples=self._get_query(table=Sample),
        ).all()

    def get_samples_to_invoice_query(self) -> Query:
        """Return all samples that should be invoiced."""
        sample_filter_functions: list[SampleFilter] = [
            SampleFilter.IS_DELIVERED,
            SampleFilter.HAS_NO_INVOICE_ID,
            SampleFilter.DO_INVOICE,
            SampleFilter.IS_NOT_DOWN_SAMPLED,
        ]
        return apply_sample_filter(
            filter_functions=sample_filter_functions,
            samples=self._get_query(table=Sample),
        )

    def get_pools_to_invoice_query(self) -> Query:
        """Return all pools that should be invoiced."""
        pool_filter_functions: list[PoolFilter] = [
            PoolFilter.IS_DELIVERED,
            PoolFilter.WITHOUT_INVOICE_ID,
            PoolFilter.DO_INVOICE,
        ]
        return apply_pool_filter(
            filter_functions=pool_filter_functions,
            pools=self._get_query(table=Pool),
        )

    def get_samples_to_invoice_for_customer(self, customer: Customer = None) -> list[Sample]:
        """Return all samples that should be invoiced for a customer."""
        return apply_sample_filter(
            samples=self.get_samples_to_invoice_query(),
            filter_functions=[SampleFilter.BY_CUSTOMER],
            customer=customer,
        ).all()

    def get_pools_to_invoice_for_customer(self, customer: Customer = None) -> list[Pool]:
        """Return all pools for a customer that should be invoiced."""
        return apply_pool_filter(
            filter_functions=[PoolFilter.BY_CUSTOMER],
            pools=self.get_pools_to_invoice_query(),
            customer=customer,
        ).all()

    def get_customers_to_invoice(self, records: Query) -> list[Customer]:
        customers_to_invoice: list[Customer] = [
            record.customer
            for record in records.all()
            if record.customer.internal_id != CustomerId.CG_INTERNAL_CUSTOMER
        ]
        return list(set(customers_to_invoice))

    def get_pools_to_receive(self) -> list[Pool]:
        """Return all pools that have been not yet been received."""
        return apply_pool_filter(
            filter_functions=[PoolFilter.IS_NOT_RECEIVED], pools=self._get_query(table=Pool)
        ).all()

    def get_all_pools_to_deliver(self) -> list[Pool]:
        """Return all pools that are received but have not yet been delivered."""
        records = self._get_query(table=Pool)
        pool_filter_functions: list[PoolFilter] = [
            PoolFilter.IS_RECEIVED,
            PoolFilter.IS_NOT_DELIVERED,
        ]

        records: Query = apply_pool_filter(
            filter_functions=pool_filter_functions,
            pools=records,
        )
        return records.all()

    def get_orders(self, orders_request: OrdersRequest) -> tuple[list[Order], int]:
        """Filter, sort and paginate orders based on the provided request."""
        orders: Query = apply_order_filters(
            orders=self._get_query(Order),
            filters=[OrderFilter.BY_WORKFLOW, OrderFilter.BY_SEARCH, OrderFilter.BY_DELIVERED],
            workflow=orders_request.workflow,
            search=orders_request.search,
            delivered=orders_request.delivered,
        )
        total_count: int = orders.count()
        orders: list[Order] = self.sort_and_paginate_orders(
            orders=orders, orders_request=orders_request
        )
        return orders, total_count

    def sort_and_paginate_orders(self, orders: Query, orders_request: OrdersRequest) -> list[Order]:
        return apply_order_filters(
            orders=orders,
            filters=[OrderFilter.SORT, OrderFilter.PAGINATE],
            sort_field=orders_request.sort_field,
            sort_order=orders_request.sort_order,
            page=orders_request.page,
            page_size=orders_request.page_size,
        ).all()

    def get_orders_by_ids(self, order_ids: list[int]) -> list[Order]:
        """Return all orders with the provided ids."""
        return apply_order_filters(
            orders=self._get_query(Order),
            filters=[OrderFilter.BY_IDS],
            ids=order_ids,
        ).all()

    def get_order_by_id(self, order_id: int) -> Order:
        """Returns the entry in Order matching the given id."""
        orders: Query = self._get_query(table=Order)
        order_filter_functions: list[Callable] = [OrderFilter.BY_ID]
        orders: Query = apply_order_filters(
            orders=orders, filters=order_filter_functions, id=order_id
        )
        if not (order := orders.first()):
            raise OrderNotFoundError(f"Order with ID {order_id} not found.")
        return order

    def get_order_by_ticket_id(self, ticket_id: int) -> Order | None:
        """Returns the entry in Order matching the given id."""
        orders: Query = self._get_query(table=Order)
        order_filter_functions: list[Callable] = [OrderFilter.BY_TICKET_ID]
        orders: Query = apply_order_filters(
            orders=orders, filters=order_filter_functions, ticket_id=ticket_id
        )
        return orders.first()

    def get_case_not_received_count(self, order_id: int, cases_to_exclude: list[str]) -> int:
        filters: list[CaseSampleFilter] = [
            CaseSampleFilter.BY_ORDER,
            CaseSampleFilter.CASES_WITH_SAMPLES_NOT_RECEIVED,
            CaseSampleFilter.EXCLUDE_CASES,
        ]
        case_samples: Query = self._join_sample_and_case()
        return apply_case_sample_filter(
            case_samples=case_samples,
            filter_functions=filters,
            order_id=order_id,
            cases_to_exclude=cases_to_exclude,
        ).count()

    def get_case_in_preparation_count(self, order_id: int, cases_to_exclude: list[str]) -> int:
        filters: list[CaseFilter] = [
            CaseSampleFilter.BY_ORDER,
            CaseSampleFilter.CASES_WITH_ALL_SAMPLES_RECEIVED,
            CaseSampleFilter.CASES_WITH_SAMPLES_NOT_PREPARED,
            CaseSampleFilter.EXCLUDE_CASES,
        ]
        case_samples: Query = self._join_sample_and_case()
        return apply_case_sample_filter(
            case_samples=case_samples,
            filter_functions=filters,
            order_id=order_id,
            cases_to_exclude=cases_to_exclude,
        ).count()

    def get_case_in_sequencing_count(self, order_id: int, cases_to_exclude: list[str]) -> int:
        filters: list[CaseSampleFilter] = [
            CaseSampleFilter.BY_ORDER,
            CaseSampleFilter.CASES_WITH_ALL_SAMPLES_RECEIVED,
            CaseSampleFilter.CASES_WITH_ALL_SAMPLES_PREPARED,
            CaseSampleFilter.CASES_WITH_SAMPLES_NOT_SEQUENCED,
            CaseSampleFilter.EXCLUDE_CASES,
        ]
        case_samples: Query = self._join_sample_and_case()
        return apply_case_sample_filter(
            case_samples=case_samples,
            filter_functions=filters,
            order_id=order_id,
            cases_to_exclude=cases_to_exclude,
        ).count()

    def get_case_failed_sequencing_count(self, order_id: int, cases_to_exclude: list[str]) -> int:
        filters: list[CaseSampleFilter] = [
            CaseSampleFilter.BY_ORDER,
            CaseSampleFilter.CASES_WITH_ALL_SAMPLES_RECEIVED,
            CaseSampleFilter.CASES_WITH_ALL_SAMPLES_PREPARED,
            CaseSampleFilter.CASES_WITH_ALL_SAMPLES_SEQUENCED,
            CaseSampleFilter.CASES_FAILED_SEQUENCING_QC,
            CaseSampleFilter.EXCLUDE_CASES,
        ]
        case_samples: Query = self._join_sample_and_case()
        return apply_case_sample_filter(
            case_samples=case_samples,
            filter_functions=filters,
            order_id=order_id,
            cases_to_exclude=cases_to_exclude,
        ).count()

    def get_illumina_flow_cell_by_internal_id(self, internal_id: str) -> IlluminaFlowCell:
        """Return a flow cell by internal id."""
        flow_cell: IlluminaFlowCell | None = apply_illumina_flow_cell_filters(
            filter_functions=[IlluminaFlowCellFilter.BY_INTERNAL_ID],
            flow_cells=self._get_query(table=IlluminaFlowCell),
            internal_id=internal_id,
        ).first()
        if not flow_cell:
            raise EntryNotFoundError(
                f"Could not find Illumina flow cell with internal id {internal_id}"
            )
        return flow_cell

    def get_cases_for_sequencing_qc(self) -> list[Case]:
        """Return all cases that are ready for sequencing QC."""
        query = (
            self._get_query(table=Case)
            .join(Case.links)
            .join(CaseSample.sample)
            .join(ApplicationVersion)
            .join(Application)
        )
        return apply_case_filter(
            cases=query,
            filter_functions=[
                CaseFilter.PENDING_OR_FAILED_SEQUENCING_QC,
                CaseFilter.HAS_SEQUENCE,
            ],
        ).all()

<<<<<<< HEAD
    def is_application_archived(self, application_tag: str) -> bool:
        application: Application | None = self.get_application_by_tag(application_tag)
        return application and application.is_archived

    def does_gene_panel_exist(self, abbreviation: str) -> bool:
        return bool(self.get_panel_by_abbreviation(abbreviation))
=======
    def get_pac_bio_smrt_cell_by_internal_id(self, internal_id: str) -> PacBioSMRTCell:
        return apply_pac_bio_smrt_cell_filters(
            filter_functions=[PacBioSMRTCellFilter.BY_INTERNAL_ID],
            smrt_cells=self._get_query(table=PacBioSMRTCell),
            internal_id=internal_id,
        ).first()

    def get_case_ids_with_sample(self, sample_id: int) -> list[str]:
        """Return all case ids with a sample."""
        sample: Sample = self.get_sample_by_entry_id(sample_id)
        return [link.case.internal_id for link in sample.links] if sample else []

    def get_case_ids_for_samples(self, sample_ids: list[int]) -> list[str]:
        case_ids: list[str] = []
        for sample_id in sample_ids:
            case_ids.extend(self.get_case_ids_with_sample(sample_id))
        return list(set(case_ids))
>>>>>>> 82623129
<|MERGE_RESOLUTION|>--- conflicted
+++ resolved
@@ -13,7 +13,6 @@
 from cg.server.dto.orders.orders_request import OrdersRequest
 from cg.server.dto.samples.collaborator_samples_request import CollaboratorSamplesRequest
 from cg.store.base import BaseHandler
-<<<<<<< HEAD
 from cg.store.filters.status_analysis_filters import (
     AnalysisFilter,
     apply_analysis_filter,
@@ -22,11 +21,9 @@
     ApplicationFilter,
     apply_application_filter,
 )
-=======
 from cg.store.exc import EntryNotFoundError
 from cg.store.filters.status_analysis_filters import AnalysisFilter, apply_analysis_filter
 from cg.store.filters.status_application_filters import ApplicationFilter, apply_application_filter
->>>>>>> 82623129
 from cg.store.filters.status_application_limitations_filters import (
     ApplicationLimitationsFilter,
     apply_application_limitations_filter,
@@ -67,16 +64,11 @@
 )
 from cg.store.filters.status_invoice_filters import InvoiceFilter, apply_invoice_filter
 from cg.store.filters.status_order_filters import OrderFilter, apply_order_filters
-<<<<<<< HEAD
-from cg.store.filters.status_organism_filters import (
-    OrganismFilter,
-    apply_organism_filter,
-=======
+
 from cg.store.filters.status_organism_filters import OrganismFilter, apply_organism_filter
 from cg.store.filters.status_pacbio_smrt_cell_filters import (
     apply_pac_bio_smrt_cell_filters,
     PacBioSMRTCellFilter,
->>>>>>> 82623129
 )
 from cg.store.filters.status_panel_filters import PanelFilter, apply_panel_filter
 from cg.store.filters.status_pool_filters import PoolFilter, apply_pool_filter
@@ -1546,14 +1538,12 @@
             ],
         ).all()
 
-<<<<<<< HEAD
     def is_application_archived(self, application_tag: str) -> bool:
         application: Application | None = self.get_application_by_tag(application_tag)
         return application and application.is_archived
 
     def does_gene_panel_exist(self, abbreviation: str) -> bool:
         return bool(self.get_panel_by_abbreviation(abbreviation))
-=======
     def get_pac_bio_smrt_cell_by_internal_id(self, internal_id: str) -> PacBioSMRTCell:
         return apply_pac_bio_smrt_cell_filters(
             filter_functions=[PacBioSMRTCellFilter.BY_INTERNAL_ID],
@@ -1570,5 +1560,4 @@
         case_ids: list[str] = []
         for sample_id in sample_ids:
             case_ids.extend(self.get_case_ids_with_sample(sample_id))
-        return list(set(case_ids))
->>>>>>> 82623129
+        return list(set(case_ids))