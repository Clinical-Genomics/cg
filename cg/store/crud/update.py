--- conflicted
+++ resolved
@@ -2,15 +2,14 @@
 
 from sqlalchemy.orm import Session
 
-<<<<<<< HEAD
+
 from cg.constants import SequencingRunDataAvailability
 from cg.store.base import BaseHandler
-from cg.store.models import IlluminaSequencingRun, Order, Sample
-=======
+from cg.store.models import IlluminaSequencingRun
+
 from cg.constants.constants import SequencingQCStatus
 from cg.store.base import BaseHandler
-from cg.store.models import Case, Flowcell, Order, Sample
->>>>>>> 4b8856a2
+from cg.store.models import Case, Order, Sample
 
 
 class UpdateHandler(BaseHandler):
@@ -35,7 +34,6 @@
         self.session.commit()
         return order
 
-<<<<<<< HEAD
     def update_illumina_sequencing_run_data_availability(
         self,
         sequencing_run: IlluminaSequencingRun,
@@ -53,8 +51,7 @@
         sequencing_run.has_backup = has_backup
         self.session.commit()
         return sequencing_run
-=======
+
     def update_sequencing_qc_status(self, case: Case, status: SequencingQCStatus) -> None:
         case.aggregated_sequencing_qc = status
-        self.session.commit()
->>>>>>> 4b8856a2
+        self.session.commit()