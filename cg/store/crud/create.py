import logging
from datetime import datetime

import petname
from sqlalchemy import Insert

from cg.constants import DataDelivery, FlowCellStatus, Priority, Workflow
from cg.constants.archiving import PDC_ARCHIVE_LOCATION
from cg.models.orders.order import OrderIn
from cg.store.base import BaseHandler
from cg.store.database import get_session
from cg.store.models import (
    Analysis,
    Application,
    ApplicationLimitations,
    ApplicationVersion,
    Bed,
    BedVersion,
    Case,
    CaseSample,
    Collaboration,
    Customer,
    Flowcell,
    Invoice,
    Order,
    Organism,
    Panel,
    Pool,
    Sample,
    SampleLaneSequencingMetrics,
    User,
    order_case,
    IlluminaFlowCell,
    IlluminaSequencingRun,
)

LOG = logging.getLogger(__name__)


class CreateHandler(BaseHandler):
    """Methods related to adding new data to the store."""

    def generate_readable_sample_id(self) -> str:
        """Generates a petname as sample internal id for development purposes. Not used in normal production flow."""
        while True:
            random_id: str = petname.Generate(3, separator="")
            if not self.get_sample_by_internal_id(random_id):
                return random_id

    def generate_readable_case_id(self) -> str:
        while True:
            random_id: str = petname.Generate(2, separator="", letters=10)
            if not self.get_case_by_internal_id(random_id):
                return random_id

    def add_customer(
        self,
        internal_id: str,
        name: str,
        invoice_address: str,
        invoice_reference: str,
        data_archive_location: str = PDC_ARCHIVE_LOCATION,
        scout_access: bool = False,
        is_clinical: bool = False,
        *args,
        **kwargs,
    ) -> Customer:
        """Build a new customer record."""

        return Customer(
            internal_id=internal_id,
            name=name,
            scout_access=scout_access,
            invoice_address=invoice_address,
            invoice_reference=invoice_reference,
            data_archive_location=data_archive_location,
            is_clinical=is_clinical,
            **kwargs,
        )

    def add_collaboration(self, internal_id: str, name: str, **kwargs) -> Collaboration:
        """Build a new customer group record."""

        return Collaboration(internal_id=internal_id, name=name, **kwargs)

    def add_user(self, customer: Customer, email: str, name: str, is_admin: bool = False) -> User:
        """Build a new user record."""

        new_user = User(name=name, email=email, is_admin=is_admin)
        new_user.customers.append(customer)
        return new_user

    def add_application(
        self,
        tag: str,
        prep_category: str,
        description: str,
        percent_kth: int,
        percent_reads_guaranteed: int,
        is_accredited: bool = False,
        min_sequencing_depth: int = 0,
        **kwargs,
    ) -> Application:
        """Build a new application record."""

        return Application(
            tag=tag,
            prep_category=prep_category,
            description=description,
            is_accredited=is_accredited,
            min_sequencing_depth=min_sequencing_depth,
            percent_kth=percent_kth,
            percent_reads_guaranteed=percent_reads_guaranteed,
            **kwargs,
        )

    def add_application_version(
        self,
        application: Application,
        version: int,
        valid_from: datetime,
        prices: dict,
        **kwargs,
    ) -> ApplicationVersion:
        """Build a new application version record."""

        new_record = ApplicationVersion(version=version, valid_from=valid_from, **kwargs)
        for price_key in [
            Priority.standard.name,
            Priority.priority.name,
            Priority.express.name,
            Priority.research.name,
        ]:
            setattr(new_record, f"price_{price_key}", prices[price_key])
        new_record.application = application
        return new_record

    @staticmethod
    def add_application_limitation(
        application: Application,
        workflow: str,
        limitations: str,
        comment: str = "Dummy comment",
        created_at: datetime = datetime.now(),
        updated_at: datetime = datetime.now(),
        **kwargs,
    ) -> ApplicationLimitations:
        """Build a new application limitations record."""
        return ApplicationLimitations(
            application=application,
            workflow=workflow,
            limitations=limitations,
            comment=comment,
            created_at=created_at,
            updated_at=updated_at,
            **kwargs,
        )

    def add_bed(self, name: str) -> Bed:
        """Build a new bed record."""
        return Bed(name=name)

    def add_bed_version(self, bed: Bed, version: int, filename: str, shortname: str) -> BedVersion:
        """Build a new bed version record."""
        bed_version: BedVersion = BedVersion(
            version=version, filename=filename, shortname=shortname
        )
        bed_version.bed = bed
        return bed_version

    def add_sample(
        self,
        name: str,
        sex: str,
        comment: str = None,
        control: str = None,
        downsampled_to: int = None,
        internal_id: str = None,
        last_sequenced_at: datetime = None,
        order: str = None,
        ordered: datetime = None,
        prepared_at: datetime = None,
        priority: Priority = None,
        received: datetime = None,
        original_ticket: str = None,
        tumour: bool = False,
        **kwargs,
    ) -> Sample:
        """Build a new Sample record."""

        internal_id = internal_id or self.generate_readable_sample_id()
        priority = priority or (Priority.research if downsampled_to else Priority.standard)
        return Sample(
            comment=comment,
            control=control,
            downsampled_to=downsampled_to,
            internal_id=internal_id,
            is_tumour=tumour,
            last_sequenced_at=last_sequenced_at,
            name=name,
            order=order,
            ordered_at=ordered or datetime.now(),
            original_ticket=original_ticket,
            prepared_at=prepared_at,
            priority=priority,
            received_at=received,
            sex=sex,
            **kwargs,
        )

    def add_case(
        self,
        data_analysis: Workflow,
        data_delivery: DataDelivery,
        name: str,
        ticket: str,
        panels: list[str] | None = None,
        cohorts: list[str] | None = None,
        priority: Priority | None = Priority.standard,
        synopsis: str | None = None,
        customer_id: int | None = None,
    ) -> Case:
        """Build a new Case record."""

        internal_id: str = self.generate_readable_case_id()
        return Case(
            cohorts=cohorts,
            data_analysis=str(data_analysis),
            data_delivery=str(data_delivery),
            internal_id=internal_id,
            name=name,
            panels=panels,
            priority=priority,
            synopsis=synopsis,
            tickets=ticket,
            customer_id=customer_id,
        )

    def relate_sample(
        self,
        case: Case,
        sample: Sample,
        status: str,
        mother: Sample = None,
        father: Sample = None,
    ) -> CaseSample:
        """Relate a sample record to a family record."""

        new_record: CaseSample = CaseSample(status=status)
        new_record.case = case
        new_record.sample = sample
        new_record.mother = mother
        new_record.father = father
        return new_record

    def add_flow_cell(
        self,
        flow_cell_name: str,
        sequencer_name: str,
        sequencer_type: str,
        date: datetime,
        flow_cell_status: str | None = FlowCellStatus.ON_DISK,
        has_backup: bool | None = False,
    ) -> Flowcell:
        """Build a new Flowcell record."""
        return Flowcell(
            name=flow_cell_name,
            sequencer_name=sequencer_name,
            sequencer_type=sequencer_type,
            sequenced_at=date,
            status=flow_cell_status,
            has_backup=has_backup,
        )

    def add_analysis(
        self,
        workflow: Workflow,
        version: str = None,
        completed_at: datetime = None,
        primary: bool = False,
        uploaded: datetime = None,
        started_at: datetime = None,
        **kwargs,
    ) -> Analysis:
        """Build a new Analysis record."""
        return Analysis(
            workflow=workflow,
            workflow_version=version,
            completed_at=completed_at,
            is_primary=primary,
            uploaded_at=uploaded,
            started_at=started_at,
            **kwargs,
        )

    def add_panel(
        self,
        customer: Customer,
        name: str,
        abbrev: str,
        version: float,
        date: datetime = None,
        genes: int = None,
    ) -> Panel:
        """Build a new panel record."""

        new_record = Panel(
            name=name, abbrev=abbrev, current_version=version, date=date, gene_count=genes
        )
        new_record.customer = customer
        return new_record

    def add_pool(
        self,
        customer: Customer,
        name: str,
        order: str,
        ordered: datetime,
        application_version: ApplicationVersion,
        ticket: str = None,
        comment: str = None,
        received_at: datetime = None,
        invoice_id: int = None,
        no_invoice: bool = None,
        delivered_at: datetime = None,
    ) -> Pool:
        """Build a new Pool record."""

        new_record: Pool = Pool(
            name=name,
            ordered_at=ordered or datetime.now(),
            order=order,
            ticket=ticket,
            received_at=received_at,
            comment=comment,
            delivered_at=delivered_at,
            invoice_id=invoice_id,
            no_invoice=no_invoice,
        )
        new_record.customer = customer
        new_record.application_version = application_version
        return new_record

    def add_invoice(
        self,
        customer: Customer,
        samples: list[Sample] = None,
        microbial_samples: list[Sample] = None,
        pools: list[Pool] = None,
        comment: str = None,
        discount: int = 0,
        record_type: str = None,
        invoiced_at: datetime | None = None,
    ):
        """Build a new Invoice record."""

        new_id = self.new_invoice_id()
        new_invoice: Invoice = Invoice(
            comment=comment,
            discount=discount,
            id=new_id,
            record_type=record_type,
            invoiced_at=invoiced_at,
        )
        new_invoice.customer = customer
        for sample in samples or []:
            new_invoice.samples.append(sample)
        for microbial_sample in microbial_samples or []:
            new_invoice.samples.append(microbial_sample)
        for pool in pools or []:
            new_invoice.pools.append(pool)
        return new_invoice

    def add_organism(
        self,
        internal_id: str,
        name: str,
        reference_genome: str = None,
        verified: bool = False,
        **kwargs,
    ) -> Organism:
        """Build a new Organism record."""
        return Organism(
            internal_id=internal_id,
            name=name,
            reference_genome=reference_genome,
            verified=verified,
            **kwargs,
        )

    def add_sample_lane_sequencing_metrics(
        self, flow_cell_name: str, sample_internal_id: str, **kwargs
    ) -> SampleLaneSequencingMetrics:
        """Add a new SampleLaneSequencingMetrics record."""
        return SampleLaneSequencingMetrics(
            flow_cell_name=flow_cell_name,
            sample_internal_id=sample_internal_id,
            **kwargs,
        )

    def add_order(self, order_data: OrderIn):
        customer: Customer = self.get_customer_by_internal_id(order_data.customer)
        workflow: str = order_data.samples[0].data_analysis
        order = Order(
            customer_id=customer.id,
            ticket_id=order_data.ticket,
            workflow=workflow,
        )
        session = get_session()
        session.add(order)
        session.commit()
        return order

    @staticmethod
    def link_case_to_order(order_id: int, case_id: int):
        insert_statement: Insert = order_case.insert().values(order_id=order_id, case_id=case_id)
        session = get_session()
        session.execute(insert_statement)
        session.commit()

<<<<<<< HEAD
    @staticmethod
    def persist_record_to_db(record):
        session = get_session()
        session.add(record)
        session.commit()
        return record
=======
    def add_illumina_flow_cell(self, flow_cell: IlluminaFlowCell) -> IlluminaFlowCell:
        """Add a new Illumina flow cell to the status database as a pending transaction."""
        if self.get_illumina_flow_cell_by_internal_id(flow_cell.internal_id):
            raise ValueError(f"Flow cell with {flow_cell.id} already exists.")
        session = get_session()
        session.add(flow_cell)
        LOG.debug(f"Flow cell added to status db: {flow_cell.id}.")
        return flow_cell

    def add_illumina_sequencing_metrics(
        self, sequencing_metrics: IlluminaSequencingRun
    ) -> IlluminaSequencingRun:
        """Add a new Illumina flow cell to the status database as a pending transaction."""
        pass
>>>>>>> 2f3c8799
<|MERGE_RESOLUTION|>--- conflicted
+++ resolved
@@ -418,14 +418,6 @@
         session.execute(insert_statement)
         session.commit()
 
-<<<<<<< HEAD
-    @staticmethod
-    def persist_record_to_db(record):
-        session = get_session()
-        session.add(record)
-        session.commit()
-        return record
-=======
     def add_illumina_flow_cell(self, flow_cell: IlluminaFlowCell) -> IlluminaFlowCell:
         """Add a new Illumina flow cell to the status database as a pending transaction."""
         if self.get_illumina_flow_cell_by_internal_id(flow_cell.internal_id):
@@ -439,5 +431,4 @@
         self, sequencing_metrics: IlluminaSequencingRun
     ) -> IlluminaSequencingRun:
         """Add a new Illumina flow cell to the status database as a pending transaction."""
-        pass
->>>>>>> 2f3c8799
+        pass