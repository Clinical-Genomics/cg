"""Handler to delete data objects"""

from sqlalchemy.orm import Session

from cg.store.base import BaseHandler
<<<<<<< HEAD
from cg.store.filters.status_flow_cell_filters import (
    FlowCellFilter,
    apply_flow_cell_filter,
)
from cg.store.models import Case, Flowcell, Sample, SampleLaneSequencingMetrics, IlluminaFlowCell
=======
from cg.store.models import Case, Sample, SampleLaneSequencingMetrics
>>>>>>> 4d7cc4c1


class DeleteDataHandler(BaseHandler):
    """Contains methods to delete business data model instances."""

    def __init__(self, session: Session):
        super().__init__(session=session)
        self.session = session

    def delete_relationships_sample(self, sample: Sample) -> None:
        """Delete relationships between all cases and the provided sample."""
        if sample and sample.links:
            for case_sample in sample.links:
                self.session.delete(case_sample)
            self.session.commit()

    def delete_cases_without_samples(self, case_internal_ids: list[str]) -> None:
        """Delete any cases specified in case_ids without samples."""
        for case_internal_id in case_internal_ids:
            case: Case = self.get_case_by_internal_id(internal_id=case_internal_id)
            if case and not case.links:
                self.session.delete(case)
        self.session.commit()<|MERGE_RESOLUTION|>--- conflicted
+++ resolved
@@ -3,15 +3,12 @@
 from sqlalchemy.orm import Session
 
 from cg.store.base import BaseHandler
-<<<<<<< HEAD
 from cg.store.filters.status_flow_cell_filters import (
     FlowCellFilter,
     apply_flow_cell_filter,
 )
 from cg.store.models import Case, Flowcell, Sample, SampleLaneSequencingMetrics, IlluminaFlowCell
-=======
-from cg.store.models import Case, Sample, SampleLaneSequencingMetrics
->>>>>>> 4d7cc4c1
+
 
 
 class DeleteDataHandler(BaseHandler):
