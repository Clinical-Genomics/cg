import re
from datetime import datetime
from typing import Annotated

from sqlalchemy import (
    BLOB,
    DECIMAL,
    VARCHAR,
    BigInteger,
    Column,
    ForeignKey,
    Numeric,
    String,
    Table,
)
from sqlalchemy import Text as SLQText
from sqlalchemy import UniqueConstraint, orm, types
from sqlalchemy.orm import DeclarativeBase, Mapped, mapped_column
from sqlalchemy.orm.attributes import InstrumentedAttribute
from sqlalchemy.util import deprecated

from cg.constants import DataDelivery, FlowCellStatus, Priority, Workflow
from cg.constants.archiving import PDC_ARCHIVE_LOCATION
from cg.constants.constants import (
    CaseActions,
    ControlOptions,
    PrepCategory,
    SexOptions,
    StatusOptions,
)
from cg.constants.priority import SlurmQos

BigInt = Annotated[int, None]
Blob = Annotated[bytes, None]
Decimal = Annotated[float, None]
Num_6_2 = Annotated[float, 6]
Str32 = Annotated[str, 32]
Str64 = Annotated[str, 64]
Str128 = Annotated[str, 128]
Str255 = Annotated[str, 255]
Str256 = Annotated[str, 256]
Text = Annotated[str, None]
VarChar128 = Annotated[str, 128]

PrimaryKeyInt = Annotated[int, mapped_column(primary_key=True)]
UniqueStr = Annotated[str, mapped_column(String(32), unique=True)]


class Base(DeclarativeBase):
    type_annotation_map = {
        BigInt: BigInteger,
        Blob: BLOB,
        Decimal: DECIMAL,
        Num_6_2: Numeric(6, 2),
        Str32: String(32),
        Str64: String(64),
        Str128: String(128),
        Str255: String(255),
        Str256: String(256),
        Text: SLQText,
        VarChar128: VARCHAR(128),
    }


def to_dict(model_instance):
    if hasattr(model_instance, "__table__"):
        return {
            column.name: getattr(model_instance, column.name)
            for column in model_instance.__table__.columns
            if not isinstance(getattr(model_instance, column.name), InstrumentedAttribute)
        }


flowcell_sample = Table(
    "flowcell_sample",
    Base.metadata,
    Column("flowcell_id", types.Integer, ForeignKey("flowcell.id"), nullable=False),
    Column("sample_id", types.Integer, ForeignKey("sample.id"), nullable=False),
    UniqueConstraint("flowcell_id", "sample_id", name="_flowcell_sample_uc"),
)

customer_user = Table(
    "customer_user",
    Base.metadata,
    Column("customer_id", types.Integer, ForeignKey("customer.id"), nullable=False),
    Column("user_id", types.Integer, ForeignKey("user.id"), nullable=False),
    UniqueConstraint("customer_id", "user_id", name="_customer_user_uc"),
)

customer_collaboration = Table(
    "customer_collaboration",
    Base.metadata,
    Column("customer_id", types.Integer, ForeignKey("customer.id"), nullable=False),
    Column("collaboration_id", types.Integer, ForeignKey("collaboration.id"), nullable=False),
    UniqueConstraint("customer_id", "collaboration_id", name="_customer_collaboration_uc"),
)

order_case = Table(
    "order_case",
    Model.metadata,
    Column("order_id", ForeignKey("order.id", ondelete="CASCADE"), nullable=False),
    Column("case_id", ForeignKey("case.id", ondelete="CASCADE"), nullable=False),
    UniqueConstraint("order_id", "case_id", name="_order_case_uc"),
)


class PriorityMixin:
    @property
    def priority_human(self) -> str:
        """Humanized priority for sample."""
        return self.priority.name

    @priority_human.setter
    def priority_human(self, priority: str) -> None:
        self.priority: Priority = Priority[priority]

    @property
    def priority_int(self) -> int:
        """Priority as integer for sample."""
        return self.priority.value

    @priority_int.setter
    def priority_int(self, priority_int: int) -> None:
        self.priority: Priority = Priority(priority_int)

    @property
    def high_priority(self):
        """Has high priority?"""
        return self.priority_int > 1

    @property
    def low_priority(self):
        """Has low priority?"""
        return self.priority_int < 1


class Application(Base):
    __tablename__ = "application"

    id: Mapped[PrimaryKeyInt]

    tag: Mapped[UniqueStr]
    prep_category: Mapped[PrepCategory]
    is_external: Mapped[bool] = mapped_column(default=False)
    description: Mapped[Str256]
    is_accredited: Mapped[bool]

    turnaround_time: Mapped[int | None]
    minimum_order: Mapped[int | None] = mapped_column(default=1)
    sequencing_depth: Mapped[int | None]
    min_sequencing_depth: Mapped[int] = mapped_column(default=0)
    target_reads: Mapped[BigInt | None] = mapped_column(default=0)
    percent_reads_guaranteed: Mapped[int]
    sample_amount: Mapped[int | None]
    sample_volume: Mapped[Text | None]
    sample_concentration: Mapped[Text | None]
    sample_concentration_minimum: Mapped[Decimal | None]
    sample_concentration_maximum: Mapped[Decimal | None]
    sample_concentration_minimum_cfdna: Mapped[Decimal | None]
    sample_concentration_maximum_cfdna: Mapped[Decimal | None]
    priority_processing: Mapped[bool] = mapped_column(default=False)
    details: Mapped[Text | None]
    limitations: Mapped[Text | None]
    percent_kth: Mapped[int]
    comment: Mapped[Text | None]
    is_archived: Mapped[bool] = mapped_column(default=False)

    created_at: Mapped[datetime | None] = mapped_column(default=datetime.now)
    updated_at: Mapped[datetime | None] = mapped_column(onupdate=datetime.now)

    versions: Mapped[list["ApplicationVersion"]] = orm.relationship(
        order_by="ApplicationVersion.version", back_populates="application"
    )
    pipeline_limitations: Mapped[list["ApplicationLimitations"]] = orm.relationship(
        back_populates="application"
    )

    def __str__(self) -> str:
        return self.tag

    @property
    def reduced_price(self):
        return self.tag.startswith("WGT") or self.tag.startswith("EXT")

    @property
    def expected_reads(self):
        return self.target_reads * self.percent_reads_guaranteed / 100

    @property
    def analysis_type(self) -> str:
        if self.prep_category == PrepCategory.WHOLE_TRANSCRIPTOME_SEQUENCING.value:
            return PrepCategory.WHOLE_TRANSCRIPTOME_SEQUENCING.value

        return (
            PrepCategory.WHOLE_GENOME_SEQUENCING.value
            if self.prep_category == PrepCategory.WHOLE_GENOME_SEQUENCING.value
            else PrepCategory.WHOLE_EXOME_SEQUENCING.value
        )

    def to_dict(self):
        return to_dict(model_instance=self)


class ApplicationVersion(Base):
    __tablename__ = "application_version"
    __table_args__ = (UniqueConstraint("application_id", "version", name="_app_version_uc"),)

    id: Mapped[PrimaryKeyInt]
    version: Mapped[int]

    valid_from: Mapped[datetime | None] = mapped_column(default=datetime.now)
    price_standard: Mapped[int | None]
    price_priority: Mapped[int | None]
    price_express: Mapped[int | None]
    price_research: Mapped[int | None]
    price_clinical_trials: Mapped[int | None]
    comment: Mapped[Text | None]

    created_at: Mapped[datetime | None] = mapped_column(default=datetime.now)
    updated_at: Mapped[datetime | None] = mapped_column(onupdate=datetime.now)
    application_id: Mapped[int] = mapped_column(ForeignKey(Application.id))

    application: Mapped[Application] = orm.relationship(back_populates="versions")

    def __str__(self) -> str:
        return f"{self.application.tag} ({self.version})"

    def to_dict(self, application: bool = True):
        """Represent as dictionary"""
        data = to_dict(model_instance=self)
        if application:
            data["application"] = self.application.to_dict()
        return data


class ApplicationLimitations(Base):
    __tablename__ = "application_limitations"

    id: Mapped[PrimaryKeyInt]
    application_id: Mapped[int] = mapped_column(ForeignKey(Application.id))
    pipeline: Mapped[Workflow]
    limitations: Mapped[Text | None]
    comment: Mapped[Text | None]
    created_at: Mapped[datetime | None] = mapped_column(default=datetime.now)
    updated_at: Mapped[datetime | None] = mapped_column(onupdate=datetime.now)

    application: Mapped[Application] = orm.relationship(back_populates="pipeline_limitations")

    def __str__(self):
        return f"{self.application.tag} – {self.pipeline}"

    def to_dict(self):
        return to_dict(model_instance=self)


class Analysis(Base):
    __tablename__ = "analysis"

    id: Mapped[PrimaryKeyInt]
    pipeline: Mapped[Workflow | None]
    pipeline_version: Mapped[Str32 | None]
    started_at: Mapped[datetime | None]
    completed_at: Mapped[datetime | None]
    delivery_report_created_at: Mapped[datetime | None]
    upload_started_at: Mapped[datetime | None]
    uploaded_at: Mapped[datetime | None]
    cleaned_at: Mapped[datetime | None]
    # primary analysis is the one originally delivered to the customer
    is_primary: Mapped[bool | None] = mapped_column(default=False)

    created_at: Mapped[datetime] = mapped_column(default=datetime.now)
    case_id: Mapped[int] = mapped_column(ForeignKey("case.id", ondelete="CASCADE"))

    case: Mapped["Case"] = orm.relationship(back_populates="analyses")

    def __str__(self):
        return f"{self.case.internal_id} | {self.completed_at.date()}"

    def to_dict(self, family: bool = True):
        """Represent as dictionary"""
        data = to_dict(model_instance=self)
        if family:
            data["family"] = self.case.to_dict()
        return data


class Bed(Base):
    """Model for bed target captures"""

    __tablename__ = "bed"
    id: Mapped[PrimaryKeyInt]
    name: Mapped[UniqueStr]
    comment: Mapped[Text | None]
    is_archived: Mapped[bool] = mapped_column(default=False)
    created_at: Mapped[datetime | None] = mapped_column(default=datetime.now)
    updated_at: Mapped[datetime | None] = mapped_column(onupdate=datetime.now)

    versions: Mapped[list["BedVersion"]] = orm.relationship(
        order_by="BedVersion.version", back_populates="bed"
    )

    def __str__(self) -> str:
        return self.name

    def to_dict(self):
        return to_dict(model_instance=self)


class BedVersion(Base):
    """Model for bed target captures versions"""

    __tablename__ = "bed_version"
    __table_args__ = (UniqueConstraint("bed_id", "version", name="_app_version_uc"),)

    id: Mapped[PrimaryKeyInt]
    shortname: Mapped[Str64 | None]
    version: Mapped[int]
    filename: Mapped[Str256]
    checksum: Mapped[Str32 | None]
    panel_size: Mapped[int | None]
    genome_version: Mapped[Str32 | None]
    designer: Mapped[Str256 | None]
    comment: Mapped[Text | None]
    created_at: Mapped[datetime | None] = mapped_column(default=datetime.now)
    updated_at: Mapped[datetime | None] = mapped_column(onupdate=datetime.now)
    bed_id: Mapped[int] = mapped_column(ForeignKey(Bed.id))

    bed: Mapped[Bed] = orm.relationship(back_populates="versions")

    def __str__(self) -> str:
        return f"{self.bed.name} ({self.version})"

    def to_dict(self, bed: bool = True):
        """Represent as dictionary"""
        data = to_dict(model_instance=self)
        if bed:
            data["bed"] = self.bed.to_dict()
        return data


class Customer(Base):
    __tablename__ = "customer"
    agreement_date: Mapped[datetime | None]
    agreement_registration: Mapped[Str32 | None]
    comment: Mapped[Text | None]
    id: Mapped[PrimaryKeyInt]
    internal_id: Mapped[UniqueStr]
    invoice_address: Mapped[Text]
    invoice_reference: Mapped[Str32]
    is_trusted: Mapped[bool] = mapped_column(default=False)
    lab_contact_id: Mapped[int | None] = mapped_column(ForeignKey("user.id"))
    lab_contact: Mapped["User | None"] = orm.relationship(foreign_keys=[lab_contact_id])
    loqus_upload: Mapped[bool] = mapped_column(default=False)
    name: Mapped[Str128]
    organisation_number: Mapped[Str32 | None]
    priority: Mapped[str | None] = mapped_column(types.Enum("diagnostic", "research"))
    project_account_ki: Mapped[Str32 | None]
    project_account_kth: Mapped[Str32 | None]
    return_samples: Mapped[bool] = mapped_column(default=False)
    scout_access: Mapped[bool] = mapped_column(default=False)
    uppmax_account: Mapped[Str32 | None]
    data_archive_location: Mapped[Str32] = mapped_column(default=PDC_ARCHIVE_LOCATION)
    is_clinical: Mapped[bool] = mapped_column(default=False)

    collaborations: Mapped[list["Collaboration"]] = orm.relationship(
        secondary="customer_collaboration", back_populates="customers"
    )

    delivery_contact_id: Mapped[int | None] = mapped_column(ForeignKey("user.id"))
    delivery_contact: Mapped["User | None"] = orm.relationship(foreign_keys=[delivery_contact_id])
    invoice_contact_id: Mapped[int | None] = mapped_column(ForeignKey("user.id"))
    invoice_contact: Mapped["User | None"] = orm.relationship(foreign_keys=[invoice_contact_id])
    primary_contact_id: Mapped[int | None] = mapped_column(ForeignKey("user.id"))
    primary_contact: Mapped["User | None"] = orm.relationship(foreign_keys=[primary_contact_id])

    panels: Mapped[list["Panel"]] = orm.relationship(back_populates="customer")
    users: Mapped[list["User"]] = orm.relationship(
        secondary=customer_user, back_populates="customers"
    )

    def __str__(self) -> str:
        return f"{self.internal_id} ({self.name})"

    @property
    def collaborators(self) -> set["Customer"]:
        """All customers that the current customer collaborates with (including itself)"""
        customers = {
            customer
            for collaboration in self.collaborations
            for customer in collaboration.customers
        }
        customers.add(self)
        return customers

    def to_dict(self):
        return to_dict(model_instance=self)


class Collaboration(Base):
    __tablename__ = "collaboration"
    id: Mapped[PrimaryKeyInt]
    internal_id: Mapped[Str32] = mapped_column(
        unique=True,
    )
    name: Mapped[Str128]
    customers: Mapped[list[Customer]] = orm.relationship(
        secondary="customer_collaboration", back_populates="collaborations"
    )

    def __str__(self) -> str:
        return f"{self.internal_id} ({self.name})"

    def to_dict(self):
        """Represent as dictionary"""
        return {
            "customers": [customer.internal_id for customer in self.customers],
            "id": self.id,
            "name": self.name,
            "internal_id": self.internal_id,
        }


class Delivery(Base):
    __tablename__ = "delivery"
    id: Mapped[PrimaryKeyInt]
    delivered_at: Mapped[datetime | None]
    removed_at: Mapped[datetime | None]
    destination: Mapped[str | None] = mapped_column(
        types.Enum("caesar", "pdc", "uppmax", "mh", "custom"), default="caesar"
    )
    sample_id: Mapped[int | None] = mapped_column(ForeignKey("sample.id", ondelete="CASCADE"))
    pool_id: Mapped[int | None] = mapped_column(ForeignKey("pool.id", ondelete="CASCADE"))
    comment: Mapped[Text | None]

    def to_dict(self):
        return to_dict(model_instance=self)


class Case(Base, PriorityMixin):
    __tablename__ = "case"
    __table_args__ = (UniqueConstraint("customer_id", "name", name="_customer_name_uc"),)

<<<<<<< HEAD
    action: Mapped[CaseActions | None]
    _cohorts: Mapped[Text | None]
    comment: Mapped[Text | None]
    created_at: Mapped[datetime | None] = mapped_column(default=datetime.now)
    customer_id: Mapped[int] = mapped_column(ForeignKey("customer.id", ondelete="CASCADE"))
    customer: Mapped["Customer"] = orm.relationship(foreign_keys=[customer_id])
    data_analysis: Mapped[Workflow | None]
    data_delivery: Mapped[DataDelivery | None]
    id: Mapped[PrimaryKeyInt]
    internal_id: Mapped[UniqueStr]
    is_compressible: Mapped[bool] = mapped_column(default=True)
    name: Mapped[Str128]
    order_id: Mapped[int | None] = mapped_column(ForeignKey("order.id"))
    ordered_at: Mapped[datetime | None] = mapped_column(default=datetime.now)
    _panels: Mapped[Text | None]

    priority: Mapped[Priority] = mapped_column(
        default=Priority.standard,
    )
    synopsis: Mapped[Text | None]
    tickets: Mapped[VarChar128 | None]

    analyses: Mapped[list[Analysis]] = orm.relationship(
        back_populates="case", order_by="-Analysis.completed_at"
    )
    links: Mapped[list["CaseSample"]] = orm.relationship(back_populates="case")
=======
    action = Column(types.Enum(*CaseActions.actions()))
    _cohorts = Column(types.Text)
    comment = Column(types.Text)
    created_at = Column(types.DateTime, default=dt.datetime.now)
    customer_id = Column(ForeignKey("customer.id", ondelete="CASCADE"), nullable=False)
    customer = orm.relationship(Customer, foreign_keys=[customer_id])
    data_analysis = Column(types.Enum(*list(Workflow)))
    data_delivery = Column(types.Enum(*list(DataDelivery)))
    id = Column(types.Integer, primary_key=True)
    internal_id = Column(types.String(32), unique=True, nullable=False)
    is_compressible = Column(types.Boolean, nullable=False, default=True)
    name = Column(types.String(128), nullable=False)
    order_id = Column(ForeignKey("order.id"))
    ordered_at = Column(types.DateTime, default=dt.datetime.now)
    _panels = Column(types.Text)

    priority = Column(types.Enum(Priority), default=Priority.standard, nullable=False)
    synopsis = Column(types.Text)
    tickets = Column(types.VARCHAR(128))

    analyses = orm.relationship(Analysis, back_populates="case", order_by="-Analysis.completed_at")
    links = orm.relationship("CaseSample", back_populates="case")
    orders = orm.relationship("Order", secondary=order_case, back_populates="cases")
>>>>>>> 35ef1b00

    @property
    def cohorts(self) -> list[str]:
        """Return a list of cohorts."""
        return self._cohorts.split(",") if self._cohorts else []

    @cohorts.setter
    def cohorts(self, cohort_list: list[str]):
        self._cohorts = ",".join(cohort_list) if cohort_list else None

    @property
    def panels(self) -> list[str]:
        """Return a list of panels."""
        return self._panels.split(",") if self._panels else []

    @panels.setter
    def panels(self, panel_list: list[str]):
        self._panels = ",".join(panel_list) if panel_list else None

    @property
    def latest_ticket(self) -> str | None:
        """Returns the last ticket the family was ordered in"""
        return self.tickets.split(sep=",")[-1] if self.tickets else None

    @property
    def latest_analyzed(self) -> datetime | None:
        return self.analyses[0].completed_at if self.analyses else None

    @property
    def latest_sequenced(self) -> datetime | None:
        sequenced_dates = []
        for link in self.links:
            if link.sample.application_version.application.is_external:
                sequenced_dates.append(link.sample.ordered_at)
            elif link.sample.last_sequenced_at:
                sequenced_dates.append(link.sample.last_sequenced_at)
        return max(sequenced_dates, default=None)

    @property
    def all_samples_pass_qc(self) -> bool:
        pass_qc = []
        for link in self.links:
            if link.sample.application_version.application.is_external or link.sample.sequencing_qc:
                pass_qc.append(True)
            else:
                pass_qc.append(False)
        return all(pass_qc)

    def __str__(self) -> str:
        return f"{self.internal_id} ({self.name})"

    @property
    def samples(self) -> list["Sample"]:
        """Return case samples."""
        return self._get_samples

    @property
    def _get_samples(self) -> list["Sample"]:
        """Extract samples from a case."""
        return [link.sample for link in self.links]

    @property
    def tumour_samples(self) -> list["Sample"]:
        """Return tumour samples."""
        return self._get_tumour_samples

    @property
    def _get_tumour_samples(self) -> list["Sample"]:
        """Extract tumour samples."""
        return [link.sample for link in self.links if link.sample.is_tumour]

    @property
    def loqusdb_uploaded_samples(self) -> list["Sample"]:
        """Return uploaded samples to Loqusdb."""
        return self._get_loqusdb_uploaded_samples

    @property
    def _get_loqusdb_uploaded_samples(self) -> list["Sample"]:
        """Extract samples uploaded to Loqusdb."""
        return [link.sample for link in self.links if link.sample.loqusdb_id]

    @property
    def is_uploaded(self) -> bool:
        """Returns True if the latest connected analysis has been uploaded."""
        return self.analyses and self.analyses[0].uploaded_at

    @property
    def slurm_priority(self) -> SlurmQos:
        case_priority: str = self.priority
        slurm_priority: str = Priority.priority_to_slurm_qos().get(case_priority)
        return SlurmQos(slurm_priority)

    def get_delivery_arguments(self) -> set[str]:
        """Translates the case data_delivery field to workflow specific arguments."""
        delivery_arguments: set[str] = set()
        requested_deliveries: list[str] = re.split("[-_]", self.data_delivery)
        delivery_per_workflow_map: dict[str, str] = {
            DataDelivery.FASTQ: Workflow.FASTQ,
            DataDelivery.ANALYSIS_FILES: self.data_analysis,
        }
        for data_delivery, workflow in delivery_per_workflow_map.items():
            if data_delivery in requested_deliveries:
                delivery_arguments.add(workflow)
        return delivery_arguments

    def to_dict(self, links: bool = False, analyses: bool = False) -> dict:
        """Represent as dictionary."""
        data = to_dict(model_instance=self)
        data["panels"] = self.panels
        data["priority"] = self.priority_human
        data["customer"] = self.customer.to_dict()
        if links:
            data["links"] = [link_obj.to_dict(samples=True) for link_obj in self.links]
        if analyses:
            data["analyses"] = [
                analysis_obj.to_dict(family=False) for analysis_obj in self.analyses
            ]
        return data


class CaseSample(Base):
    __tablename__ = "case_sample"
    __table_args__ = (UniqueConstraint("case_id", "sample_id", name="_case_sample_uc"),)

    id: Mapped[PrimaryKeyInt]
    case_id: Mapped[str] = mapped_column(ForeignKey("case.id", ondelete="CASCADE"))
    sample_id: Mapped[int] = mapped_column(ForeignKey("sample.id", ondelete="CASCADE"))
    status: Mapped[StatusOptions] = mapped_column(default=SexOptions.UNKNOWN)

    created_at: Mapped[datetime | None]
    updated_at: Mapped[datetime | None]

    mother_id: Mapped[int | None] = mapped_column(ForeignKey("sample.id"))
    father_id: Mapped[int | None] = mapped_column(ForeignKey("sample.id"))

    case: Mapped[Case] = orm.relationship(back_populates="links")
    sample: Mapped["Sample"] = orm.relationship(foreign_keys=[sample_id], back_populates="links")
    mother: Mapped["Sample | None"] = orm.relationship(
        foreign_keys=[mother_id], back_populates="mother_links"
    )
    father: Mapped["Sample | None"] = orm.relationship(
        foreign_keys=[father_id], back_populates="father_links"
    )

    def to_dict(self, parents: bool = False, samples: bool = False, family: bool = False) -> dict:
        """Represent as dictionary"""
        data = to_dict(model_instance=self)
        if samples:
            data["sample"] = self.sample.to_dict()
            data["mother"] = self.mother.to_dict() if self.mother else None
            data["father"] = self.father.to_dict() if self.father else None
        elif parents:
            data["mother"] = self.mother.to_dict() if self.mother else None
            data["father"] = self.father.to_dict() if self.father else None
        if family:
            data["family"] = self.case.to_dict()
        return data

    def __str__(self) -> str:
        return f"{self.case.internal_id} | {self.sample.internal_id}"


class Flowcell(Base):
    __tablename__ = "flowcell"
    id: Mapped[PrimaryKeyInt]
    name: Mapped[UniqueStr]
    sequencer_type: Mapped[str | None] = mapped_column(
        types.Enum("hiseqga", "hiseqx", "novaseq", "novaseqx")
    )
    sequencer_name: Mapped[Str32 | None]
    sequenced_at: Mapped[datetime | None]
    status: Mapped[FlowCellStatus | None] = mapped_column(default="ondisk")
    archived_at: Mapped[datetime | None]
    has_backup: Mapped[bool] = mapped_column(default=False)
    updated_at: Mapped[datetime | None] = mapped_column(onupdate=datetime.now)

    samples: Mapped[list["Sample"]] = orm.relationship(
        secondary=flowcell_sample, back_populates="flowcells"
    )
    sequencing_metrics: Mapped[list["SampleLaneSequencingMetrics"]] = orm.relationship(
        back_populates="flowcell",
        cascade="all, delete, delete-orphan",
    )

    def __str__(self):
        return self.name

    def to_dict(self, samples: bool = False):
        """Represent as dictionary"""
        data = to_dict(model_instance=Flowcell)
        if samples:
            data["samples"] = [sample.to_dict() for sample in self.samples]
        return data


class Organism(Base):
    __tablename__ = "organism"
    id: Mapped[PrimaryKeyInt]
    internal_id: Mapped[UniqueStr]
    name: Mapped[Str255] = mapped_column(unique=True)
    created_at: Mapped[datetime | None] = mapped_column(default=datetime.now)
    updated_at: Mapped[datetime | None] = mapped_column(onupdate=datetime.now)
    reference_genome: Mapped[Str255 | None]
    verified: Mapped[bool | None] = mapped_column(default=False)
    comment: Mapped[Text | None]

    def __str__(self) -> str:
        return f"{self.internal_id} ({self.name})"

    def to_dict(self) -> dict:
        """Represent as dictionary"""
        return to_dict(model_instance=self)


class Panel(Base):
    __tablename__ = "panel"
    abbrev: Mapped[UniqueStr | None]
    current_version: Mapped[float]
    customer_id: Mapped[int] = mapped_column(ForeignKey("customer.id", ondelete="CASCADE"))
    customer: Mapped[Customer] = orm.relationship(back_populates="panels")
    date: Mapped[datetime]
    gene_count: Mapped[int | None]
    id: Mapped[PrimaryKeyInt]
    name: Mapped[Str64 | None] = mapped_column(unique=True)

    def __str__(self):
        return f"{self.abbrev} ({self.current_version})"

    def to_dict(self):
        return to_dict(model_instance=self)


class Pool(Base):
    __tablename__ = "pool"
    __table_args__ = (UniqueConstraint("order", "name", name="_order_name_uc"),)

    application_version_id: Mapped[int] = mapped_column(ForeignKey("application_version.id"))
    application_version: Mapped["ApplicationVersion"] = orm.relationship(
        foreign_keys=[application_version_id]
    )
    comment: Mapped[Text | None]
    created_at: Mapped[datetime | None] = mapped_column(default=datetime.now)
    customer_id: Mapped[int] = mapped_column(ForeignKey("customer.id", ondelete="CASCADE"))
    customer: Mapped[Customer] = orm.relationship(foreign_keys=[customer_id])
    delivered_at: Mapped[datetime | None]
    deliveries: Mapped[list[Delivery]] = orm.relationship(backref="pool")
    id: Mapped[PrimaryKeyInt]
    invoice_id: Mapped[int | None] = mapped_column(ForeignKey("invoice.id"))
    name: Mapped[Str32]
    no_invoice: Mapped[bool | None] = mapped_column(default=False)
    order: Mapped[Str64]
    ordered_at: Mapped[datetime]
    received_at: Mapped[datetime | None]
    ticket: Mapped[Str32 | None]

    invoice: Mapped["Invoice | None"] = orm.relationship(back_populates="pools")

    def to_dict(self):
        return to_dict(model_instance=self)


class Sample(Base, PriorityMixin):
    __tablename__ = "sample"
    age_at_sampling: Mapped[float | None]
    application_version_id: Mapped[int] = mapped_column(ForeignKey("application_version.id"))
    application_version: Mapped[ApplicationVersion] = orm.relationship(
        foreign_keys=[application_version_id]
    )
    capture_kit: Mapped[Str64 | None]
    comment: Mapped[Text | None]
    control: Mapped[ControlOptions | None]
    created_at: Mapped[datetime | None] = mapped_column(default=datetime.now)
    customer_id: Mapped[int] = mapped_column(ForeignKey("customer.id", ondelete="CASCADE"))
    customer: Mapped[Customer] = orm.relationship(foreign_keys=[customer_id])
    delivered_at: Mapped[datetime | None]
    deliveries: Mapped[list[Delivery]] = orm.relationship(backref="sample")
    downsampled_to: Mapped[BigInt | None]
    from_sample: Mapped[Str128 | None]
    id: Mapped[PrimaryKeyInt]
    internal_id: Mapped[UniqueStr]
    invoice_id: Mapped[int | None] = mapped_column(ForeignKey("invoice.id"))
    invoiced_at: Mapped[datetime | None]  # DEPRECATED
    _is_external: Mapped[bool | None] = mapped_column("is_external")  # DEPRECATED
    is_tumour: Mapped[bool | None] = mapped_column(default=False)
    loqusdb_id: Mapped[Str64 | None]
    name: Mapped[Str128]
    no_invoice: Mapped[bool] = mapped_column(default=False)
    order: Mapped[Str64 | None]
    ordered_at: Mapped[datetime]
    organism_id: Mapped[int | None] = mapped_column(ForeignKey("organism.id"))
    organism: Mapped["Organism | None"] = orm.relationship(foreign_keys=[organism_id])
    original_ticket: Mapped[Str32 | None]
    _phenotype_groups: Mapped[str | None] = mapped_column(types.Text)
    _phenotype_terms: Mapped[str | None] = mapped_column(types.Text)
    prepared_at: Mapped[datetime | None]

    priority: Mapped[Priority] = mapped_column(default=Priority.standard)
    reads: Mapped[BigInt | None] = mapped_column(default=0)
    last_sequenced_at: Mapped[datetime | None]
    received_at: Mapped[datetime | None]
    reference_genome: Mapped[Str255 | None]
    sequence_start: Mapped[datetime | None]
    sex: Mapped[SexOptions]
    subject_id: Mapped[Str128 | None]

    links: Mapped[list[CaseSample]] = orm.relationship(
        foreign_keys=[CaseSample.sample_id], back_populates="sample"
    )
    mother_links: Mapped[list[CaseSample]] = orm.relationship(
        foreign_keys=[CaseSample.mother_id], back_populates="mother"
    )
    father_links: Mapped[list[CaseSample]] = orm.relationship(
        foreign_keys=[CaseSample.father_id], back_populates="father"
    )
    flowcells: Mapped[list[Flowcell]] = orm.relationship(
        secondary=flowcell_sample, back_populates="samples"
    )
    sequencing_metrics: Mapped[list["SampleLaneSequencingMetrics"]] = orm.relationship(
        back_populates="sample"
    )
    invoice: Mapped["Invoice | None"] = orm.relationship(back_populates="samples")

    def __str__(self) -> str:
        return f"{self.internal_id} ({self.name})"

    @property
    @deprecated(
        version="1.4.0",
        message="This field is deprecated, use sample.application_version.application.is_external",
    )
    def is_external(self):
        """Return if this is an externally sequenced sample."""
        return self._is_external

    @property
    def sequencing_qc(self) -> bool:
        """Return sequencing qc passed or failed."""
        application = self.application_version.application
        # Express priority needs to be analyzed at a lower threshold for primary analysis
        if self.priority == Priority.express:
            one_half_of_target_reads = application.target_reads / 2
            return self.reads >= one_half_of_target_reads
        if self.application_version.application.prep_category == PrepCategory.READY_MADE_LIBRARY:
            return bool(self.reads)
        return self.reads > application.expected_reads

    @property
    def phenotype_groups(self) -> list[str]:
        """Return a list of phenotype_groups."""
        return self._phenotype_groups.split(",") if self._phenotype_groups else []

    @phenotype_groups.setter
    def phenotype_groups(self, phenotype_term_list: list[str]):
        self._phenotype_groups = ",".join(phenotype_term_list) if phenotype_term_list else None

    @property
    def phenotype_terms(self) -> list[str]:
        """Return a list of phenotype_terms."""
        return self._phenotype_terms.split(",") if self._phenotype_terms else []

    @phenotype_terms.setter
    def phenotype_terms(self, phenotype_term_list: list[str]):
        self._phenotype_terms = ",".join(phenotype_term_list) if phenotype_term_list else None

    @property
    def prep_category(self) -> str:
        """Return the preparation category of the sample."""
        return self.application_version.application.prep_category

    @property
    def state(self) -> str:
        """Get the current sample state."""
        if self.delivered_at:
            return f"Delivered {self.delivered_at.date()}"
        if self.last_sequenced_at:
            return f"Sequenced {self.last_sequenced_at.date()}"
        if self.sequence_start:
            return f"Sequencing {self.sequence_start.date()}"
        if self.received_at:
            return f"Received {self.received_at.date()}"

        return f"Ordered {self.ordered_at.date()}"

    @property
    def archive_location(self) -> str:
        """Returns the data_archive_location if the customer linked to the sample."""
        return self.customer.data_archive_location

    @property
    def has_reads(self) -> bool:
        return bool(self.reads)

    def to_dict(self, links: bool = False, flowcells: bool = False) -> dict:
        """Represent as dictionary"""
        data = to_dict(model_instance=self)
        data["priority"] = self.priority_human
        data["customer"] = self.customer.to_dict()
        data["application_version"] = self.application_version.to_dict()
        data["application"] = self.application_version.application.to_dict()
        if links:
            data["links"] = [link_obj.to_dict(family=True, parents=True) for link_obj in self.links]
        if flowcells:
            data["flowcells"] = [flowcell_obj.to_dict() for flowcell_obj in self.flowcells]
        return data


class Invoice(Base):
    __tablename__ = "invoice"
    id: Mapped[PrimaryKeyInt]
    customer_id: Mapped[int] = mapped_column(ForeignKey("customer.id"))
    customer: Mapped[Customer] = orm.relationship(foreign_keys=[customer_id])
    created_at: Mapped[datetime | None] = mapped_column(default=datetime.now)
    updated_at: Mapped[datetime | None] = mapped_column(onupdate=datetime.now)
    invoiced_at: Mapped[datetime | None]
    comment: Mapped[Text | None]
    discount: Mapped[int | None] = mapped_column(default=0)
    excel_kth: Mapped[Blob | None]
    excel_ki: Mapped[Blob | None]
    price: Mapped[int | None]
    record_type: Mapped[Text | None]

    samples: Mapped[list["Sample"]] = orm.relationship(back_populates="invoice")
    pools: Mapped[list["Pool"]] = orm.relationship(back_populates="invoice")

    def __str__(self):
        return f"{self.customer_id} ({self.invoiced_at})"

    def to_dict(self) -> dict:
        """Represent as dictionary"""
        return to_dict(model_instance=self)


class User(Base):
    __tablename__ = "user"
    id: Mapped[PrimaryKeyInt]
    name: Mapped[Str128]
    email: Mapped[Str128] = mapped_column(unique=True)
    is_admin: Mapped[bool | None] = mapped_column(default=False)
    order_portal_login: Mapped[bool | None] = mapped_column(default=False)

    customers: Mapped[list[Customer]] = orm.relationship(
        secondary=customer_user, back_populates="users"
    )

    def to_dict(self) -> dict:
        """Represent as dictionary."""
        dict_representation: dict = to_dict(model_instance=self)
        dict_representation["customers"] = [customer.to_dict() for customer in self.customers]
        return dict_representation

    def __str__(self) -> str:
        return self.name


class SampleLaneSequencingMetrics(Base):
    """Model for storing sequencing metrics per lane and sample."""

    __tablename__ = "sample_lane_sequencing_metrics"

    id: Mapped[PrimaryKeyInt]
    flow_cell_name: Mapped[Str32] = mapped_column(ForeignKey("flowcell.name"))
    flow_cell_lane_number: Mapped[int | None]

    sample_internal_id: Mapped[Str32] = mapped_column(ForeignKey("sample.internal_id"))
    sample_total_reads_in_lane: Mapped[BigInt | None]
    sample_base_percentage_passing_q30: Mapped[Num_6_2 | None]
    sample_base_mean_quality_score: Mapped[Num_6_2 | None]

    created_at: Mapped[datetime | None]

    flowcell: Mapped[Flowcell] = orm.relationship(back_populates="sequencing_metrics")
    sample: Mapped[Sample] = orm.relationship(back_populates="sequencing_metrics")

    __table_args__ = (
        UniqueConstraint(
            "flow_cell_name",
            "sample_internal_id",
            "flow_cell_lane_number",
            name="uix_flowcell_sample_lane",
        ),
    )

    def to_dict(self):
        return to_dict(model_instance=self)


class Order(Base):
    """Model for storing orders."""

    __tablename__ = "order"

<<<<<<< HEAD
    id: Mapped[PrimaryKeyInt]
    customer_id: Mapped[int] = mapped_column(ForeignKey("customer.id"))
    customer: Mapped[Customer] = orm.relationship(foreign_keys=[customer_id])
    order_date: Mapped[datetime] = mapped_column(default=datetime.now())
    ticket_id: Mapped[int] = mapped_column(unique=True, index=True)
    workflow: Mapped[Workflow]
=======
    id = Column(types.Integer, primary_key=True, unique=True)
    cases = orm.relationship("Case", secondary=order_case, back_populates="orders")
    customer_id = Column(ForeignKey("customer.id"), nullable=False)
    customer = orm.relationship(Customer, foreign_keys=[customer_id])
    order_date = Column(types.DateTime, nullable=False, default=dt.datetime.now())
    ticket_id = Column(types.Integer, nullable=False, unique=True, index=True)
    workflow = Column(types.Enum(*tuple(Workflow)), nullable=False)
>>>>>>> 35ef1b00

    def to_dict(self):
        return to_dict(model_instance=self)<|MERGE_RESOLUTION|>--- conflicted
+++ resolved
@@ -97,7 +97,7 @@
 
 order_case = Table(
     "order_case",
-    Model.metadata,
+    Base.metadata,
     Column("order_id", ForeignKey("order.id", ondelete="CASCADE"), nullable=False),
     Column("case_id", ForeignKey("case.id", ondelete="CASCADE"), nullable=False),
     UniqueConstraint("order_id", "case_id", name="_order_case_uc"),
@@ -440,7 +440,6 @@
     __tablename__ = "case"
     __table_args__ = (UniqueConstraint("customer_id", "name", name="_customer_name_uc"),)
 
-<<<<<<< HEAD
     action: Mapped[CaseActions | None]
     _cohorts: Mapped[Text | None]
     comment: Mapped[Text | None]
@@ -467,31 +466,7 @@
         back_populates="case", order_by="-Analysis.completed_at"
     )
     links: Mapped[list["CaseSample"]] = orm.relationship(back_populates="case")
-=======
-    action = Column(types.Enum(*CaseActions.actions()))
-    _cohorts = Column(types.Text)
-    comment = Column(types.Text)
-    created_at = Column(types.DateTime, default=dt.datetime.now)
-    customer_id = Column(ForeignKey("customer.id", ondelete="CASCADE"), nullable=False)
-    customer = orm.relationship(Customer, foreign_keys=[customer_id])
-    data_analysis = Column(types.Enum(*list(Workflow)))
-    data_delivery = Column(types.Enum(*list(DataDelivery)))
-    id = Column(types.Integer, primary_key=True)
-    internal_id = Column(types.String(32), unique=True, nullable=False)
-    is_compressible = Column(types.Boolean, nullable=False, default=True)
-    name = Column(types.String(128), nullable=False)
-    order_id = Column(ForeignKey("order.id"))
-    ordered_at = Column(types.DateTime, default=dt.datetime.now)
-    _panels = Column(types.Text)
-
-    priority = Column(types.Enum(Priority), default=Priority.standard, nullable=False)
-    synopsis = Column(types.Text)
-    tickets = Column(types.VARCHAR(128))
-
-    analyses = orm.relationship(Analysis, back_populates="case", order_by="-Analysis.completed_at")
-    links = orm.relationship("CaseSample", back_populates="case")
-    orders = orm.relationship("Order", secondary=order_case, back_populates="cases")
->>>>>>> 35ef1b00
+    orders: Mapped[list["Order"]] = orm.relationship(secondary=order_case, back_populates="cases")
 
     @property
     def cohorts(self) -> list[str]:
@@ -983,22 +958,13 @@
 
     __tablename__ = "order"
 
-<<<<<<< HEAD
-    id: Mapped[PrimaryKeyInt]
+    id: Mapped[PrimaryKeyInt]
+    cases: Mapped[list[Case]] = orm.relationship(secondary=order_case, back_populates="orders")
     customer_id: Mapped[int] = mapped_column(ForeignKey("customer.id"))
     customer: Mapped[Customer] = orm.relationship(foreign_keys=[customer_id])
     order_date: Mapped[datetime] = mapped_column(default=datetime.now())
     ticket_id: Mapped[int] = mapped_column(unique=True, index=True)
     workflow: Mapped[Workflow]
-=======
-    id = Column(types.Integer, primary_key=True, unique=True)
-    cases = orm.relationship("Case", secondary=order_case, back_populates="orders")
-    customer_id = Column(ForeignKey("customer.id"), nullable=False)
-    customer = orm.relationship(Customer, foreign_keys=[customer_id])
-    order_date = Column(types.DateTime, nullable=False, default=dt.datetime.now())
-    ticket_id = Column(types.Integer, nullable=False, unique=True, index=True)
-    workflow = Column(types.Enum(*tuple(Workflow)), nullable=False)
->>>>>>> 35ef1b00
 
     def to_dict(self):
         return to_dict(model_instance=self)