import re
from datetime import datetime
from typing import Annotated

from sqlalchemy import (
    BLOB,
    DECIMAL,
    VARCHAR,
    BigInteger,
    Column,
    ForeignKey,
    Numeric,
    String,
    Table,
)
from sqlalchemy import Text as SLQText
from sqlalchemy import UniqueConstraint, orm, types
from sqlalchemy.orm import DeclarativeBase, Mapped, mapped_column
from sqlalchemy.orm.attributes import InstrumentedAttribute

from cg.constants import DataDelivery, FlowCellStatus, Priority, Workflow
from cg.constants.archiving import PDC_ARCHIVE_LOCATION
from cg.constants.constants import (
    CaseActions,
    ControlOptions,
    PrepCategory,
    SexOptions,
    StatusOptions,
)
from cg.constants.devices import DeviceType
from cg.constants.priority import SlurmQos
from cg.constants.symbols import EMPTY_STRING

BigInt = Annotated[int, None]
Blob = Annotated[bytes, None]
Decimal = Annotated[float, None]
Num_6_2 = Annotated[float, 6]
Str32 = Annotated[str, 32]
Str64 = Annotated[str, 64]
Str128 = Annotated[str, 128]
Str255 = Annotated[str, 255]
Str256 = Annotated[str, 256]
Text = Annotated[str, None]
VarChar128 = Annotated[str, 128]

PrimaryKeyInt = Annotated[int, mapped_column(primary_key=True)]
UniqueStr = Annotated[str, mapped_column(String(32), unique=True)]
UniqueStr64 = Annotated[str, mapped_column(String(64), unique=True)]


class Base(DeclarativeBase):
    type_annotation_map = {
        BigInt: BigInteger,
        Blob: BLOB,
        Decimal: DECIMAL,
        Num_6_2: Numeric(6, 2),
        Str32: String(32),
        Str64: String(64),
        Str128: String(128),
        Str255: String(255),
        Str256: String(256),
        Text: SLQText,
        VarChar128: VARCHAR(128),
    }


def to_dict(model_instance):
    if hasattr(model_instance, "__table__"):
        return {
            column.name: getattr(model_instance, column.name)
            for column in model_instance.__table__.columns
            if not isinstance(getattr(model_instance, column.name), InstrumentedAttribute)
        }


customer_user = Table(
    "customer_user",
    Base.metadata,
    Column("customer_id", types.Integer, ForeignKey("customer.id"), nullable=False),
    Column("user_id", types.Integer, ForeignKey("user.id"), nullable=False),
    UniqueConstraint("customer_id", "user_id", name="_customer_user_uc"),
)

customer_collaboration = Table(
    "customer_collaboration",
    Base.metadata,
    Column("customer_id", types.Integer, ForeignKey("customer.id"), nullable=False),
    Column("collaboration_id", types.Integer, ForeignKey("collaboration.id"), nullable=False),
    UniqueConstraint("customer_id", "collaboration_id", name="_customer_collaboration_uc"),
)

order_case = Table(
    "order_case",
    Base.metadata,
    Column("order_id", ForeignKey("order.id", ondelete="CASCADE"), nullable=False),
    Column("case_id", ForeignKey("case.id", ondelete="CASCADE"), nullable=False),
    UniqueConstraint("order_id", "case_id", name="_order_case_uc"),
)


class PriorityMixin:
    @property
    def priority_human(self) -> str:
        """Humanized priority for sample."""
        return self.priority.name

    @priority_human.setter
    def priority_human(self, priority: str) -> None:
        self.priority: Priority = Priority[priority]

    @property
    def priority_int(self) -> int:
        """Priority as integer for sample."""
        return self.priority.value

    @priority_int.setter
    def priority_int(self, priority_int: int) -> None:
        self.priority: Priority = Priority(priority_int)

    @property
    def high_priority(self):
        """Has high priority?"""
        return self.priority_int > 1

    @property
    def low_priority(self):
        """Has low priority?"""
        return self.priority_int < 1


class Application(Base):
    __tablename__ = "application"

    id: Mapped[PrimaryKeyInt]

    tag: Mapped[UniqueStr]
    prep_category: Mapped[str] = mapped_column(
        types.Enum(*(category.value for category in PrepCategory))
    )
    is_external: Mapped[bool] = mapped_column(default=False)
    description: Mapped[Str256]
    is_accredited: Mapped[bool]

    turnaround_time: Mapped[int | None]
    minimum_order: Mapped[int | None] = mapped_column(default=1)
    sequencing_depth: Mapped[int | None]
    min_sequencing_depth: Mapped[int] = mapped_column(default=0)
    target_reads: Mapped[BigInt | None] = mapped_column(default=0)
    percent_reads_guaranteed: Mapped[int]
    sample_amount: Mapped[int | None]
    sample_volume: Mapped[Text | None]
    sample_concentration: Mapped[Text | None]
    sample_concentration_minimum: Mapped[Decimal | None]
    sample_concentration_maximum: Mapped[Decimal | None]
    sample_concentration_minimum_cfdna: Mapped[Decimal | None]
    sample_concentration_maximum_cfdna: Mapped[Decimal | None]
    priority_processing: Mapped[bool] = mapped_column(default=False)
    details: Mapped[Text | None]
    limitations: Mapped[Text | None]
    percent_kth: Mapped[int]
    comment: Mapped[Text | None]
    is_archived: Mapped[bool] = mapped_column(default=False)

    created_at: Mapped[datetime | None] = mapped_column(default=datetime.now)
    updated_at: Mapped[datetime | None] = mapped_column(onupdate=datetime.now)

    versions: Mapped[list["ApplicationVersion"]] = orm.relationship(
        order_by="ApplicationVersion.version", back_populates="application"
    )
    pipeline_limitations: Mapped[list["ApplicationLimitations"]] = orm.relationship(
        back_populates="application"
    )

    def __str__(self) -> str:
        return self.tag

    @property
    def reduced_price(self):
        return self.tag.startswith("WGT") or self.tag.startswith("EXT")

    @property
    def expected_reads(self):
        return self.target_reads * self.percent_reads_guaranteed / 100

    @property
    def analysis_type(self) -> str:
        if self.prep_category == PrepCategory.WHOLE_TRANSCRIPTOME_SEQUENCING.value:
            return PrepCategory.WHOLE_TRANSCRIPTOME_SEQUENCING.value

        return (
            PrepCategory.WHOLE_GENOME_SEQUENCING.value
            if self.prep_category == PrepCategory.WHOLE_GENOME_SEQUENCING.value
            else PrepCategory.WHOLE_EXOME_SEQUENCING.value
        )

    def to_dict(self):
        return to_dict(model_instance=self)


class ApplicationVersion(Base):
    __tablename__ = "application_version"
    __table_args__ = (UniqueConstraint("application_id", "version", name="_app_version_uc"),)

    id: Mapped[PrimaryKeyInt]
    version: Mapped[int]

    valid_from: Mapped[datetime | None] = mapped_column(default=datetime.now)
    price_standard: Mapped[int | None]
    price_priority: Mapped[int | None]
    price_express: Mapped[int | None]
    price_research: Mapped[int | None]
    price_clinical_trials: Mapped[int | None]
    comment: Mapped[Text | None]

    created_at: Mapped[datetime | None] = mapped_column(default=datetime.now)
    updated_at: Mapped[datetime | None] = mapped_column(onupdate=datetime.now)
    application_id: Mapped[int] = mapped_column(ForeignKey(Application.id))

    application: Mapped[Application] = orm.relationship(back_populates="versions")

    def __str__(self) -> str:
        return f"{self.application.tag} ({self.version})"

    def to_dict(self, application: bool = True):
        """Represent as dictionary"""
        data = to_dict(model_instance=self)
        if application:
            data["application"] = self.application.to_dict()
        return data


class ApplicationLimitations(Base):
    __tablename__ = "application_limitations"

    id: Mapped[PrimaryKeyInt]
    application_id: Mapped[int] = mapped_column(ForeignKey(Application.id))
    workflow: Mapped[str] = mapped_column(types.Enum(*(workflow.value for workflow in Workflow)))
    limitations: Mapped[Text | None]
    comment: Mapped[Text | None]
    created_at: Mapped[datetime | None] = mapped_column(default=datetime.now)
    updated_at: Mapped[datetime | None] = mapped_column(onupdate=datetime.now)

    application: Mapped[Application] = orm.relationship(back_populates="pipeline_limitations")

    def __str__(self):
        return f"{self.application.tag} – {self.workflow}"

    def to_dict(self):
        return to_dict(model_instance=self)


class Analysis(Base):
    __tablename__ = "analysis"

    id: Mapped[PrimaryKeyInt]
    workflow: Mapped[str | None] = mapped_column(
        types.Enum(*(workflow.value for workflow in Workflow))
    )
    workflow_version: Mapped[Str32 | None]
    started_at: Mapped[datetime | None]
    completed_at: Mapped[datetime | None]
    delivery_report_created_at: Mapped[datetime | None]
    upload_started_at: Mapped[datetime | None]
    uploaded_at: Mapped[datetime | None]
    cleaned_at: Mapped[datetime | None]
    # primary analysis is the one originally delivered to the customer
    is_primary: Mapped[bool | None] = mapped_column(default=False)

    created_at: Mapped[datetime] = mapped_column(default=datetime.now)
    case_id: Mapped[int] = mapped_column(ForeignKey("case.id", ondelete="CASCADE"))

    case: Mapped["Case"] = orm.relationship(back_populates="analyses")

    def __str__(self):
        return f"{self.case.internal_id} | {self.completed_at.date()}"

    def to_dict(self, family: bool = True):
        """Represent as dictionary"""
        data = to_dict(model_instance=self)
        if family:
            data["family"] = self.case.to_dict()
        return data


class Bed(Base):
    """Model for bed target captures"""

    __tablename__ = "bed"
    id: Mapped[PrimaryKeyInt]
    name: Mapped[UniqueStr]
    comment: Mapped[Text | None]
    is_archived: Mapped[bool] = mapped_column(default=False)
    created_at: Mapped[datetime | None] = mapped_column(default=datetime.now)
    updated_at: Mapped[datetime | None] = mapped_column(onupdate=datetime.now)

    versions: Mapped[list["BedVersion"]] = orm.relationship(
        order_by="BedVersion.version", back_populates="bed"
    )

    def __str__(self) -> str:
        return self.name

    def to_dict(self):
        return to_dict(model_instance=self)


class BedVersion(Base):
    """Model for bed target captures versions"""

    __tablename__ = "bed_version"
    __table_args__ = (UniqueConstraint("bed_id", "version", name="_app_version_uc"),)

    id: Mapped[PrimaryKeyInt]
    shortname: Mapped[Str64 | None]
    version: Mapped[int]
    filename: Mapped[Str256]
    checksum: Mapped[Str32 | None]
    panel_size: Mapped[int | None]
    genome_version: Mapped[Str32 | None]
    designer: Mapped[Str256 | None]
    comment: Mapped[Text | None]
    created_at: Mapped[datetime | None] = mapped_column(default=datetime.now)
    updated_at: Mapped[datetime | None] = mapped_column(onupdate=datetime.now)
    bed_id: Mapped[int] = mapped_column(ForeignKey(Bed.id))

    bed: Mapped[Bed] = orm.relationship(back_populates="versions")

    def __str__(self) -> str:
        return f"{self.bed.name} ({self.version})"

    def to_dict(self, bed: bool = True):
        """Represent as dictionary"""
        data = to_dict(model_instance=self)
        if bed:
            data["bed"] = self.bed.to_dict()
        return data


class Customer(Base):
    __tablename__ = "customer"
    agreement_date: Mapped[datetime | None]
    agreement_registration: Mapped[Str32 | None]
    comment: Mapped[Text | None]
    id: Mapped[PrimaryKeyInt]
    internal_id: Mapped[UniqueStr]
    invoice_address: Mapped[Text]
    invoice_reference: Mapped[Str32]
    is_trusted: Mapped[bool] = mapped_column(default=False)
    lab_contact_id: Mapped[int | None] = mapped_column(ForeignKey("user.id"))
    lab_contact: Mapped["User | None"] = orm.relationship(foreign_keys=[lab_contact_id])
    loqus_upload: Mapped[bool] = mapped_column(default=False)
    name: Mapped[Str128]
    organisation_number: Mapped[Str32 | None]
    priority: Mapped[str | None] = mapped_column(types.Enum("diagnostic", "research"))
    project_account_ki: Mapped[Str32 | None]
    project_account_kth: Mapped[Str32 | None]
    return_samples: Mapped[bool] = mapped_column(default=False)
    scout_access: Mapped[bool] = mapped_column(default=False)
    uppmax_account: Mapped[Str32 | None]
    data_archive_location: Mapped[Str32] = mapped_column(default=PDC_ARCHIVE_LOCATION)
    is_clinical: Mapped[bool] = mapped_column(default=False)

    collaborations: Mapped[list["Collaboration"]] = orm.relationship(
        secondary="customer_collaboration", back_populates="customers"
    )

    delivery_contact_id: Mapped[int | None] = mapped_column(ForeignKey("user.id"))
    delivery_contact: Mapped["User | None"] = orm.relationship(foreign_keys=[delivery_contact_id])
    invoice_contact_id: Mapped[int | None] = mapped_column(ForeignKey("user.id"))
    invoice_contact: Mapped["User | None"] = orm.relationship(foreign_keys=[invoice_contact_id])
    primary_contact_id: Mapped[int | None] = mapped_column(ForeignKey("user.id"))
    primary_contact: Mapped["User | None"] = orm.relationship(foreign_keys=[primary_contact_id])

    panels: Mapped[list["Panel"]] = orm.relationship(back_populates="customer")
    users: Mapped[list["User"]] = orm.relationship(
        secondary=customer_user, back_populates="customers"
    )

    def __str__(self) -> str:
        return f"{self.internal_id} ({self.name})"

    @property
    def collaborators(self) -> set["Customer"]:
        """All customers that the current customer collaborates with (including itself)"""
        customers = {
            customer
            for collaboration in self.collaborations
            for customer in collaboration.customers
        }
        customers.add(self)
        return customers

    def to_dict(self):
        return to_dict(model_instance=self)


class Collaboration(Base):
    __tablename__ = "collaboration"
    id: Mapped[PrimaryKeyInt]
    internal_id: Mapped[Str32] = mapped_column(
        unique=True,
    )
    name: Mapped[Str128]
    customers: Mapped[list[Customer]] = orm.relationship(
        secondary="customer_collaboration", back_populates="collaborations"
    )

    def __str__(self) -> str:
        return f"{self.internal_id} ({self.name})"

    def to_dict(self):
        """Represent as dictionary"""
        return {
            "customers": [customer.internal_id for customer in self.customers],
            "id": self.id,
            "name": self.name,
            "internal_id": self.internal_id,
        }


class Case(Base, PriorityMixin):
    __tablename__ = "case"
    __table_args__ = (UniqueConstraint("customer_id", "name", name="_customer_name_uc"),)

    action: Mapped[str | None] = mapped_column(
        types.Enum(*(action.value for action in CaseActions))
    )
    _cohorts: Mapped[Text | None]
    comment: Mapped[Text | None]
    created_at: Mapped[datetime | None] = mapped_column(default=datetime.now)
    customer_id: Mapped[int] = mapped_column(ForeignKey("customer.id", ondelete="CASCADE"))
    customer: Mapped["Customer"] = orm.relationship(foreign_keys=[customer_id])
    data_analysis: Mapped[str | None] = mapped_column(
        types.Enum(*(workflow.value for workflow in Workflow))
    )
    data_delivery: Mapped[str | None] = mapped_column(
        types.Enum(*(delivery.value for delivery in DataDelivery))
    )
    id: Mapped[PrimaryKeyInt]
    internal_id: Mapped[UniqueStr]
    is_compressible: Mapped[bool] = mapped_column(default=True)
    name: Mapped[Str128]
    ordered_at: Mapped[datetime | None] = mapped_column(default=datetime.now)
    _panels: Mapped[Text | None]

    priority: Mapped[Priority] = mapped_column(
        default=Priority.standard,
    )
    synopsis: Mapped[Text | None]
    tickets: Mapped[VarChar128 | None]

    analyses: Mapped[list[Analysis]] = orm.relationship(
        back_populates="case", order_by="-Analysis.completed_at"
    )
    links: Mapped[list["CaseSample"]] = orm.relationship(back_populates="case")
    orders: Mapped[list["Order"]] = orm.relationship(secondary=order_case, back_populates="cases")

    @property
    def cohorts(self) -> list[str]:
        """Return a list of cohorts."""
        return self._cohorts.split(",") if self._cohorts else []

    @cohorts.setter
    def cohorts(self, cohort_list: list[str]):
        self._cohorts = ",".join(cohort_list) if cohort_list else None

    @property
    def panels(self) -> list[str]:
        """Return a list of panels."""
        return self._panels.split(",") if self._panels else []

    @panels.setter
    def panels(self, panel_list: list[str]):
        self._panels = ",".join(panel_list) if panel_list else None

    @property
    def latest_ticket(self) -> str | None:
        """Returns the last ticket the family was ordered in"""
        return self.tickets.split(sep=",")[-1] if self.tickets else None

    @property
    def latest_order(self) -> "Order":
        """Returns the latest order this case was included in."""
        sorted_orders: list[Order] = sorted(
            self.orders, key=lambda order: order.order_date, reverse=True
        )
        return sorted_orders[0]

    @property
    def latest_analyzed(self) -> datetime | None:
        return self.analyses[0].completed_at if self.analyses else None

    @property
    def latest_sequenced(self) -> datetime | None:
        sequenced_dates = []
        for link in self.links:
            if link.sample.application_version.application.is_external:
                sequenced_dates.append(link.sample.ordered_at)
            elif link.sample.last_sequenced_at:
                sequenced_dates.append(link.sample.last_sequenced_at)
        return max(sequenced_dates, default=None)

    @property
    def are_all_samples_sequenced(self) -> bool:
        return all([link.sample.last_sequenced_at for link in self.links])

    def __str__(self) -> str:
        return f"{self.internal_id} ({self.name})"

    @property
    def samples(self) -> list["Sample"]:
        """Return case samples."""
        return [link.sample for link in self.links]

    @property
    def sample_ids(self) -> list[str]:
        """Return a list of internal ids of the case samples."""
        return [sample.internal_id for sample in self.samples]

    @property
    def tumour_samples(self) -> list["Sample"]:
        """Return tumour samples."""
        return [link.sample for link in self.links if link.sample.is_tumour]

    @property
    def non_tumour_samples(self) -> list["Sample"]:
        """Return non-tumour samples."""
        return [link.sample for link in self.links if not link.sample.is_tumour]

    @property
    def loqusdb_uploaded_samples(self) -> list["Sample"]:
        """Return uploaded samples to Loqusdb."""
        return [link.sample for link in self.links if link.sample.loqusdb_id]

    @property
    def is_uploaded(self) -> bool:
        """Returns True if the latest connected analysis has been uploaded."""
        return self.analyses and self.analyses[0].uploaded_at

    @property
    def slurm_priority(self) -> SlurmQos:
        case_priority: str = self.priority
        slurm_priority: str = Priority.priority_to_slurm_qos().get(case_priority)
        return SlurmQos(slurm_priority)

    def get_delivery_arguments(self) -> set[str]:
        """Translates the case data_delivery field to workflow specific arguments."""
        delivery_arguments: set[str] = set()
        requested_deliveries: list[str] = re.split("[-_]", self.data_delivery)
        delivery_per_workflow_map: dict[str, str] = {
            DataDelivery.FASTQ: Workflow.FASTQ,
            DataDelivery.ANALYSIS_FILES: self.data_analysis,
        }
        for data_delivery, workflow in delivery_per_workflow_map.items():
            if data_delivery in requested_deliveries:
                delivery_arguments.add(workflow)
        return delivery_arguments

    def to_dict(self, links: bool = False, analyses: bool = False) -> dict:
        """Represent as dictionary."""
        data = to_dict(model_instance=self)
        data["panels"] = self.panels
        data["priority"] = self.priority_human
        data["customer"] = self.customer.to_dict()
        if links:
            data["links"] = [link_obj.to_dict(samples=True) for link_obj in self.links]
        if analyses:
            data["analyses"] = [
                analysis_obj.to_dict(family=False) for analysis_obj in self.analyses
            ]
        return data


class CaseSample(Base):
    __tablename__ = "case_sample"
    __table_args__ = (UniqueConstraint("case_id", "sample_id", name="_case_sample_uc"),)

    id: Mapped[PrimaryKeyInt]
    case_id: Mapped[str] = mapped_column(ForeignKey("case.id", ondelete="CASCADE"))
    sample_id: Mapped[int] = mapped_column(ForeignKey("sample.id", ondelete="CASCADE"))
    status: Mapped[str] = mapped_column(
        types.Enum(*(status.value for status in StatusOptions)), default=StatusOptions.UNKNOWN.value
    )

    created_at: Mapped[datetime | None]
    updated_at: Mapped[datetime | None]

    mother_id: Mapped[int | None] = mapped_column(ForeignKey("sample.id"))
    father_id: Mapped[int | None] = mapped_column(ForeignKey("sample.id"))

    case: Mapped[Case] = orm.relationship(back_populates="links")
    sample: Mapped["Sample"] = orm.relationship(foreign_keys=[sample_id], back_populates="links")
    mother: Mapped["Sample | None"] = orm.relationship(
        foreign_keys=[mother_id], back_populates="mother_links"
    )
    father: Mapped["Sample | None"] = orm.relationship(
        foreign_keys=[father_id], back_populates="father_links"
    )

    def to_dict(self, parents: bool = False, samples: bool = False, family: bool = False) -> dict:
        """Represent as dictionary"""
        data = to_dict(model_instance=self)
        if samples:
            data["sample"] = self.sample.to_dict()
            data["mother"] = self.mother.to_dict() if self.mother else None
            data["father"] = self.father.to_dict() if self.father else None
        elif parents:
            data["mother"] = self.mother.to_dict() if self.mother else None
            data["father"] = self.father.to_dict() if self.father else None
        if family:
            data["family"] = self.case.to_dict()
        return data

    def __str__(self) -> str:
        return f"{self.case.internal_id} | {self.sample.internal_id}"

    @property
    def get_maternal_sample_id(self) -> str:
        """Return parental id."""
        return self.mother.internal_id if self.mother else EMPTY_STRING

    @property
    def get_paternal_sample_id(self) -> str:
        """Return parental id."""
        return self.father.internal_id if self.father else EMPTY_STRING


class Flowcell(Base):
    __tablename__ = "flowcell"
    id: Mapped[PrimaryKeyInt]
    name: Mapped[UniqueStr]
    sequencer_type: Mapped[str | None] = mapped_column(
        types.Enum("hiseqga", "hiseqx", "novaseq", "novaseqx")
    )
    sequencer_name: Mapped[Str32 | None]
    sequenced_at: Mapped[datetime | None]
    status: Mapped[str | None] = mapped_column(
        types.Enum(*(status.value for status in FlowCellStatus)), default="ondisk"
    )
    archived_at: Mapped[datetime | None]
    has_backup: Mapped[bool] = mapped_column(default=False)
    updated_at: Mapped[datetime | None] = mapped_column(onupdate=datetime.now)
    sequencing_metrics: Mapped[list["SampleLaneSequencingMetrics"]] = orm.relationship(
        back_populates="flowcell",
        cascade="all, delete, delete-orphan",
    )

    @property
    def samples(self) -> list["Sample"]:
        """Return samples sequenced on the flow cell."""
        return list({metric.sample for metric in self.sequencing_metrics})

    def __str__(self):
        return self.name

    def to_dict(self, samples: bool = False):
        """Represent as dictionary"""
        data = to_dict(model_instance=Flowcell)
        if samples:
            data["samples"] = [sample.to_dict() for sample in self.samples]
        return data


class Organism(Base):
    __tablename__ = "organism"
    id: Mapped[PrimaryKeyInt]
    internal_id: Mapped[UniqueStr]
    name: Mapped[Str255] = mapped_column(unique=True)
    created_at: Mapped[datetime | None] = mapped_column(default=datetime.now)
    updated_at: Mapped[datetime | None] = mapped_column(onupdate=datetime.now)
    reference_genome: Mapped[Str255 | None]
    verified: Mapped[bool | None] = mapped_column(default=False)
    comment: Mapped[Text | None]

    def __str__(self) -> str:
        return f"{self.internal_id} ({self.name})"

    def to_dict(self) -> dict:
        """Represent as dictionary"""
        return to_dict(model_instance=self)


class Panel(Base):
    __tablename__ = "panel"
    abbrev: Mapped[UniqueStr | None]
    current_version: Mapped[float]
    customer_id: Mapped[int] = mapped_column(ForeignKey("customer.id", ondelete="CASCADE"))
    customer: Mapped[Customer] = orm.relationship(back_populates="panels")
    date: Mapped[datetime]
    gene_count: Mapped[int | None]
    id: Mapped[PrimaryKeyInt]
    name: Mapped[Str64 | None] = mapped_column(unique=True)

    def __str__(self):
        return f"{self.abbrev} ({self.current_version})"

    def to_dict(self):
        return to_dict(model_instance=self)


class Pool(Base):
    __tablename__ = "pool"
    __table_args__ = (UniqueConstraint("order", "name", name="_order_name_uc"),)

    application_version_id: Mapped[int] = mapped_column(ForeignKey("application_version.id"))
    application_version: Mapped["ApplicationVersion"] = orm.relationship(
        foreign_keys=[application_version_id]
    )
    comment: Mapped[Text | None]
    created_at: Mapped[datetime | None] = mapped_column(default=datetime.now)
    customer_id: Mapped[int] = mapped_column(ForeignKey("customer.id", ondelete="CASCADE"))
    customer: Mapped[Customer] = orm.relationship(foreign_keys=[customer_id])
    delivered_at: Mapped[datetime | None]
    id: Mapped[PrimaryKeyInt]
    invoice_id: Mapped[int | None] = mapped_column(ForeignKey("invoice.id"))
    name: Mapped[Str32]
    no_invoice: Mapped[bool | None] = mapped_column(default=False)
    order: Mapped[Str64]
    ordered_at: Mapped[datetime]
    received_at: Mapped[datetime | None]
    ticket: Mapped[Str32 | None]

    invoice: Mapped["Invoice | None"] = orm.relationship(back_populates="pools")

    def to_dict(self):
        return to_dict(model_instance=self)


class Sample(Base, PriorityMixin):
    __tablename__ = "sample"
    age_at_sampling: Mapped[float | None]
    application_version_id: Mapped[int] = mapped_column(ForeignKey("application_version.id"))
    application_version: Mapped[ApplicationVersion] = orm.relationship(
        foreign_keys=[application_version_id]
    )
    capture_kit: Mapped[Str64 | None]
    comment: Mapped[Text | None]
    control: Mapped[str | None] = mapped_column(
        types.Enum(*(option.value for option in ControlOptions))
    )
    created_at: Mapped[datetime | None] = mapped_column(default=datetime.now)
    customer_id: Mapped[int] = mapped_column(ForeignKey("customer.id", ondelete="CASCADE"))
    customer: Mapped[Customer] = orm.relationship(foreign_keys=[customer_id])
    delivered_at: Mapped[datetime | None]
    downsampled_to: Mapped[BigInt | None]
    from_sample: Mapped[Str128 | None]
    id: Mapped[PrimaryKeyInt]
    internal_id: Mapped[UniqueStr]
    invoice_id: Mapped[int | None] = mapped_column(ForeignKey("invoice.id"))
    is_tumour: Mapped[bool | None] = mapped_column(default=False)
    loqusdb_id: Mapped[Str64 | None]
    name: Mapped[Str128]
    no_invoice: Mapped[bool] = mapped_column(default=False)
    order: Mapped[Str64 | None]
    ordered_at: Mapped[datetime]
    organism_id: Mapped[int | None] = mapped_column(ForeignKey("organism.id"))
    organism: Mapped["Organism | None"] = orm.relationship(foreign_keys=[organism_id])
    original_ticket: Mapped[Str32 | None]
    _phenotype_groups: Mapped[str | None] = mapped_column(types.Text)
    _phenotype_terms: Mapped[str | None] = mapped_column(types.Text)
    prepared_at: Mapped[datetime | None]

    priority: Mapped[Priority] = mapped_column(default=Priority.standard)
    reads: Mapped[BigInt | None] = mapped_column(default=0)
    last_sequenced_at: Mapped[datetime | None]
    received_at: Mapped[datetime | None]
    reference_genome: Mapped[Str255 | None]
    sex: Mapped[str] = mapped_column(types.Enum(*(option.value for option in SexOptions)))
    subject_id: Mapped[Str128 | None]

    links: Mapped[list[CaseSample]] = orm.relationship(
        foreign_keys=[CaseSample.sample_id], back_populates="sample"
    )
    mother_links: Mapped[list[CaseSample]] = orm.relationship(
        foreign_keys=[CaseSample.mother_id], back_populates="mother"
    )
    father_links: Mapped[list[CaseSample]] = orm.relationship(
        foreign_keys=[CaseSample.father_id], back_populates="father"
    )
    sequencing_metrics: Mapped[list["SampleLaneSequencingMetrics"]] = orm.relationship(
        back_populates="sample"
    )
    invoice: Mapped["Invoice | None"] = orm.relationship(back_populates="samples")

    _new_run_metrics: Mapped[list["SampleRunMetrics"]] = orm.relationship(
        back_populates="sample", cascade="all, delete"
    )

    def __str__(self) -> str:
        return f"{self.internal_id} ({self.name})"

    @property
    def archive_location(self) -> str:
        """Returns the data_archive_location if the customer linked to the sample."""
        return self.customer.data_archive_location

    @property
    def expected_reads_for_sample(self) -> int:
        """Return the expected reads of the sample."""
        return self.application_version.application.expected_reads

    @property
    def has_reads(self) -> bool:
        return bool(self.reads)

    @property
    def flow_cells(self) -> list[Flowcell]:
        """Return the flow cells a sample has been sequenced on."""
        return list({metric.flowcell for metric in self.sequencing_metrics})

    @property
    def phenotype_groups(self) -> list[str]:
        """Return a list of phenotype_groups."""
        return self._phenotype_groups.split(",") if self._phenotype_groups else []

    @phenotype_groups.setter
    def phenotype_groups(self, phenotype_term_list: list[str]):
        self._phenotype_groups = ",".join(phenotype_term_list) if phenotype_term_list else None

    @property
    def phenotype_terms(self) -> list[str]:
        """Return a list of phenotype_terms."""
        return self._phenotype_terms.split(",") if self._phenotype_terms else []

    @phenotype_terms.setter
    def phenotype_terms(self, phenotype_term_list: list[str]):
        self._phenotype_terms = ",".join(phenotype_term_list) if phenotype_term_list else None

    @property
    def prep_category(self) -> str:
        """Return the preparation category of the sample."""
        return self.application_version.application.prep_category

    @property
    def state(self) -> str:
        """Get the current sample state."""
        if self.delivered_at:
            return f"Delivered {self.delivered_at.date()}"
        if self.last_sequenced_at:
            return f"Sequenced {self.last_sequenced_at.date()}"
        if self.received_at:
            return f"Received {self.received_at.date()}"

        return f"Ordered {self.ordered_at.date()}"

    @property
    def _run_devices(self) -> list["RunDevice"]:
        """Return the devices a sample has been sequenced on."""
        return list({metric.run_metrics.device for metric in self._new_run_metrics})

    def to_dict(self, links: bool = False, flowcells: bool = False) -> dict:
        """Represent as dictionary"""
        data = to_dict(model_instance=self)
        data["priority"] = self.priority_human
        data["customer"] = self.customer.to_dict()
        data["application_version"] = self.application_version.to_dict()
        data["application"] = self.application_version.application.to_dict()
        if links:
            data["links"] = [link_obj.to_dict(family=True, parents=True) for link_obj in self.links]
        if flowcells:
            data["flowcells"] = [flow_cell.to_dict() for flow_cell in self.flow_cells]
        return data


class Invoice(Base):
    __tablename__ = "invoice"
    id: Mapped[PrimaryKeyInt]
    customer_id: Mapped[int] = mapped_column(ForeignKey("customer.id"))
    customer: Mapped[Customer] = orm.relationship(foreign_keys=[customer_id])
    created_at: Mapped[datetime | None] = mapped_column(default=datetime.now)
    updated_at: Mapped[datetime | None] = mapped_column(onupdate=datetime.now)
    invoiced_at: Mapped[datetime | None]
    comment: Mapped[Text | None]
    discount: Mapped[int | None] = mapped_column(default=0)
    excel_kth: Mapped[Blob | None]
    excel_ki: Mapped[Blob | None]
    price: Mapped[int | None]
    record_type: Mapped[Text | None]

    samples: Mapped[list["Sample"]] = orm.relationship(back_populates="invoice")
    pools: Mapped[list["Pool"]] = orm.relationship(back_populates="invoice")

    def __str__(self):
        return f"{self.customer_id} ({self.invoiced_at})"

    def to_dict(self) -> dict:
        """Represent as dictionary"""
        return to_dict(model_instance=self)


class User(Base):
    __tablename__ = "user"
    id: Mapped[PrimaryKeyInt]
    name: Mapped[Str128]
    email: Mapped[Str128] = mapped_column(unique=True)
    is_admin: Mapped[bool | None] = mapped_column(default=False)
    order_portal_login: Mapped[bool | None] = mapped_column(default=False)

    customers: Mapped[list[Customer]] = orm.relationship(
        secondary=customer_user, back_populates="users"
    )

    def to_dict(self) -> dict:
        """Represent as dictionary."""
        dict_representation: dict = to_dict(model_instance=self)
        dict_representation["customers"] = [customer.to_dict() for customer in self.customers]
        return dict_representation

    def __str__(self) -> str:
        return self.name


class SampleLaneSequencingMetrics(Base):
    """Model for storing sequencing metrics per lane and sample."""

    __tablename__ = "sample_lane_sequencing_metrics"

    id: Mapped[PrimaryKeyInt]
    flow_cell_name: Mapped[Str32] = mapped_column(ForeignKey("flowcell.name"))
    flow_cell_lane_number: Mapped[int | None]

    sample_internal_id: Mapped[Str32] = mapped_column(ForeignKey("sample.internal_id"))
    sample_total_reads_in_lane: Mapped[BigInt | None]
    sample_base_percentage_passing_q30: Mapped[Num_6_2 | None]
    sample_base_mean_quality_score: Mapped[Num_6_2 | None]

    created_at: Mapped[datetime | None]

    flowcell: Mapped[Flowcell] = orm.relationship(back_populates="sequencing_metrics")
    sample: Mapped[Sample] = orm.relationship(back_populates="sequencing_metrics")

    __table_args__ = (
        UniqueConstraint(
            "flow_cell_name",
            "sample_internal_id",
            "flow_cell_lane_number",
            name="uix_flowcell_sample_lane",
        ),
    )

    def to_dict(self):
        return to_dict(model_instance=self)


class Order(Base):
    """Model for storing orders."""

    __tablename__ = "order"

    id: Mapped[PrimaryKeyInt]
    cases: Mapped[list[Case]] = orm.relationship(secondary=order_case, back_populates="orders")
    customer_id: Mapped[int] = mapped_column(ForeignKey("customer.id"))
    customer: Mapped[Customer] = orm.relationship(foreign_keys=[customer_id])
    order_date: Mapped[datetime] = mapped_column(default=datetime.now())
    ticket_id: Mapped[int] = mapped_column(unique=True, index=True)
    workflow: Mapped[str] = mapped_column(types.Enum(*(workflow.value for workflow in Workflow)))
    is_delivered: Mapped[bool] = mapped_column(default=False)

    def to_dict(self):
        return to_dict(model_instance=self)


class RunDevice(Base):
    """Parent model for the different types of run devices."""

    __tablename__ = "run_device"

    id: Mapped[PrimaryKeyInt]
    type: Mapped[DeviceType]
    internal_id: Mapped[UniqueStr64]

    instrument_runs: Mapped[list["InstrumentRun"]] = orm.relationship(
        back_populates="device", cascade="all, delete"
    )

    @property
    def _samples(self) -> list[Sample]:
        """Return the samples sequenced in this device."""
        return list(
            {
                sample_run_metric.sample
                for run in self.instrument_run
                for sample_run_metric in run.sample_run_metrics
            }
        )

    __mapper_args__ = {
        "polymorphic_on": "type",
    }


class IlluminaFlowCell(RunDevice):
    """Model for storing Illumina flow cells."""

    __tablename__ = "illumina_flow_cell"

    id: Mapped[int] = mapped_column(ForeignKey("run_device.id"), primary_key=True)
    model: Mapped[str | None] = mapped_column(
        types.Enum("10B", "25B", "1.5B", "S1", "S2", "S4", "SP")
    )

    __mapper_args__ = {"polymorphic_identity": DeviceType.ILLUMINA}


class InstrumentRun(Base):
    """Parent model for the different types of instrument runs."""

    __tablename__ = "instrument_run"

    id: Mapped[PrimaryKeyInt]
    type: Mapped[DeviceType]
    device_id: Mapped[int] = mapped_column(ForeignKey("run_device.id"))

    device: Mapped[RunDevice] = orm.relationship(back_populates="instrument_runs")
    sample_metrics: Mapped[list["SampleRunMetrics"]] = orm.relationship(
        back_populates="instrument_run", cascade="all, delete"
    )

    __mapper_args__ = {
        "polymorphic_on": "type",
    }


<<<<<<< HEAD
class IlluminaSequencingMetrics(RunMetrics):
    __tablename__ = "illumina_sequencing_metrics"
=======
class IlluminaSequencingRun(InstrumentRun):
    __tablename__ = "illumina_sequencing_run"
>>>>>>> 7066d3fb

    id: Mapped[int] = mapped_column(ForeignKey("instrument_run.id"), primary_key=True)
    sequencer_type: Mapped[str | None] = mapped_column(
        types.Enum("hiseqga", "hiseqx", "novaseq", "novaseqx")
    )
    sequencer_name: Mapped[Str32 | None]
    sequenced_at: Mapped[datetime | None]
    data_availability: Mapped[str | None] = mapped_column(
        types.Enum(*(status.value for status in FlowCellStatus)), default="ondisk"
    )
    archived_at: Mapped[datetime | None]
    has_backup: Mapped[bool] = mapped_column(default=False)
    total_reads: Mapped[BigInt | None]
    total_undetermined_reads: Mapped[BigInt | None]
    percent_q30: Mapped[Num_6_2 | None]
    mean_quality_score: Mapped[Num_6_2 | None]
    total_yield: Mapped[BigInt | None]
    yield_q30: Mapped[Num_6_2 | None]
    cycles: Mapped[int | None]
    demultiplexing_software: Mapped[Str32 | None]
    demultiplexing_software_version: Mapped[Str32 | None]
    sequencing_started_at: Mapped[datetime | None]
    sequencing_completed_at: Mapped[datetime | None]
    demultiplexing_started_at: Mapped[datetime | None]
    demultiplexing_completed_at: Mapped[datetime | None]

    __mapper_args__ = {"polymorphic_identity": DeviceType.ILLUMINA}


class SampleRunMetrics(Base):
    """Parent model for the different types of sample run metrics."""

    __tablename__ = "sample_run_metrics"
    id: Mapped[PrimaryKeyInt]
    sample_id: Mapped[int] = mapped_column(ForeignKey("sample.id"))
    instrument_run_id: Mapped[int] = mapped_column(ForeignKey("instrument_run.id"))
    type: Mapped[DeviceType]

    instrument_run: Mapped[InstrumentRun] = orm.relationship(back_populates="sample_metrics")
    sample: Mapped[Sample] = orm.relationship(back_populates="_new_run_metrics")

    __mapper_args__ = {
        "polymorphic_on": "type",
    }


class IlluminaSampleSequencingMetrics(SampleRunMetrics):
    """Sequencing metrics for a sample sequenced on an Illumina instrument. The metrics are per sample, per lane, per flow cell."""

    __tablename__ = "illumina_sample_sequencing_metrics"

    id: Mapped[int] = mapped_column(ForeignKey("sample_run_metrics.id"), primary_key=True)
    flow_cell_lane: Mapped[int | None]
    total_reads_in_lane: Mapped[BigInt | None]
    base_passing_q30_percent: Mapped[Num_6_2 | None]
    base_mean_quality_score: Mapped[Num_6_2 | None]
    _yield: Mapped[BigInt | None] = mapped_column("yield", quote=True)
    yield_q30: Mapped[Num_6_2 | None]
    created_at: Mapped[datetime | None]
    __mapper_args__ = {"polymorphic_identity": DeviceType.ILLUMINA}<|MERGE_RESOLUTION|>--- conflicted
+++ resolved
@@ -1021,13 +1021,9 @@
     }
 
 
-<<<<<<< HEAD
-class IlluminaSequencingMetrics(RunMetrics):
-    __tablename__ = "illumina_sequencing_metrics"
-=======
+
 class IlluminaSequencingRun(InstrumentRun):
     __tablename__ = "illumina_sequencing_run"
->>>>>>> 7066d3fb
 
     id: Mapped[int] = mapped_column(ForeignKey("instrument_run.id"), primary_key=True)
     sequencer_type: Mapped[str | None] = mapped_column(
