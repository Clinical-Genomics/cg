import re
from datetime import datetime
from typing import Annotated

from sqlalchemy import (
    BLOB,
    DECIMAL,
    VARCHAR,
    BigInteger,
    Column,
    ForeignKey,
    Numeric,
    String,
    Table,
)
from sqlalchemy import Text as SLQText
from sqlalchemy import UniqueConstraint, orm, types
from sqlalchemy.orm import DeclarativeBase, Mapped, mapped_column
from sqlalchemy.orm.attributes import InstrumentedAttribute
from sqlalchemy.util import deprecated

from cg.constants import DataDelivery, FlowCellStatus, Priority, Workflow
from cg.constants.archiving import PDC_ARCHIVE_LOCATION
from cg.constants.constants import (
    CaseActions,
    ControlOptions,
    PrepCategory,
    SexOptions,
    StatusOptions,
)
from cg.constants.priority import SlurmQos

BigInt = Annotated[int, None]
Blob = Annotated[bytes, None]
Decimal = Annotated[float, None]
Num_6_2 = Annotated[float, 6]
Str32 = Annotated[str, 32]
Str64 = Annotated[str, 64]
Str128 = Annotated[str, 128]
Str255 = Annotated[str, 255]
Str256 = Annotated[str, 256]
Text = Annotated[str, None]
VarChar128 = Annotated[str, 128]

PrimaryKeyInt = Annotated[int, mapped_column(primary_key=True)]
UniqueStr = Annotated[str, mapped_column(String(32), unique=True)]


class Base(DeclarativeBase):
    type_annotation_map = {
        BigInt: BigInteger,
        Blob: BLOB,
        Decimal: DECIMAL,
        Num_6_2: Numeric(6, 2),
        Str32: String(32),
        Str64: String(64),
        Str128: String(128),
        Str255: String(255),
        Str256: String(256),
        Text: SLQText,
        VarChar128: VARCHAR(128),
    }


def to_dict(model_instance):
    if hasattr(model_instance, "__table__"):
        return {
            column.name: getattr(model_instance, column.name)
            for column in model_instance.__table__.columns
            if not isinstance(getattr(model_instance, column.name), InstrumentedAttribute)
        }


flowcell_sample = Table(
    "flowcell_sample",
    Base.metadata,
    Column("flowcell_id", types.Integer, ForeignKey("flowcell.id"), nullable=False),
    Column("sample_id", types.Integer, ForeignKey("sample.id"), nullable=False),
    UniqueConstraint("flowcell_id", "sample_id", name="_flowcell_sample_uc"),
)

customer_user = Table(
    "customer_user",
    Base.metadata,
    Column("customer_id", types.Integer, ForeignKey("customer.id"), nullable=False),
    Column("user_id", types.Integer, ForeignKey("user.id"), nullable=False),
    UniqueConstraint("customer_id", "user_id", name="_customer_user_uc"),
)

customer_collaboration = Table(
    "customer_collaboration",
    Base.metadata,
    Column("customer_id", types.Integer, ForeignKey("customer.id"), nullable=False),
    Column("collaboration_id", types.Integer, ForeignKey("collaboration.id"), nullable=False),
    UniqueConstraint("customer_id", "collaboration_id", name="_customer_collaboration_uc"),
)

order_case = Table(
    "order_case",
    Base.metadata,
    Column("order_id", ForeignKey("order.id", ondelete="CASCADE"), nullable=False),
    Column("case_id", ForeignKey("case.id", ondelete="CASCADE"), nullable=False),
    UniqueConstraint("order_id", "case_id", name="_order_case_uc"),
)


class PriorityMixin:
    @property
    def priority_human(self) -> str:
        """Humanized priority for sample."""
        return self.priority.name

    @priority_human.setter
    def priority_human(self, priority: str) -> None:
        self.priority: Priority = Priority[priority]

    @property
    def priority_int(self) -> int:
        """Priority as integer for sample."""
        return self.priority.value

    @priority_int.setter
    def priority_int(self, priority_int: int) -> None:
        self.priority: Priority = Priority(priority_int)

    @property
    def high_priority(self):
        """Has high priority?"""
        return self.priority_int > 1

    @property
    def low_priority(self):
        """Has low priority?"""
        return self.priority_int < 1


class Application(Base):
    __tablename__ = "application"

    id: Mapped[PrimaryKeyInt]

    tag: Mapped[UniqueStr]
    prep_category: Mapped[str] = mapped_column(
        types.Enum(*(category.value for category in PrepCategory))
    )
    is_external: Mapped[bool] = mapped_column(default=False)
    description: Mapped[Str256]
    is_accredited: Mapped[bool]

    turnaround_time: Mapped[int | None]
    minimum_order: Mapped[int | None] = mapped_column(default=1)
    sequencing_depth: Mapped[int | None]
    min_sequencing_depth: Mapped[int] = mapped_column(default=0)
    target_reads: Mapped[BigInt | None] = mapped_column(default=0)
    percent_reads_guaranteed: Mapped[int]
    sample_amount: Mapped[int | None]
    sample_volume: Mapped[Text | None]
    sample_concentration: Mapped[Text | None]
    sample_concentration_minimum: Mapped[Decimal | None]
    sample_concentration_maximum: Mapped[Decimal | None]
    sample_concentration_minimum_cfdna: Mapped[Decimal | None]
    sample_concentration_maximum_cfdna: Mapped[Decimal | None]
    priority_processing: Mapped[bool] = mapped_column(default=False)
    details: Mapped[Text | None]
    limitations: Mapped[Text | None]
    percent_kth: Mapped[int]
    comment: Mapped[Text | None]
    is_archived: Mapped[bool] = mapped_column(default=False)

    created_at: Mapped[datetime | None] = mapped_column(default=datetime.now)
    updated_at: Mapped[datetime | None] = mapped_column(onupdate=datetime.now)

    versions: Mapped[list["ApplicationVersion"]] = orm.relationship(
        order_by="ApplicationVersion.version", back_populates="application"
    )
    pipeline_limitations: Mapped[list["ApplicationLimitations"]] = orm.relationship(
        back_populates="application"
    )

    def __str__(self) -> str:
        return self.tag

    @property
    def reduced_price(self):
        return self.tag.startswith("WGT") or self.tag.startswith("EXT")

    @property
    def expected_reads(self):
        return self.target_reads * self.percent_reads_guaranteed / 100

    @property
    def analysis_type(self) -> str:
        if self.prep_category == PrepCategory.WHOLE_TRANSCRIPTOME_SEQUENCING.value:
            return PrepCategory.WHOLE_TRANSCRIPTOME_SEQUENCING.value

        return (
            PrepCategory.WHOLE_GENOME_SEQUENCING.value
            if self.prep_category == PrepCategory.WHOLE_GENOME_SEQUENCING.value
            else PrepCategory.WHOLE_EXOME_SEQUENCING.value
        )

    def to_dict(self):
        return to_dict(model_instance=self)


class ApplicationVersion(Base):
    __tablename__ = "application_version"
    __table_args__ = (UniqueConstraint("application_id", "version", name="_app_version_uc"),)

    id: Mapped[PrimaryKeyInt]
    version: Mapped[int]

    valid_from: Mapped[datetime | None] = mapped_column(default=datetime.now)
    price_standard: Mapped[int | None]
    price_priority: Mapped[int | None]
    price_express: Mapped[int | None]
    price_research: Mapped[int | None]
    price_clinical_trials: Mapped[int | None]
    comment: Mapped[Text | None]

    created_at: Mapped[datetime | None] = mapped_column(default=datetime.now)
    updated_at: Mapped[datetime | None] = mapped_column(onupdate=datetime.now)
    application_id: Mapped[int] = mapped_column(ForeignKey(Application.id))

    application: Mapped[Application] = orm.relationship(back_populates="versions")

    def __str__(self) -> str:
        return f"{self.application.tag} ({self.version})"

    def to_dict(self, application: bool = True):
        """Represent as dictionary"""
        data = to_dict(model_instance=self)
        if application:
            data["application"] = self.application.to_dict()
        return data


class ApplicationLimitations(Base):
    __tablename__ = "application_limitations"

    id: Mapped[PrimaryKeyInt]
    application_id: Mapped[int] = mapped_column(ForeignKey(Application.id))
    pipeline: Mapped[str] = mapped_column(types.Enum(*(workflow.value for workflow in Workflow)))
    limitations: Mapped[Text | None]
    comment: Mapped[Text | None]
    created_at: Mapped[datetime | None] = mapped_column(default=datetime.now)
    updated_at: Mapped[datetime | None] = mapped_column(onupdate=datetime.now)

    application: Mapped[Application] = orm.relationship(back_populates="pipeline_limitations")

    def __str__(self):
        return f"{self.application.tag} – {self.pipeline}"

    def to_dict(self):
        return to_dict(model_instance=self)


class Analysis(Base):
    __tablename__ = "analysis"

<<<<<<< HEAD
    id = Column(types.Integer, primary_key=True)
    workflow = Column(types.Enum(*list(Workflow)))
    workflow_version = Column(types.String(32))
    started_at = Column(types.DateTime)
    completed_at = Column(types.DateTime)
    delivery_report_created_at = Column(types.DateTime)
    upload_started_at = Column(types.DateTime)
    uploaded_at = Column(types.DateTime)
    cleaned_at = Column(types.DateTime)
=======
    id: Mapped[PrimaryKeyInt]
    pipeline: Mapped[str | None] = mapped_column(
        types.Enum(*(workflow.value for workflow in Workflow))
    )
    pipeline_version: Mapped[Str32 | None]
    started_at: Mapped[datetime | None]
    completed_at: Mapped[datetime | None]
    delivery_report_created_at: Mapped[datetime | None]
    upload_started_at: Mapped[datetime | None]
    uploaded_at: Mapped[datetime | None]
    cleaned_at: Mapped[datetime | None]
>>>>>>> 69009393
    # primary analysis is the one originally delivered to the customer
    is_primary: Mapped[bool | None] = mapped_column(default=False)

    created_at: Mapped[datetime] = mapped_column(default=datetime.now)
    case_id: Mapped[int] = mapped_column(ForeignKey("case.id", ondelete="CASCADE"))

    case: Mapped["Case"] = orm.relationship(back_populates="analyses")

    def __str__(self):
        return f"{self.case.internal_id} | {self.completed_at.date()}"

    def to_dict(self, family: bool = True):
        """Represent as dictionary"""
        data = to_dict(model_instance=self)
        if family:
            data["family"] = self.case.to_dict()
        return data


class Bed(Base):
    """Model for bed target captures"""

    __tablename__ = "bed"
    id: Mapped[PrimaryKeyInt]
    name: Mapped[UniqueStr]
    comment: Mapped[Text | None]
    is_archived: Mapped[bool] = mapped_column(default=False)
    created_at: Mapped[datetime | None] = mapped_column(default=datetime.now)
    updated_at: Mapped[datetime | None] = mapped_column(onupdate=datetime.now)

    versions: Mapped[list["BedVersion"]] = orm.relationship(
        order_by="BedVersion.version", back_populates="bed"
    )

    def __str__(self) -> str:
        return self.name

    def to_dict(self):
        return to_dict(model_instance=self)


class BedVersion(Base):
    """Model for bed target captures versions"""

    __tablename__ = "bed_version"
    __table_args__ = (UniqueConstraint("bed_id", "version", name="_app_version_uc"),)

    id: Mapped[PrimaryKeyInt]
    shortname: Mapped[Str64 | None]
    version: Mapped[int]
    filename: Mapped[Str256]
    checksum: Mapped[Str32 | None]
    panel_size: Mapped[int | None]
    genome_version: Mapped[Str32 | None]
    designer: Mapped[Str256 | None]
    comment: Mapped[Text | None]
    created_at: Mapped[datetime | None] = mapped_column(default=datetime.now)
    updated_at: Mapped[datetime | None] = mapped_column(onupdate=datetime.now)
    bed_id: Mapped[int] = mapped_column(ForeignKey(Bed.id))

    bed: Mapped[Bed] = orm.relationship(back_populates="versions")

    def __str__(self) -> str:
        return f"{self.bed.name} ({self.version})"

    def to_dict(self, bed: bool = True):
        """Represent as dictionary"""
        data = to_dict(model_instance=self)
        if bed:
            data["bed"] = self.bed.to_dict()
        return data


class Customer(Base):
    __tablename__ = "customer"
    agreement_date: Mapped[datetime | None]
    agreement_registration: Mapped[Str32 | None]
    comment: Mapped[Text | None]
    id: Mapped[PrimaryKeyInt]
    internal_id: Mapped[UniqueStr]
    invoice_address: Mapped[Text]
    invoice_reference: Mapped[Str32]
    is_trusted: Mapped[bool] = mapped_column(default=False)
    lab_contact_id: Mapped[int | None] = mapped_column(ForeignKey("user.id"))
    lab_contact: Mapped["User | None"] = orm.relationship(foreign_keys=[lab_contact_id])
    loqus_upload: Mapped[bool] = mapped_column(default=False)
    name: Mapped[Str128]
    organisation_number: Mapped[Str32 | None]
    priority: Mapped[str | None] = mapped_column(types.Enum("diagnostic", "research"))
    project_account_ki: Mapped[Str32 | None]
    project_account_kth: Mapped[Str32 | None]
    return_samples: Mapped[bool] = mapped_column(default=False)
    scout_access: Mapped[bool] = mapped_column(default=False)
    uppmax_account: Mapped[Str32 | None]
    data_archive_location: Mapped[Str32] = mapped_column(default=PDC_ARCHIVE_LOCATION)
    is_clinical: Mapped[bool] = mapped_column(default=False)

    collaborations: Mapped[list["Collaboration"]] = orm.relationship(
        secondary="customer_collaboration", back_populates="customers"
    )

    delivery_contact_id: Mapped[int | None] = mapped_column(ForeignKey("user.id"))
    delivery_contact: Mapped["User | None"] = orm.relationship(foreign_keys=[delivery_contact_id])
    invoice_contact_id: Mapped[int | None] = mapped_column(ForeignKey("user.id"))
    invoice_contact: Mapped["User | None"] = orm.relationship(foreign_keys=[invoice_contact_id])
    primary_contact_id: Mapped[int | None] = mapped_column(ForeignKey("user.id"))
    primary_contact: Mapped["User | None"] = orm.relationship(foreign_keys=[primary_contact_id])

    panels: Mapped[list["Panel"]] = orm.relationship(back_populates="customer")
    users: Mapped[list["User"]] = orm.relationship(
        secondary=customer_user, back_populates="customers"
    )

    def __str__(self) -> str:
        return f"{self.internal_id} ({self.name})"

    @property
    def collaborators(self) -> set["Customer"]:
        """All customers that the current customer collaborates with (including itself)"""
        customers = {
            customer
            for collaboration in self.collaborations
            for customer in collaboration.customers
        }
        customers.add(self)
        return customers

    def to_dict(self):
        return to_dict(model_instance=self)


class Collaboration(Base):
    __tablename__ = "collaboration"
    id: Mapped[PrimaryKeyInt]
    internal_id: Mapped[Str32] = mapped_column(
        unique=True,
    )
    name: Mapped[Str128]
    customers: Mapped[list[Customer]] = orm.relationship(
        secondary="customer_collaboration", back_populates="collaborations"
    )

    def __str__(self) -> str:
        return f"{self.internal_id} ({self.name})"

    def to_dict(self):
        """Represent as dictionary"""
        return {
            "customers": [customer.internal_id for customer in self.customers],
            "id": self.id,
            "name": self.name,
            "internal_id": self.internal_id,
        }


class Delivery(Base):
    __tablename__ = "delivery"
    id: Mapped[PrimaryKeyInt]
    delivered_at: Mapped[datetime | None]
    removed_at: Mapped[datetime | None]
    destination: Mapped[str | None] = mapped_column(
        types.Enum("caesar", "pdc", "uppmax", "mh", "custom"), default="caesar"
    )
    sample_id: Mapped[int | None] = mapped_column(ForeignKey("sample.id", ondelete="CASCADE"))
    pool_id: Mapped[int | None] = mapped_column(ForeignKey("pool.id", ondelete="CASCADE"))
    comment: Mapped[Text | None]

    def to_dict(self):
        return to_dict(model_instance=self)


class Case(Base, PriorityMixin):
    __tablename__ = "case"
    __table_args__ = (UniqueConstraint("customer_id", "name", name="_customer_name_uc"),)

    action: Mapped[str | None] = mapped_column(
        types.Enum(*(action.value for action in CaseActions))
    )
    _cohorts: Mapped[Text | None]
    comment: Mapped[Text | None]
    created_at: Mapped[datetime | None] = mapped_column(default=datetime.now)
    customer_id: Mapped[int] = mapped_column(ForeignKey("customer.id", ondelete="CASCADE"))
    customer: Mapped["Customer"] = orm.relationship(foreign_keys=[customer_id])
    data_analysis: Mapped[str | None] = mapped_column(
        types.Enum(*(workflow.value for workflow in Workflow))
    )
    data_delivery: Mapped[str | None] = mapped_column(
        types.Enum(*(delivery.value for delivery in DataDelivery))
    )
    id: Mapped[PrimaryKeyInt]
    internal_id: Mapped[UniqueStr]
    is_compressible: Mapped[bool] = mapped_column(default=True)
    name: Mapped[Str128]
    order_id: Mapped[int | None] = mapped_column(ForeignKey("order.id"))
    ordered_at: Mapped[datetime | None] = mapped_column(default=datetime.now)
    _panels: Mapped[Text | None]

    priority: Mapped[Priority] = mapped_column(
        default=Priority.standard,
    )
    synopsis: Mapped[Text | None]
    tickets: Mapped[VarChar128 | None]

    analyses: Mapped[list[Analysis]] = orm.relationship(
        back_populates="case", order_by="-Analysis.completed_at"
    )
    links: Mapped[list["CaseSample"]] = orm.relationship(back_populates="case")
    orders: Mapped[list["Order"]] = orm.relationship(secondary=order_case, back_populates="cases")

    @property
    def cohorts(self) -> list[str]:
        """Return a list of cohorts."""
        return self._cohorts.split(",") if self._cohorts else []

    @cohorts.setter
    def cohorts(self, cohort_list: list[str]):
        self._cohorts = ",".join(cohort_list) if cohort_list else None

    @property
    def panels(self) -> list[str]:
        """Return a list of panels."""
        return self._panels.split(",") if self._panels else []

    @panels.setter
    def panels(self, panel_list: list[str]):
        self._panels = ",".join(panel_list) if panel_list else None

    @property
    def latest_ticket(self) -> str | None:
        """Returns the last ticket the family was ordered in"""
        return self.tickets.split(sep=",")[-1] if self.tickets else None

    @property
    def latest_order(self) -> "Order":
        """Returns the latest order this case was included in."""
        sorted_orders: list[Order] = sorted(
            self.orders, key=lambda order: order.order_date, reverse=True
        )
        return sorted_orders[0]

    @property
    def latest_analyzed(self) -> datetime | None:
        return self.analyses[0].completed_at if self.analyses else None

    @property
    def latest_sequenced(self) -> datetime | None:
        sequenced_dates = []
        for link in self.links:
            if link.sample.application_version.application.is_external:
                sequenced_dates.append(link.sample.ordered_at)
            elif link.sample.last_sequenced_at:
                sequenced_dates.append(link.sample.last_sequenced_at)
        return max(sequenced_dates, default=None)

    @property
    def all_samples_pass_qc(self) -> bool:
        pass_qc = []
        for link in self.links:
            if link.sample.application_version.application.is_external or link.sample.sequencing_qc:
                pass_qc.append(True)
            else:
                pass_qc.append(False)
        return all(pass_qc)

    def __str__(self) -> str:
        return f"{self.internal_id} ({self.name})"

    @property
    def samples(self) -> list["Sample"]:
        """Return case samples."""
        return self._get_samples

    @property
    def _get_samples(self) -> list["Sample"]:
        """Extract samples from a case."""
        return [link.sample for link in self.links]

    @property
    def tumour_samples(self) -> list["Sample"]:
        """Return tumour samples."""
        return self._get_tumour_samples

    @property
    def _get_tumour_samples(self) -> list["Sample"]:
        """Extract tumour samples."""
        return [link.sample for link in self.links if link.sample.is_tumour]

    @property
    def loqusdb_uploaded_samples(self) -> list["Sample"]:
        """Return uploaded samples to Loqusdb."""
        return self._get_loqusdb_uploaded_samples

    @property
    def _get_loqusdb_uploaded_samples(self) -> list["Sample"]:
        """Extract samples uploaded to Loqusdb."""
        return [link.sample for link in self.links if link.sample.loqusdb_id]

    @property
    def is_uploaded(self) -> bool:
        """Returns True if the latest connected analysis has been uploaded."""
        return self.analyses and self.analyses[0].uploaded_at

    @property
    def slurm_priority(self) -> SlurmQos:
        case_priority: str = self.priority
        slurm_priority: str = Priority.priority_to_slurm_qos().get(case_priority)
        return SlurmQos(slurm_priority)

    def get_delivery_arguments(self) -> set[str]:
        """Translates the case data_delivery field to workflow specific arguments."""
        delivery_arguments: set[str] = set()
        requested_deliveries: list[str] = re.split("[-_]", self.data_delivery)
        delivery_per_workflow_map: dict[str, str] = {
            DataDelivery.FASTQ: Workflow.FASTQ,
            DataDelivery.ANALYSIS_FILES: self.data_analysis,
        }
        for data_delivery, workflow in delivery_per_workflow_map.items():
            if data_delivery in requested_deliveries:
                delivery_arguments.add(workflow)
        return delivery_arguments

    def to_dict(self, links: bool = False, analyses: bool = False) -> dict:
        """Represent as dictionary."""
        data = to_dict(model_instance=self)
        data["panels"] = self.panels
        data["priority"] = self.priority_human
        data["customer"] = self.customer.to_dict()
        if links:
            data["links"] = [link_obj.to_dict(samples=True) for link_obj in self.links]
        if analyses:
            data["analyses"] = [
                analysis_obj.to_dict(family=False) for analysis_obj in self.analyses
            ]
        return data


class CaseSample(Base):
    __tablename__ = "case_sample"
    __table_args__ = (UniqueConstraint("case_id", "sample_id", name="_case_sample_uc"),)

    id: Mapped[PrimaryKeyInt]
    case_id: Mapped[str] = mapped_column(ForeignKey("case.id", ondelete="CASCADE"))
    sample_id: Mapped[int] = mapped_column(ForeignKey("sample.id", ondelete="CASCADE"))
    status: Mapped[str] = mapped_column(
        types.Enum(*(status.value for status in StatusOptions)), default=StatusOptions.UNKNOWN.value
    )

    created_at: Mapped[datetime | None]
    updated_at: Mapped[datetime | None]

    mother_id: Mapped[int | None] = mapped_column(ForeignKey("sample.id"))
    father_id: Mapped[int | None] = mapped_column(ForeignKey("sample.id"))

    case: Mapped[Case] = orm.relationship(back_populates="links")
    sample: Mapped["Sample"] = orm.relationship(foreign_keys=[sample_id], back_populates="links")
    mother: Mapped["Sample | None"] = orm.relationship(
        foreign_keys=[mother_id], back_populates="mother_links"
    )
    father: Mapped["Sample | None"] = orm.relationship(
        foreign_keys=[father_id], back_populates="father_links"
    )

    def to_dict(self, parents: bool = False, samples: bool = False, family: bool = False) -> dict:
        """Represent as dictionary"""
        data = to_dict(model_instance=self)
        if samples:
            data["sample"] = self.sample.to_dict()
            data["mother"] = self.mother.to_dict() if self.mother else None
            data["father"] = self.father.to_dict() if self.father else None
        elif parents:
            data["mother"] = self.mother.to_dict() if self.mother else None
            data["father"] = self.father.to_dict() if self.father else None
        if family:
            data["family"] = self.case.to_dict()
        return data

    def __str__(self) -> str:
        return f"{self.case.internal_id} | {self.sample.internal_id}"


class Flowcell(Base):
    __tablename__ = "flowcell"
    id: Mapped[PrimaryKeyInt]
    name: Mapped[UniqueStr]
    sequencer_type: Mapped[str | None] = mapped_column(
        types.Enum("hiseqga", "hiseqx", "novaseq", "novaseqx")
    )
    sequencer_name: Mapped[Str32 | None]
    sequenced_at: Mapped[datetime | None]
    status: Mapped[str | None] = mapped_column(
        types.Enum(*(status.value for status in FlowCellStatus)), default="ondisk"
    )
    archived_at: Mapped[datetime | None]
    has_backup: Mapped[bool] = mapped_column(default=False)
    updated_at: Mapped[datetime | None] = mapped_column(onupdate=datetime.now)

    samples: Mapped[list["Sample"]] = orm.relationship(
        secondary=flowcell_sample, back_populates="flowcells"
    )
    sequencing_metrics: Mapped[list["SampleLaneSequencingMetrics"]] = orm.relationship(
        back_populates="flowcell",
        cascade="all, delete, delete-orphan",
    )

    def __str__(self):
        return self.name

    def to_dict(self, samples: bool = False):
        """Represent as dictionary"""
        data = to_dict(model_instance=Flowcell)
        if samples:
            data["samples"] = [sample.to_dict() for sample in self.samples]
        return data


class Organism(Base):
    __tablename__ = "organism"
    id: Mapped[PrimaryKeyInt]
    internal_id: Mapped[UniqueStr]
    name: Mapped[Str255] = mapped_column(unique=True)
    created_at: Mapped[datetime | None] = mapped_column(default=datetime.now)
    updated_at: Mapped[datetime | None] = mapped_column(onupdate=datetime.now)
    reference_genome: Mapped[Str255 | None]
    verified: Mapped[bool | None] = mapped_column(default=False)
    comment: Mapped[Text | None]

    def __str__(self) -> str:
        return f"{self.internal_id} ({self.name})"

    def to_dict(self) -> dict:
        """Represent as dictionary"""
        return to_dict(model_instance=self)


class Panel(Base):
    __tablename__ = "panel"
    abbrev: Mapped[UniqueStr | None]
    current_version: Mapped[float]
    customer_id: Mapped[int] = mapped_column(ForeignKey("customer.id", ondelete="CASCADE"))
    customer: Mapped[Customer] = orm.relationship(back_populates="panels")
    date: Mapped[datetime]
    gene_count: Mapped[int | None]
    id: Mapped[PrimaryKeyInt]
    name: Mapped[Str64 | None] = mapped_column(unique=True)

    def __str__(self):
        return f"{self.abbrev} ({self.current_version})"

    def to_dict(self):
        return to_dict(model_instance=self)


class Pool(Base):
    __tablename__ = "pool"
    __table_args__ = (UniqueConstraint("order", "name", name="_order_name_uc"),)

    application_version_id: Mapped[int] = mapped_column(ForeignKey("application_version.id"))
    application_version: Mapped["ApplicationVersion"] = orm.relationship(
        foreign_keys=[application_version_id]
    )
    comment: Mapped[Text | None]
    created_at: Mapped[datetime | None] = mapped_column(default=datetime.now)
    customer_id: Mapped[int] = mapped_column(ForeignKey("customer.id", ondelete="CASCADE"))
    customer: Mapped[Customer] = orm.relationship(foreign_keys=[customer_id])
    delivered_at: Mapped[datetime | None]
    deliveries: Mapped[list[Delivery]] = orm.relationship(backref="pool")
    id: Mapped[PrimaryKeyInt]
    invoice_id: Mapped[int | None] = mapped_column(ForeignKey("invoice.id"))
    name: Mapped[Str32]
    no_invoice: Mapped[bool | None] = mapped_column(default=False)
    order: Mapped[Str64]
    ordered_at: Mapped[datetime]
    received_at: Mapped[datetime | None]
    ticket: Mapped[Str32 | None]

    invoice: Mapped["Invoice | None"] = orm.relationship(back_populates="pools")

    def to_dict(self):
        return to_dict(model_instance=self)


class Sample(Base, PriorityMixin):
    __tablename__ = "sample"
    age_at_sampling: Mapped[float | None]
    application_version_id: Mapped[int] = mapped_column(ForeignKey("application_version.id"))
    application_version: Mapped[ApplicationVersion] = orm.relationship(
        foreign_keys=[application_version_id]
    )
    capture_kit: Mapped[Str64 | None]
    comment: Mapped[Text | None]
    control: Mapped[str | None] = mapped_column(
        types.Enum(*(option.value for option in ControlOptions))
    )
    created_at: Mapped[datetime | None] = mapped_column(default=datetime.now)
    customer_id: Mapped[int] = mapped_column(ForeignKey("customer.id", ondelete="CASCADE"))
    customer: Mapped[Customer] = orm.relationship(foreign_keys=[customer_id])
    delivered_at: Mapped[datetime | None]
    deliveries: Mapped[list[Delivery]] = orm.relationship(backref="sample")
    downsampled_to: Mapped[BigInt | None]
    from_sample: Mapped[Str128 | None]
    id: Mapped[PrimaryKeyInt]
    internal_id: Mapped[UniqueStr]
    invoice_id: Mapped[int | None] = mapped_column(ForeignKey("invoice.id"))
    invoiced_at: Mapped[datetime | None]  # DEPRECATED
    _is_external: Mapped[bool | None] = mapped_column("is_external")  # DEPRECATED
    is_tumour: Mapped[bool | None] = mapped_column(default=False)
    loqusdb_id: Mapped[Str64 | None]
    name: Mapped[Str128]
    no_invoice: Mapped[bool] = mapped_column(default=False)
    order: Mapped[Str64 | None]
    ordered_at: Mapped[datetime]
    organism_id: Mapped[int | None] = mapped_column(ForeignKey("organism.id"))
    organism: Mapped["Organism | None"] = orm.relationship(foreign_keys=[organism_id])
    original_ticket: Mapped[Str32 | None]
    _phenotype_groups: Mapped[str | None] = mapped_column(types.Text)
    _phenotype_terms: Mapped[str | None] = mapped_column(types.Text)
    prepared_at: Mapped[datetime | None]

    priority: Mapped[Priority] = mapped_column(default=Priority.standard)
    reads: Mapped[BigInt | None] = mapped_column(default=0)
    last_sequenced_at: Mapped[datetime | None]
    received_at: Mapped[datetime | None]
    reference_genome: Mapped[Str255 | None]
    sequence_start: Mapped[datetime | None]
    sex: Mapped[str] = mapped_column(types.Enum(*(option.value for option in SexOptions)))
    subject_id: Mapped[Str128 | None]

    links: Mapped[list[CaseSample]] = orm.relationship(
        foreign_keys=[CaseSample.sample_id], back_populates="sample"
    )
    mother_links: Mapped[list[CaseSample]] = orm.relationship(
        foreign_keys=[CaseSample.mother_id], back_populates="mother"
    )
    father_links: Mapped[list[CaseSample]] = orm.relationship(
        foreign_keys=[CaseSample.father_id], back_populates="father"
    )
    flowcells: Mapped[list[Flowcell]] = orm.relationship(
        secondary=flowcell_sample, back_populates="samples"
    )
    sequencing_metrics: Mapped[list["SampleLaneSequencingMetrics"]] = orm.relationship(
        back_populates="sample"
    )
    invoice: Mapped["Invoice | None"] = orm.relationship(back_populates="samples")

    def __str__(self) -> str:
        return f"{self.internal_id} ({self.name})"

    @property
    @deprecated(
        version="1.4.0",
        message="This field is deprecated, use sample.application_version.application.is_external",
    )
    def is_external(self):
        """Return if this is an externally sequenced sample."""
        return self._is_external

    @property
    def sequencing_qc(self) -> bool:
        """Return sequencing qc passed or failed."""
        application = self.application_version.application
        # Express priority needs to be analyzed at a lower threshold for primary analysis
        if self.priority == Priority.express:
            one_half_of_target_reads = application.target_reads / 2
            return self.reads >= one_half_of_target_reads
        if self.application_version.application.prep_category == PrepCategory.READY_MADE_LIBRARY:
            return bool(self.reads)
        return self.reads > application.expected_reads

    @property
    def phenotype_groups(self) -> list[str]:
        """Return a list of phenotype_groups."""
        return self._phenotype_groups.split(",") if self._phenotype_groups else []

    @phenotype_groups.setter
    def phenotype_groups(self, phenotype_term_list: list[str]):
        self._phenotype_groups = ",".join(phenotype_term_list) if phenotype_term_list else None

    @property
    def phenotype_terms(self) -> list[str]:
        """Return a list of phenotype_terms."""
        return self._phenotype_terms.split(",") if self._phenotype_terms else []

    @phenotype_terms.setter
    def phenotype_terms(self, phenotype_term_list: list[str]):
        self._phenotype_terms = ",".join(phenotype_term_list) if phenotype_term_list else None

    @property
    def prep_category(self) -> str:
        """Return the preparation category of the sample."""
        return self.application_version.application.prep_category

    @property
    def state(self) -> str:
        """Get the current sample state."""
        if self.delivered_at:
            return f"Delivered {self.delivered_at.date()}"
        if self.last_sequenced_at:
            return f"Sequenced {self.last_sequenced_at.date()}"
        if self.sequence_start:
            return f"Sequencing {self.sequence_start.date()}"
        if self.received_at:
            return f"Received {self.received_at.date()}"

        return f"Ordered {self.ordered_at.date()}"

    @property
    def archive_location(self) -> str:
        """Returns the data_archive_location if the customer linked to the sample."""
        return self.customer.data_archive_location

    @property
    def has_reads(self) -> bool:
        return bool(self.reads)

    def to_dict(self, links: bool = False, flowcells: bool = False) -> dict:
        """Represent as dictionary"""
        data = to_dict(model_instance=self)
        data["priority"] = self.priority_human
        data["customer"] = self.customer.to_dict()
        data["application_version"] = self.application_version.to_dict()
        data["application"] = self.application_version.application.to_dict()
        if links:
            data["links"] = [link_obj.to_dict(family=True, parents=True) for link_obj in self.links]
        if flowcells:
            data["flowcells"] = [flowcell_obj.to_dict() for flowcell_obj in self.flowcells]
        return data


class Invoice(Base):
    __tablename__ = "invoice"
    id: Mapped[PrimaryKeyInt]
    customer_id: Mapped[int] = mapped_column(ForeignKey("customer.id"))
    customer: Mapped[Customer] = orm.relationship(foreign_keys=[customer_id])
    created_at: Mapped[datetime | None] = mapped_column(default=datetime.now)
    updated_at: Mapped[datetime | None] = mapped_column(onupdate=datetime.now)
    invoiced_at: Mapped[datetime | None]
    comment: Mapped[Text | None]
    discount: Mapped[int | None] = mapped_column(default=0)
    excel_kth: Mapped[Blob | None]
    excel_ki: Mapped[Blob | None]
    price: Mapped[int | None]
    record_type: Mapped[Text | None]

    samples: Mapped[list["Sample"]] = orm.relationship(back_populates="invoice")
    pools: Mapped[list["Pool"]] = orm.relationship(back_populates="invoice")

    def __str__(self):
        return f"{self.customer_id} ({self.invoiced_at})"

    def to_dict(self) -> dict:
        """Represent as dictionary"""
        return to_dict(model_instance=self)


class User(Base):
    __tablename__ = "user"
    id: Mapped[PrimaryKeyInt]
    name: Mapped[Str128]
    email: Mapped[Str128] = mapped_column(unique=True)
    is_admin: Mapped[bool | None] = mapped_column(default=False)
    order_portal_login: Mapped[bool | None] = mapped_column(default=False)

    customers: Mapped[list[Customer]] = orm.relationship(
        secondary=customer_user, back_populates="users"
    )

    def to_dict(self) -> dict:
        """Represent as dictionary."""
        dict_representation: dict = to_dict(model_instance=self)
        dict_representation["customers"] = [customer.to_dict() for customer in self.customers]
        return dict_representation

    def __str__(self) -> str:
        return self.name


class SampleLaneSequencingMetrics(Base):
    """Model for storing sequencing metrics per lane and sample."""

    __tablename__ = "sample_lane_sequencing_metrics"

    id: Mapped[PrimaryKeyInt]
    flow_cell_name: Mapped[Str32] = mapped_column(ForeignKey("flowcell.name"))
    flow_cell_lane_number: Mapped[int | None]

    sample_internal_id: Mapped[Str32] = mapped_column(ForeignKey("sample.internal_id"))
    sample_total_reads_in_lane: Mapped[BigInt | None]
    sample_base_percentage_passing_q30: Mapped[Num_6_2 | None]
    sample_base_mean_quality_score: Mapped[Num_6_2 | None]

    created_at: Mapped[datetime | None]

    flowcell: Mapped[Flowcell] = orm.relationship(back_populates="sequencing_metrics")
    sample: Mapped[Sample] = orm.relationship(back_populates="sequencing_metrics")

    __table_args__ = (
        UniqueConstraint(
            "flow_cell_name",
            "sample_internal_id",
            "flow_cell_lane_number",
            name="uix_flowcell_sample_lane",
        ),
    )

    def to_dict(self):
        return to_dict(model_instance=self)


class Order(Base):
    """Model for storing orders."""

    __tablename__ = "order"

    id: Mapped[PrimaryKeyInt]
    cases: Mapped[list[Case]] = orm.relationship(secondary=order_case, back_populates="orders")
    customer_id: Mapped[int] = mapped_column(ForeignKey("customer.id"))
    customer: Mapped[Customer] = orm.relationship(foreign_keys=[customer_id])
    order_date: Mapped[datetime] = mapped_column(default=datetime.now())
    ticket_id: Mapped[int] = mapped_column(unique=True, index=True)
    workflow: Mapped[str] = mapped_column(types.Enum(*(workflow.value for workflow in Workflow)))

    def to_dict(self):
        return to_dict(model_instance=self)<|MERGE_RESOLUTION|>--- conflicted
+++ resolved
@@ -258,29 +258,17 @@
 class Analysis(Base):
     __tablename__ = "analysis"
 
-<<<<<<< HEAD
-    id = Column(types.Integer, primary_key=True)
-    workflow = Column(types.Enum(*list(Workflow)))
-    workflow_version = Column(types.String(32))
-    started_at = Column(types.DateTime)
-    completed_at = Column(types.DateTime)
-    delivery_report_created_at = Column(types.DateTime)
-    upload_started_at = Column(types.DateTime)
-    uploaded_at = Column(types.DateTime)
-    cleaned_at = Column(types.DateTime)
-=======
-    id: Mapped[PrimaryKeyInt]
-    pipeline: Mapped[str | None] = mapped_column(
+    id: Mapped[PrimaryKeyInt]
+    workflow: Mapped[str | None] = mapped_column(
         types.Enum(*(workflow.value for workflow in Workflow))
     )
-    pipeline_version: Mapped[Str32 | None]
+    workflow_version: Mapped[Str32 | None]
     started_at: Mapped[datetime | None]
     completed_at: Mapped[datetime | None]
     delivery_report_created_at: Mapped[datetime | None]
     upload_started_at: Mapped[datetime | None]
     uploaded_at: Mapped[datetime | None]
     cleaned_at: Mapped[datetime | None]
->>>>>>> 69009393
     # primary analysis is the one originally delivered to the customer
     is_primary: Mapped[bool | None] = mapped_column(default=False)
 
