import datetime as dt
import re

from sqlalchemy import Column, ForeignKey, Table, UniqueConstraint, orm, types
from sqlalchemy.orm import declarative_base
from sqlalchemy.orm.attributes import InstrumentedAttribute
from sqlalchemy.util import deprecated

from cg.constants import (
    PREP_CATEGORIES,
    SEX_OPTIONS,
    STATUS_OPTIONS,
    DataDelivery,
    FlowCellStatus,
    Pipeline,
    Priority,
)
from cg.constants.archiving import PDC_ARCHIVE_LOCATION
from cg.constants.constants import CONTROL_OPTIONS, CaseActions, PrepCategory
from cg.constants.priority import SlurmQos

Model = declarative_base()


def to_dict(model_instance):
    if hasattr(model_instance, "__table__"):
        return {
            column.name: getattr(model_instance, column.name)
            for column in model_instance.__table__.columns
            if not isinstance(getattr(model_instance, column.name), InstrumentedAttribute)
        }


flowcell_sample = Table(
    "flowcell_sample",
    Model.metadata,
    Column("flowcell_id", types.Integer, ForeignKey("flowcell.id"), nullable=False),
    Column("sample_id", types.Integer, ForeignKey("sample.id"), nullable=False),
    UniqueConstraint("flowcell_id", "sample_id", name="_flowcell_sample_uc"),
)

customer_user = Table(
    "customer_user",
    Model.metadata,
    Column("customer_id", types.Integer, ForeignKey("customer.id"), nullable=False),
    Column("user_id", types.Integer, ForeignKey("user.id"), nullable=False),
    UniqueConstraint("customer_id", "user_id", name="_customer_user_uc"),
)

customer_collaboration = Table(
    "customer_collaboration",
    Model.metadata,
    Column("customer_id", types.Integer, ForeignKey("customer.id"), nullable=False),
    Column("collaboration_id", types.Integer, ForeignKey("collaboration.id"), nullable=False),
    UniqueConstraint("customer_id", "collaboration_id", name="_customer_collaboration_uc"),
)


class PriorityMixin:
    @property
    def priority_human(self) -> str:
        """Humanized priority for sample."""
        return self.priority.name

    @priority_human.setter
    def priority_human(self, priority: str) -> None:
        self.priority: Priority = Priority[priority]

    @property
    def priority_int(self) -> int:
        """Priority as integer for sample."""
        return self.priority.value

    @priority_int.setter
    def priority_int(self, priority_int: int) -> None:
        self.priority: Priority = Priority(priority_int)

    @property
    def high_priority(self):
        """Has high priority?"""
        return self.priority_int > 1

    @property
    def low_priority(self):
        """Has low priority?"""
        return self.priority_int < 1


class Application(Model):
    __tablename__ = "application"

    id = Column(types.Integer, primary_key=True)
    tag = Column(types.String(32), unique=True, nullable=False)
    prep_category = Column(types.Enum(*PREP_CATEGORIES), nullable=False)
    is_external = Column(types.Boolean, nullable=False, default=False)
    description = Column(types.String(256), nullable=False)
    is_accredited = Column(types.Boolean, nullable=False)

    turnaround_time = Column(types.Integer)
    minimum_order = Column(types.Integer, default=1)
    sequencing_depth = Column(types.Integer)
    min_sequencing_depth = Column(types.Integer, default=0, nullable=False)
    target_reads = Column(types.BigInteger, default=0)
    percent_reads_guaranteed = Column(types.Integer, nullable=False)
    sample_amount = Column(types.Integer)
    sample_volume = Column(types.Text)
    sample_concentration = Column(types.Text)
    sample_concentration_minimum = Column(types.DECIMAL)
    sample_concentration_maximum = Column(types.DECIMAL)
    sample_concentration_minimum_cfdna = Column(types.DECIMAL)
    sample_concentration_maximum_cfdna = Column(types.DECIMAL)
    priority_processing = Column(types.Boolean, default=False)
    details = Column(types.Text)
    limitations = Column(types.Text)
    percent_kth = Column(types.Integer, nullable=False)
    comment = Column(types.Text)
    is_archived = Column(types.Boolean, default=False)

    created_at = Column(types.DateTime, default=dt.datetime.now)
    updated_at = Column(types.DateTime, onupdate=dt.datetime.now)

    versions = orm.relationship(
        "ApplicationVersion", order_by="ApplicationVersion.version", back_populates="application"
    )
    pipeline_limitations = orm.relationship("ApplicationLimitations", back_populates="application")

    def __str__(self) -> str:
        return self.tag

    @property
    def reduced_price(self):
        return self.tag.startswith("WGT") or self.tag.startswith("EXT")

    @property
    def expected_reads(self):
        return self.target_reads * self.percent_reads_guaranteed / 100

    @property
    def analysis_type(self) -> str:
        if self.prep_category == PrepCategory.WHOLE_TRANSCRIPTOME_SEQUENCING.value:
            return PrepCategory.WHOLE_TRANSCRIPTOME_SEQUENCING.value

        return (
            PrepCategory.WHOLE_GENOME_SEQUENCING.value
            if self.prep_category == PrepCategory.WHOLE_GENOME_SEQUENCING.value
            else PrepCategory.WHOLE_EXOME_SEQUENCING.value
        )

    def to_dict(self):
        return to_dict(model_instance=self)


class ApplicationVersion(Model):
    __tablename__ = "application_version"
    __table_args__ = (UniqueConstraint("application_id", "version", name="_app_version_uc"),)

    id = Column(types.Integer, primary_key=True)
    version = Column(types.Integer, nullable=False)

    valid_from = Column(types.DateTime, default=dt.datetime.now, nullable=False)
    price_standard = Column(types.Integer)
    price_priority = Column(types.Integer)
    price_express = Column(types.Integer)
    price_research = Column(types.Integer)
    price_clinical_trials = Column(types.Integer)
    comment = Column(types.Text)

    created_at = Column(types.DateTime, default=dt.datetime.now)
    updated_at = Column(types.DateTime, onupdate=dt.datetime.now)
    application_id = Column(ForeignKey(Application.id), nullable=False)

    application = orm.relationship(Application, back_populates="versions")

    def __str__(self) -> str:
        return f"{self.application.tag} ({self.version})"

    def to_dict(self, application: bool = True):
        """Represent as dictionary"""
        data = to_dict(model_instance=self)
        if application:
            data["application"] = self.application.to_dict()
        return data


class ApplicationLimitations(Model):
    __tablename__ = "application_limitations"

    id = Column(types.Integer, primary_key=True)
    application_id = Column(ForeignKey(Application.id), nullable=False)
    pipeline = Column(types.Enum(*list(Pipeline)), nullable=False)
    limitations = Column(types.Text)
    comment = Column(types.Text)
    created_at = Column(types.DateTime, default=dt.datetime.now)
    updated_at = Column(types.DateTime, onupdate=dt.datetime.now)

    application = orm.relationship(Application, back_populates="pipeline_limitations")

    def __str__(self):
        return f"{self.application.tag} – {self.pipeline}"

    def to_dict(self):
        return to_dict(model_instance=self)


class Analysis(Model):
    __tablename__ = "analysis"

    id = Column(types.Integer, primary_key=True)
    pipeline = Column(types.Enum(*list(Pipeline)))
    pipeline_version = Column(types.String(32))
    started_at = Column(types.DateTime)
    completed_at = Column(types.DateTime)
    delivery_report_created_at = Column(types.DateTime)
    upload_started_at = Column(types.DateTime)
    uploaded_at = Column(types.DateTime)
    cleaned_at = Column(types.DateTime)
    # primary analysis is the one originally delivered to the customer
    is_primary = Column(types.Boolean, default=False)

    created_at = Column(types.DateTime, default=dt.datetime.now, nullable=False)
    case_id = Column(ForeignKey("case.id", ondelete="CASCADE"), nullable=False)

    case = orm.relationship("Case", back_populates="analyses")

    def __str__(self):
        return f"{self.case.internal_id} | {self.completed_at.date()}"

    def to_dict(self, family: bool = True):
        """Represent as dictionary"""
        data = to_dict(model_instance=self)
        if family:
            data["family"] = self.case.to_dict()
        return data


class Bed(Model):
    """Model for bed target captures"""

    __tablename__ = "bed"
    id = Column(types.Integer, primary_key=True)
    name = Column(types.String(32), unique=True, nullable=False)
    comment = Column(types.Text)
    is_archived = Column(types.Boolean, default=False)
    created_at = Column(types.DateTime, default=dt.datetime.now)
    updated_at = Column(types.DateTime, onupdate=dt.datetime.now)

    versions = orm.relationship("BedVersion", order_by="BedVersion.version", back_populates="bed")

    def __str__(self) -> str:
        return self.name

    def to_dict(self):
        return to_dict(model_instance=self)


class BedVersion(Model):
    """Model for bed target captures versions"""

    __tablename__ = "bed_version"
    __table_args__ = (UniqueConstraint("bed_id", "version", name="_app_version_uc"),)

    id = Column(types.Integer, primary_key=True)
    shortname = Column(types.String(64))
    version = Column(types.Integer, nullable=False)
    filename = Column(types.String(256), nullable=False)
    checksum = Column(types.String(32))
    panel_size = Column(types.Integer)
    genome_version = Column(types.String(32))
    designer = Column(types.String(256))
    comment = Column(types.Text)
    created_at = Column(types.DateTime, default=dt.datetime.now)
    updated_at = Column(types.DateTime, onupdate=dt.datetime.now)
    bed_id = Column(ForeignKey(Bed.id), nullable=False)

    bed = orm.relationship(Bed, back_populates="versions")

    def __str__(self) -> str:
        return f"{self.bed.name} ({self.version})"

    def to_dict(self, bed: bool = True):
        """Represent as dictionary"""
        data = to_dict(model_instance=self)
        if bed:
            data["bed"] = self.bed.to_dict()
        return data


class Customer(Model):
    __tablename__ = "customer"
    agreement_date = Column(types.DateTime)
    agreement_registration = Column(types.String(32))
    comment = Column(types.Text)
    id = Column(types.Integer, primary_key=True)
    internal_id = Column(types.String(32), unique=True, nullable=False)
    invoice_address = Column(types.Text, nullable=False)
    invoice_reference = Column(types.String(32), nullable=False)
    is_trusted = Column(types.Boolean, nullable=False, default=False)
    lab_contact_id = Column(ForeignKey("user.id"))
    lab_contact = orm.relationship("User", foreign_keys=[lab_contact_id])
    loqus_upload = Column(types.Boolean, nullable=False, default=False)
    name = Column(types.String(128), nullable=False)
    organisation_number = Column(types.String(32))
    priority = Column(types.Enum("diagnostic", "research"))
    project_account_ki = Column(types.String(32))
    project_account_kth = Column(types.String(32))
    return_samples = Column(types.Boolean, nullable=False, default=False)
    scout_access = Column(types.Boolean, nullable=False, default=False)
    uppmax_account = Column(types.String(32))
    data_archive_location = Column(types.String(32), nullable=False, default=PDC_ARCHIVE_LOCATION)
    is_clinical = Column(types.Boolean, nullable=False, default=False)

    collaborations = orm.relationship(
        "Collaboration", secondary="customer_collaboration", back_populates="customers"
    )

    delivery_contact_id = Column(ForeignKey("user.id"))
    delivery_contact = orm.relationship("User", foreign_keys=[delivery_contact_id])
    invoice_contact_id = Column(ForeignKey("user.id"))
    invoice_contact = orm.relationship("User", foreign_keys=[invoice_contact_id])
    primary_contact_id = Column(ForeignKey("user.id"))
    primary_contact = orm.relationship("User", foreign_keys=[primary_contact_id])

    panels = orm.relationship("Panel", back_populates="customer")
    users = orm.relationship("User", secondary=customer_user, back_populates="customers")

    def __str__(self) -> str:
        return f"{self.internal_id} ({self.name})"

    @property
    def collaborators(self) -> set["Customer"]:
        """All customers that the current customer collaborates with (including itself)"""
        customers = {
            customer
            for collaboration in self.collaborations
            for customer in collaboration.customers
        }
        customers.add(self)
        return customers

    def to_dict(self):
        return to_dict(model_instance=self)


class Collaboration(Model):
    __tablename__ = "collaboration"
    id = Column(types.Integer, primary_key=True)
    internal_id = Column(types.String(32), unique=True, nullable=False)
    name = Column(types.String(128), nullable=False)
    customers = orm.relationship(
        "Customer", secondary="customer_collaboration", back_populates="collaborations"
    )

    def __str__(self) -> str:
        return f"{self.internal_id} ({self.name})"

    def to_dict(self):
        """Represent as dictionary"""
        return {
            "customers": [customer.internal_id for customer in self.customers],
            "id": self.id,
            "name": self.name,
            "internal_id": self.internal_id,
        }


class Delivery(Model):
    __tablename__ = "delivery"
    id = Column(types.Integer, primary_key=True)
    delivered_at = Column(types.DateTime)
    removed_at = Column(types.DateTime)
    destination = Column(types.Enum("caesar", "pdc", "uppmax", "mh", "custom"), default="caesar")
    sample_id = Column(ForeignKey("sample.id", ondelete="CASCADE"))
    pool_id = Column(ForeignKey("pool.id", ondelete="CASCADE"))
    comment = Column(types.Text)

    def to_dict(self):
        return to_dict(model_instance=self)


class Case(Model, PriorityMixin):
    __tablename__ = "case"
    __table_args__ = (UniqueConstraint("customer_id", "name", name="_customer_name_uc"),)

    action = Column(types.Enum(*CaseActions.actions()))
    _cohorts = Column(types.Text)
    comment = Column(types.Text)
    created_at = Column(types.DateTime, default=dt.datetime.now)
    customer_id = Column(ForeignKey("customer.id", ondelete="CASCADE"), nullable=False)
    customer = orm.relationship(Customer, foreign_keys=[customer_id])
    data_analysis = Column(types.Enum(*list(Pipeline)))
    data_delivery = Column(types.Enum(*list(DataDelivery)))
    id = Column(types.Integer, primary_key=True)
    internal_id = Column(types.String(32), unique=True, nullable=False)
    is_compressible = Column(types.Boolean, nullable=False, default=True)
    name = Column(types.String(128), nullable=False)
    order_id = Column(ForeignKey("order.id"))
    ordered_at = Column(types.DateTime, default=dt.datetime.now)
    _panels = Column(types.Text)

    priority = Column(types.Enum(Priority), default=Priority.standard, nullable=False)
    synopsis = Column(types.Text)
    tickets = Column(types.VARCHAR(128))

    analyses = orm.relationship(Analysis, back_populates="case", order_by="-Analysis.completed_at")
    links = orm.relationship("CaseSample", back_populates="case")

    @property
    def cohorts(self) -> list[str]:
        """Return a list of cohorts."""
        return self._cohorts.split(",") if self._cohorts else []

    @cohorts.setter
    def cohorts(self, cohort_list: list[str]):
        self._cohorts = ",".join(cohort_list) if cohort_list else None

    @property
    def panels(self) -> list[str]:
        """Return a list of panels."""
        return self._panels.split(",") if self._panels else []

    @panels.setter
    def panels(self, panel_list: list[str]):
        self._panels = ",".join(panel_list) if panel_list else None

    @property
    def latest_ticket(self) -> str | None:
        """Returns the last ticket the family was ordered in"""
        return self.tickets.split(sep=",")[-1] if self.tickets else None

    @property
    def latest_analyzed(self) -> dt.datetime | None:
        return self.analyses[0].completed_at if self.analyses else None

    @property
    def latest_sequenced(self) -> dt.datetime | None:
        sequenced_dates = []
        for link in self.links:
            if link.sample.application_version.application.is_external:
                sequenced_dates.append(link.sample.ordered_at)
            elif link.sample.last_sequenced_at:
                sequenced_dates.append(link.sample.last_sequenced_at)
        return max(sequenced_dates, default=None)

    @property
    def all_samples_pass_qc(self) -> bool:
        pass_qc = []
        for link in self.links:
            if link.sample.application_version.application.is_external or link.sample.sequencing_qc:
                pass_qc.append(True)
            else:
                pass_qc.append(False)
        return all(pass_qc)

    def __str__(self) -> str:
        return f"{self.internal_id} ({self.name})"

    @property
    def samples(self) -> list["Sample"]:
        """Return case samples."""
        return self._get_samples

    @property
    def _get_samples(self) -> list["Sample"]:
        """Extract samples from a case."""
        return [link.sample for link in self.links]

    @property
    def tumour_samples(self) -> list["Sample"]:
        """Return tumour samples."""
        return self._get_tumour_samples

    @property
    def _get_tumour_samples(self) -> list["Sample"]:
        """Extract tumour samples."""
        return [link.sample for link in self.links if link.sample.is_tumour]

    @property
    def loqusdb_uploaded_samples(self) -> list["Sample"]:
        """Return uploaded samples to Loqusdb."""
        return self._get_loqusdb_uploaded_samples

    @property
    def _get_loqusdb_uploaded_samples(self) -> list["Sample"]:
        """Extract samples uploaded to Loqusdb."""
        return [link.sample for link in self.links if link.sample.loqusdb_id]

    @property
    def is_uploaded(self) -> bool:
        """Returns True if the latest connected analysis has been uploaded."""
        return self.analyses and self.analyses[0].uploaded_at

    @property
    def slurm_priority(self) -> SlurmQos:
        case_priority: str = self.priority
        slurm_priority: str = Priority.priority_to_slurm_qos().get(case_priority)
        return SlurmQos(slurm_priority)

    def get_delivery_arguments(self) -> set[str]:
        """Translates the case data_delivery field to pipeline specific arguments."""
        delivery_arguments: set[str] = set()
        requested_deliveries: list[str] = re.split("[-_]", self.data_delivery)
        delivery_per_pipeline_map: dict[str, str] = {
            DataDelivery.FASTQ: Pipeline.FASTQ,
            DataDelivery.ANALYSIS_FILES: self.data_analysis,
        }
        for data_delivery, pipeline in delivery_per_pipeline_map.items():
            if data_delivery in requested_deliveries:
                delivery_arguments.add(pipeline)
        return delivery_arguments

    def to_dict(self, links: bool = False, analyses: bool = False) -> dict:
        """Represent as dictionary."""
        data = to_dict(model_instance=self)
        data["panels"] = self.panels
        data["priority"] = self.priority_human
        data["customer"] = self.customer.to_dict()
        if links:
            data["links"] = [link_obj.to_dict(samples=True) for link_obj in self.links]
        if analyses:
            data["analyses"] = [
                analysis_obj.to_dict(family=False) for analysis_obj in self.analyses
            ]
        return data


class CaseSample(Model):
    __tablename__ = "case_sample"
    __table_args__ = (UniqueConstraint("case_id", "sample_id", name="_case_sample_uc"),)

    id = Column(types.Integer, primary_key=True)
    case_id = Column(ForeignKey("case.id", ondelete="CASCADE"), nullable=False)
    sample_id = Column(ForeignKey("sample.id", ondelete="CASCADE"), nullable=False)
    status = Column(types.Enum(*STATUS_OPTIONS), default="unknown", nullable=False)

    created_at = Column(types.DateTime, default=dt.datetime.now)
    updated_at = Column(types.DateTime, onupdate=dt.datetime.now)

    mother_id = Column(ForeignKey("sample.id"))
    father_id = Column(ForeignKey("sample.id"))

    case = orm.relationship(Case, back_populates="links")
    sample = orm.relationship("Sample", foreign_keys=[sample_id], back_populates="links")
    mother = orm.relationship("Sample", foreign_keys=[mother_id], back_populates="mother_links")
    father = orm.relationship("Sample", foreign_keys=[father_id], back_populates="father_links")

    def to_dict(self, parents: bool = False, samples: bool = False, family: bool = False) -> dict:
        """Represent as dictionary"""
        data = to_dict(model_instance=self)
        if samples:
            data["sample"] = self.sample.to_dict()
            data["mother"] = self.mother.to_dict() if self.mother else None
            data["father"] = self.father.to_dict() if self.father else None
        elif parents:
            data["mother"] = self.mother.to_dict() if self.mother else None
            data["father"] = self.father.to_dict() if self.father else None
        if family:
            data["family"] = self.case.to_dict()
        return data

    def __str__(self) -> str:
        return f"{self.case.internal_id} | {self.sample.internal_id}"


class Flowcell(Model):
    __tablename__ = "flowcell"
    id = Column(types.Integer, primary_key=True)
    name = Column(types.String(32), unique=True, nullable=False)
    sequencer_type = Column(types.Enum("hiseqga", "hiseqx", "novaseq", "novaseqx"))
    sequencer_name = Column(types.String(32))
    sequenced_at = Column(types.DateTime)
    status = Column(types.Enum(*FlowCellStatus.statuses()), default="ondisk")
    archived_at = Column(types.DateTime)
    has_backup = Column(types.Boolean, nullable=False, default=False)
    updated_at = Column(types.DateTime, onupdate=dt.datetime.now)

    samples = orm.relationship("Sample", secondary=flowcell_sample, back_populates="flowcells")
    sequencing_metrics = orm.relationship(
        "SampleLaneSequencingMetrics",
        back_populates="flowcell",
        cascade="all, delete, delete-orphan",
    )

    def __str__(self):
        return self.name

    def to_dict(self, samples: bool = False):
        """Represent as dictionary"""
        data = to_dict(model_instance=Flowcell)
        if samples:
            data["samples"] = [sample.to_dict() for sample in self.samples]
        return data


class Organism(Model):
    __tablename__ = "organism"
    id = Column(types.Integer, primary_key=True)
    internal_id = Column(types.String(32), nullable=False, unique=True)
    name = Column(types.String(255), nullable=False, unique=True)
    created_at = Column(types.DateTime, default=dt.datetime.now)
    updated_at = Column(types.DateTime, onupdate=dt.datetime.now)
    reference_genome = Column(types.String(255))
    verified = Column(types.Boolean, default=False)
    comment = Column(types.Text)

    def __str__(self) -> str:
        return f"{self.internal_id} ({self.name})"

    def to_dict(self) -> dict:
        """Represent as dictionary"""
        return to_dict(model_instance=self)


class Panel(Model):
    __tablename__ = "panel"
    abbrev = Column(types.String(32), unique=True)
    current_version = Column(types.Float, nullable=False)
    customer_id = Column(ForeignKey("customer.id", ondelete="CASCADE"), nullable=False)
    customer = orm.relationship(Customer, back_populates="panels")
    date = Column(types.DateTime, nullable=False)
    gene_count = Column(types.Integer)
    id = Column(types.Integer, primary_key=True)
    name = Column(types.String(64), unique=True)

    def __str__(self):
        return f"{self.abbrev} ({self.current_version})"

    def to_dict(self):
        return to_dict(model_instance=self)


class Pool(Model):
    __tablename__ = "pool"
    __table_args__ = (UniqueConstraint("order", "name", name="_order_name_uc"),)

    application_version_id = Column(ForeignKey("application_version.id"), nullable=False)
    application_version = orm.relationship(
        ApplicationVersion, foreign_keys=[application_version_id]
    )
    comment = Column(types.Text)
    created_at = Column(types.DateTime, default=dt.datetime.now)
    customer_id = Column(ForeignKey("customer.id", ondelete="CASCADE"), nullable=False)
    customer = orm.relationship(Customer, foreign_keys=[customer_id])
    delivered_at = Column(types.DateTime)
    deliveries = orm.relationship(Delivery, backref="pool")
    id = Column(types.Integer, primary_key=True)
    invoice_id = Column(ForeignKey("invoice.id"))
    name = Column(types.String(32), nullable=False)
    no_invoice = Column(types.Boolean, default=False)
    order = Column(types.String(64), nullable=False)
    ordered_at = Column(types.DateTime, nullable=False)
    received_at = Column(types.DateTime)
    ticket = Column(types.String(32))

    invoice = orm.relationship("Invoice", back_populates="pools")

    def to_dict(self):
        return to_dict(model_instance=self)


class Sample(Model, PriorityMixin):
    __tablename__ = "sample"
    age_at_sampling = Column(types.FLOAT)
    application_version_id = Column(ForeignKey("application_version.id"), nullable=False)
    application_version = orm.relationship(
        ApplicationVersion, foreign_keys=[application_version_id]
    )
    capture_kit = Column(types.String(64))
    comment = Column(types.Text)
    control = Column(types.Enum(*CONTROL_OPTIONS))
    created_at = Column(types.DateTime, default=dt.datetime.now)
    customer_id = Column(ForeignKey("customer.id", ondelete="CASCADE"), nullable=False)
    customer = orm.relationship("Customer", foreign_keys=[customer_id])
    delivered_at = Column(types.DateTime)
    deliveries = orm.relationship(Delivery, backref="sample")
    downsampled_to = Column(types.BigInteger)
    from_sample = Column(types.String(128))
    id = Column(types.Integer, primary_key=True)
    internal_id = Column(types.String(32), nullable=False, unique=True)
    invoice_id = Column(ForeignKey("invoice.id"))
    invoiced_at = Column(types.DateTime)  # DEPRECATED
    _is_external = Column("is_external", types.Boolean)  # DEPRECATED
    is_tumour = Column(types.Boolean, default=False)
    loqusdb_id = Column(types.String(64))
    name = Column(types.String(128), nullable=False)
    no_invoice = Column(types.Boolean, default=False)
    order = Column(types.String(64))
    ordered_at = Column(types.DateTime, nullable=False)
    organism_id = Column(ForeignKey("organism.id"))
    organism = orm.relationship("Organism", foreign_keys=[organism_id])
    original_ticket = Column(types.String(32))
    _phenotype_groups = Column(types.Text)
    _phenotype_terms = Column(types.Text)
    prepared_at = Column(types.DateTime)

    priority = Column(types.Enum(Priority), default=Priority.standard, nullable=False)
    reads = Column(types.BigInteger, default=0)
    last_sequenced_at = Column(types.DateTime)
    received_at = Column(types.DateTime)
    reference_genome = Column(types.String(255))
    sequence_start = Column(types.DateTime)
    sex = Column(types.Enum(*SEX_OPTIONS), nullable=False)
    subject_id = Column(types.String(128))

    links = orm.relationship(
        CaseSample, foreign_keys=[CaseSample.sample_id], back_populates="sample"
    )
    mother_links = orm.relationship(
        CaseSample, foreign_keys=[CaseSample.mother_id], back_populates="mother"
    )
    father_links = orm.relationship(
        CaseSample, foreign_keys=[CaseSample.father_id], back_populates="father"
    )
    flowcells = orm.relationship(Flowcell, secondary=flowcell_sample, back_populates="samples")
    sequencing_metrics = orm.relationship("SampleLaneSequencingMetrics", back_populates="sample")
    invoice = orm.relationship("Invoice", back_populates="samples")

    def __str__(self) -> str:
        return f"{self.internal_id} ({self.name})"

    @property
    @deprecated(
        version="1.4.0",
        message="This field is deprecated, use sample.application_version.application.is_external",
    )
    def is_external(self):
        """Return if this is an externally sequenced sample."""
        return self._is_external

    @property
    def sequencing_qc(self) -> bool:
        """Return sequencing qc passed or failed."""
        application = self.application_version.application
        # Express priority needs to be analyzed at a lower threshold for primary analysis
        if self.priority == Priority.express:
            one_half_of_target_reads = application.target_reads / 2
            return self.reads >= one_half_of_target_reads
        if self.application_version.application.prep_category == PrepCategory.READY_MADE_LIBRARY:
            return bool(self.reads)
        return self.reads > application.expected_reads

    @property
    def phenotype_groups(self) -> list[str]:
        """Return a list of phenotype_groups."""
        return self._phenotype_groups.split(",") if self._phenotype_groups else []

    @phenotype_groups.setter
    def phenotype_groups(self, phenotype_term_list: list[str]):
        self._phenotype_groups = ",".join(phenotype_term_list) if phenotype_term_list else None

    @property
    def phenotype_terms(self) -> list[str]:
        """Return a list of phenotype_terms."""
        return self._phenotype_terms.split(",") if self._phenotype_terms else []

    @phenotype_terms.setter
    def phenotype_terms(self, phenotype_term_list: list[str]):
        self._phenotype_terms = ",".join(phenotype_term_list) if phenotype_term_list else None

    @property
    def prep_category(self) -> str:
        """Return the preparation category of the sample."""
        return self.application_version.application.prep_category

    @property
    def state(self) -> str:
        """Get the current sample state."""
        if self.delivered_at:
            return f"Delivered {self.delivered_at.date()}"
        if self.last_sequenced_at:
            return f"Sequenced {self.last_sequenced_at.date()}"
        if self.sequence_start:
            return f"Sequencing {self.sequence_start.date()}"
        if self.received_at:
            return f"Received {self.received_at.date()}"

        return f"Ordered {self.ordered_at.date()}"

    @property
    def archive_location(self) -> str:
        """Returns the data_archive_location if the customer linked to the sample."""
        return self.customer.data_archive_location

    @property
    def has_reads(self) -> bool:
        return bool(self.reads)

    def to_dict(self, links: bool = False, flowcells: bool = False) -> dict:
        """Represent as dictionary"""
        data = to_dict(model_instance=self)
        data["priority"] = self.priority_human
        data["customer"] = self.customer.to_dict()
        data["application_version"] = self.application_version.to_dict()
        data["application"] = self.application_version.application.to_dict()
        if links:
            data["links"] = [link_obj.to_dict(family=True, parents=True) for link_obj in self.links]
        if flowcells:
            data["flowcells"] = [flowcell_obj.to_dict() for flowcell_obj in self.flowcells]
        return data


class Invoice(Model):
    __tablename__ = "invoice"
    id = Column(types.Integer, primary_key=True)
    customer_id = Column(ForeignKey("customer.id"), nullable=False)
    customer = orm.relationship(Customer, foreign_keys=[customer_id])
    created_at = Column(types.DateTime, default=dt.datetime.now)
    updated_at = Column(types.DateTime, onupdate=dt.datetime.now)
    invoiced_at = Column(types.DateTime)
    comment = Column(types.Text)
    discount = Column(types.Integer, default=0)
    excel_kth = Column(types.BLOB)
    excel_ki = Column(types.BLOB)
    price = Column(types.Integer)
    record_type = Column(types.Text)

    samples = orm.relationship(Sample, back_populates="invoice")
    pools = orm.relationship(Pool, back_populates="invoice")

    def __str__(self):
        return f"{self.customer_id} ({self.invoiced_at})"

    def to_dict(self) -> dict:
        """Represent as dictionary"""
        return to_dict(model_instance=self)


class User(Model):
    __tablename__ = "user"
    id = Column(types.Integer, primary_key=True)
    name = Column(types.String(128), nullable=False)
    email = Column(types.String(128), unique=True, nullable=False)
    is_admin = Column(types.Boolean, default=False)
    order_portal_login = Column(types.Boolean, default=False)

    customers = orm.relationship(Customer, secondary=customer_user, back_populates="users")

    def to_dict(self) -> dict:
        """Represent as dictionary."""
        dict_representation: dict = to_dict(model_instance=self)
        dict_representation["customers"] = [customer.to_dict() for customer in self.customers]
        return dict_representation

    def __str__(self) -> str:
        return self.name


class SampleLaneSequencingMetrics(Model):
    """Model for storing sequencing metrics per lane and sample."""

    __tablename__ = "sample_lane_sequencing_metrics"

    id = Column(types.Integer, primary_key=True)
    flow_cell_name = Column(types.String(32), ForeignKey("flowcell.name"), nullable=False)
    flow_cell_lane_number = Column(types.Integer)

    sample_internal_id = Column(types.String(32), ForeignKey("sample.internal_id"), nullable=False)
    sample_total_reads_in_lane = Column(types.BigInteger)
    sample_base_percentage_passing_q30 = Column(types.Numeric(6, 2))
    sample_base_mean_quality_score = Column(types.Numeric(6, 2))

    created_at = Column(types.DateTime)

    flowcell = orm.relationship(Flowcell, back_populates="sequencing_metrics")
    sample = orm.relationship(Sample, back_populates="sequencing_metrics")

    __table_args__ = (
        UniqueConstraint(
            "flow_cell_name",
            "sample_internal_id",
            "flow_cell_lane_number",
            name="uix_flowcell_sample_lane",
        ),
    )

    def to_dict(self):
        return to_dict(model_instance=self)


class Order(Model):
    """Model for storing orders."""

    __tablename__ = "order"

    id = Column(types.Integer, primary_key=True, unique=True)
<<<<<<< HEAD
    customer_id = Column(types.String(64), ForeignKey("customer.id"), nullable=False)
    order_date = Column(types.DateTime, nullable=False, default=dt.datetime.now())
=======
    customer_id = Column(ForeignKey("customer.id"), nullable=False)
    customer = orm.relationship("Customer", foreign_keys=[customer_id])
    order_date = Column(types.DateTime, nullable=False)
>>>>>>> d6009e02
    ticket_id = Column(types.Integer, nullable=False, unique=True, index=True)
    workflow = Column(types.Enum(*tuple(Pipeline)), nullable=False)

    def to_dict(self):
        return to_dict(model_instance=self)<|MERGE_RESOLUTION|>--- conflicted
+++ resolved
@@ -882,14 +882,9 @@
     __tablename__ = "order"
 
     id = Column(types.Integer, primary_key=True, unique=True)
-<<<<<<< HEAD
-    customer_id = Column(types.String(64), ForeignKey("customer.id"), nullable=False)
+    customer_id = Column(ForeignKey("customer.id"), nullable=False)
+    customer = orm.relationship(Customer, foreign_keys=[customer_id])
     order_date = Column(types.DateTime, nullable=False, default=dt.datetime.now())
-=======
-    customer_id = Column(ForeignKey("customer.id"), nullable=False)
-    customer = orm.relationship("Customer", foreign_keys=[customer_id])
-    order_date = Column(types.DateTime, nullable=False)
->>>>>>> d6009e02
     ticket_id = Column(types.Integer, nullable=False, unique=True, index=True)
     workflow = Column(types.Enum(*tuple(Pipeline)), nullable=False)
 
