--- conflicted
+++ resolved
@@ -984,11 +984,7 @@
     order_date: Mapped[datetime] = mapped_column(default=datetime.now())
     ticket_id: Mapped[int] = mapped_column(unique=True, index=True)
     workflow: Mapped[str] = mapped_column(types.Enum(*(workflow.value for workflow in Workflow)))
-<<<<<<< HEAD
-    delivered: Mapped[bool] = mapped_column(default=False)
-=======
     is_delivered: Mapped[bool] = mapped_column(default=False)
->>>>>>> 30889cb7
 
     def to_dict(self):
         return to_dict(model_instance=self)