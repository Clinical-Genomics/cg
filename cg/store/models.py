import datetime as dt
import re

from sqlalchemy import Column, ForeignKey, Table, UniqueConstraint, orm, types
from sqlalchemy.orm import declarative_base
from sqlalchemy.orm.attributes import InstrumentedAttribute
from sqlalchemy.util import deprecated

from cg.constants import (
    PREP_CATEGORIES,
    SEX_OPTIONS,
    STATUS_OPTIONS,
    DataDelivery,
    FlowCellStatus,
    Pipeline,
    Priority,
)
<<<<<<< HEAD
from cg.constants.archiving import PDC_ARCHIVE_LOCATION
from cg.constants.constants import CONTROL_OPTIONS, PrepCategory
=======
from cg.constants.constants import CONTROL_OPTIONS, CaseActions, PrepCategory
>>>>>>> 098be553

Model = declarative_base()


def to_dict(model_instance):
    if hasattr(model_instance, "__table__"):
        return {
            column.name: getattr(model_instance, column.name)
            for column in model_instance.__table__.columns
            if not isinstance(getattr(model_instance, column.name), InstrumentedAttribute)
        }


flowcell_sample = Table(
    "flowcell_sample",
    Model.metadata,
    Column("flowcell_id", types.Integer, ForeignKey("flowcell.id"), nullable=False),
    Column("sample_id", types.Integer, ForeignKey("sample.id"), nullable=False),
    UniqueConstraint("flowcell_id", "sample_id", name="_flowcell_sample_uc"),
)

customer_user = Table(
    "customer_user",
    Model.metadata,
    Column("customer_id", types.Integer, ForeignKey("customer.id"), nullable=False),
    Column("user_id", types.Integer, ForeignKey("user.id"), nullable=False),
    UniqueConstraint("customer_id", "user_id", name="_customer_user_uc"),
)

customer_collaboration = Table(
    "customer_collaboration",
    Model.metadata,
    Column("customer_id", types.Integer, ForeignKey("customer.id"), nullable=False),
    Column("collaboration_id", types.Integer, ForeignKey("collaboration.id"), nullable=False),
    UniqueConstraint("customer_id", "collaboration_id", name="_customer_collaboration_uc"),
)


class PriorityMixin:
    @property
    def priority_human(self) -> str:
        """Humanized priority for sample."""
        return self.priority.name

    @priority_human.setter
    def priority_human(self, priority: str) -> None:
        self.priority: Priority = Priority[priority]

    @property
    def priority_int(self) -> int:
        """Priority as integer for sample."""
        return self.priority.value

    @priority_int.setter
    def priority_int(self, priority_int: int) -> None:
        self.priority: Priority = Priority(priority_int)

    @property
    def high_priority(self):
        """Has high priority?"""
        return self.priority_int > 1

    @property
    def low_priority(self):
        """Has low priority?"""
        return self.priority_int < 1


class Application(Model):
    __tablename__ = "application"

    id = Column(types.Integer, primary_key=True)
    tag = Column(types.String(32), unique=True, nullable=False)
    prep_category = Column(types.Enum(*PREP_CATEGORIES), nullable=False)
    is_external = Column(types.Boolean, nullable=False, default=False)
    description = Column(types.String(256), nullable=False)
    is_accredited = Column(types.Boolean, nullable=False)

    turnaround_time = Column(types.Integer)
    minimum_order = Column(types.Integer, default=1)
    sequencing_depth = Column(types.Integer)
    min_sequencing_depth = Column(types.Integer, default=0, nullable=False)
    target_reads = Column(types.BigInteger, default=0)
    percent_reads_guaranteed = Column(types.Integer, nullable=False)
    sample_amount = Column(types.Integer)
    sample_volume = Column(types.Text)
    sample_concentration = Column(types.Text)
    sample_concentration_minimum = Column(types.DECIMAL)
    sample_concentration_maximum = Column(types.DECIMAL)
    priority_processing = Column(types.Boolean, default=False)
    details = Column(types.Text)
    limitations = Column(types.Text)
    percent_kth = Column(types.Integer, nullable=False)
    comment = Column(types.Text)
    is_archived = Column(types.Boolean, default=False)

    created_at = Column(types.DateTime, default=dt.datetime.now)
    updated_at = Column(types.DateTime, onupdate=dt.datetime.now)

    versions = orm.relationship(
        "ApplicationVersion", order_by="ApplicationVersion.version", back_populates="application"
    )
    pipeline_limitations = orm.relationship("ApplicationLimitations", back_populates="application")

    def __str__(self) -> str:
        return self.tag

    @property
    def reduced_price(self):
        return self.tag.startswith("WGT") or self.tag.startswith("EXT")

    @property
    def expected_reads(self):
        return self.target_reads * self.percent_reads_guaranteed / 100

    @property
    def analysis_type(self) -> str:
        if self.prep_category == PrepCategory.WHOLE_TRANSCRIPTOME_SEQUENCING.value:
            return PrepCategory.WHOLE_TRANSCRIPTOME_SEQUENCING.value

        return (
            PrepCategory.WHOLE_GENOME_SEQUENCING.value
            if self.prep_category == PrepCategory.WHOLE_GENOME_SEQUENCING.value
            else PrepCategory.WHOLE_EXOME_SEQUENCING.value
        )

    def to_dict(self):
        return to_dict(model_instance=self)


class ApplicationVersion(Model):
    __tablename__ = "application_version"
    __table_args__ = (UniqueConstraint("application_id", "version", name="_app_version_uc"),)

    id = Column(types.Integer, primary_key=True)
    version = Column(types.Integer, nullable=False)

    valid_from = Column(types.DateTime, default=dt.datetime.now, nullable=False)
    price_standard = Column(types.Integer)
    price_priority = Column(types.Integer)
    price_express = Column(types.Integer)
    price_research = Column(types.Integer)
    price_clinical_trials = Column(types.Integer)
    comment = Column(types.Text)

    created_at = Column(types.DateTime, default=dt.datetime.now)
    updated_at = Column(types.DateTime, onupdate=dt.datetime.now)
    application_id = Column(ForeignKey(Application.id), nullable=False)

    application = orm.relationship(Application, back_populates="versions")

    def __str__(self) -> str:
        return f"{self.application.tag} ({self.version})"

    def to_dict(self, application: bool = True):
        """Represent as dictionary"""
        data = to_dict(model_instance=self)
        if application:
            data["application"] = self.application.to_dict()
        return data


class ApplicationLimitations(Model):
    __tablename__ = "application_limitations"

    id = Column(types.Integer, primary_key=True)
    application_id = Column(ForeignKey(Application.id), nullable=False)
    pipeline = Column(types.Enum(*list(Pipeline)), nullable=False)
    limitations = Column(types.Text)
    comment = Column(types.Text)
    created_at = Column(types.DateTime, default=dt.datetime.now)
    updated_at = Column(types.DateTime, onupdate=dt.datetime.now)

    application = orm.relationship(Application, back_populates="pipeline_limitations")

    def __str__(self):
        return f"{self.application.tag} – {self.pipeline}"

    def to_dict(self):
        return to_dict(model_instance=self)


class Analysis(Model):
    __tablename__ = "analysis"

    id = Column(types.Integer, primary_key=True)
    pipeline = Column(types.Enum(*list(Pipeline)))
    pipeline_version = Column(types.String(32))
    started_at = Column(types.DateTime)
    completed_at = Column(types.DateTime)
    delivery_report_created_at = Column(types.DateTime)
    upload_started_at = Column(types.DateTime)
    uploaded_at = Column(types.DateTime)
    cleaned_at = Column(types.DateTime)
    # primary analysis is the one originally delivered to the customer
    is_primary = Column(types.Boolean, default=False)

    created_at = Column(types.DateTime, default=dt.datetime.now, nullable=False)
    case_id = Column(ForeignKey("case.id", ondelete="CASCADE"), nullable=False)
    uploaded_to_vogue_at = Column(types.DateTime, nullable=True)

    case = orm.relationship("Case", back_populates="analyses")

    def __str__(self):
        return f"{self.case.internal_id} | {self.completed_at.date()}"

    def to_dict(self, family: bool = True):
        """Represent as dictionary"""
        data = to_dict(model_instance=self)
        if family:
            data["family"] = self.case.to_dict()
        return data


class Bed(Model):
    """Model for bed target captures"""

    __tablename__ = "bed"
    id = Column(types.Integer, primary_key=True)
    name = Column(types.String(32), unique=True, nullable=False)
    comment = Column(types.Text)
    is_archived = Column(types.Boolean, default=False)
    created_at = Column(types.DateTime, default=dt.datetime.now)
    updated_at = Column(types.DateTime, onupdate=dt.datetime.now)

    versions = orm.relationship("BedVersion", order_by="BedVersion.version", back_populates="bed")

    def __str__(self) -> str:
        return self.name

    def to_dict(self):
        return to_dict(model_instance=self)


class BedVersion(Model):
    """Model for bed target captures versions"""

    __tablename__ = "bed_version"
    __table_args__ = (UniqueConstraint("bed_id", "version", name="_app_version_uc"),)

    id = Column(types.Integer, primary_key=True)
    shortname = Column(types.String(64))
    version = Column(types.Integer, nullable=False)
    filename = Column(types.String(256), nullable=False)
    checksum = Column(types.String(32))
    panel_size = Column(types.Integer)
    genome_version = Column(types.String(32))
    designer = Column(types.String(256))
    comment = Column(types.Text)
    created_at = Column(types.DateTime, default=dt.datetime.now)
    updated_at = Column(types.DateTime, onupdate=dt.datetime.now)
    bed_id = Column(ForeignKey(Bed.id), nullable=False)

    bed = orm.relationship(Bed, back_populates="versions")

    def __str__(self) -> str:
        return f"{self.bed.name} ({self.version})"

    def to_dict(self, bed: bool = True):
        """Represent as dictionary"""
        data = to_dict(model_instance=self)
        if bed:
            data["bed"] = self.bed.to_dict()
        return data


class Customer(Model):
    __tablename__ = "customer"
    agreement_date = Column(types.DateTime)
    agreement_registration = Column(types.String(32))
    comment = Column(types.Text)
    id = Column(types.Integer, primary_key=True)
    internal_id = Column(types.String(32), unique=True, nullable=False)
    invoice_address = Column(types.Text, nullable=False)
    invoice_reference = Column(types.String(32), nullable=False)
    is_trusted = Column(types.Boolean, nullable=False, default=False)
    lab_contact_id = Column(ForeignKey("user.id"))
    lab_contact = orm.relationship("User", foreign_keys=[lab_contact_id])
    loqus_upload = Column(types.Boolean, nullable=False, default=False)
    name = Column(types.String(128), nullable=False)
    organisation_number = Column(types.String(32))
    priority = Column(types.Enum("diagnostic", "research"))
    project_account_ki = Column(types.String(32))
    project_account_kth = Column(types.String(32))
    return_samples = Column(types.Boolean, nullable=False, default=False)
    scout_access = Column(types.Boolean, nullable=False, default=False)
    uppmax_account = Column(types.String(32))
    data_archive_location = Column(types.String(32), nullable=False, default=PDC_ARCHIVE_LOCATION)
    is_clinical = Column(types.Boolean, nullable=False, default=False)

    collaborations = orm.relationship(
        "Collaboration", secondary="customer_collaboration", back_populates="customers"
    )

    delivery_contact_id = Column(ForeignKey("user.id"))
    delivery_contact = orm.relationship("User", foreign_keys=[delivery_contact_id])
    invoice_contact_id = Column(ForeignKey("user.id"))
    invoice_contact = orm.relationship("User", foreign_keys=[invoice_contact_id])
    primary_contact_id = Column(ForeignKey("user.id"))
    primary_contact = orm.relationship("User", foreign_keys=[primary_contact_id])

    panels = orm.relationship("Panel", back_populates="customer")
    users = orm.relationship("User", secondary=customer_user, back_populates="customers")

    def __str__(self) -> str:
        return f"{self.internal_id} ({self.name})"

    @property
    def collaborators(self) -> set["Customer"]:
        """All customers that the current customer collaborates with (including itself)"""
        customers = {
            customer
            for collaboration in self.collaborations
            for customer in collaboration.customers
        }
        customers.add(self)
        return customers

    def to_dict(self):
        return to_dict(model_instance=self)


class Collaboration(Model):
    __tablename__ = "collaboration"
    id = Column(types.Integer, primary_key=True)
    internal_id = Column(types.String(32), unique=True, nullable=False)
    name = Column(types.String(128), nullable=False)
    customers = orm.relationship(
        "Customer", secondary="customer_collaboration", back_populates="collaborations"
    )

    def __str__(self) -> str:
        return f"{self.internal_id} ({self.name})"

    def to_dict(self):
        """Represent as dictionary"""
        return {
            "customers": [customer.internal_id for customer in self.customers],
            "id": self.id,
            "name": self.name,
            "internal_id": self.internal_id,
        }


class Delivery(Model):
    __tablename__ = "delivery"
    id = Column(types.Integer, primary_key=True)
    delivered_at = Column(types.DateTime)
    removed_at = Column(types.DateTime)
    destination = Column(types.Enum("caesar", "pdc", "uppmax", "mh", "custom"), default="caesar")
    sample_id = Column(ForeignKey("sample.id", ondelete="CASCADE"))
    pool_id = Column(ForeignKey("pool.id", ondelete="CASCADE"))
    comment = Column(types.Text)

    def to_dict(self):
        return to_dict(model_instance=self)


class Case(Model, PriorityMixin):
    __tablename__ = "case"
    __table_args__ = (UniqueConstraint("customer_id", "name", name="_customer_name_uc"),)

    action = Column(types.Enum(*CaseActions.actions()))
    _cohorts = Column(types.Text)
    comment = Column(types.Text)
    created_at = Column(types.DateTime, default=dt.datetime.now)
    customer_id = Column(ForeignKey("customer.id", ondelete="CASCADE"), nullable=False)
    customer = orm.relationship(Customer, foreign_keys=[customer_id])
    data_analysis = Column(types.Enum(*list(Pipeline)))
    data_delivery = Column(types.Enum(*list(DataDelivery)))
    id = Column(types.Integer, primary_key=True)
    internal_id = Column(types.String(32), unique=True, nullable=False)
    is_compressible = Column(types.Boolean, nullable=False, default=True)
    name = Column(types.String(128), nullable=False)
    ordered_at = Column(types.DateTime, default=dt.datetime.now)
    _panels = Column(types.Text)

    priority = Column(types.Enum(Priority), default=Priority.standard, nullable=False)
    synopsis = Column(types.Text)
    tickets = Column(types.VARCHAR(128))

    analyses = orm.relationship(Analysis, back_populates="case", order_by="-Analysis.completed_at")
    links = orm.relationship("CaseSample", back_populates="case")

    @property
    def cohorts(self) -> list[str]:
        """Return a list of cohorts."""
        return self._cohorts.split(",") if self._cohorts else []

    @cohorts.setter
    def cohorts(self, cohort_list: list[str]):
        self._cohorts = ",".join(cohort_list) if cohort_list else None

    @property
    def panels(self) -> list[str]:
        """Return a list of panels."""
        return self._panels.split(",") if self._panels else []

    @panels.setter
    def panels(self, panel_list: list[str]):
        self._panels = ",".join(panel_list) if panel_list else None

    @property
    def latest_ticket(self) -> str | None:
        """Returns the last ticket the family was ordered in"""
        return self.tickets.split(sep=",")[-1] if self.tickets else None

    @property
    def latest_analyzed(self) -> dt.datetime | None:
        return self.analyses[0].completed_at if self.analyses else None

    @property
    def latest_sequenced(self) -> dt.datetime | None:
        sequenced_dates = []
        for link in self.links:
            if link.sample.application_version.application.is_external:
                sequenced_dates.append(link.sample.ordered_at)
            elif link.sample.last_sequenced_at:
                sequenced_dates.append(link.sample.last_sequenced_at)
        return max(sequenced_dates, default=None)

    @property
    def all_samples_pass_qc(self) -> bool:
        pass_qc = []
        for link in self.links:
            if link.sample.application_version.application.is_external or link.sample.sequencing_qc:
                pass_qc.append(True)
            else:
                pass_qc.append(False)
        return all(pass_qc)

    def __str__(self) -> str:
        return f"{self.internal_id} ({self.name})"

    @property
    def samples(self) -> list["Sample"]:
        """Return case samples."""
        return self._get_samples

    @property
    def _get_samples(self) -> list["Sample"]:
        """Extract samples from a case."""
        return [link.sample for link in self.links]

    @property
    def tumour_samples(self) -> list["Sample"]:
        """Return tumour samples."""
        return self._get_tumour_samples

    @property
    def _get_tumour_samples(self) -> list["Sample"]:
        """Extract tumour samples."""
        return [link.sample for link in self.links if link.sample.is_tumour]

    @property
    def loqusdb_uploaded_samples(self) -> list["Sample"]:
        """Return uploaded samples to Loqusdb."""
        return self._get_loqusdb_uploaded_samples

    @property
    def _get_loqusdb_uploaded_samples(self) -> list["Sample"]:
        """Extract samples uploaded to Loqusdb."""
        return [link.sample for link in self.links if link.sample.loqusdb_id]

    @property
    def is_uploaded(self) -> bool:
        """Returns True if the latest connected analysis has been uploaded."""
        return self.analyses and self.analyses[0].uploaded_at

    def get_delivery_arguments(self) -> set[str]:
        """Translates the case data_delivery field to pipeline specific arguments."""
        delivery_arguments: set[str] = set()
        requested_deliveries: list[str] = re.split("[-_]", self.data_delivery)
        delivery_per_pipeline_map: dict[str, str] = {
            DataDelivery.FASTQ: Pipeline.FASTQ,
            DataDelivery.ANALYSIS_FILES: self.data_analysis,
        }
        for data_delivery, pipeline in delivery_per_pipeline_map.items():
            if data_delivery in requested_deliveries:
                delivery_arguments.add(pipeline)
        return delivery_arguments

    def to_dict(self, links: bool = False, analyses: bool = False) -> dict:
        """Represent as dictionary."""
        data = to_dict(model_instance=self)
        data["panels"] = self.panels
        data["priority"] = self.priority_human
        data["customer"] = self.customer.to_dict()
        if links:
            data["links"] = [link_obj.to_dict(samples=True) for link_obj in self.links]
        if analyses:
            data["analyses"] = [
                analysis_obj.to_dict(family=False) for analysis_obj in self.analyses
            ]
        return data


class CaseSample(Model):
    __tablename__ = "case_sample"
    __table_args__ = (UniqueConstraint("case_id", "sample_id", name="_case_sample_uc"),)

    id = Column(types.Integer, primary_key=True)
    case_id = Column(ForeignKey("case.id", ondelete="CASCADE"), nullable=False)
    sample_id = Column(ForeignKey("sample.id", ondelete="CASCADE"), nullable=False)
    status = Column(types.Enum(*STATUS_OPTIONS), default="unknown", nullable=False)

    created_at = Column(types.DateTime, default=dt.datetime.now)
    updated_at = Column(types.DateTime, onupdate=dt.datetime.now)

    mother_id = Column(ForeignKey("sample.id"))
    father_id = Column(ForeignKey("sample.id"))

    case = orm.relationship(Case, back_populates="links")
    sample = orm.relationship("Sample", foreign_keys=[sample_id], back_populates="links")
    mother = orm.relationship("Sample", foreign_keys=[mother_id], back_populates="mother_links")
    father = orm.relationship("Sample", foreign_keys=[father_id], back_populates="father_links")

    def to_dict(self, parents: bool = False, samples: bool = False, family: bool = False) -> dict:
        """Represent as dictionary"""
        data = to_dict(model_instance=self)
        if samples:
            data["sample"] = self.sample.to_dict()
            data["mother"] = self.mother.to_dict() if self.mother else None
            data["father"] = self.father.to_dict() if self.father else None
        elif parents:
            data["mother"] = self.mother.to_dict() if self.mother else None
            data["father"] = self.father.to_dict() if self.father else None
        if family:
            data["family"] = self.case.to_dict()
        return data

    def __str__(self) -> str:
        return f"{self.case.internal_id} | {self.sample.internal_id}"


class Flowcell(Model):
    __tablename__ = "flowcell"
    id = Column(types.Integer, primary_key=True)
    name = Column(types.String(32), unique=True, nullable=False)
    sequencer_type = Column(types.Enum("hiseqga", "hiseqx", "novaseq", "novaseqx"))
    sequencer_name = Column(types.String(32))
    sequenced_at = Column(types.DateTime)
    status = Column(types.Enum(*FlowCellStatus.statuses()), default="ondisk")
    archived_at = Column(types.DateTime)
    has_backup = Column(types.Boolean, nullable=False, default=False)
    updated_at = Column(types.DateTime, onupdate=dt.datetime.now)

    samples = orm.relationship("Sample", secondary=flowcell_sample, back_populates="flowcells")
    sequencing_metrics = orm.relationship(
        "SampleLaneSequencingMetrics",
        back_populates="flowcell",
        cascade="all, delete, delete-orphan",
    )

    def __str__(self):
        return self.name

    def to_dict(self, samples: bool = False):
        """Represent as dictionary"""
        data = to_dict(model_instance=Flowcell)
        if samples:
            data["samples"] = [sample.to_dict() for sample in self.samples]
        return data


class Organism(Model):
    __tablename__ = "organism"
    id = Column(types.Integer, primary_key=True)
    internal_id = Column(types.String(32), nullable=False, unique=True)
    name = Column(types.String(255), nullable=False, unique=True)
    created_at = Column(types.DateTime, default=dt.datetime.now)
    updated_at = Column(types.DateTime, onupdate=dt.datetime.now)
    reference_genome = Column(types.String(255))
    verified = Column(types.Boolean, default=False)
    comment = Column(types.Text)

    def __str__(self) -> str:
        return f"{self.internal_id} ({self.name})"

    def to_dict(self) -> dict:
        """Represent as dictionary"""
        return to_dict(model_instance=self)


class Panel(Model):
    __tablename__ = "panel"
    abbrev = Column(types.String(32), unique=True)
    current_version = Column(types.Float, nullable=False)
    customer_id = Column(ForeignKey("customer.id", ondelete="CASCADE"), nullable=False)
    customer = orm.relationship(Customer, back_populates="panels")
    date = Column(types.DateTime, nullable=False)
    gene_count = Column(types.Integer)
    id = Column(types.Integer, primary_key=True)
    name = Column(types.String(64), unique=True)

    def __str__(self):
        return f"{self.abbrev} ({self.current_version})"

    def to_dict(self):
        return to_dict(model_instance=self)


class Pool(Model):
    __tablename__ = "pool"
    __table_args__ = (UniqueConstraint("order", "name", name="_order_name_uc"),)

    application_version_id = Column(ForeignKey("application_version.id"), nullable=False)
    application_version = orm.relationship(
        ApplicationVersion, foreign_keys=[application_version_id]
    )
    comment = Column(types.Text)
    created_at = Column(types.DateTime, default=dt.datetime.now)
    customer_id = Column(ForeignKey("customer.id", ondelete="CASCADE"), nullable=False)
    customer = orm.relationship(Customer, foreign_keys=[customer_id])
    delivered_at = Column(types.DateTime)
    deliveries = orm.relationship(Delivery, backref="pool")
    id = Column(types.Integer, primary_key=True)
    invoice_id = Column(ForeignKey("invoice.id"))
    name = Column(types.String(32), nullable=False)
    no_invoice = Column(types.Boolean, default=False)
    order = Column(types.String(64), nullable=False)
    ordered_at = Column(types.DateTime, nullable=False)
    received_at = Column(types.DateTime)
    ticket = Column(types.String(32))

    invoice = orm.relationship("Invoice", back_populates="pools")

    def to_dict(self):
        return to_dict(model_instance=self)


class Sample(Model, PriorityMixin):
    __tablename__ = "sample"
    age_at_sampling = Column(types.FLOAT)
    application_version_id = Column(ForeignKey("application_version.id"), nullable=False)
    application_version = orm.relationship(
        ApplicationVersion, foreign_keys=[application_version_id]
    )
    capture_kit = Column(types.String(64))
    comment = Column(types.Text)
    control = Column(types.Enum(*CONTROL_OPTIONS))
    created_at = Column(types.DateTime, default=dt.datetime.now)
    customer_id = Column(ForeignKey("customer.id", ondelete="CASCADE"), nullable=False)
    customer = orm.relationship("Customer", foreign_keys=[customer_id])
    delivered_at = Column(types.DateTime)
    deliveries = orm.relationship(Delivery, backref="sample")
    downsampled_to = Column(types.BigInteger)
    from_sample = Column(types.String(128))
    id = Column(types.Integer, primary_key=True)
    internal_id = Column(types.String(32), nullable=False, unique=True)
    invoice_id = Column(ForeignKey("invoice.id"))
    invoiced_at = Column(types.DateTime)  # DEPRECATED
    _is_external = Column("is_external", types.Boolean)  # DEPRECATED
    is_tumour = Column(types.Boolean, default=False)
    loqusdb_id = Column(types.String(64))
    name = Column(types.String(128), nullable=False)
    no_invoice = Column(types.Boolean, default=False)
    order = Column(types.String(64))
    ordered_at = Column(types.DateTime, nullable=False)
    organism_id = Column(ForeignKey("organism.id"))
    organism = orm.relationship("Organism", foreign_keys=[organism_id])
    original_ticket = Column(types.String(32))
    _phenotype_groups = Column(types.Text)
    _phenotype_terms = Column(types.Text)
    prepared_at = Column(types.DateTime)

    priority = Column(types.Enum(Priority), default=Priority.standard, nullable=False)
    reads = Column(types.BigInteger, default=0)
    last_sequenced_at = Column(types.DateTime)
    received_at = Column(types.DateTime)
    reference_genome = Column(types.String(255))
    sequence_start = Column(types.DateTime)
    sex = Column(types.Enum(*SEX_OPTIONS), nullable=False)
    subject_id = Column(types.String(128))

    links = orm.relationship(
        CaseSample, foreign_keys=[CaseSample.sample_id], back_populates="sample"
    )
    mother_links = orm.relationship(
        CaseSample, foreign_keys=[CaseSample.mother_id], back_populates="mother"
    )
    father_links = orm.relationship(
        CaseSample, foreign_keys=[CaseSample.father_id], back_populates="father"
    )
    flowcells = orm.relationship(Flowcell, secondary=flowcell_sample, back_populates="samples")
    sequencing_metrics = orm.relationship("SampleLaneSequencingMetrics", back_populates="sample")
    invoice = orm.relationship("Invoice", back_populates="samples")

    def __str__(self) -> str:
        return f"{self.internal_id} ({self.name})"

    @property
    @deprecated(
        version="1.4.0",
        message="This field is deprecated, use sample.application_version.application.is_external",
    )
    def is_external(self):
        """Return if this is an externally sequenced sample."""
        return self._is_external

    @property
    def sequencing_qc(self) -> bool:
        """Return sequencing qc passed or failed."""
        application = self.application_version.application
        # Express priority needs to be analyzed at a lower threshold for primary analysis
        if self.priority == Priority.express:
            one_half_of_target_reads = application.target_reads / 2
            return self.reads >= one_half_of_target_reads
        if self.application_version.application.prep_category == PrepCategory.READY_MADE_LIBRARY:
            return bool(self.reads)
        return self.reads > application.expected_reads

    @property
    def phenotype_groups(self) -> list[str]:
        """Return a list of phenotype_groups."""
        return self._phenotype_groups.split(",") if self._phenotype_groups else []

    @phenotype_groups.setter
    def phenotype_groups(self, phenotype_term_list: list[str]):
        self._phenotype_groups = ",".join(phenotype_term_list) if phenotype_term_list else None

    @property
    def phenotype_terms(self) -> list[str]:
        """Return a list of phenotype_terms."""
        return self._phenotype_terms.split(",") if self._phenotype_terms else []

    @phenotype_terms.setter
    def phenotype_terms(self, phenotype_term_list: list[str]):
        self._phenotype_terms = ",".join(phenotype_term_list) if phenotype_term_list else None

    @property
    def prep_category(self) -> str:
        """Return the preparation category of the sample."""
        return self.application_version.application.prep_category

    @property
    def state(self) -> str:
        """Get the current sample state."""
        if self.delivered_at:
            return f"Delivered {self.delivered_at.date()}"
        if self.last_sequenced_at:
            return f"Sequenced {self.last_sequenced_at.date()}"
        if self.sequence_start:
            return f"Sequencing {self.sequence_start.date()}"
        if self.received_at:
            return f"Received {self.received_at.date()}"

        return f"Ordered {self.ordered_at.date()}"

    @property
    def archive_location(self) -> str:
        """Returns the data_archive_location if the customer linked to the sample."""
        return self.customer.data_archive_location

    @property
    def has_reads(self) -> bool:
        return bool(self.reads)

    def to_dict(self, links: bool = False, flowcells: bool = False) -> dict:
        """Represent as dictionary"""
        data = to_dict(model_instance=self)
        data["priority"] = self.priority_human
        data["customer"] = self.customer.to_dict()
        data["application_version"] = self.application_version.to_dict()
        data["application"] = self.application_version.application.to_dict()
        if links:
            data["links"] = [link_obj.to_dict(family=True, parents=True) for link_obj in self.links]
        if flowcells:
            data["flowcells"] = [flowcell_obj.to_dict() for flowcell_obj in self.flowcells]
        return data


class Invoice(Model):
    __tablename__ = "invoice"
    id = Column(types.Integer, primary_key=True)
    customer_id = Column(ForeignKey("customer.id"), nullable=False)
    customer = orm.relationship(Customer, foreign_keys=[customer_id])
    created_at = Column(types.DateTime, default=dt.datetime.now)
    updated_at = Column(types.DateTime, onupdate=dt.datetime.now)
    invoiced_at = Column(types.DateTime)
    comment = Column(types.Text)
    discount = Column(types.Integer, default=0)
    excel_kth = Column(types.BLOB)
    excel_ki = Column(types.BLOB)
    price = Column(types.Integer)
    record_type = Column(types.Text)

    samples = orm.relationship(Sample, back_populates="invoice")
    pools = orm.relationship(Pool, back_populates="invoice")

    def __str__(self):
        return f"{self.customer_id} ({self.invoiced_at})"

    def to_dict(self) -> dict:
        """Represent as dictionary"""
        return to_dict(model_instance=self)


class User(Model):
    __tablename__ = "user"
    id = Column(types.Integer, primary_key=True)
    name = Column(types.String(128), nullable=False)
    email = Column(types.String(128), unique=True, nullable=False)
    is_admin = Column(types.Boolean, default=False)
    order_portal_login = Column(types.Boolean, default=False)

    customers = orm.relationship(Customer, secondary=customer_user, back_populates="users")

    def to_dict(self) -> dict:
        """Represent as dictionary."""
        dict_representation: dict = to_dict(model_instance=self)
        dict_representation["customers"] = [customer.to_dict() for customer in self.customers]
        return dict_representation

    def __str__(self) -> str:
        return self.name


class SampleLaneSequencingMetrics(Model):
    """Model for storing sequencing metrics per lane and sample."""

    __tablename__ = "sample_lane_sequencing_metrics"

    id = Column(types.Integer, primary_key=True)
    flow_cell_name = Column(types.String(32), ForeignKey("flowcell.name"), nullable=False)
    flow_cell_lane_number = Column(types.Integer)

    sample_internal_id = Column(types.String(32), ForeignKey("sample.internal_id"), nullable=False)
    sample_total_reads_in_lane = Column(types.BigInteger)
    sample_base_percentage_passing_q30 = Column(types.Numeric(6, 2))
    sample_base_mean_quality_score = Column(types.Numeric(6, 2))

    created_at = Column(types.DateTime)

    flowcell = orm.relationship(Flowcell, back_populates="sequencing_metrics")
    sample = orm.relationship(Sample, back_populates="sequencing_metrics")

    __table_args__ = (
        UniqueConstraint(
            "flow_cell_name",
            "sample_internal_id",
            "flow_cell_lane_number",
            name="uix_flowcell_sample_lane",
        ),
    )

    def to_dict(self):
        return to_dict(model_instance=self)<|MERGE_RESOLUTION|>--- conflicted
+++ resolved
@@ -15,12 +15,8 @@
     Pipeline,
     Priority,
 )
-<<<<<<< HEAD
 from cg.constants.archiving import PDC_ARCHIVE_LOCATION
-from cg.constants.constants import CONTROL_OPTIONS, PrepCategory
-=======
 from cg.constants.constants import CONTROL_OPTIONS, CaseActions, PrepCategory
->>>>>>> 098be553
 
 Model = declarative_base()
 
