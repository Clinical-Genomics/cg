import datetime as dt
from typing import List, Optional, Set

import alchy
from sqlalchemy import Column, ForeignKey, Table, UniqueConstraint, orm, types
from sqlalchemy.util import deprecated

from cg.constants import (
    CASE_ACTIONS,
    FLOWCELL_STATUS,
    PREP_CATEGORIES,
    Priority,
    SEX_OPTIONS,
    STATUS_OPTIONS,
    DataDelivery,
    Pipeline,
)

from cg.constants.constants import CONTROL_OPTIONS

Model = alchy.make_declarative_base(Base=alchy.ModelBase)
flowcell_sample = Table(
    "flowcell_sample",
    Model.metadata,
    Column("flowcell_id", types.Integer, ForeignKey("flowcell.id"), nullable=False),
    Column("sample_id", types.Integer, ForeignKey("sample.id"), nullable=False),
    UniqueConstraint("flowcell_id", "sample_id", name="_flowcell_sample_uc"),
)

customer_user = Table(
    "customer_user",
    Model.metadata,
    Column("customer_id", types.Integer, ForeignKey("customer.id"), nullable=False),
    Column("user_id", types.Integer, ForeignKey("user.id"), nullable=False),
    UniqueConstraint("customer_id", "user_id", name="_customer_user_uc"),
)

customer_collaboration = Table(
    "customer_collaboration",
    Model.metadata,
    Column("customer_id", types.Integer, ForeignKey("customer.id"), nullable=False),
    Column("collaboration_id", types.Integer, ForeignKey("collaboration.id"), nullable=False),
    UniqueConstraint("customer_id", "collaboration_id", name="_customer_collaboration_uc"),
)


class PriorityMixin:
    @property
    def priority_human(self) -> str:
        """Humanized priority for sample."""
        return self.priority.name

    @priority_human.setter
    def priority_human(self, priority: str) -> None:
        self.priority: Priority = Priority[priority]

    @property
    def priority_int(self) -> int:
        """Priority as integer for sample."""
        return self.priority.value

    @priority_int.setter
    def priority_int(self, priority_int: int) -> None:
        self.priority: Priority = Priority(priority_int)

    @property
    def high_priority(self):
        """Has high priority?"""
        return self.priority_int > 1

    @property
    def low_priority(self):
        """Has low priority?"""
        return self.priority_int < 1


class Application(Model):
    id = Column(types.Integer, primary_key=True)
    tag = Column(types.String(32), unique=True, nullable=False)
    prep_category = Column(types.Enum(*PREP_CATEGORIES), nullable=False)
    is_external = Column(types.Boolean, nullable=False, default=False)
    description = Column(types.String(256), nullable=False)
    is_accredited = Column(types.Boolean, nullable=False)

    turnaround_time = Column(types.Integer)
    minimum_order = Column(types.Integer, default=1)
    sequencing_depth = Column(types.Integer)
    min_sequencing_depth = Column(types.Integer)
    target_reads = Column(types.BigInteger, default=0)
    percent_reads_guaranteed = Column(types.Integer, nullable=False)
    sample_amount = Column(types.Integer)
    sample_volume = Column(types.Text)
    sample_concentration = Column(types.Text)
    priority_processing = Column(types.Boolean, default=False)
    details = Column(types.Text)
    limitations = Column(types.Text)
    percent_kth = Column(types.Integer, nullable=False)
    comment = Column(types.Text)
    is_archived = Column(types.Boolean, default=False)

    created_at = Column(types.DateTime, default=dt.datetime.now)
    updated_at = Column(types.DateTime, onupdate=dt.datetime.now)
    versions = orm.relationship(
        "ApplicationVersion", order_by="ApplicationVersion.version", backref="application"
    )

    def __str__(self) -> str:
        return self.tag

    @property
    def reduced_price(self):
        return self.tag.startswith("WGT") or self.tag.startswith("EXT")

    @property
    def expected_reads(self):
        return self.target_reads * self.percent_reads_guaranteed / 100

    @property
    def analysis_type(self):
        if self.prep_category == "wts":
            return self.prep_category

        return "wgs" if self.prep_category == "wgs" else "wes"


class ApplicationVersion(Model):
    __table_args__ = (UniqueConstraint("application_id", "version", name="_app_version_uc"),)

    id = Column(types.Integer, primary_key=True)
    version = Column(types.Integer, nullable=False)

    valid_from = Column(types.DateTime, default=dt.datetime.now, nullable=False)
    price_standard = Column(types.Integer)
    price_priority = Column(types.Integer)
    price_express = Column(types.Integer)
    price_research = Column(types.Integer)
    price_clinical_trials = Column(types.Integer)
    comment = Column(types.Text)

    created_at = Column(types.DateTime, default=dt.datetime.now)
    updated_at = Column(types.DateTime, onupdate=dt.datetime.now)
    application_id = Column(ForeignKey(Application.id), nullable=False)

    def __str__(self) -> str:
        return f"{self.application.tag} ({self.version})"

    def to_dict(self, application: bool = True):
        """Represent as dictionary"""
        data = super(ApplicationVersion, self).to_dict()
        if application:
            data["application"] = self.application.to_dict()
        return data


class Analysis(Model):
    id = Column(types.Integer, primary_key=True)
    pipeline = Column(types.Enum(*list(Pipeline)))
    pipeline_version = Column(types.String(32))
    started_at = Column(types.DateTime)
    completed_at = Column(types.DateTime)
    delivery_report_created_at = Column(types.DateTime)
    upload_started_at = Column(types.DateTime)
    uploaded_at = Column(types.DateTime)
    cleaned_at = Column(types.DateTime)
    # primary analysis is the one originally delivered to the customer
    is_primary = Column(types.Boolean, default=False)

    created_at = Column(types.DateTime, default=dt.datetime.now, nullable=False)
    family_id = Column(ForeignKey("family.id", ondelete="CASCADE"))
    uploaded_to_vogue_at = Column(types.DateTime, nullable=True)

    def __str__(self):
        return f"{self.family.internal_id} | {self.completed_at.date()}"

    def to_dict(self, family: bool = True):
        """Represent as dictionary"""
        data = super(Analysis, self).to_dict()
        if family:
            data["family"] = self.family.to_dict()
        return data


class Bed(Model):
    """Model for bed target captures"""

    id = Column(types.Integer, primary_key=True)
    name = Column(types.String(32), unique=True, nullable=False)
    comment = Column(types.Text)
    is_archived = Column(types.Boolean, default=False)
    created_at = Column(types.DateTime, default=dt.datetime.now)
    updated_at = Column(types.DateTime, onupdate=dt.datetime.now)

    versions = orm.relationship("BedVersion", order_by="BedVersion.version", backref="bed")

    def __str__(self) -> str:
        return self.name


class BedVersion(Model):
    """Model for bed target captures versions"""

    __table_args__ = (UniqueConstraint("bed_id", "version", name="_app_version_uc"),)

    id = Column(types.Integer, primary_key=True)
    shortname = Column(types.String(64))
    version = Column(types.Integer, nullable=False)
    filename = Column(types.String(256), nullable=False)
    checksum = Column(types.String(32))
    panel_size = Column(types.Integer)
    genome_version = Column(types.String(32))
    designer = Column(types.String(256))
    comment = Column(types.Text)
    created_at = Column(types.DateTime, default=dt.datetime.now)
    updated_at = Column(types.DateTime, onupdate=dt.datetime.now)
    bed_id = Column(ForeignKey(Bed.id), nullable=False)

    def __str__(self) -> str:
        return f"{self.bed.name} ({self.version})"

    def to_dict(self, bed: bool = True):
        """Represent as dictionary"""
        data = super(BedVersion, self).to_dict()
        if bed:
            data["bed"] = self.bed.to_dict()
        return data


class Customer(Model):
    agreement_date = Column(types.DateTime)
    agreement_registration = Column(types.String(32))
    comment = Column(types.Text)
    id = Column(types.Integer, primary_key=True)
    internal_id = Column(types.String(32), unique=True, nullable=False)
    invoice_address = Column(types.Text, nullable=False)
    invoice_reference = Column(types.String(32), nullable=False)
    loqus_upload = Column(types.Boolean, nullable=False, default=False)
    name = Column(types.String(128), nullable=False)
    organisation_number = Column(types.String(32))
    priority = Column(types.Enum("diagnostic", "research"))
    project_account_ki = Column(types.String(32))
    project_account_kth = Column(types.String(32))
    return_samples = Column(types.Boolean, nullable=False, default=False)
    scout_access = Column(types.Boolean, nullable=False, default=False)
    uppmax_account = Column(types.String(32))

    collaborations = orm.relationship("Collaboration", secondary=customer_collaboration)
    delivery_contact_id = Column(ForeignKey("user.id"))
    delivery_contact = orm.relationship("User", foreign_keys=[delivery_contact_id])
    invoice_contact_id = Column(ForeignKey("user.id"))
    invoice_contact = orm.relationship("User", foreign_keys=[invoice_contact_id])
    primary_contact_id = Column(ForeignKey("user.id"))
    primary_contact = orm.relationship("User", foreign_keys=[primary_contact_id])

    def __str__(self) -> str:
        return f"{self.internal_id} ({self.name})"

    @property
    def collaborators(self) -> Set["Customer"]:
        """All customers that the current customer collaborates with (including itself)"""
        customers = {
            customer
            for collaboration in self.collaborations
            for customer in collaboration.customers
        }
        customers.add(self)
        return customers


class Collaboration(Model):
    id = Column(types.Integer, primary_key=True)
    internal_id = Column(types.String(32), unique=True, nullable=False)
    name = Column(types.String(128), nullable=False)
    customers = orm.relationship(Customer, secondary=customer_collaboration)

    def __str__(self) -> str:
        return f"{self.internal_id} ({self.name})"

    def to_dict(self):
        """Represent as dictionary"""
        return {
            "customers": [customer.internal_id for customer in self.customers],
            "id": self.id,
            "name": self.name,
            "internal_id": self.internal_id,
        }


class Delivery(Model):
    id = Column(types.Integer, primary_key=True)
    delivered_at = Column(types.DateTime)
    removed_at = Column(types.DateTime)
    destination = Column(types.Enum("caesar", "pdc", "uppmax", "mh", "custom"), default="caesar")
    sample_id = Column(ForeignKey("sample.id", ondelete="CASCADE"))
    pool_id = Column(ForeignKey("pool.id", ondelete="CASCADE"))
    comment = Column(types.Text)


class Family(Model, PriorityMixin):
    __table_args__ = (UniqueConstraint("customer_id", "name", name="_customer_name_uc"),)

    action = Column(types.Enum(*CASE_ACTIONS))
    analyses = orm.relationship(Analysis, backref="family", order_by="-Analysis.completed_at")
    _cohorts = Column(types.Text)
    comment = Column(types.Text)
    created_at = Column(types.DateTime, default=dt.datetime.now)
    customer_id = Column(ForeignKey("customer.id", ondelete="CASCADE"), nullable=False)
    customer = orm.relationship(Customer, foreign_keys=[customer_id])
    data_analysis = Column(types.Enum(*list(Pipeline)))
    data_delivery = Column(types.Enum(*list(DataDelivery)))
    id = Column(types.Integer, primary_key=True)
    internal_id = Column(types.String(32), unique=True, nullable=False)
    name = Column(types.String(128), nullable=False)
    ordered_at = Column(types.DateTime, default=dt.datetime.now)
    _panels = Column(types.Text)

    priority = Column(types.Enum(Priority), default=Priority.standard, nullable=False)
    synopsis = Column(types.Text)
    tickets = Column(types.VARCHAR)

    @property
    def cohorts(self) -> List[str]:
        """Return a list of cohorts."""
        return self._cohorts.split(",") if self._cohorts else []

    @cohorts.setter
    def cohorts(self, cohort_list: List[str]):
        self._cohorts = ",".join(cohort_list) if cohort_list else None

    @property
    def panels(self) -> List[str]:
        """Return a list of panels."""
        return self._panels.split(",") if self._panels else []

    @panels.setter
    def panels(self, panel_list: List[str]):
        self._panels = ",".join(panel_list) if panel_list else None

    @property
    def latest_ticket(self) -> str:
<<<<<<< HEAD
=======
        """Returns the last ticket the family was ordered in"""
>>>>>>> 14940795
        return self.tickets.split(sep=",")[-1]

    @property
    def latest_analyzed(self) -> Optional[dt.datetime]:
        return self.analyses[0].completed_at if self.analyses else None

    @property
    def latest_sequenced(self) -> Optional[dt.datetime]:
        sequenced_dates = []
        for link in self.links:
            if link.sample.application_version.application.is_external:
                sequenced_dates.append(link.sample.ordered_at)
            elif link.sample.sequenced_at:
                sequenced_dates.append(link.sample.sequenced_at)
        return max(sequenced_dates) if sequenced_dates else None

    @property
    def all_samples_pass_qc(self) -> bool:
        pass_qc = []
        for link in self.links:
            if link.sample.application_version.application.is_external or link.sample.sequencing_qc:
                pass_qc.append(True)
            else:
                pass_qc.append(False)
        return all(pass_qc)

    def __str__(self) -> str:
        return f"{self.internal_id} ({self.name})"

    def to_dict(self, links: bool = False, analyses: bool = False) -> dict:
        """Represent as dictionary"""
        data = super(Family, self).to_dict()
        data["panels"] = self.panels
        data["priority"] = self.priority_human
        data["customer"] = self.customer.to_dict()
        if links:
            data["links"] = [link_obj.to_dict(samples=True) for link_obj in self.links]
        if analyses:
            data["analyses"] = [
                analysis_obj.to_dict(family=False) for analysis_obj in self.analyses
            ]
        return data


class FamilySample(Model):
    __table_args__ = (UniqueConstraint("family_id", "sample_id", name="_family_sample_uc"),)

    id = Column(types.Integer, primary_key=True)
    family_id = Column(ForeignKey("family.id", ondelete="CASCADE"), nullable=False)
    sample_id = Column(ForeignKey("sample.id", ondelete="CASCADE"), nullable=False)
    status = Column(types.Enum(*STATUS_OPTIONS), default="unknown", nullable=False)

    created_at = Column(types.DateTime, default=dt.datetime.now)
    updated_at = Column(types.DateTime, onupdate=dt.datetime.now)

    mother_id = Column(ForeignKey("sample.id"))
    father_id = Column(ForeignKey("sample.id"))

    family = orm.relationship("Family", backref="links")
    sample = orm.relationship("Sample", foreign_keys=[sample_id], backref="links")
    mother = orm.relationship("Sample", foreign_keys=[mother_id], backref="mother_links")
    father = orm.relationship("Sample", foreign_keys=[father_id], backref="father_links")

    def to_dict(self, parents: bool = False, samples: bool = False, family: bool = False) -> dict:
        """Represent as dictionary"""
        data = super(FamilySample, self).to_dict()
        if samples:
            data["sample"] = self.sample.to_dict()
            data["mother"] = self.mother.to_dict() if self.mother else None
            data["father"] = self.father.to_dict() if self.father else None
        elif parents:
            data["mother"] = self.mother.to_dict() if self.mother else None
            data["father"] = self.father.to_dict() if self.father else None
        if family:
            data["family"] = self.family.to_dict()
        return data

    def __str__(self) -> str:
        return f"{self.family.internal_id} | {self.sample.internal_id}"


class Flowcell(Model):
    id = Column(types.Integer, primary_key=True)
    name = Column(types.String(32), unique=True, nullable=False)
    sequencer_type = Column(types.Enum("hiseqga", "hiseqx", "novaseq"))
    sequencer_name = Column(types.String(32))
    sequenced_at = Column(types.DateTime)
    status = Column(types.Enum(*FLOWCELL_STATUS), default="ondisk")
    archived_at = Column(types.DateTime)
    updated_at = Column(types.DateTime, onupdate=dt.datetime.now)

    samples = orm.relationship("Sample", secondary=flowcell_sample, backref="flowcells")

    def __str__(self):
        return self.name

    def to_dict(self, samples: bool = False):
        """Represent as dictionary"""
        data = super(Flowcell, self).to_dict()
        if samples:
            data["samples"] = [sample.to_dict() for sample in self.samples]
        return data


class Organism(Model):
    id = Column(types.Integer, primary_key=True)
    internal_id = Column(types.String(32), nullable=False, unique=True)
    name = Column(types.String(255), nullable=False, unique=True)
    created_at = Column(types.DateTime, default=dt.datetime.now)
    updated_at = Column(types.DateTime, onupdate=dt.datetime.now)
    reference_genome = Column(types.String(255))
    verified = Column(types.Boolean, default=False)
    comment = Column(types.Text)

    def __str__(self) -> str:
        return f"{self.internal_id} ({self.name})"

    def to_dict(self) -> dict:
        """Represent as dictionary"""
        return super(Organism, self).to_dict()


class Panel(Model):
    abbrev = Column(types.String(32), unique=True)
    current_version = Column(types.Float, nullable=False)
    customer_id = Column(ForeignKey("customer.id", ondelete="CASCADE"), nullable=False)
    customer = orm.relationship(Customer, backref="panels")
    date = Column(types.DateTime, nullable=False)
    gene_count = Column(types.Integer)
    id = Column(types.Integer, primary_key=True)
    name = Column(types.String(64), unique=True)

    def __str__(self):
        return f"{self.abbrev} ({self.current_version})"


class Pool(Model):
    __table_args__ = (UniqueConstraint("order", "name", name="_order_name_uc"),)

    application_version_id = Column(ForeignKey("application_version.id"), nullable=False)
    application_version = orm.relationship(
        ApplicationVersion, foreign_keys=[application_version_id]
    )
    comment = Column(types.Text)
    created_at = Column(types.DateTime, default=dt.datetime.now)
    customer_id = Column(ForeignKey("customer.id", ondelete="CASCADE"), nullable=False)
    customer = orm.relationship(Customer, foreign_keys=[customer_id])
    delivered_at = Column(types.DateTime)
    deliveries = orm.relationship(Delivery, backref="pool")
    id = Column(types.Integer, primary_key=True)
    invoice_id = Column(ForeignKey("invoice.id"))
    name = Column(types.String(32), nullable=False)
    no_invoice = Column(types.Boolean, default=False)
    order = Column(types.String(64), nullable=False)
    ordered_at = Column(types.DateTime, nullable=False)
    received_at = Column(types.DateTime)
    ticket = Column(types.String(32))


class Sample(Model, PriorityMixin):
    age_at_sampling = Column(types.FLOAT)
    application_version_id = Column(ForeignKey("application_version.id"), nullable=False)
    application_version = orm.relationship(
        ApplicationVersion, foreign_keys=[application_version_id]
    )
    capture_kit = Column(types.String(64))
    comment = Column(types.Text)
    control = Column(types.Enum(*CONTROL_OPTIONS))
    created_at = Column(types.DateTime, default=dt.datetime.now)
    customer_id = Column(ForeignKey("customer.id", ondelete="CASCADE"), nullable=False)
    customer = orm.relationship("Customer", foreign_keys=[customer_id])
    delivered_at = Column(types.DateTime)
    deliveries = orm.relationship(Delivery, backref="sample")
    downsampled_to = Column(types.BigInteger)
    from_sample = Column(types.String(128))
    id = Column(types.Integer, primary_key=True)
    internal_id = Column(types.String(32), nullable=False, unique=True)
    invoice_id = Column(ForeignKey("invoice.id"))
    invoiced_at = Column(types.DateTime)  # DEPRECATED
    _is_external = Column("is_external", types.Boolean)  # DEPRECATED
    is_tumour = Column(types.Boolean, default=False)
    loqusdb_id = Column(types.String(64))
    name = Column(types.String(128), nullable=False)
    no_invoice = Column(types.Boolean, default=False)
    order = Column(types.String(64))
    ordered_at = Column(types.DateTime, nullable=False)
    organism_id = Column(ForeignKey("organism.id"))
    organism = orm.relationship("Organism", foreign_keys=[organism_id])
    original_ticket = Column(types.String(32))
    _phenotype_groups = Column(types.Text)
    _phenotype_terms = Column(types.Text)
    prepared_at = Column(types.DateTime)

    priority = Column(types.Enum(Priority), default=Priority.standard, nullable=False)
    reads = Column(types.BigInteger, default=0)
    received_at = Column(types.DateTime)
    reference_genome = Column(types.String(255))
    sequence_start = Column(types.DateTime)
    sequenced_at = Column(types.DateTime)
    sex = Column(types.Enum(*SEX_OPTIONS), nullable=False)
    subject_id = Column(types.String(128))

    def __str__(self) -> str:
        return f"{self.internal_id} ({self.name})"

    @property
    @deprecated(
        version="1.4.0",
        message="This field is deprecated, use sample.application_version.application.is_external",
    )
    def is_external(self):
        """Return if this is an externally sequenced sample."""
        return self._is_external

    @property
    def sequencing_qc(self) -> bool:
        """Return sequencing qc passed or failed."""
        application = self.application_version.application
        # Express priority needs to be analyzed at a lower threshold for primary analysis
        if self.priority == Priority.express:
            one_half_of_target_reads = application.target_reads / 2
            return self.reads >= one_half_of_target_reads
        return self.reads > application.expected_reads

    @property
    def phenotype_groups(self) -> List[str]:
        """Return a list of phenotype_groups."""
        return self._phenotype_groups.split(",") if self._phenotype_groups else []

    @phenotype_groups.setter
    def phenotype_groups(self, phenotype_term_list: List[str]):
        self._phenotype_groups = ",".join(phenotype_term_list) if phenotype_term_list else None

    @property
    def phenotype_terms(self) -> List[str]:
        """Return a list of phenotype_terms."""
        return self._phenotype_terms.split(",") if self._phenotype_terms else []

    @phenotype_terms.setter
    def phenotype_terms(self, phenotype_term_list: List[str]):
        self._phenotype_terms = ",".join(phenotype_term_list) if phenotype_term_list else None

    @property
    def state(self) -> str:
        """Get the current sample state."""
        if self.delivered_at:
            return f"Delivered {self.delivered_at.date()}"
        if self.sequenced_at:
            return f"Sequenced {self.sequenced_at.date()}"
        if self.sequence_start:
            return f"Sequencing {self.sequence_start.date()}"
        if self.received_at:
            return f"Received {self.received_at.date()}"

        return f"Ordered {self.ordered_at.date()}"

    def to_dict(self, links: bool = False, flowcells: bool = False) -> dict:
        """Represent as dictionary"""
        data = super(Sample, self).to_dict()
        data["priority"] = self.priority_human
        data["customer"] = self.customer.to_dict()
        data["application_version"] = self.application_version.to_dict()
        data["application"] = self.application_version.application.to_dict()
        if links:
            data["links"] = [link_obj.to_dict(family=True, parents=True) for link_obj in self.links]
        if flowcells:
            data["flowcells"] = [flowcell_obj.to_dict() for flowcell_obj in self.flowcells]
        return data


class Invoice(Model):
    id = Column(types.Integer, primary_key=True)
    customer_id = Column(ForeignKey("customer.id"), nullable=False)
    customer = orm.relationship(Customer, foreign_keys=[customer_id])
    created_at = Column(types.DateTime, default=dt.datetime.now)
    updated_at = Column(types.DateTime, onupdate=dt.datetime.now)
    invoiced_at = Column(types.DateTime)
    comment = Column(types.Text)
    discount = Column(types.Integer, default=0)
    excel_kth = Column(types.BLOB)
    excel_ki = Column(types.BLOB)
    price = Column(types.Integer)
    record_type = Column(types.Text)

    samples = orm.relationship(Sample, backref="invoice")
    pools = orm.relationship(Pool, backref="invoice")

    def __str__(self):
        return f"{self.customer_id} ({self.invoiced_at})"

    def to_dict(self) -> dict:
        """Represent as dictionary"""
        return super(Invoice, self).to_dict()


class User(Model):
    id = Column(types.Integer, primary_key=True)
    name = Column(types.String(128), nullable=False)
    email = Column(types.String(128), unique=True, nullable=False)
    is_admin = Column(types.Boolean, default=False)
    order_portal_login = Column(types.Boolean, default=False)

    customers = orm.relationship("Customer", secondary=customer_user, backref="users")

    def to_dict(self) -> dict:
        """Represent as dictionary"""
        data = super(User, self).to_dict()
        data["customers"] = [record.to_dict() for record in self.customers]
        return data

    def __str__(self) -> str:
        return self.name<|MERGE_RESOLUTION|>--- conflicted
+++ resolved
@@ -337,10 +337,7 @@
 
     @property
     def latest_ticket(self) -> str:
-<<<<<<< HEAD
-=======
         """Returns the last ticket the family was ordered in"""
->>>>>>> 14940795
         return self.tickets.split(sep=",")[-1]
 
     @property
