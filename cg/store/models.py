import re
from datetime import datetime
from typing import Annotated

from sqlalchemy import (
    BLOB,
    DECIMAL,
    VARCHAR,
    BigInteger,
    Column,
    ForeignKey,
    Numeric,
    String,
    Table,
)
from sqlalchemy import Text as SLQText
from sqlalchemy import UniqueConstraint, orm, types
from sqlalchemy.orm import DeclarativeBase, Mapped, mapped_column
from sqlalchemy.orm.attributes import InstrumentedAttribute

from cg.constants import DataDelivery, FlowCellStatus, Priority, Workflow
from cg.constants.archiving import PDC_ARCHIVE_LOCATION
from cg.constants.constants import (
    CaseActions,
    ControlOptions,
    PrepCategory,
    SexOptions,
    StatusOptions,
)
from cg.constants.priority import SlurmQos
from cg.constants.symbols import EMPTY_STRING

BigInt = Annotated[int, None]
Blob = Annotated[bytes, None]
Decimal = Annotated[float, None]
Num_6_2 = Annotated[float, 6]
Str32 = Annotated[str, 32]
Str64 = Annotated[str, 64]
Str128 = Annotated[str, 128]
Str255 = Annotated[str, 255]
Str256 = Annotated[str, 256]
Text = Annotated[str, None]
VarChar128 = Annotated[str, 128]

PrimaryKeyInt = Annotated[int, mapped_column(primary_key=True)]
UniqueStr = Annotated[str, mapped_column(String(32), unique=True)]


class Base(DeclarativeBase):
    type_annotation_map = {
        BigInt: BigInteger,
        Blob: BLOB,
        Decimal: DECIMAL,
        Num_6_2: Numeric(6, 2),
        Str32: String(32),
        Str64: String(64),
        Str128: String(128),
        Str255: String(255),
        Str256: String(256),
        Text: SLQText,
        VarChar128: VARCHAR(128),
    }


def to_dict(model_instance):
    if hasattr(model_instance, "__table__"):
        return {
            column.name: getattr(model_instance, column.name)
            for column in model_instance.__table__.columns
            if not isinstance(getattr(model_instance, column.name), InstrumentedAttribute)
        }


flowcell_sample = Table(
    "flowcell_sample",
    Base.metadata,
    Column("flowcell_id", types.Integer, ForeignKey("flowcell.id"), nullable=False),
    Column("sample_id", types.Integer, ForeignKey("sample.id"), nullable=False),
    UniqueConstraint("flowcell_id", "sample_id", name="_flowcell_sample_uc"),
)

customer_user = Table(
    "customer_user",
    Base.metadata,
    Column("customer_id", types.Integer, ForeignKey("customer.id"), nullable=False),
    Column("user_id", types.Integer, ForeignKey("user.id"), nullable=False),
    UniqueConstraint("customer_id", "user_id", name="_customer_user_uc"),
)

customer_collaboration = Table(
    "customer_collaboration",
    Base.metadata,
    Column("customer_id", types.Integer, ForeignKey("customer.id"), nullable=False),
    Column("collaboration_id", types.Integer, ForeignKey("collaboration.id"), nullable=False),
    UniqueConstraint("customer_id", "collaboration_id", name="_customer_collaboration_uc"),
)

order_case = Table(
    "order_case",
    Base.metadata,
    Column("order_id", ForeignKey("order.id", ondelete="CASCADE"), nullable=False),
    Column("case_id", ForeignKey("case.id", ondelete="CASCADE"), nullable=False),
    UniqueConstraint("order_id", "case_id", name="_order_case_uc"),
)


class PriorityMixin:
    @property
    def priority_human(self) -> str:
        """Humanized priority for sample."""
        return self.priority.name

    @priority_human.setter
    def priority_human(self, priority: str) -> None:
        self.priority: Priority = Priority[priority]

    @property
    def priority_int(self) -> int:
        """Priority as integer for sample."""
        return self.priority.value

    @priority_int.setter
    def priority_int(self, priority_int: int) -> None:
        self.priority: Priority = Priority(priority_int)

    @property
    def high_priority(self):
        """Has high priority?"""
        return self.priority_int > 1

    @property
    def low_priority(self):
        """Has low priority?"""
        return self.priority_int < 1


class Application(Base):
    __tablename__ = "application"

    id: Mapped[PrimaryKeyInt]

    tag: Mapped[UniqueStr]
    prep_category: Mapped[str] = mapped_column(
        types.Enum(*(category.value for category in PrepCategory))
    )
    is_external: Mapped[bool] = mapped_column(default=False)
    description: Mapped[Str256]
    is_accredited: Mapped[bool]

    turnaround_time: Mapped[int | None]
    minimum_order: Mapped[int | None] = mapped_column(default=1)
    sequencing_depth: Mapped[int | None]
    min_sequencing_depth: Mapped[int] = mapped_column(default=0)
    target_reads: Mapped[BigInt | None] = mapped_column(default=0)
    percent_reads_guaranteed: Mapped[int]
    sample_amount: Mapped[int | None]
    sample_volume: Mapped[Text | None]
    sample_concentration: Mapped[Text | None]
    sample_concentration_minimum: Mapped[Decimal | None]
    sample_concentration_maximum: Mapped[Decimal | None]
    sample_concentration_minimum_cfdna: Mapped[Decimal | None]
    sample_concentration_maximum_cfdna: Mapped[Decimal | None]
    priority_processing: Mapped[bool] = mapped_column(default=False)
    details: Mapped[Text | None]
    limitations: Mapped[Text | None]
    percent_kth: Mapped[int]
    comment: Mapped[Text | None]
    is_archived: Mapped[bool] = mapped_column(default=False)

    created_at: Mapped[datetime | None] = mapped_column(default=datetime.now)
    updated_at: Mapped[datetime | None] = mapped_column(onupdate=datetime.now)

    versions: Mapped[list["ApplicationVersion"]] = orm.relationship(
        order_by="ApplicationVersion.version", back_populates="application"
    )
    pipeline_limitations: Mapped[list["ApplicationLimitations"]] = orm.relationship(
        back_populates="application"
    )

    def __str__(self) -> str:
        return self.tag

    @property
    def reduced_price(self):
        return self.tag.startswith("WGT") or self.tag.startswith("EXT")

    @property
    def expected_reads(self):
        return self.target_reads * self.percent_reads_guaranteed / 100

    @property
    def analysis_type(self) -> str:
        if self.prep_category == PrepCategory.WHOLE_TRANSCRIPTOME_SEQUENCING.value:
            return PrepCategory.WHOLE_TRANSCRIPTOME_SEQUENCING.value

        return (
            PrepCategory.WHOLE_GENOME_SEQUENCING.value
            if self.prep_category == PrepCategory.WHOLE_GENOME_SEQUENCING.value
            else PrepCategory.WHOLE_EXOME_SEQUENCING.value
        )

    def to_dict(self):
        return to_dict(model_instance=self)


class ApplicationVersion(Base):
    __tablename__ = "application_version"
    __table_args__ = (UniqueConstraint("application_id", "version", name="_app_version_uc"),)

    id: Mapped[PrimaryKeyInt]
    version: Mapped[int]

    valid_from: Mapped[datetime | None] = mapped_column(default=datetime.now)
    price_standard: Mapped[int | None]
    price_priority: Mapped[int | None]
    price_express: Mapped[int | None]
    price_research: Mapped[int | None]
    price_clinical_trials: Mapped[int | None]
    comment: Mapped[Text | None]

    created_at: Mapped[datetime | None] = mapped_column(default=datetime.now)
    updated_at: Mapped[datetime | None] = mapped_column(onupdate=datetime.now)
    application_id: Mapped[int] = mapped_column(ForeignKey(Application.id))

    application: Mapped[Application] = orm.relationship(back_populates="versions")

    def __str__(self) -> str:
        return f"{self.application.tag} ({self.version})"

    def to_dict(self, application: bool = True):
        """Represent as dictionary"""
        data = to_dict(model_instance=self)
        if application:
            data["application"] = self.application.to_dict()
        return data


class ApplicationLimitations(Base):
    __tablename__ = "application_limitations"

    id: Mapped[PrimaryKeyInt]
    application_id: Mapped[int] = mapped_column(ForeignKey(Application.id))
    workflow: Mapped[str] = mapped_column(types.Enum(*(workflow.value for workflow in Workflow)))
    limitations: Mapped[Text | None]
    comment: Mapped[Text | None]
    created_at: Mapped[datetime | None] = mapped_column(default=datetime.now)
    updated_at: Mapped[datetime | None] = mapped_column(onupdate=datetime.now)

    application: Mapped[Application] = orm.relationship(back_populates="pipeline_limitations")

    def __str__(self):
        return f"{self.application.tag} – {self.workflow}"

    def to_dict(self):
        return to_dict(model_instance=self)


class Analysis(Base):
    __tablename__ = "analysis"

    id: Mapped[PrimaryKeyInt]
    workflow: Mapped[str | None] = mapped_column(
        types.Enum(*(workflow.value for workflow in Workflow))
    )
    workflow_version: Mapped[Str32 | None]
    started_at: Mapped[datetime | None]
    completed_at: Mapped[datetime | None]
    delivery_report_created_at: Mapped[datetime | None]
    upload_started_at: Mapped[datetime | None]
    uploaded_at: Mapped[datetime | None]
    cleaned_at: Mapped[datetime | None]
    # primary analysis is the one originally delivered to the customer
    is_primary: Mapped[bool | None] = mapped_column(default=False)

    created_at: Mapped[datetime] = mapped_column(default=datetime.now)
    case_id: Mapped[int] = mapped_column(ForeignKey("case.id", ondelete="CASCADE"))

    case: Mapped["Case"] = orm.relationship(back_populates="analyses")

    def __str__(self):
        return f"{self.case.internal_id} | {self.completed_at.date()}"

    def to_dict(self, family: bool = True):
        """Represent as dictionary"""
        data = to_dict(model_instance=self)
        if family:
            data["family"] = self.case.to_dict()
        return data


class Bed(Base):
    """Model for bed target captures"""

    __tablename__ = "bed"
    id: Mapped[PrimaryKeyInt]
    name: Mapped[UniqueStr]
    comment: Mapped[Text | None]
    is_archived: Mapped[bool] = mapped_column(default=False)
    created_at: Mapped[datetime | None] = mapped_column(default=datetime.now)
    updated_at: Mapped[datetime | None] = mapped_column(onupdate=datetime.now)

    versions: Mapped[list["BedVersion"]] = orm.relationship(
        order_by="BedVersion.version", back_populates="bed"
    )

    def __str__(self) -> str:
        return self.name

    def to_dict(self):
        return to_dict(model_instance=self)


class BedVersion(Base):
    """Model for bed target captures versions"""

    __tablename__ = "bed_version"
    __table_args__ = (UniqueConstraint("bed_id", "version", name="_app_version_uc"),)

    id: Mapped[PrimaryKeyInt]
    shortname: Mapped[Str64 | None]
    version: Mapped[int]
    filename: Mapped[Str256]
    checksum: Mapped[Str32 | None]
    panel_size: Mapped[int | None]
    genome_version: Mapped[Str32 | None]
    designer: Mapped[Str256 | None]
    comment: Mapped[Text | None]
    created_at: Mapped[datetime | None] = mapped_column(default=datetime.now)
    updated_at: Mapped[datetime | None] = mapped_column(onupdate=datetime.now)
    bed_id: Mapped[int] = mapped_column(ForeignKey(Bed.id))

    bed: Mapped[Bed] = orm.relationship(back_populates="versions")

    def __str__(self) -> str:
        return f"{self.bed.name} ({self.version})"

    def to_dict(self, bed: bool = True):
        """Represent as dictionary"""
        data = to_dict(model_instance=self)
        if bed:
            data["bed"] = self.bed.to_dict()
        return data


class Customer(Base):
    __tablename__ = "customer"
    agreement_date: Mapped[datetime | None]
    agreement_registration: Mapped[Str32 | None]
    comment: Mapped[Text | None]
    id: Mapped[PrimaryKeyInt]
    internal_id: Mapped[UniqueStr]
    invoice_address: Mapped[Text]
    invoice_reference: Mapped[Str32]
    is_trusted: Mapped[bool] = mapped_column(default=False)
    lab_contact_id: Mapped[int | None] = mapped_column(ForeignKey("user.id"))
    lab_contact: Mapped["User | None"] = orm.relationship(foreign_keys=[lab_contact_id])
    loqus_upload: Mapped[bool] = mapped_column(default=False)
    name: Mapped[Str128]
    organisation_number: Mapped[Str32 | None]
    priority: Mapped[str | None] = mapped_column(types.Enum("diagnostic", "research"))
    project_account_ki: Mapped[Str32 | None]
    project_account_kth: Mapped[Str32 | None]
    return_samples: Mapped[bool] = mapped_column(default=False)
    scout_access: Mapped[bool] = mapped_column(default=False)
    uppmax_account: Mapped[Str32 | None]
    data_archive_location: Mapped[Str32] = mapped_column(default=PDC_ARCHIVE_LOCATION)
    is_clinical: Mapped[bool] = mapped_column(default=False)

    collaborations: Mapped[list["Collaboration"]] = orm.relationship(
        secondary="customer_collaboration", back_populates="customers"
    )

    delivery_contact_id: Mapped[int | None] = mapped_column(ForeignKey("user.id"))
    delivery_contact: Mapped["User | None"] = orm.relationship(foreign_keys=[delivery_contact_id])
    invoice_contact_id: Mapped[int | None] = mapped_column(ForeignKey("user.id"))
    invoice_contact: Mapped["User | None"] = orm.relationship(foreign_keys=[invoice_contact_id])
    primary_contact_id: Mapped[int | None] = mapped_column(ForeignKey("user.id"))
    primary_contact: Mapped["User | None"] = orm.relationship(foreign_keys=[primary_contact_id])

    panels: Mapped[list["Panel"]] = orm.relationship(back_populates="customer")
    users: Mapped[list["User"]] = orm.relationship(
        secondary=customer_user, back_populates="customers"
    )

    def __str__(self) -> str:
        return f"{self.internal_id} ({self.name})"

    @property
    def collaborators(self) -> set["Customer"]:
        """All customers that the current customer collaborates with (including itself)"""
        customers = {
            customer
            for collaboration in self.collaborations
            for customer in collaboration.customers
        }
        customers.add(self)
        return customers

    def to_dict(self):
        return to_dict(model_instance=self)


class Collaboration(Base):
    __tablename__ = "collaboration"
    id: Mapped[PrimaryKeyInt]
    internal_id: Mapped[Str32] = mapped_column(
        unique=True,
    )
    name: Mapped[Str128]
    customers: Mapped[list[Customer]] = orm.relationship(
        secondary="customer_collaboration", back_populates="collaborations"
    )

    def __str__(self) -> str:
        return f"{self.internal_id} ({self.name})"

    def to_dict(self):
        """Represent as dictionary"""
        return {
            "customers": [customer.internal_id for customer in self.customers],
            "id": self.id,
            "name": self.name,
            "internal_id": self.internal_id,
        }


class Delivery(Base):
    __tablename__ = "delivery"
    id: Mapped[PrimaryKeyInt]
    delivered_at: Mapped[datetime | None]
    removed_at: Mapped[datetime | None]
    destination: Mapped[str | None] = mapped_column(
        types.Enum("caesar", "pdc", "uppmax", "mh", "custom"), default="caesar"
    )
    sample_id: Mapped[int | None] = mapped_column(ForeignKey("sample.id", ondelete="CASCADE"))
    pool_id: Mapped[int | None] = mapped_column(ForeignKey("pool.id", ondelete="CASCADE"))
    comment: Mapped[Text | None]

    def to_dict(self):
        return to_dict(model_instance=self)


class Case(Base, PriorityMixin):
    __tablename__ = "case"
    __table_args__ = (UniqueConstraint("customer_id", "name", name="_customer_name_uc"),)

    action: Mapped[str | None] = mapped_column(
        types.Enum(*(action.value for action in CaseActions))
    )
    _cohorts: Mapped[Text | None]
    comment: Mapped[Text | None]
    created_at: Mapped[datetime | None] = mapped_column(default=datetime.now)
    customer_id: Mapped[int] = mapped_column(ForeignKey("customer.id", ondelete="CASCADE"))
    customer: Mapped["Customer"] = orm.relationship(foreign_keys=[customer_id])
    data_analysis: Mapped[str | None] = mapped_column(
        types.Enum(*(workflow.value for workflow in Workflow))
    )
    data_delivery: Mapped[str | None] = mapped_column(
        types.Enum(*(delivery.value for delivery in DataDelivery))
    )
    id: Mapped[PrimaryKeyInt]
    internal_id: Mapped[UniqueStr]
    is_compressible: Mapped[bool] = mapped_column(default=True)
    name: Mapped[Str128]
    ordered_at: Mapped[datetime | None] = mapped_column(default=datetime.now)
    _panels: Mapped[Text | None]

    priority: Mapped[Priority] = mapped_column(
        default=Priority.standard,
    )
    synopsis: Mapped[Text | None]
    tickets: Mapped[VarChar128 | None]

    analyses: Mapped[list[Analysis]] = orm.relationship(
        back_populates="case", order_by="-Analysis.completed_at"
    )
    links: Mapped[list["CaseSample"]] = orm.relationship(back_populates="case")
    orders: Mapped[list["Order"]] = orm.relationship(secondary=order_case, back_populates="cases")

    @property
    def cohorts(self) -> list[str]:
        """Return a list of cohorts."""
        return self._cohorts.split(",") if self._cohorts else []

    @cohorts.setter
    def cohorts(self, cohort_list: list[str]):
        self._cohorts = ",".join(cohort_list) if cohort_list else None

    @property
    def panels(self) -> list[str]:
        """Return a list of panels."""
        return self._panels.split(",") if self._panels else []

    @panels.setter
    def panels(self, panel_list: list[str]):
        self._panels = ",".join(panel_list) if panel_list else None

    @property
    def latest_ticket(self) -> str | None:
        """Returns the last ticket the family was ordered in"""
        return self.tickets.split(sep=",")[-1] if self.tickets else None

    @property
    def latest_order(self) -> "Order":
        """Returns the latest order this case was included in."""
        sorted_orders: list[Order] = sorted(
            self.orders, key=lambda order: order.order_date, reverse=True
        )
        return sorted_orders[0]

    @property
    def latest_analyzed(self) -> datetime | None:
        return self.analyses[0].completed_at if self.analyses else None

    @property
    def latest_sequenced(self) -> datetime | None:
        sequenced_dates = []
        for link in self.links:
            if link.sample.application_version.application.is_external:
                sequenced_dates.append(link.sample.ordered_at)
            elif link.sample.last_sequenced_at:
                sequenced_dates.append(link.sample.last_sequenced_at)
        return max(sequenced_dates, default=None)

    def __str__(self) -> str:
        return f"{self.internal_id} ({self.name})"

    @property
    def samples(self) -> list["Sample"]:
        """Return case samples."""
        return self._get_samples

    @property
    def sample_ids(self) -> list[str]:
        """Return a list of internal ids of the case samples."""
        return [sample.internal_id for sample in self._get_samples]

    @property
    def _get_samples(self) -> list["Sample"]:
        """Extract samples from a case."""
        return [link.sample for link in self.links]

    @property
    def tumour_samples(self) -> list["Sample"]:
        """Return tumour samples."""
        return self._get_tumour_samples

    @property
    def _get_tumour_samples(self) -> list["Sample"]:
        """Extract tumour samples."""
        return [link.sample for link in self.links if link.sample.is_tumour]

    @property
    def loqusdb_uploaded_samples(self) -> list["Sample"]:
        """Return uploaded samples to Loqusdb."""
        return self._get_loqusdb_uploaded_samples

    @property
    def _get_loqusdb_uploaded_samples(self) -> list["Sample"]:
        """Extract samples uploaded to Loqusdb."""
        return [link.sample for link in self.links if link.sample.loqusdb_id]

    @property
    def is_uploaded(self) -> bool:
        """Returns True if the latest connected analysis has been uploaded."""
        return self.analyses and self.analyses[0].uploaded_at

    @property
    def slurm_priority(self) -> SlurmQos:
        case_priority: str = self.priority
        slurm_priority: str = Priority.priority_to_slurm_qos().get(case_priority)
        return SlurmQos(slurm_priority)

    def get_delivery_arguments(self) -> set[str]:
        """Translates the case data_delivery field to workflow specific arguments."""
        delivery_arguments: set[str] = set()
        requested_deliveries: list[str] = re.split("[-_]", self.data_delivery)
        delivery_per_workflow_map: dict[str, str] = {
            DataDelivery.FASTQ: Workflow.FASTQ,
            DataDelivery.ANALYSIS_FILES: self.data_analysis,
        }
        for data_delivery, workflow in delivery_per_workflow_map.items():
            if data_delivery in requested_deliveries:
                delivery_arguments.add(workflow)
        return delivery_arguments

    def to_dict(self, links: bool = False, analyses: bool = False) -> dict:
        """Represent as dictionary."""
        data = to_dict(model_instance=self)
        data["panels"] = self.panels
        data["priority"] = self.priority_human
        data["customer"] = self.customer.to_dict()
        if links:
            data["links"] = [link_obj.to_dict(samples=True) for link_obj in self.links]
        if analyses:
            data["analyses"] = [
                analysis_obj.to_dict(family=False) for analysis_obj in self.analyses
            ]
        return data


class CaseSample(Base):
    __tablename__ = "case_sample"
    __table_args__ = (UniqueConstraint("case_id", "sample_id", name="_case_sample_uc"),)

    id: Mapped[PrimaryKeyInt]
    case_id: Mapped[str] = mapped_column(ForeignKey("case.id", ondelete="CASCADE"))
    sample_id: Mapped[int] = mapped_column(ForeignKey("sample.id", ondelete="CASCADE"))
    status: Mapped[str] = mapped_column(
        types.Enum(*(status.value for status in StatusOptions)), default=StatusOptions.UNKNOWN.value
    )

    created_at: Mapped[datetime | None]
    updated_at: Mapped[datetime | None]

    mother_id: Mapped[int | None] = mapped_column(ForeignKey("sample.id"))
    father_id: Mapped[int | None] = mapped_column(ForeignKey("sample.id"))

    case: Mapped[Case] = orm.relationship(back_populates="links")
    sample: Mapped["Sample"] = orm.relationship(foreign_keys=[sample_id], back_populates="links")
    mother: Mapped["Sample | None"] = orm.relationship(
        foreign_keys=[mother_id], back_populates="mother_links"
    )
    father: Mapped["Sample | None"] = orm.relationship(
        foreign_keys=[father_id], back_populates="father_links"
    )

    def to_dict(self, parents: bool = False, samples: bool = False, family: bool = False) -> dict:
        """Represent as dictionary"""
        data = to_dict(model_instance=self)
        if samples:
            data["sample"] = self.sample.to_dict()
            data["mother"] = self.mother.to_dict() if self.mother else None
            data["father"] = self.father.to_dict() if self.father else None
        elif parents:
            data["mother"] = self.mother.to_dict() if self.mother else None
            data["father"] = self.father.to_dict() if self.father else None
        if family:
            data["family"] = self.case.to_dict()
        return data

    def __str__(self) -> str:
        return f"{self.case.internal_id} | {self.sample.internal_id}"

    @property
    def get_maternal_sample_id(self) -> str:
        """Return parental id."""
        return self.mother.internal_id if self.mother else EMPTY_STRING

    @property
    def get_paternal_sample_id(self) -> str:
        """Return parental id."""
        return self.father.internal_id if self.father else EMPTY_STRING


class Flowcell(Base):
    __tablename__ = "flowcell"
    id: Mapped[PrimaryKeyInt]
    name: Mapped[UniqueStr]
    sequencer_type: Mapped[str | None] = mapped_column(
        types.Enum("hiseqga", "hiseqx", "novaseq", "novaseqx")
    )
    sequencer_name: Mapped[Str32 | None]
    sequenced_at: Mapped[datetime | None]
    status: Mapped[str | None] = mapped_column(
        types.Enum(*(status.value for status in FlowCellStatus)), default="ondisk"
    )
    archived_at: Mapped[datetime | None]
    has_backup: Mapped[bool] = mapped_column(default=False)
    updated_at: Mapped[datetime | None] = mapped_column(onupdate=datetime.now)

    samples: Mapped[list["Sample"]] = orm.relationship(
        secondary=flowcell_sample, back_populates="flowcells"
    )
    sequencing_metrics: Mapped[list["SampleLaneSequencingMetrics"]] = orm.relationship(
        back_populates="flowcell",
        cascade="all, delete, delete-orphan",
    )

    def __str__(self):
        return self.name

    def to_dict(self, samples: bool = False):
        """Represent as dictionary"""
        data = to_dict(model_instance=Flowcell)
        if samples:
            data["samples"] = [sample.to_dict() for sample in self.samples]
        return data


class Organism(Base):
    __tablename__ = "organism"
    id: Mapped[PrimaryKeyInt]
    internal_id: Mapped[UniqueStr]
    name: Mapped[Str255] = mapped_column(unique=True)
    created_at: Mapped[datetime | None] = mapped_column(default=datetime.now)
    updated_at: Mapped[datetime | None] = mapped_column(onupdate=datetime.now)
    reference_genome: Mapped[Str255 | None]
    verified: Mapped[bool | None] = mapped_column(default=False)
    comment: Mapped[Text | None]

    def __str__(self) -> str:
        return f"{self.internal_id} ({self.name})"

    def to_dict(self) -> dict:
        """Represent as dictionary"""
        return to_dict(model_instance=self)


class Panel(Base):
    __tablename__ = "panel"
    abbrev: Mapped[UniqueStr | None]
    current_version: Mapped[float]
    customer_id: Mapped[int] = mapped_column(ForeignKey("customer.id", ondelete="CASCADE"))
    customer: Mapped[Customer] = orm.relationship(back_populates="panels")
    date: Mapped[datetime]
    gene_count: Mapped[int | None]
    id: Mapped[PrimaryKeyInt]
    name: Mapped[Str64 | None] = mapped_column(unique=True)

    def __str__(self):
        return f"{self.abbrev} ({self.current_version})"

    def to_dict(self):
        return to_dict(model_instance=self)


class Pool(Base):
    __tablename__ = "pool"
    __table_args__ = (UniqueConstraint("order", "name", name="_order_name_uc"),)

    application_version_id: Mapped[int] = mapped_column(ForeignKey("application_version.id"))
    application_version: Mapped["ApplicationVersion"] = orm.relationship(
        foreign_keys=[application_version_id]
    )
    comment: Mapped[Text | None]
    created_at: Mapped[datetime | None] = mapped_column(default=datetime.now)
    customer_id: Mapped[int] = mapped_column(ForeignKey("customer.id", ondelete="CASCADE"))
    customer: Mapped[Customer] = orm.relationship(foreign_keys=[customer_id])
    delivered_at: Mapped[datetime | None]
    deliveries: Mapped[list[Delivery]] = orm.relationship(backref="pool")
    id: Mapped[PrimaryKeyInt]
    invoice_id: Mapped[int | None] = mapped_column(ForeignKey("invoice.id"))
    name: Mapped[Str32]
    no_invoice: Mapped[bool | None] = mapped_column(default=False)
    order: Mapped[Str64]
    ordered_at: Mapped[datetime]
    received_at: Mapped[datetime | None]
    ticket: Mapped[Str32 | None]

    invoice: Mapped["Invoice | None"] = orm.relationship(back_populates="pools")

    def to_dict(self):
        return to_dict(model_instance=self)


class Sample(Base, PriorityMixin):
    __tablename__ = "sample"
    age_at_sampling: Mapped[float | None]
    application_version_id: Mapped[int] = mapped_column(ForeignKey("application_version.id"))
    application_version: Mapped[ApplicationVersion] = orm.relationship(
        foreign_keys=[application_version_id]
    )
    capture_kit: Mapped[Str64 | None]
    comment: Mapped[Text | None]
    control: Mapped[str | None] = mapped_column(
        types.Enum(*(option.value for option in ControlOptions))
    )
    created_at: Mapped[datetime | None] = mapped_column(default=datetime.now)
    customer_id: Mapped[int] = mapped_column(ForeignKey("customer.id", ondelete="CASCADE"))
    customer: Mapped[Customer] = orm.relationship(foreign_keys=[customer_id])
    delivered_at: Mapped[datetime | None]
    deliveries: Mapped[list[Delivery]] = orm.relationship(backref="sample")
    downsampled_to: Mapped[BigInt | None]
    from_sample: Mapped[Str128 | None]
    id: Mapped[PrimaryKeyInt]
    internal_id: Mapped[UniqueStr]
    invoice_id: Mapped[int | None] = mapped_column(ForeignKey("invoice.id"))
    is_tumour: Mapped[bool | None] = mapped_column(default=False)
    loqusdb_id: Mapped[Str64 | None]
    name: Mapped[Str128]
    no_invoice: Mapped[bool] = mapped_column(default=False)
    order: Mapped[Str64 | None]
    ordered_at: Mapped[datetime]
    organism_id: Mapped[int | None] = mapped_column(ForeignKey("organism.id"))
    organism: Mapped["Organism | None"] = orm.relationship(foreign_keys=[organism_id])
    original_ticket: Mapped[Str32 | None]
    _phenotype_groups: Mapped[str | None] = mapped_column(types.Text)
    _phenotype_terms: Mapped[str | None] = mapped_column(types.Text)
    prepared_at: Mapped[datetime | None]

    priority: Mapped[Priority] = mapped_column(default=Priority.standard)
    reads: Mapped[BigInt | None] = mapped_column(default=0)
    last_sequenced_at: Mapped[datetime | None]
    received_at: Mapped[datetime | None]
    reference_genome: Mapped[Str255 | None]
    sex: Mapped[str] = mapped_column(types.Enum(*(option.value for option in SexOptions)))
    subject_id: Mapped[Str128 | None]

    links: Mapped[list[CaseSample]] = orm.relationship(
        foreign_keys=[CaseSample.sample_id], back_populates="sample"
    )
    mother_links: Mapped[list[CaseSample]] = orm.relationship(
        foreign_keys=[CaseSample.mother_id], back_populates="mother"
    )
    father_links: Mapped[list[CaseSample]] = orm.relationship(
        foreign_keys=[CaseSample.father_id], back_populates="father"
    )
    flowcells: Mapped[list[Flowcell]] = orm.relationship(
        secondary=flowcell_sample, back_populates="samples"
    )
    sequencing_metrics: Mapped[list["SampleLaneSequencingMetrics"]] = orm.relationship(
        back_populates="sample"
    )
    invoice: Mapped["Invoice | None"] = orm.relationship(back_populates="samples")

    def __str__(self) -> str:
        return f"{self.internal_id} ({self.name})"

    @property
<<<<<<< HEAD
    @deprecated(
        version="1.4.0",
        message="This field is deprecated, use sample.application_version.application.is_external",
    )
    def is_external(self):
        """Return if this is an externally sequenced sample."""
        return self._is_external

    @property
    def archive_location(self) -> str:
        """Returns the data_archive_location if the customer linked to the sample."""
        return self.customer.data_archive_location

    @property
    def expected_reads_for_sample(self) -> int:
        """Return the expected reads of the sample."""
        return self.application_version.application.expected_reads

    @property
    def has_reads(self) -> bool:
        return bool(self.reads)
=======
    def sequencing_qc(self) -> bool:
        """Return sequencing qc passed or failed."""
        application = self.application_version.application
        # Express priority needs to be analyzed at a lower threshold for primary analysis
        if self.priority == Priority.express:
            one_half_of_target_reads = application.target_reads / 2
            return self.reads >= one_half_of_target_reads
        if self.application_version.application.prep_category == PrepCategory.READY_MADE_LIBRARY:
            return bool(self.reads)
        return self.reads > application.expected_reads
>>>>>>> fe196b32

    @property
    def phenotype_groups(self) -> list[str]:
        """Return a list of phenotype_groups."""
        return self._phenotype_groups.split(",") if self._phenotype_groups else []

    @phenotype_groups.setter
    def phenotype_groups(self, phenotype_term_list: list[str]):
        self._phenotype_groups = ",".join(phenotype_term_list) if phenotype_term_list else None

    @property
    def phenotype_terms(self) -> list[str]:
        """Return a list of phenotype_terms."""
        return self._phenotype_terms.split(",") if self._phenotype_terms else []

    @phenotype_terms.setter
    def phenotype_terms(self, phenotype_term_list: list[str]):
        self._phenotype_terms = ",".join(phenotype_term_list) if phenotype_term_list else None

    @property
    def prep_category(self) -> str:
        """Return the preparation category of the sample."""
        return self.application_version.application.prep_category

    @property
    def state(self) -> str:
        """Get the current sample state."""
        if self.delivered_at:
            return f"Delivered {self.delivered_at.date()}"
        if self.last_sequenced_at:
            return f"Sequenced {self.last_sequenced_at.date()}"
        if self.received_at:
            return f"Received {self.received_at.date()}"

        return f"Ordered {self.ordered_at.date()}"

    def to_dict(self, links: bool = False, flowcells: bool = False) -> dict:
        """Represent as dictionary"""
        data = to_dict(model_instance=self)
        data["priority"] = self.priority_human
        data["customer"] = self.customer.to_dict()
        data["application_version"] = self.application_version.to_dict()
        data["application"] = self.application_version.application.to_dict()
        if links:
            data["links"] = [link_obj.to_dict(family=True, parents=True) for link_obj in self.links]
        if flowcells:
            data["flowcells"] = [flowcell_obj.to_dict() for flowcell_obj in self.flowcells]
        return data


class Invoice(Base):
    __tablename__ = "invoice"
    id: Mapped[PrimaryKeyInt]
    customer_id: Mapped[int] = mapped_column(ForeignKey("customer.id"))
    customer: Mapped[Customer] = orm.relationship(foreign_keys=[customer_id])
    created_at: Mapped[datetime | None] = mapped_column(default=datetime.now)
    updated_at: Mapped[datetime | None] = mapped_column(onupdate=datetime.now)
    invoiced_at: Mapped[datetime | None]
    comment: Mapped[Text | None]
    discount: Mapped[int | None] = mapped_column(default=0)
    excel_kth: Mapped[Blob | None]
    excel_ki: Mapped[Blob | None]
    price: Mapped[int | None]
    record_type: Mapped[Text | None]

    samples: Mapped[list["Sample"]] = orm.relationship(back_populates="invoice")
    pools: Mapped[list["Pool"]] = orm.relationship(back_populates="invoice")

    def __str__(self):
        return f"{self.customer_id} ({self.invoiced_at})"

    def to_dict(self) -> dict:
        """Represent as dictionary"""
        return to_dict(model_instance=self)


class User(Base):
    __tablename__ = "user"
    id: Mapped[PrimaryKeyInt]
    name: Mapped[Str128]
    email: Mapped[Str128] = mapped_column(unique=True)
    is_admin: Mapped[bool | None] = mapped_column(default=False)
    order_portal_login: Mapped[bool | None] = mapped_column(default=False)

    customers: Mapped[list[Customer]] = orm.relationship(
        secondary=customer_user, back_populates="users"
    )

    def to_dict(self) -> dict:
        """Represent as dictionary."""
        dict_representation: dict = to_dict(model_instance=self)
        dict_representation["customers"] = [customer.to_dict() for customer in self.customers]
        return dict_representation

    def __str__(self) -> str:
        return self.name


class SampleLaneSequencingMetrics(Base):
    """Model for storing sequencing metrics per lane and sample."""

    __tablename__ = "sample_lane_sequencing_metrics"

    id: Mapped[PrimaryKeyInt]
    flow_cell_name: Mapped[Str32] = mapped_column(ForeignKey("flowcell.name"))
    flow_cell_lane_number: Mapped[int | None]

    sample_internal_id: Mapped[Str32] = mapped_column(ForeignKey("sample.internal_id"))
    sample_total_reads_in_lane: Mapped[BigInt | None]
    sample_base_percentage_passing_q30: Mapped[Num_6_2 | None]
    sample_base_mean_quality_score: Mapped[Num_6_2 | None]

    created_at: Mapped[datetime | None]

    flowcell: Mapped[Flowcell] = orm.relationship(back_populates="sequencing_metrics")
    sample: Mapped[Sample] = orm.relationship(back_populates="sequencing_metrics")

    __table_args__ = (
        UniqueConstraint(
            "flow_cell_name",
            "sample_internal_id",
            "flow_cell_lane_number",
            name="uix_flowcell_sample_lane",
        ),
    )

    def to_dict(self):
        return to_dict(model_instance=self)


class Order(Base):
    """Model for storing orders."""

    __tablename__ = "order"

    id: Mapped[PrimaryKeyInt]
    cases: Mapped[list[Case]] = orm.relationship(secondary=order_case, back_populates="orders")
    customer_id: Mapped[int] = mapped_column(ForeignKey("customer.id"))
    customer: Mapped[Customer] = orm.relationship(foreign_keys=[customer_id])
    order_date: Mapped[datetime] = mapped_column(default=datetime.now())
    ticket_id: Mapped[int] = mapped_column(unique=True, index=True)
    workflow: Mapped[str] = mapped_column(types.Enum(*(workflow.value for workflow in Workflow)))

    def to_dict(self):
        return to_dict(model_instance=self)<|MERGE_RESOLUTION|>--- conflicted
+++ resolved
@@ -818,16 +818,6 @@
         return f"{self.internal_id} ({self.name})"
 
     @property
-<<<<<<< HEAD
-    @deprecated(
-        version="1.4.0",
-        message="This field is deprecated, use sample.application_version.application.is_external",
-    )
-    def is_external(self):
-        """Return if this is an externally sequenced sample."""
-        return self._is_external
-
-    @property
     def archive_location(self) -> str:
         """Returns the data_archive_location if the customer linked to the sample."""
         return self.customer.data_archive_location
@@ -840,18 +830,6 @@
     @property
     def has_reads(self) -> bool:
         return bool(self.reads)
-=======
-    def sequencing_qc(self) -> bool:
-        """Return sequencing qc passed or failed."""
-        application = self.application_version.application
-        # Express priority needs to be analyzed at a lower threshold for primary analysis
-        if self.priority == Priority.express:
-            one_half_of_target_reads = application.target_reads / 2
-            return self.reads >= one_half_of_target_reads
-        if self.application_version.application.prep_category == PrepCategory.READY_MADE_LIBRARY:
-            return bool(self.reads)
-        return self.reads > application.expected_reads
->>>>>>> fe196b32
 
     @property
     def phenotype_groups(self) -> list[str]:
