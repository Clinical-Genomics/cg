--- conflicted
+++ resolved
@@ -252,21 +252,13 @@
 class Family(Model, PriorityMixin):
     __table_args__ = (UniqueConstraint("customer_id", "name", name="_customer_name_uc"),)
 
-<<<<<<< HEAD
-    data_analysis = Column(types.String(16))
-    id = Column(types.Integer, primary_key=True)
-    internal_id = Column(types.String(32), unique=True, nullable=False)
-    name = Column(types.String(128), nullable=False)
-    priority = Column(types.Integer, default=1, nullable=False)
-    _panels = Column(types.Text)
-=======
->>>>>>> f36238ad
     action = Column(types.Enum(*FAMILY_ACTIONS))
     analyses = orm.relationship(Analysis, backref="family", order_by="-Analysis.completed_at")
     comment = Column(types.Text)
     created_at = Column(types.DateTime, default=dt.datetime.now)
     customer_id = Column(ForeignKey("customer.id", ondelete="CASCADE"), nullable=False)
     customer = orm.relationship(Customer, foreign_keys=[customer_id])
+    data_analysis = Column(types.String(16))
     id = Column(types.Integer, primary_key=True)
     internal_id = Column(types.String(32), unique=True, nullable=False)
     name = Column(types.String(128), nullable=False)
@@ -361,100 +353,6 @@
         data = super(Flowcell, self).to_dict()
         if samples:
             data["samples"] = [sample.to_dict() for sample in self.samples]
-<<<<<<< HEAD
-        if microbial_samples:
-            data["microbial_samples"] = [sample.to_dict() for sample in self.microbial_samples]
-        return data
-
-
-class MicrobialOrder(Model):
-    data_analysis = Column(types.String(16))
-    id = Column(types.Integer, primary_key=True)
-    internal_id = Column(types.String(32), unique=True)
-    name = Column(types.String(128), nullable=False)
-    ticket_number = Column(types.Integer)
-    comment = Column(types.Text)
-
-    created_at = Column(types.DateTime, default=dt.datetime.now)
-    updated_at = Column(types.DateTime, onupdate=dt.datetime.now)
-    ordered_at = Column(types.DateTime, nullable=False)
-
-    customer_id = Column(ForeignKey("customer.id", ondelete="CASCADE"), nullable=False)
-    microbial_samples = orm.relationship(
-        "MicrobialSample", backref="microbial_order", order_by="-MicrobialSample.delivered_at"
-    )
-    analyses = orm.relationship(
-        "Analysis", backref="microbial_order", order_by="-Analysis.completed_at"
-    )
-
-    def __str__(self):
-        return f"{self.internal_id} ({self.name})"
-
-    def to_dict(self, samples: bool = False) -> dict:
-        """Represent as dictionary"""
-        data = super(MicrobialOrder, self).to_dict()
-        data["customer"] = self.customer.to_dict()
-        if samples:
-            data["microbial_samples"] = [
-                microbial_samples_obj.to_dict() for microbial_samples_obj in self.microbial_samples
-            ]
-        return data
-
-
-class MicrobialSample(Model, PriorityMixin):
-    id = Column(types.Integer, primary_key=True)
-    internal_id = Column(types.String(32), nullable=False, unique=True)
-    name = Column(types.String(128), nullable=False)
-    application_version_id = Column(ForeignKey("application_version.id"), nullable=False)
-    microbial_order_id = Column(ForeignKey("microbial_order.id"), nullable=False)
-    created_at = Column(types.DateTime, default=dt.datetime.now)
-    updated_at = Column(types.DateTime, onupdate=dt.datetime.now)
-    received_at = Column(types.DateTime)
-    prepared_at = Column(types.DateTime)
-    sequence_start = Column(types.DateTime)
-    sequenced_at = Column(types.DateTime)
-    delivered_at = Column(types.DateTime)
-    organism_id = Column(ForeignKey("organism.id"))
-    organism = orm.relationship("Organism", foreign_keys=[organism_id])
-
-    reference_genome = Column(types.String(255))
-
-    priority = Column(types.Integer, default=1, nullable=False)
-    reads = Column(types.BigInteger, default=0)
-    comment = Column(types.Text)
-    invoice_id = Column(ForeignKey("invoice.id"))
-
-    def __str__(self) -> str:
-        return f"{self.internal_id} ({self.name})"
-
-    @property
-    def state(self) -> str:
-        """Get the current microbial sample state."""
-        if self.delivered_at:
-            return f"Delivered {self.delivered_at.date()}"
-        elif self.sequenced_at:
-            return f"Sequenced {self.sequenced_at.date()}"
-        elif self.sequence_start:
-            return f"Sequencing {self.sequence_start.date()}"
-        elif self.received_at:
-            return f"Received {self.received_at.date()}"
-        else:
-            return f"Ordered {self.ordered_at.date()}"
-
-    def to_dict(self, order=False) -> dict:
-        """Represent as dictionary"""
-        data = super(MicrobialSample, self).to_dict()
-        data["application_version"] = self.application_version.to_dict()
-        data["application"] = self.application_version.application.to_dict()
-        data["priority"] = self.priority_human
-        if order:
-            data["microbial_order"] = self.microbial_order.to_dict()
-        if self.invoice_id:
-            data["invoice"] = self.invoice.to_dict()
-        if self.organism_id:
-            data["organism"] = self.organism.to_dict()
-=======
->>>>>>> f36238ad
         return data
 
 
@@ -531,11 +429,8 @@
     comment = Column(types.Text)
     created_at = Column(types.DateTime, default=dt.datetime.now)
     customer_id = Column(ForeignKey("customer.id", ondelete="CASCADE"), nullable=False)
-<<<<<<< HEAD
-=======
     customer = orm.relationship("Customer", foreign_keys=[customer_id])
     data_analysis = Column(types.String(16))
->>>>>>> f36238ad
     delivered_at = Column(types.DateTime)
     deliveries = orm.relationship(Delivery, backref="sample")
     downsampled_to = Column(types.BigInteger)
