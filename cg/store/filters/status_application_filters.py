from enum import Enum
from typing import Callable

from sqlalchemy.orm import Query

<<<<<<< HEAD
from cg.constants import Workflow
from cg.constants.sequencing import SeqLibraryPrepCategory
=======
from cg.constants import PrepCategory
>>>>>>> 627834e3
from cg.store.models import Application


def filter_applications_by_tag(applications: Query, tag: str, **kwargs) -> Query:
    """Return application by tag."""
    return applications.filter(Application.tag == tag)


def filter_applications_is_not_archived(applications: Query, **kwargs) -> Query:
    """Return application which is not archived."""
    return applications.filter(Application.is_archived.is_(False))


def filter_applications_is_external(applications: Query, **kwargs) -> Query:
    """Return application which is external."""
    return applications.filter(Application.is_external == True)


def filter_applications_is_not_external(applications: Query, **kwargs) -> Query:
    """Return application which is not external."""
    return applications.filter(Application.is_external == False)


def filter_applications_has_versions(applications: Query, **kwargs) -> Query:
    return applications.filter(Application.versions.any())


def filter_application_by_prep_categories(
    applications: Query, prep_categories: list[SeqLibraryPrepCategory], **kwargs
) -> Query:
    """Return application corresponding to dna sequencing."""
    return applications.filter(Application.prep_category.in_(prep_categories))


def apply_application_filter(
    filter_functions: list[Callable],
    applications: Query,
    tag: str = None,
    prep_categories: list[PrepCategory] = None,
) -> Query:
    """Apply filtering functions to the sample queries and return filtered results."""

    for filter_function in filter_functions:
        applications: Query = filter_function(
            applications=applications,
            tag=tag,
            prep_categories=prep_categories,
        )
    return applications


class ApplicationFilter(Enum):
    """Define Application filter functions."""

    HAS_VERSIONS = filter_applications_has_versions
    IS_EXTERNAL = filter_applications_is_external
    IS_NOT_EXTERNAL = filter_applications_is_not_external
    BY_TAG = filter_applications_by_tag
    IS_NOT_ARCHIVED = filter_applications_is_not_archived
    BY_PREP_CATEGORIES = filter_application_by_prep_categories<|MERGE_RESOLUTION|>--- conflicted
+++ resolved
@@ -3,12 +3,7 @@
 
 from sqlalchemy.orm import Query
 
-<<<<<<< HEAD
-from cg.constants import Workflow
 from cg.constants.sequencing import SeqLibraryPrepCategory
-=======
-from cg.constants import PrepCategory
->>>>>>> 627834e3
 from cg.store.models import Application
 
 
@@ -47,7 +42,7 @@
     filter_functions: list[Callable],
     applications: Query,
     tag: str = None,
-    prep_categories: list[PrepCategory] = None,
+    prep_categories: list[SeqLibraryPrepCategory] = None,
 ) -> Query:
     """Apply filtering functions to the sample queries and return filtered results."""
 
