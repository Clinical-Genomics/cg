--- conflicted
+++ resolved
@@ -27,13 +27,10 @@
     return applications.filter(Application.is_external == False)
 
 
-<<<<<<< HEAD
-=======
 def filter_applications_has_versions(applications: Query, **kwargs) -> Query:
     return applications.filter(Application.versions.any())
 
 
->>>>>>> 87d16ecb
 def filter_application_by_prep_categories(
     applications: Query, prep_categories: list[PrepCategory], **kwargs
 ) -> Query:
