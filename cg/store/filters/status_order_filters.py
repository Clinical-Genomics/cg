--- conflicted
+++ resolved
@@ -18,17 +18,12 @@
     return orders.filter(Order.id.in_(ids)) if ids else orders
 
 
-<<<<<<< HEAD
 def apply_pagination(orders: Query, page: int | None, page_size: int | None, **kwargs) -> Query:
     return orders.limit(page_size).offset((page - 1) * page_size) if page and page_size else orders
-=======
+
+
 def filter_orders_by_ticket_id(orders: Query, ticket_id: int | None, **kwargs) -> Query:
     return orders.filter(Order.ticket_id == ticket_id) if ticket_id else orders
-
-
-def apply_limit(orders: Query, limit: int | None, **kwargs) -> Query:
-    return orders.limit(limit) if limit else orders
->>>>>>> b9fe5cce
 
 
 class OrderFilter(Enum):
@@ -51,10 +46,12 @@
 ) -> Query:
     for filter in filters:
         orders: Query = filter(
-<<<<<<< HEAD
-            orders=orders, id=id, ids=ids, workflow=workflow, page=page, page_size=page_size
-=======
-            orders=orders, id=id, ids=ids, ticket_id=ticket_id, workflow=workflow, limit=limit
->>>>>>> b9fe5cce
+            orders=orders,
+            id=id,
+            ids=ids,
+            workflow=workflow,
+            page=page,
+            page_size=page_size,
+            ticket_id=ticket_id,
         )
     return orders