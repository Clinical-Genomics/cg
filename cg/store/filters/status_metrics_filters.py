from enum import Enum
from typing import Callable, List, Optional
from sqlalchemy import func, and_
from sqlalchemy.orm import Query

from cg.store.models import SampleLaneSequencingMetrics


def filter_total_read_count_for_sample(metrics: Query, sample_internal_id: str, **kwargs) -> Query:
    total_reads_query: Query = metrics.with_entities(
        func.sum(SampleLaneSequencingMetrics.sample_total_reads_in_lane)
    ).filter(SampleLaneSequencingMetrics.sample_internal_id == sample_internal_id)
    return total_reads_query


<<<<<<< HEAD
def filter_by_flow_cell_sample_internal_id_and_lane(
=======
def filter_above_q30_threshold(metrics: Query, q30_threshold: int, **kwargs) -> Query:
    return metrics.filter(
        SampleLaneSequencingMetrics.sample_base_fraction_passing_q30 > q30_threshold / 100,
    )


def filter_metrics_for_flow_cell_sample_internal_id_and_lane(
>>>>>>> 34cdde5a
    metrics: Query, flow_cell_name: str, sample_internal_id: str, lane: int, **kwargs
) -> Query:
    return metrics.filter(
        SampleLaneSequencingMetrics.flow_cell_name == flow_cell_name,
        SampleLaneSequencingMetrics.sample_internal_id == sample_internal_id,
        SampleLaneSequencingMetrics.flow_cell_lane_number == lane,
    )


def filter_by_flow_cell_name(metrics: Query, flow_cell_name: str, **kwargs) -> Query:
    return metrics.filter(
        SampleLaneSequencingMetrics.flow_cell_name == flow_cell_name,
    )


def filter_by_sample_internal_id(metrics: Query, sample_internal_id: str, **kwargs) -> Query:
    return metrics.filter(
        SampleLaneSequencingMetrics.sample_internal_id == sample_internal_id,
    )


class SequencingMetricsFilter(Enum):
    FILTER_TOTAL_READ_COUNT_FOR_SAMPLE: Callable = filter_total_read_count_for_sample
    FILTER_BY_FLOW_CELL_SAMPLE_INTERNAL_ID_AND_LANE: Callable = (
        filter_by_flow_cell_sample_internal_id_and_lane
    )
<<<<<<< HEAD
    FILTER_BY_FLOW_CELL_NAME: Callable = filter_by_flow_cell_name
    FILTER_BY_SAMPLE_INTERNAL_ID: Callable = filter_by_sample_internal_id
=======
    FILTER_ABOVE_Q30_THRESHOLD: Callable = filter_above_q30_threshold
>>>>>>> 34cdde5a


def apply_metrics_filter(
    metrics: Query,
    filter_functions: List[Callable],
    sample_internal_id: Optional[str] = None,
    flow_cell_name: Optional[str] = None,
    lane: Optional[int] = None,
    q30_threshold: Optional[int] = None,
) -> Query:
    for filter_function in filter_functions:
        metrics: Query = filter_function(
            metrics=metrics,
            sample_internal_id=sample_internal_id,
            flow_cell_name=flow_cell_name,
            lane=lane,
            q30_threshold=q30_threshold,
        )
    return metrics<|MERGE_RESOLUTION|>--- conflicted
+++ resolved
@@ -13,9 +13,6 @@
     return total_reads_query
 
 
-<<<<<<< HEAD
-def filter_by_flow_cell_sample_internal_id_and_lane(
-=======
 def filter_above_q30_threshold(metrics: Query, q30_threshold: int, **kwargs) -> Query:
     return metrics.filter(
         SampleLaneSequencingMetrics.sample_base_fraction_passing_q30 > q30_threshold / 100,
@@ -23,7 +20,6 @@
 
 
 def filter_metrics_for_flow_cell_sample_internal_id_and_lane(
->>>>>>> 34cdde5a
     metrics: Query, flow_cell_name: str, sample_internal_id: str, lane: int, **kwargs
 ) -> Query:
     return metrics.filter(
@@ -50,12 +46,9 @@
     FILTER_BY_FLOW_CELL_SAMPLE_INTERNAL_ID_AND_LANE: Callable = (
         filter_by_flow_cell_sample_internal_id_and_lane
     )
-<<<<<<< HEAD
     FILTER_BY_FLOW_CELL_NAME: Callable = filter_by_flow_cell_name
     FILTER_BY_SAMPLE_INTERNAL_ID: Callable = filter_by_sample_internal_id
-=======
     FILTER_ABOVE_Q30_THRESHOLD: Callable = filter_above_q30_threshold
->>>>>>> 34cdde5a
 
 
 def apply_metrics_filter(
