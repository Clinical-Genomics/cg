from enum import Enum
from typing import Callable, List, Optional
from sqlalchemy import func
from sqlalchemy.orm import Query

from cg.store.models import SampleLaneSequencingMetrics


def filter_total_read_count_for_sample(metrics: Query, sample_internal_id: str, **kwargs) -> Query:
    total_reads_query: Query = metrics.with_entities(
        func.sum(SampleLaneSequencingMetrics.sample_total_reads_in_lane)
    ).filter(SampleLaneSequencingMetrics.sample_internal_id == sample_internal_id)
    return total_reads_query


def filter_above_q30_threshold(metrics: Query, q30_threshold: int, **kwargs) -> Query:
    return metrics.filter(
        SampleLaneSequencingMetrics.sample_base_fraction_passing_q30 > q30_threshold / 100,
    )


def filter_metrics_for_flow_cell_sample_internal_id_and_lane(
    metrics: Query, flow_cell_name: str, sample_internal_id: str, lane: int, **kwargs
) -> Query:
    return metrics.filter(
        SampleLaneSequencingMetrics.flow_cell_name == flow_cell_name,
        SampleLaneSequencingMetrics.sample_internal_id == sample_internal_id,
        SampleLaneSequencingMetrics.flow_cell_lane_number == lane,
    )


def filter_metrics_for_flow_cell_name(metrics: Query, flow_cell_name: str, **kwargs) -> Query:
    return metrics.filter(SampleLaneSequencingMetrics.flow_cell_name == flow_cell_name)


class SequencingMetricsFilter(Enum):
    FILTER_TOTAL_READ_COUNT_FOR_SAMPLE: Callable = filter_total_read_count_for_sample
    FILTER_METRICS_FOR_FLOW_CELL_SAMPLE_INTERNAL_ID_AND_LANE: Callable = (
        filter_metrics_for_flow_cell_sample_internal_id_and_lane
    )
<<<<<<< HEAD
    FILTER_METRICS_FOR_FLOW_CELL_NAME: Callable = filter_metrics_for_flow_cell_name
=======
    FILTER_ABOVE_Q30_THRESHOLD: Callable = filter_above_q30_threshold
>>>>>>> 57bb8d64


def apply_metrics_filter(
    metrics: Query,
    filter_functions: List[Callable],
    sample_internal_id: Optional[str] = None,
    flow_cell_name: Optional[str] = None,
    lane: Optional[int] = None,
    q30_threshold: Optional[int] = None,
) -> Query:
    for filter_function in filter_functions:
        metrics: Query = filter_function(
            metrics=metrics,
            sample_internal_id=sample_internal_id,
            flow_cell_name=flow_cell_name,
            lane=lane,
            q30_threshold=q30_threshold,
        )
    return metrics<|MERGE_RESOLUTION|>--- conflicted
+++ resolved
@@ -38,11 +38,10 @@
     FILTER_METRICS_FOR_FLOW_CELL_SAMPLE_INTERNAL_ID_AND_LANE: Callable = (
         filter_metrics_for_flow_cell_sample_internal_id_and_lane
     )
-<<<<<<< HEAD
+
     FILTER_METRICS_FOR_FLOW_CELL_NAME: Callable = filter_metrics_for_flow_cell_name
-=======
     FILTER_ABOVE_Q30_THRESHOLD: Callable = filter_above_q30_threshold
->>>>>>> 57bb8d64
+
 
 
 def apply_metrics_filter(
