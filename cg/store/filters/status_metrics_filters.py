--- conflicted
+++ resolved
@@ -32,16 +32,12 @@
     )
 
 
-<<<<<<< HEAD
-def filter_metrics_for_flow_cell_name(metrics: Query, flow_cell_name: str, **kwargs) -> Query:
-    return metrics.filter(SampleLaneSequencingMetrics.flow_cell_name == flow_cell_name)
-=======
+
 def filter_metrics_by_flow_cell_name(metrics: Query, flow_cell_name: str, **kwargs) -> Query:
     """Filter metrics by flow cell name."""
     return metrics.filter(
         SampleLaneSequencingMetrics.flow_cell_name == flow_cell_name,
     )
->>>>>>> cbf163ee
 
 
 class SequencingMetricsFilter(Enum):
