from datetime import datetime
from typing import Optional, List, Callable
from enum import Enum
from cgmodels.cg.constants import Pipeline
from sqlalchemy import and_, or_
from sqlalchemy.orm import Query

from cg.constants import REPORT_SUPPORTED_DATA_DELIVERY
from cg.constants.constants import CaseActions, DataDelivery
from cg.constants.observations import (
    LOQUSDB_SUPPORTED_PIPELINES,
    LOQUSDB_MIP_SEQUENCING_METHODS,
    LOQUSDB_BALSAMIC_SEQUENCING_METHODS,
)
from cg.store.models import Analysis, Application, Customer, Family, Sample


def get_cases_has_sequence(cases: Query, **kwargs) -> Query:
    """Return cases that is not sequenced according to record in StatusDB."""
    return cases.filter(or_(Application.is_external, Sample.sequenced_at.isnot(None)))


def get_inactive_analysis_cases(cases: Query, **kwargs) -> Query:
    """Return cases which are not set or on hold."""
    return cases.filter(
        or_(
            Family.action.is_(None),
            Family.action == CaseActions.HOLD,
        )
    )


def get_new_cases(cases: Query, date: datetime, **kwargs) -> Query:
    """Return old cases compared to date."""
    cases = cases.filter(Family.created_at < date)
    return cases.order_by(Family.created_at.asc())


def get_cases_with_pipeline(cases: Query, pipeline: Pipeline = None, **kwargs) -> Query:
    """Return cases with pipeline."""
    return cases.filter(Family.data_analysis == pipeline) if pipeline else cases


def get_cases_with_loqusdb_supported_pipeline(
    cases: Query, pipeline: Pipeline = None, **kwargs
) -> Query:
    """Return Loqusdb related cases with pipeline."""
    records: Query = (
        cases.filter(Family.data_analysis == pipeline)
        if pipeline
        else cases.filter(Family.data_analysis.in_(LOQUSDB_SUPPORTED_PIPELINES))
    )

    return records.filter(Customer.loqus_upload == True)


def get_cases_with_loqusdb_supported_sequencing_method(
    cases: Query, pipeline: Pipeline = None, **kwargs
) -> Query:
    """Return cases with Loqusdb supported sequencing method."""
    supported_sequencing_methods = {
        Pipeline.MIP_DNA: LOQUSDB_MIP_SEQUENCING_METHODS,
        Pipeline.BALSAMIC: LOQUSDB_BALSAMIC_SEQUENCING_METHODS,
    }
    return (
        cases.filter(Application.prep_category.in_(supported_sequencing_methods[pipeline]))
        if pipeline
        else cases
    )


def get_cases_for_analysis(cases: Query, **kwargs) -> Query:
    """Return cases in need of analysis by:
    1. Action set to analyze or
    2. Internally created cases with no action set and no prior analysis or
    3. Cases with no action, but new sequence data
    """
    return cases.filter(
        or_(
            Family.action == CaseActions.ANALYZE,
            and_(
                Application.is_external.isnot(True),
                Family.action.is_(None),
                Analysis.created_at.is_(None),
            ),
            and_(
                Family.action.is_(None),
                Analysis.created_at < Sample.sequenced_at,
            ),
        )
    )


def get_cases_with_scout_data_delivery(cases: Query, **kwargs) -> Query:
    """Return cases containing Scout as a data delivery option."""
    return cases.filter(Family.data_delivery.contains(DataDelivery.SCOUT))


def get_report_supported_data_delivery_cases(cases: Query, **kwargs) -> Query:
    """Return cases with a valid data delivery for delivery report generation."""
    return cases.filter(Family.data_delivery.in_(REPORT_SUPPORTED_DATA_DELIVERY))


<<<<<<< HEAD
def filter_cases_by_entry_id(cases: Query, entry_id: int) -> Query:
    """Filter cases by entry id."""
    return cases.filter(Family.id == entry_id)
=======
def filter_case_by_internal_id(cases: Query, internal_id: str, **kwargs) -> Query:
    """Return cases with matching internal id."""
    return cases.filter(Family.internal_id == internal_id)
>>>>>>> 171dbee5


def apply_case_filter(
    cases: Query,
    filter_functions: List[Callable],
    date: Optional[datetime] = None,
    pipeline: Optional[Pipeline] = None,
<<<<<<< HEAD
    entry_id: Optional[int] = None,
) -> Query:
    """Apply filtering functions and return filtered results."""
    for function in filter_functions:
        cases: Query = function(cases=cases, date=date, pipeline=pipeline, entry_id=entry_id)
=======
    internal_id: Optional[str] = None,
) -> Query:
    """Apply filtering functions and return filtered results."""
    for function in filter_functions:
        cases: Query = function(cases=cases, date=date, pipeline=pipeline, internal_id=internal_id)
>>>>>>> 171dbee5
    return cases


class CaseFilter(Enum):
    """Define case filters."""

    GET_HAS_SEQUENCE: Callable = get_cases_has_sequence
    GET_HAS_INACTIVE_ANALYSIS: Callable = get_inactive_analysis_cases
    GET_NEW: Callable = get_new_cases
    GET_WITH_PIPELINE: Callable = get_cases_with_pipeline
    GET_WITH_LOQUSDB_SUPPORTED_PIPELINE: Callable = get_cases_with_loqusdb_supported_pipeline
    GET_WITH_LOQUSDB_SUPPORTED_SEQUENCING_METHOD: Callable = (
        get_cases_with_loqusdb_supported_sequencing_method
    )
    GET_FOR_ANALYSIS: Callable = get_cases_for_analysis
    GET_WITH_SCOUT_DELIVERY: Callable = get_cases_with_scout_data_delivery
    GET_REPORT_SUPPORTED: Callable = get_report_supported_data_delivery_cases
<<<<<<< HEAD
    FILTER_BY_ENTRY_ID: Callable = filter_cases_by_entry_id
=======
    FILTER_BY_INTERNAL_ID: Callable = filter_case_by_internal_id
>>>>>>> 171dbee5
<|MERGE_RESOLUTION|>--- conflicted
+++ resolved
@@ -101,15 +101,14 @@
     return cases.filter(Family.data_delivery.in_(REPORT_SUPPORTED_DATA_DELIVERY))
 
 
-<<<<<<< HEAD
 def filter_cases_by_entry_id(cases: Query, entry_id: int) -> Query:
     """Filter cases by entry id."""
     return cases.filter(Family.id == entry_id)
-=======
+
+
 def filter_case_by_internal_id(cases: Query, internal_id: str, **kwargs) -> Query:
     """Return cases with matching internal id."""
     return cases.filter(Family.internal_id == internal_id)
->>>>>>> 171dbee5
 
 
 def apply_case_filter(
@@ -117,19 +116,12 @@
     filter_functions: List[Callable],
     date: Optional[datetime] = None,
     pipeline: Optional[Pipeline] = None,
-<<<<<<< HEAD
+    internal_id: Optional[str] = None,
     entry_id: Optional[int] = None,
 ) -> Query:
     """Apply filtering functions and return filtered results."""
     for function in filter_functions:
-        cases: Query = function(cases=cases, date=date, pipeline=pipeline, entry_id=entry_id)
-=======
-    internal_id: Optional[str] = None,
-) -> Query:
-    """Apply filtering functions and return filtered results."""
-    for function in filter_functions:
-        cases: Query = function(cases=cases, date=date, pipeline=pipeline, internal_id=internal_id)
->>>>>>> 171dbee5
+        cases: Query = function(cases=cases, date=date, pipeline=pipeline, internal_id=internal_id, entry_id=entry_id)
     return cases
 
 
@@ -147,8 +139,5 @@
     GET_FOR_ANALYSIS: Callable = get_cases_for_analysis
     GET_WITH_SCOUT_DELIVERY: Callable = get_cases_with_scout_data_delivery
     GET_REPORT_SUPPORTED: Callable = get_report_supported_data_delivery_cases
-<<<<<<< HEAD
     FILTER_BY_ENTRY_ID: Callable = filter_cases_by_entry_id
-=======
     FILTER_BY_INTERNAL_ID: Callable = filter_case_by_internal_id
->>>>>>> 171dbee5
