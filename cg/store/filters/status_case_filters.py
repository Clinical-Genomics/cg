--- conflicted
+++ resolved
@@ -172,10 +172,7 @@
     GET_REPORT_SUPPORTED: Callable = get_report_supported_data_delivery_cases
     FILTER_BY_ENTRY_ID: Callable = filter_cases_by_entry_id
     FILTER_BY_INTERNAL_ID: Callable = filter_case_by_internal_id
-<<<<<<< HEAD
     IS_RUNNING: Callable = get_active_cases
-=======
     FILTER_BY_TICKET: Callable = filter_cases_by_ticket_id
     FILTER_BY_CUSTOMER_ENTRY_ID: Callable = filter_cases_by_customer_entry_id
-    FILTER_BY_NAME: Callable = filter_cases_by_name
->>>>>>> 9799055e
+    FILTER_BY_NAME: Callable = filter_cases_by_name