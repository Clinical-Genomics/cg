--- conflicted
+++ resolved
@@ -111,11 +111,11 @@
     return cases.filter(Family.internal_id == internal_id)
 
 
-<<<<<<< HEAD
 def filter_cases_by_ticket_id(cases: Query, ticket_id: str, **kwargs) -> Query:
     """Return cases with matching ticket id."""
     return cases.filter(Family.tickets.contains(ticket_id))
-=======
+
+
 def filter_cases_by_customer_entry_id(cases: Query, customer_entry_id: int, **kwargs) -> Query:
     """Return cases with matching customer id."""
     return cases.filter(Customer.id == customer_entry_id)
@@ -124,7 +124,6 @@
 def filter_cases_by_name(cases: Query, name: str, **kwargs) -> Query:
     """Return cases with matching name."""
     return cases.filter(Family.name == name)
->>>>>>> 8619afea
 
 
 def apply_case_filter(
@@ -134,12 +133,9 @@
     pipeline: Optional[Pipeline] = None,
     internal_id: Optional[str] = None,
     entry_id: Optional[int] = None,
-<<<<<<< HEAD
     ticket_id: Optional[str] = None,
-=======
     customer_entry_id: Optional[int] = None,
     name: Optional[str] = None,
->>>>>>> 8619afea
 ) -> Query:
     """Apply filtering functions and return filtered results."""
     for function in filter_functions:
@@ -149,12 +145,9 @@
             pipeline=pipeline,
             internal_id=internal_id,
             entry_id=entry_id,
-<<<<<<< HEAD
             ticket_id=ticket_id,
-=======
             customer_entry_id=customer_entry_id,
             name=name,
->>>>>>> 8619afea
         )
     return cases
 
@@ -175,9 +168,6 @@
     GET_REPORT_SUPPORTED: Callable = get_report_supported_data_delivery_cases
     FILTER_BY_ENTRY_ID: Callable = filter_cases_by_entry_id
     FILTER_BY_INTERNAL_ID: Callable = filter_case_by_internal_id
-<<<<<<< HEAD
     FILTER_BY_TICKET: Callable = filter_cases_by_ticket_id
-=======
     FILTER_BY_CUSTOMER_ENTRY_ID: Callable = filter_cases_by_customer_entry_id
-    FILTER_BY_NAME: Callable = filter_cases_by_name
->>>>>>> 8619afea
+    FILTER_BY_NAME: Callable = filter_cases_by_name