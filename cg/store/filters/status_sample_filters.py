--- conflicted
+++ resolved
@@ -208,11 +208,7 @@
     FILTER_DO_INVOICE: Callable = filter_samples_do_invoice
     FILTER_DO_NOT_INVOICE: Callable = filter_samples_do_not_invoice
     FILTER_BY_CUSTOMER_NAME: Callable = filter_samples_by_customer_name
-<<<<<<< HEAD
     FILTER_BY_CUSTOMER_IDS: Callable = filter_samples_by_customer_id
-=======
-    FILTER_BY_CUSTOMER_ENTRY_ID: Callable = filter_samples_by_customer_id
->>>>>>> c1ae3770
     FILTER_IS_RECEIVED: Callable = filter_samples_is_received
     FILTER_IS_NOT_RECEIVED: Callable = filter_samples_is_not_received
     FILTER_IS_PREPARED: Callable = filter_samples_is_prepared
