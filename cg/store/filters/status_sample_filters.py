from typing import Optional, List, Callable
from enum import Enum
from sqlalchemy.orm import Query

from cg.constants.constants import SampleType
from cg.store.models import Sample, Customer


def filter_samples_by_internal_id(internal_id: str, samples: Query, **kwargs) -> Query:
    """Return sample by internal id."""
    return samples.filter_by(internal_id=internal_id)


def filter_samples_by_name(name: str, samples: Query, **kwargs) -> Query:
    """Return sample with sample name."""
    return samples.filter_by(name=name)


def filter_samples_with_type(samples: Query, tissue_type: SampleType, **kwargs) -> Query:
    """Return samples with sample type."""
    is_tumour: bool = tissue_type == SampleType.TUMOR
    return samples.filter(Sample.is_tumour == is_tumour)


def filter_samples_with_loqusdb_id(samples: Query, **kwargs) -> Query:
    """Return samples with a loqusdb ID."""
    return samples.filter(Sample.loqusdb_id.isnot(None))


def filter_samples_without_loqusdb_id(samples: Query, **kwargs) -> Query:
    """Return samples without a loqusdb ID."""
    return samples.filter(Sample.loqusdb_id.is_(None))


def filter_samples_by_entry_id(entry_id: int, samples: Query, **kwargs) -> Query:
    """Return sample with entry id."""
    return samples.filter_by(id=entry_id)


def filter_samples_is_delivered(samples: Query, **kwargs) -> Query:
    """Return delivered samples."""
    return samples.filter(Sample.delivered_at.isnot(None))


def filter_samples_is_not_delivered(samples: Query, **kwargs) -> Query:
    """Return samples that are not delivered."""
    return samples.filter(Sample.delivered_at.is_(None))


def filter_samples_by_invoice_id(samples: Query, invoice_id: int, **kwargs) -> Query:
    """Return samples by invoice_id"""
    return samples.filter(Sample.invoice_id == invoice_id)


def filter_samples_without_invoice_id(samples: Query, **kwargs) -> Query:
    """Return samples that are not attached to an invoice."""
    return samples.filter(Sample.invoice_id.is_(None))


def filter_samples_is_not_down_sampled(samples: Query, **kwargs) -> Query:
    """Return samples that are not down sampled."""
    return samples.filter(Sample.downsampled_to.is_(None))


def filter_samples_is_down_sampled(samples: Query, **kwargs) -> Query:
    """Return samples that are down sampled."""
    return samples.filter(Sample.downsampled_to.isnot(None))


def filter_samples_is_sequenced(samples: Query, **kwargs) -> Query:
    """Return samples that are sequenced."""
    return samples.filter(Sample.sequenced_at.isnot(None))


def filter_samples_is_not_sequenced(samples: Query, **kwargs) -> Query:
    """Return samples that are not sequenced."""
    return samples.filter(Sample.sequenced_at.is_(None))


def filter_samples_do_invoice(samples: Query, **kwargs) -> Query:
    """Return samples that should be invoiced."""
    return samples.filter(Sample.no_invoice.is_(False))


def filter_samples_do_not_invoice(samples: Query, **kwargs) -> Query:
    """Return samples marked to skip invoicing."""
    return samples.filter(Sample.no_invoice.is_(True))


def filter_samples_by_customer_id(samples: Query, customer_ids: List[int], **kwargs) -> Query:
    """Return samples by customer id."""
    return samples.filter(Sample.customer_id.in_(customer_ids))


def filter_samples_by_customer_name(samples: Query, customer_name: str, **kwargs) -> Query:
    """Return samples by customer name."""
    return samples.filter(Sample.customer_name == customer_name)


def filter_samples_is_received(samples: Query, **kwargs) -> Query:
    """Return samples that are received."""
    return samples.filter(Sample.received_at.isnot(None))


def filter_samples_is_not_received(samples: Query, **kwargs) -> Query:
    """Return samples that are not received."""
    return samples.filter(Sample.received_at.is_(None))


def filter_samples_is_prepared(samples: Query, **kwargs) -> Query:
    """Return samples that are prepared."""
    return samples.filter(Sample.prepared_at.isnot(None))


def filter_samples_is_not_prepared(samples: Query, **kwargs) -> Query:
    """Return samples that are not prepared."""
    return samples.filter(Sample.prepared_at.is_(None))


def filter_samples_by_subject_id(samples: Query, subject_id: str, **kwargs) -> Query:
    """Return samples by subject id."""
    return samples.filter(Sample.subject_id == subject_id)


def filter_samples_is_tumour(samples: Query, **kwargs) -> Query:
    """Return samples that are tumour."""
    return samples.filter(Sample.is_tumour.is_(True))


def filter_samples_is_not_tumour(samples: Query, **kwargs) -> Query:
    """Return samples that are not tumour."""
    return samples.filter(Sample.is_tumour.is_(False))


<<<<<<< HEAD
def filter_samples_by_name_enquiry(samples: Query, name_enquiry: str, **kwargs) -> Query:
    """Return samples by name."""
    filtered_samples = samples.filter(Sample.name.like(f"%{name_enquiry}%")).all()
    return samples.filter(Sample.name == name_enquiry) if filtered_samples else samples
=======
def filter_samples_by_name_pattern(samples: Query, name_pattern: str, **kwargs) -> Query:
    """Return samples matching the name pattern."""
    filtered_samples = samples.filter(Sample.name.like(f"%{name_pattern}%"))
    return filtered_samples if filtered_samples.all() else samples
>>>>>>> 7c5c4dfa


def filter_samples_by_customer(samples: Query, customer: Customer, **kwargs) -> Query:
    """Return samples by customer."""
    return samples.filter(Sample.customer == customer)


def apply_sample_filter(
    filter_functions: List[Callable],
    samples: Query,
    entry_id: Optional[int] = None,
    internal_id: Optional[str] = None,
    tissue_type: Optional[SampleType] = None,
    data_analysis: Optional[str] = None,
    invoice_id: Optional[int] = None,
<<<<<<< HEAD
    customer_ids: Optional[str] = None,
    subject_id: Optional[str] = None,
    name: Optional[str] = None,
    customer: Optional[Customer] = None,
    name_enquiry: Optional[str] = None,
=======
    customer_ids: Optional[List[int]] = None,
    subject_id: Optional[str] = None,
    name: Optional[str] = None,
    customer: Optional[Customer] = None,
    name_pattern: Optional[str] = None,
>>>>>>> 7c5c4dfa
) -> Query:
    """Apply filtering functions to the sample queries and return filtered results."""

    for filter_function in filter_functions:
        samples: Query = filter_function(
            samples=samples,
            entry_id=entry_id,
            internal_id=internal_id,
            tissue_type=tissue_type,
            data_analysis=data_analysis,
            invoice_id=invoice_id,
            customer_ids=customer_ids,
            subject_id=subject_id,
            name=name,
            customer=customer,
<<<<<<< HEAD
            name_enquiry=name_enquiry,
=======
            name_pattern=name_pattern,
>>>>>>> 7c5c4dfa
        )
    return samples


class SampleFilter(Enum):
    """Define Sample filter functions."""

    FILTER_BY_INTERNAL_ID: Callable = filter_samples_by_internal_id
    FILTER_WITH_TYPE: Callable = filter_samples_with_type
    FILTER_WITH_LOQUSDB_ID: Callable = filter_samples_with_loqusdb_id
    FILTER_WITHOUT_LOQUSDB_ID: Callable = filter_samples_without_loqusdb_id
    FILTER_BY_ENTRY_ID: Callable = filter_samples_by_entry_id
    FILTER_IS_DELIVERED: Callable = filter_samples_is_delivered
    FILTER_IS_NOT_DELIVERED: Callable = filter_samples_is_not_delivered
    FILTER_BY_INVOICE_ID: Callable = filter_samples_by_invoice_id
    FILTER_HAS_NO_INVOICE_ID: Callable = filter_samples_without_invoice_id
    FILTER_IS_NOT_DOWN_SAMPLED: Callable = filter_samples_is_not_down_sampled
    FILTER_IS_DOWN_SAMPLED: Callable = filter_samples_is_down_sampled
    FILTER_IS_SEQUENCED: Callable = filter_samples_is_sequenced
    FILTER_IS_NOT_SEQUENCED: Callable = filter_samples_is_not_sequenced
    FILTER_DO_INVOICE: Callable = filter_samples_do_invoice
    FILTER_DO_NOT_INVOICE: Callable = filter_samples_do_not_invoice
    FILTER_BY_CUSTOMER_NAME: Callable = filter_samples_by_customer_name
    FILTER_BY_CUSTOMER_ID: Callable = filter_samples_by_customer_id
    FILTER_IS_RECEIVED: Callable = filter_samples_is_received
    FILTER_IS_NOT_RECEIVED: Callable = filter_samples_is_not_received
    FILTER_IS_PREPARED: Callable = filter_samples_is_prepared
    FILTER_IS_NOT_PREPARED: Callable = filter_samples_is_not_prepared
    FILTER_BY_SAMPLE_NAME: Callable = filter_samples_by_name
    FILTER_BY_SUBJECT_ID: Callable = filter_samples_by_subject_id
    FILTER_IS_TUMOUR: Callable = filter_samples_is_tumour
    FILTER_IS_NOT_TUMOUR: Callable = filter_samples_is_not_tumour
<<<<<<< HEAD
    FILTER_BY_NAME_ENQUIRY: Callable = filter_samples_by_name_enquiry
=======
    FILTER_BY_NAME_PATTERN: Callable = filter_samples_by_name_pattern
>>>>>>> 7c5c4dfa
    FILTER_BY_CUSTOMER: Callable = filter_samples_by_customer<|MERGE_RESOLUTION|>--- conflicted
+++ resolved
@@ -132,17 +132,10 @@
     return samples.filter(Sample.is_tumour.is_(False))
 
 
-<<<<<<< HEAD
-def filter_samples_by_name_enquiry(samples: Query, name_enquiry: str, **kwargs) -> Query:
-    """Return samples by name."""
-    filtered_samples = samples.filter(Sample.name.like(f"%{name_enquiry}%")).all()
-    return samples.filter(Sample.name == name_enquiry) if filtered_samples else samples
-=======
 def filter_samples_by_name_pattern(samples: Query, name_pattern: str, **kwargs) -> Query:
     """Return samples matching the name pattern."""
     filtered_samples = samples.filter(Sample.name.like(f"%{name_pattern}%"))
     return filtered_samples if filtered_samples.all() else samples
->>>>>>> 7c5c4dfa
 
 
 def filter_samples_by_customer(samples: Query, customer: Customer, **kwargs) -> Query:
@@ -158,19 +151,11 @@
     tissue_type: Optional[SampleType] = None,
     data_analysis: Optional[str] = None,
     invoice_id: Optional[int] = None,
-<<<<<<< HEAD
-    customer_ids: Optional[str] = None,
-    subject_id: Optional[str] = None,
-    name: Optional[str] = None,
-    customer: Optional[Customer] = None,
-    name_enquiry: Optional[str] = None,
-=======
     customer_ids: Optional[List[int]] = None,
     subject_id: Optional[str] = None,
     name: Optional[str] = None,
     customer: Optional[Customer] = None,
     name_pattern: Optional[str] = None,
->>>>>>> 7c5c4dfa
 ) -> Query:
     """Apply filtering functions to the sample queries and return filtered results."""
 
@@ -186,11 +171,7 @@
             subject_id=subject_id,
             name=name,
             customer=customer,
-<<<<<<< HEAD
-            name_enquiry=name_enquiry,
-=======
             name_pattern=name_pattern,
->>>>>>> 7c5c4dfa
         )
     return samples
 
@@ -223,9 +204,5 @@
     FILTER_BY_SUBJECT_ID: Callable = filter_samples_by_subject_id
     FILTER_IS_TUMOUR: Callable = filter_samples_is_tumour
     FILTER_IS_NOT_TUMOUR: Callable = filter_samples_is_not_tumour
-<<<<<<< HEAD
-    FILTER_BY_NAME_ENQUIRY: Callable = filter_samples_by_name_enquiry
-=======
     FILTER_BY_NAME_PATTERN: Callable = filter_samples_by_name_pattern
->>>>>>> 7c5c4dfa
     FILTER_BY_CUSTOMER: Callable = filter_samples_by_customer