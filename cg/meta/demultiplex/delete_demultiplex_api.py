--- conflicted
+++ resolved
@@ -149,27 +149,19 @@
         else:
             delete_flowcell(manager=self.stats_api, flowcell_name=self.flow_cell_name)
 
-<<<<<<< HEAD
     def delete_flow_cell_sample_lane_sequencing_metrics(self) -> None:
         if self.dry_run:
-            log.info(
+            LOG.info(
                 f"Would delete entries for Flow Cell: {self.flow_cell_name} in the Sample Lane Sequencing Metrics table"
             )
         else:
-            log.info(
+            LOG.info(
                 f"Delete entries for Flow Cell: {self.flow_cell_name} in the Sample Lane Sequencing Metrics table"
             )
             self.status_db.delete_flow_cell_entries_in_sample_lane_sequencing_metrics(
                 flow_cell_name=self.flow_cell_name
             )
 
-    def _delete_demultiplexing_dir_hasta(self) -> None:
-        """delete demultiplexing directory on server"""
-        log.info(
-            f"DeleteDemuxAPI-Hasta: Removing flow cell demultiplexing directory: {self.demultiplexing_path}"
-        )
-        shutil.rmtree(self.demultiplexing_path, ignore_errors=False)
-=======
     def _delete_demultiplexing_dir_hasta(self, demultiplexing_dir: bool) -> None:
         """delete demultiplexing directory on server."""
         if demultiplexing_dir and self.demultiplexing_out_path.exists():
@@ -181,7 +173,6 @@
             LOG.info(
                 f"DeleteDemuxAPI-Hasta: No demultiplexing directory found for {self.flow_cell_name}"
             )
->>>>>>> 57ec7a86
 
     def _delete_run_dir_hasta(self, run_dir: bool) -> None:
         """delete flow cell run directory on server."""
