import logging
import re
<<<<<<< HEAD
=======

>>>>>>> dab65ff4
from pathlib import Path
from typing import List, Optional

from cg.constants.constants import FileExtensions
from cg.constants.demultiplexing import DemultiplexingDirsAndFiles
from cg.constants.sequencing import FLOWCELL_Q30_THRESHOLD, Sequencers
from cg.io.csv import read_csv
from cg.meta.demultiplex.validation import (
    is_valid_sample_fastq_file,
)
from cg.models.demultiplex.flow_cell import FlowCellDirectoryData

<<<<<<< HEAD
from cg.utils.files import get_file_in_directory, get_files_matching_pattern
=======
from cg.utils.files import (
    get_file_in_directory,
    get_files_matching_pattern,
    is_pattern_in_file_path_name,
    rename_file,
)
>>>>>>> dab65ff4

LOG = logging.getLogger(__name__)


def get_lane_from_sample_fastq(sample_fastq_path: Path) -> int:
    """
    Extract the lane number from the sample fastq path.
    Pre-condition:
        - The fastq file name contains the lane number formatted as _L<lane_number>
    """
    pattern = r"_L(\d+)"
    lane_match = re.search(pattern, sample_fastq_path.name)

    if lane_match:
        return int(lane_match.group(1))

    raise ValueError(f"Could not extract lane number from fastq file name {sample_fastq_path.name}")


def get_sample_fastqs_from_flow_cell(
    flow_cell_directory: Path, sample_internal_id: str
) -> Optional[List[Path]]:
    """Retrieve all fastq files for a specific sample in a flow cell directory."""

    # The flat output structure for NovaseqX flow cells demultiplexed with bclconvert on hasta
    root_pattern = f"{sample_internal_id}_S*_L*_R*_*{FileExtensions.FASTQ}{FileExtensions.GZIP}"

    # The default structure for flow cells demultiplexed with bcl2fastq
    unaligned_pattern = f"Unaligned*/Project_*/Sample_{sample_internal_id}/*{FileExtensions.FASTQ}{FileExtensions.GZIP}"

    # Alternative structure for flow cells demultiplexed with bcl2fastq where the sample fastq files have a trailing sequence
    unaligned_alt_pattern = f"Unaligned*/Project_*/Sample_{sample_internal_id}_*/*{FileExtensions.FASTQ}{FileExtensions.GZIP}"

    # The default structure for flow cells demultiplexed with bclconvert
    bcl_convert_pattern = (
        f"Unaligned*/*/{sample_internal_id}_*{FileExtensions.FASTQ}{FileExtensions.GZIP}"
    )

    # The pattern for novaseqx flow cells demultiplexed on board of the dragen
    demux_on_sequencer_pattern = f"BCLConvert/fastq/{sample_internal_id}_S*_L*_R*_*{FileExtensions.FASTQ}{FileExtensions.GZIP}"

    for pattern in [
        root_pattern,
        unaligned_pattern,
        unaligned_alt_pattern,
        bcl_convert_pattern,
        demux_on_sequencer_pattern,
    ]:
        sample_fastqs: List[Path] = get_files_matching_pattern(
            directory=flow_cell_directory, pattern=pattern
        )
        valid_sample_fastqs: List[Path] = get_valid_sample_fastqs(
            fastq_paths=sample_fastqs, sample_internal_id=sample_internal_id
        )

        if valid_sample_fastqs:
            return valid_sample_fastqs


def get_valid_sample_fastqs(fastq_paths: List[Path], sample_internal_id: str) -> List[Path]:
    """Return a list of valid fastq files."""
    return [
        fastq
        for fastq in fastq_paths
        if is_valid_sample_fastq_file(sample_fastq=fastq, sample_internal_id=sample_internal_id)
    ]


def create_delivery_file_in_flow_cell_directory(flow_cell_directory: Path) -> None:
    Path(flow_cell_directory, DemultiplexingDirsAndFiles.DELIVERY).touch()


def get_q30_threshold(sequencer_type: Sequencers) -> int:
    return FLOWCELL_Q30_THRESHOLD[sequencer_type]


def get_sample_sheet_path(
    flow_cell_directory: Path,
    sample_sheet_file_name: str = DemultiplexingDirsAndFiles.SAMPLE_SHEET_FILE_NAME,
) -> Path:
    """Return the path to the sample sheet in the flow cell directory."""
    return get_file_in_directory(directory=flow_cell_directory, file_name=sample_sheet_file_name)


def parse_flow_cell_directory_data(
    flow_cell_directory: Path, bcl_converter: Optional[str] = None
) -> FlowCellDirectoryData:
    """Return flow cell data from the flow cell directory."""
    return FlowCellDirectoryData(flow_cell_path=flow_cell_directory, bcl_converter=bcl_converter)


<<<<<<< HEAD
def parse_manifest_file(manifest_file):
    """Returns a list with the first entry of each row of the given TSV file."""
    files: List[List[str]] = read_csv(manifest_file, delimiter="\t")
    file_paths = [Path(file[0]) for file in files]
    return file_paths


def is_file_relevant(file: Path) -> bool:
    """Returns whether a file is relevant for demultiplexing."""
    relevant_directories = [DemultiplexingDirsAndFiles.INTER_OP, DemultiplexingDirsAndFiles.DATA]
    for relevant_directory in relevant_directories:
        if relevant_directory in file.parts:
            return True
    return False


def is_syncing_complete(source_directory: Path, target_directory: Path) -> bool:
    """Returns whether all relevant files for demultiplexing have been synced from the source to
    the destination."""
    manifest_file = Path(source_directory, DemultiplexingDirsAndFiles.FILE_MANIFEST)
    if not manifest_file.exists():
        LOG.debug(
            f"{source_directory} does not contain a "
            f"{DemultiplexingDirsAndFiles.FILE_MANIFEST} file. Skipping."
        )
        return False
    files_at_source: List[Path] = parse_manifest_file(manifest_file)
    for file in files_at_source:
        if is_file_relevant(file) and not Path(target_directory, file).exists():
            LOG.info(
                f"All files have not been transferred from {target_directory} to {source_directory}"
            )
            return False
    return True
=======
def add_flow_cell_name_to_fastq_file_path(fastq_file_path: Path, flow_cell_name: str) -> Path:
    """Add the flow cell name to the fastq file path if the flow cell name is not already in the given file path."""
    if is_pattern_in_file_path_name(file_path=fastq_file_path, pattern=flow_cell_name):
        LOG.debug(
            f"Flow cell name {flow_cell_name} already in {fastq_file_path}. Skipping renaming."
        )
        return fastq_file_path
    LOG.debug(f"Adding flow cell name {flow_cell_name} to {fastq_file_path}.")
    return Path(fastq_file_path.parent, f"{flow_cell_name}_{fastq_file_path.name}")


def rename_fastq_file_if_needed(fastq_file_path: Path, flow_cell_name: str) -> Path:
    """Rename the given fastq file path if the renamed fastq file path does not exist."""
    renamed_fastq_file_path: Path = add_flow_cell_name_to_fastq_file_path(
        fastq_file_path=fastq_file_path, flow_cell_name=flow_cell_name
    )
    if fastq_file_path != renamed_fastq_file_path:
        rename_file(file_path=fastq_file_path, renamed_file_path=renamed_fastq_file_path)
    return renamed_fastq_file_path
>>>>>>> dab65ff4
<|MERGE_RESOLUTION|>--- conflicted
+++ resolved
@@ -1,9 +1,6 @@
 import logging
 import re
-<<<<<<< HEAD
-=======
 
->>>>>>> dab65ff4
 from pathlib import Path
 from typing import List, Optional
 
@@ -16,16 +13,12 @@
 )
 from cg.models.demultiplex.flow_cell import FlowCellDirectoryData
 
-<<<<<<< HEAD
-from cg.utils.files import get_file_in_directory, get_files_matching_pattern
-=======
 from cg.utils.files import (
-    get_file_in_directory,
-    get_files_matching_pattern,
     is_pattern_in_file_path_name,
     rename_file,
 )
->>>>>>> dab65ff4
+
+from cg.utils.files import get_file_in_directory, get_files_matching_pattern
 
 LOG = logging.getLogger(__name__)
 
@@ -117,7 +110,27 @@
     return FlowCellDirectoryData(flow_cell_path=flow_cell_directory, bcl_converter=bcl_converter)
 
 
-<<<<<<< HEAD
+def add_flow_cell_name_to_fastq_file_path(fastq_file_path: Path, flow_cell_name: str) -> Path:
+    """Add the flow cell name to the fastq file path if the flow cell name is not already in the given file path."""
+    if is_pattern_in_file_path_name(file_path=fastq_file_path, pattern=flow_cell_name):
+        LOG.debug(
+            f"Flow cell name {flow_cell_name} already in {fastq_file_path}. Skipping renaming."
+        )
+        return fastq_file_path
+    LOG.debug(f"Adding flow cell name {flow_cell_name} to {fastq_file_path}.")
+    return Path(fastq_file_path.parent, f"{flow_cell_name}_{fastq_file_path.name}")
+
+
+def rename_fastq_file_if_needed(fastq_file_path: Path, flow_cell_name: str) -> Path:
+    """Rename the given fastq file path if the renamed fastq file path does not exist."""
+    renamed_fastq_file_path: Path = add_flow_cell_name_to_fastq_file_path(
+        fastq_file_path=fastq_file_path, flow_cell_name=flow_cell_name
+    )
+    if fastq_file_path != renamed_fastq_file_path:
+        rename_file(file_path=fastq_file_path, renamed_file_path=renamed_fastq_file_path)
+    return renamed_fastq_file_path
+
+
 def parse_manifest_file(manifest_file):
     """Returns a list with the first entry of each row of the given TSV file."""
     files: List[List[str]] = read_csv(manifest_file, delimiter="\t")
@@ -151,25 +164,4 @@
                 f"All files have not been transferred from {target_directory} to {source_directory}"
             )
             return False
-    return True
-=======
-def add_flow_cell_name_to_fastq_file_path(fastq_file_path: Path, flow_cell_name: str) -> Path:
-    """Add the flow cell name to the fastq file path if the flow cell name is not already in the given file path."""
-    if is_pattern_in_file_path_name(file_path=fastq_file_path, pattern=flow_cell_name):
-        LOG.debug(
-            f"Flow cell name {flow_cell_name} already in {fastq_file_path}. Skipping renaming."
-        )
-        return fastq_file_path
-    LOG.debug(f"Adding flow cell name {flow_cell_name} to {fastq_file_path}.")
-    return Path(fastq_file_path.parent, f"{flow_cell_name}_{fastq_file_path.name}")
-
-
-def rename_fastq_file_if_needed(fastq_file_path: Path, flow_cell_name: str) -> Path:
-    """Rename the given fastq file path if the renamed fastq file path does not exist."""
-    renamed_fastq_file_path: Path = add_flow_cell_name_to_fastq_file_path(
-        fastq_file_path=fastq_file_path, flow_cell_name=flow_cell_name
-    )
-    if fastq_file_path != renamed_fastq_file_path:
-        rename_file(file_path=fastq_file_path, renamed_file_path=renamed_fastq_file_path)
-    return renamed_fastq_file_path
->>>>>>> dab65ff4
+    return True