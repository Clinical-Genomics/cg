import logging
import os
import re
from pathlib import Path
from typing import List, Optional

from cg.apps.demultiplex.sample_sheet.models import FlowCellSample
from cg.constants.constants import FileExtensions
from cg.constants.demultiplexing import BclConverter, DemultiplexingDirsAndFiles
from cg.constants.sequencing import FLOWCELL_Q30_THRESHOLD, Sequencers
from cg.exc import FlowCellError
from cg.meta.demultiplex.validation import (
    is_bcl2fastq_demux_folder_structure,
    is_flow_cell_directory_valid,
    is_valid_sample_fastq_file,
)
from cg.models.demultiplex.flow_cell import FlowCellDirectoryData

from cg.utils.files import get_file_in_directory, get_files_matching_pattern

LOG = logging.getLogger(__name__)


def get_lane_from_sample_fastq(sample_fastq_path: Path) -> int:
    """
    Extract the lane number from the sample fastq path.
    Pre-condition:
        - The fastq file name contains the lane number formatted as _L<lane_number>
    """
    pattern = r"_L(\d+)"
    lane_match = re.search(pattern, sample_fastq_path.name)

    if lane_match:
        return int(lane_match.group(1))

    raise ValueError(f"Could not extract lane number from fastq file name {sample_fastq_path.name}")


def get_sample_fastqs_from_flow_cell(
    flow_cell_directory: Path, sample_internal_id: str
) -> Optional[List[Path]]:
    """Retrieve sample FastQs from a flow cell directory."""
    root_pattern = f"{sample_internal_id}_S*_L*_R*_*{FileExtensions.FASTQ}{FileExtensions.GZIP}"
    unaligned_pattern = f"Unaligned*/Project_*/Sample_{sample_internal_id}*/*{FileExtensions.FASTQ}{FileExtensions.GZIP}"

    for pattern in [root_pattern, unaligned_pattern]:
        sample_fastqs: List[Path] = get_files_matching_pattern(
            directory=flow_cell_directory, pattern=pattern
        )
        valid_sample_fastqs: List[Path] = get_valid_sample_fastqs(
            fastq_paths=sample_fastqs, sample_internal_id=sample_internal_id
        )

        if valid_sample_fastqs:
            return valid_sample_fastqs


def get_valid_sample_fastqs(fastq_paths: List[Path], sample_internal_id: str) -> List[Path]:
    """Return a list of valid fastq files."""
    return [
        fastq
        for fastq in fastq_paths
        if is_valid_sample_fastq_file(sample_fastq=fastq, sample_internal_id=sample_internal_id)
    ]


def get_bcl_converter_name(flow_cell_directory: Path) -> str:
    if is_bcl2fastq_demux_folder_structure(flow_cell_directory=flow_cell_directory):
        return BclConverter.BCL2FASTQ
    return BclConverter.BCLCONVERT


def create_delivery_file_in_flow_cell_directory(flow_cell_directory: Path) -> None:
    Path(flow_cell_directory, DemultiplexingDirsAndFiles.DELIVERY).touch()


def get_q30_threshold(sequencer_type: Sequencers) -> int:
    return FLOWCELL_Q30_THRESHOLD[sequencer_type]


def get_sample_sheet_path(
    flow_cell_directory: Path,
    sample_sheet_file_name: str = DemultiplexingDirsAndFiles.SAMPLE_SHEET_FILE_NAME,
) -> Path:
<<<<<<< HEAD
    """Get the path to the sample sheet in the flow cell directory."""
    return get_file_in_directory(directory=flow_cell_directory, file_name=sample_sheet_file_name)
=======
    """Return the path to the sample sheet in the flow cell directory."""
    return get_file_in_directory(
        directory=flow_cell_directory, file_name=sample_sheet_file_name
    )
>>>>>>> a39e426c


def parse_flow_cell_directory_data(
    flow_cell_directory: Path, bcl_converter: str
) -> FlowCellDirectoryData:
    """Parse flow cell data from the flow cell directory."""

    try:
        is_flow_cell_directory_valid(flow_cell_directory)
    except FlowCellError as e:
        raise FlowCellError(f"Flow cell directory was not valid: {flow_cell_directory}, {e}")

    return FlowCellDirectoryData(flow_cell_path=flow_cell_directory, bcl_converter=bcl_converter)<|MERGE_RESOLUTION|>--- conflicted
+++ resolved
@@ -82,15 +82,8 @@
     flow_cell_directory: Path,
     sample_sheet_file_name: str = DemultiplexingDirsAndFiles.SAMPLE_SHEET_FILE_NAME,
 ) -> Path:
-<<<<<<< HEAD
-    """Get the path to the sample sheet in the flow cell directory."""
+    """Return the path to the sample sheet in the flow cell directory."""
     return get_file_in_directory(directory=flow_cell_directory, file_name=sample_sheet_file_name)
-=======
-    """Return the path to the sample sheet in the flow cell directory."""
-    return get_file_in_directory(
-        directory=flow_cell_directory, file_name=sample_sheet_file_name
-    )
->>>>>>> a39e426c
 
 
 def parse_flow_cell_directory_data(
