import logging
import re
from pathlib import Path
from typing import List, Optional
from cg.apps.demultiplex.sample_sheet.models import SampleSheet
from cg.apps.demultiplex.sample_sheet.read_sample_sheet import get_sample_sheet_from_file

from cg.constants.constants import FileExtensions
from cg.constants.demultiplexing import DemultiplexingDirsAndFiles
from cg.constants.sequencing import FLOWCELL_Q30_THRESHOLD, Sequencers
from cg.io.csv import read_csv
from cg.models.demultiplex.flow_cell import FlowCellDirectoryData
from cg.utils.files import (
    is_pattern_in_file_path_name,
    rename_file,
)

from cg.utils.files import get_file_in_directory, get_files_matching_pattern

LOG = logging.getLogger(__name__)


def get_lane_from_sample_fastq(sample_fastq_path: Path) -> int:
    """
    Extract the lane number from the sample fastq path.
    Pre-condition:
        - The fastq file name contains the lane number formatted as _L<lane_number>
    """
    pattern = r"_L(\d+)"
    lane_match = re.search(pattern, sample_fastq_path.name)

    if lane_match:
        return int(lane_match.group(1))

    raise ValueError(f"Could not extract lane number from fastq file name {sample_fastq_path.name}")


def is_sample_id_in_directory_name(directory: Path, sample_internal_id: str) -> bool:
    """Validate that directory name is formatted as Sample_<sample_id> or Sample_<sample_id>_."""
    sample_pattern: str = f"Sample_{sample_internal_id}"
    return f"{sample_pattern}_" in directory.name or sample_pattern == directory.name


def is_sample_id_in_file_name(sample_fastq: Path, sample_internal_id: str) -> bool:
    """Validate that file name contains the sample id formatted as <sample_id>_."""
    return f"{sample_internal_id}_" in sample_fastq.name


def is_file_path_compressed_fastq(file_path: Path) -> bool:
    return file_path.name.endswith(f"{FileExtensions.FASTQ}{FileExtensions.GZIP}")


def is_lane_in_fastq_file_name(sample_fastq: Path) -> bool:
    """Validate that fastq contains lane number formatted as _L<lane_number>"""
    return bool(re.search(r"_L\d+", sample_fastq.name))


def is_valid_sample_fastq_file(sample_fastq: Path, sample_internal_id: str) -> bool:
    """
    Validate that the sample fastq file name is formatted as expected.

    Assumptions:
    1. The sample fastq file name ends with .fastq.gz
    2. The sample fastq file name contains the lane number formatted as _L<lane_number>
    3. The sample internal id is present in the parent directory name or in the file name.
    """
    sample_id_in_directory: bool = is_sample_id_in_directory_name(
        directory=sample_fastq.parent, sample_internal_id=sample_internal_id
    )
    sample_id_in_file_name: bool = is_sample_id_in_file_name(
        sample_fastq=sample_fastq, sample_internal_id=sample_internal_id
    )

    return (
        is_file_path_compressed_fastq(sample_fastq)
        and is_lane_in_fastq_file_name(sample_fastq)
        and (sample_id_in_directory or sample_id_in_file_name)
    )


def get_valid_sample_fastqs(fastq_paths: List[Path], sample_internal_id: str) -> List[Path]:
    """Return a list of valid fastq files."""
    return [
        fastq
        for fastq in fastq_paths
        if is_valid_sample_fastq_file(sample_fastq=fastq, sample_internal_id=sample_internal_id)
    ]


def get_sample_fastqs_from_flow_cell(
    flow_cell_directory: Path, sample_internal_id: str
) -> Optional[List[Path]]:
    """Retrieve all fastq files for a specific sample in a flow cell directory."""

    # The flat output structure for NovaseqX flow cells demultiplexed with BCLConvert on hasta
    root_pattern = f"{sample_internal_id}_S*_L*_R*_*{FileExtensions.FASTQ}{FileExtensions.GZIP}"

    # The default structure for flow cells demultiplexed with bcl2fastq
    unaligned_pattern = (
        f"Unaligned*/Project_*/Sample_{sample_internal_id}"
        f"/*{FileExtensions.FASTQ}{FileExtensions.GZIP}"
    )

    # Alternative structure for bcl2fastq flow cells whose fastq files have a trailing sequence
    unaligned_alt_pattern = (
        f"Unaligned*/Project_*/Sample_{sample_internal_id}"
        f"_*/*{FileExtensions.FASTQ}{FileExtensions.GZIP}"
    )

    # The default structure for flow cells demultiplexed with bclconvert
    bcl_convert_pattern = (
        f"Unaligned*/*/{sample_internal_id}_*{FileExtensions.FASTQ}{FileExtensions.GZIP}"
    )

    # The pattern for novaseqx flow cells demultiplexed on board of the dragen
    demux_on_sequencer_pattern = (
        f"BCLConvert/fastq/{sample_internal_id}"
        f"_S*_L*_R*_*{FileExtensions.FASTQ}{FileExtensions.GZIP}"
    )

    for pattern in [
        root_pattern,
        unaligned_pattern,
        unaligned_alt_pattern,
        bcl_convert_pattern,
        demux_on_sequencer_pattern,
    ]:
        sample_fastqs: List[Path] = get_files_matching_pattern(
            directory=flow_cell_directory, pattern=pattern
        )
        valid_sample_fastqs: List[Path] = get_valid_sample_fastqs(
            fastq_paths=sample_fastqs, sample_internal_id=sample_internal_id
        )

        if valid_sample_fastqs:
            return valid_sample_fastqs


def create_delivery_file_in_flow_cell_directory(flow_cell_directory: Path) -> None:
    Path(flow_cell_directory, DemultiplexingDirsAndFiles.DELIVERY).touch()


def get_q30_threshold(sequencer_type: Sequencers) -> int:
    return FLOWCELL_Q30_THRESHOLD[sequencer_type]


def get_sample_sheet_path(
    flow_cell_directory: Path,
    sample_sheet_file_name: str = DemultiplexingDirsAndFiles.SAMPLE_SHEET_FILE_NAME,
) -> Path:
    """Return the path to the sample sheet in the flow cell directory."""
    return get_file_in_directory(directory=flow_cell_directory, file_name=sample_sheet_file_name)


def parse_flow_cell_directory_data(
    flow_cell_directory: Path, bcl_converter: Optional[str] = None
) -> FlowCellDirectoryData:
    """Return flow cell data from the flow cell directory."""
    return FlowCellDirectoryData(flow_cell_path=flow_cell_directory, bcl_converter=bcl_converter)


def add_flow_cell_name_to_fastq_file_path(fastq_file_path: Path, flow_cell_name: str) -> Path:
    """Add the flow cell name to the fastq file path if missing."""
    if is_pattern_in_file_path_name(file_path=fastq_file_path, pattern=flow_cell_name):
        LOG.debug(
            f"Flow cell name {flow_cell_name} already in {fastq_file_path}. Skipping renaming."
        )
        return fastq_file_path
    LOG.debug(f"Adding flow cell name {flow_cell_name} to {fastq_file_path}.")
    return Path(fastq_file_path.parent, f"{flow_cell_name}_{fastq_file_path.name}")


def rename_fastq_file_if_needed(fastq_file_path: Path, flow_cell_name: str) -> Path:
    """Rename the given fastq file path if the renamed fastq file path does not exist."""
    renamed_fastq_file_path: Path = add_flow_cell_name_to_fastq_file_path(
        fastq_file_path=fastq_file_path, flow_cell_name=flow_cell_name
    )
    if fastq_file_path != renamed_fastq_file_path:
        rename_file(file_path=fastq_file_path, renamed_file_path=renamed_fastq_file_path)
    return renamed_fastq_file_path


<<<<<<< HEAD
def get_sample_sheet(flow_cell: FlowCellDirectoryData) -> SampleSheet:
    """Return sample sheet associated with flowcell."""
    sample_sheet_path: Path = flow_cell.get_sample_sheet_path_hk()
    sample_type = flow_cell.sample_type
    sample_sheet: SampleSheet = get_sample_sheet_from_file(
        infile=sample_sheet_path, flow_cell_sample_type=sample_type
    )
    return sample_sheet


def get_undetermined_fastqs(lane: int, flow_cell_path: Path) -> List[Path]:
    """Get the undetermined fastq files for a specific lane on a flow cell."""
    undetermined_pattern = f"Undetermined*_L00{lane}_*{FileExtensions.FASTQ}{FileExtensions.GZIP}"
    return get_files_matching_pattern(
        directory=flow_cell_path,
        pattern=undetermined_pattern,
    )
=======
def parse_manifest_file(manifest_file: Path) -> List[Path]:
    """Returns a list with the first entry of each row of the given TSV file."""
    files: List[List[str]] = read_csv(file_path=manifest_file, delimiter="\t")
    return [Path(file[0]) for file in files]


def is_file_relevant_for_demultiplexing(file: Path) -> bool:
    """Returns whether a file is relevant for demultiplexing."""
    relevant_directories = [DemultiplexingDirsAndFiles.INTER_OP, DemultiplexingDirsAndFiles.DATA]
    for relevant_directory in relevant_directories:
        if relevant_directory in file.parts:
            return True
    return False


def is_syncing_complete(source_directory: Path, target_directory: Path) -> bool:
    """Returns whether all relevant files for demultiplexing have been synced from the source to
    the target."""
    manifest_file = Path(source_directory, DemultiplexingDirsAndFiles.OUTPUT_FILE_MANIFEST)
    if not manifest_file.exists():
        LOG.debug(
            f"{source_directory} does not contain a "
            f"{DemultiplexingDirsAndFiles.OUTPUT_FILE_MANIFEST} file. Skipping."
        )
        return False
    files_at_source: List[Path] = parse_manifest_file(manifest_file)
    for file in files_at_source:
        if is_file_relevant_for_demultiplexing(file) and not Path(target_directory, file).exists():
            LOG.info(
                f"File: {file}, has not been transferred from {source_directory} "
                f"to {target_directory}"
            )
            return False
    return True
>>>>>>> 12828d3a
<|MERGE_RESOLUTION|>--- conflicted
+++ resolved
@@ -180,7 +180,6 @@
     return renamed_fastq_file_path
 
 
-<<<<<<< HEAD
 def get_sample_sheet(flow_cell: FlowCellDirectoryData) -> SampleSheet:
     """Return sample sheet associated with flowcell."""
     sample_sheet_path: Path = flow_cell.get_sample_sheet_path_hk()
@@ -198,7 +197,7 @@
         directory=flow_cell_path,
         pattern=undetermined_pattern,
     )
-=======
+
 def parse_manifest_file(manifest_file: Path) -> List[Path]:
     """Returns a list with the first entry of each row of the given TSV file."""
     files: List[List[str]] = read_csv(file_path=manifest_file, delimiter="\t")
@@ -232,5 +231,4 @@
                 f"to {target_directory}"
             )
             return False
-    return True
->>>>>>> 12828d3a
+    return True