--- conflicted
+++ resolved
@@ -145,106 +145,10 @@
 
     def store_flow_cell_data(self, parsed_flow_cell: FlowCellDirectoryData) -> None:
         """Store data from the flow cell directory in status db and housekeeper."""
-<<<<<<< HEAD
-        self.store_flow_cell_data_in_status_db(parsed_flow_cell)
-        self.store_sequencing_metrics_in_status_db(parsed_flow_cell)
-        self.update_sample_read_counts_in_status_db(parsed_flow_cell)
-        self.store_flow_cell_data_in_housekeeper(parsed_flow_cell)
-
-    def store_sequencing_metrics_in_status_db(self, flow_cell: FlowCellDirectoryData) -> None:
-        sample_lane_sequencing_metrics: List[
-            SampleLaneSequencingMetrics
-        ] = create_sample_lane_sequencing_metrics_for_flow_cell(
-            flow_cell_directory=flow_cell.path,
-            bcl_converter=flow_cell.bcl_converter,
-        )
-        self.add_sequencing_metrics_to_statusdb(sample_lane_sequencing_metrics)
-
-        LOG.info(f"Added sequencing metrics to status db for: {flow_cell.id}")
-
-    def add_sequencing_metrics_to_statusdb(
-        self, sample_lane_sequencing_metrics: List[SampleLaneSequencingMetrics]
-    ) -> None:
-        for metric in sample_lane_sequencing_metrics:
-            metric_exists: bool = self.metric_exists_in_status_db(metric)
-            metric_has_sample: bool = self.metric_has_sample_in_statusdb(metric.sample_internal_id)
-            if not metric_exists and metric_has_sample:
-                self.add_metric_to_status_db(metric)
-        self.status_db.session.commit()
-
-    def metric_has_sample_in_statusdb(self, sample_internal_id: str) -> bool:
-        """Check if a sample exists in status db for the sample lane sequencing metrics."""
-        sample: Sample = self.status_db.get_sample_by_internal_id(sample_internal_id)
-        if sample:
-            return True
-        LOG.warning(f"Sample {sample_internal_id} does not exist in status db. Skipping.")
-        return False
-
-    def metric_exists_in_status_db(self, metric: SampleLaneSequencingMetrics) -> bool:
-        existing_metrics_entry: Optional[
-            SampleLaneSequencingMetrics
-        ] = self.status_db.get_metrics_entry_by_flow_cell_name_sample_internal_id_and_lane(
-            flow_cell_name=metric.flow_cell_name,
-            sample_internal_id=metric.sample_internal_id,
-            lane=metric.flow_cell_lane_number,
-        )
-        if existing_metrics_entry:
-            LOG.warning(
-                f"Sample lane sequencing metrics already exist for {metric.flow_cell_name}, {metric.sample_internal_id}, and lane {metric.flow_cell_lane_number}. Skipping."
-            )
-        return bool(existing_metrics_entry)
-
-    def add_metric_to_status_db(self, metric: SampleLaneSequencingMetrics) -> None:
-        LOG.debug(
-            f"Adding sample lane sequencing metrics for {metric.flow_cell_name}, {metric.sample_internal_id}, and {metric.flow_cell_lane_number}."
-        )
-        self.status_db.session.add(metric)
-
-    def update_sample_read_counts_in_status_db(self, flow_cell_data: FlowCellDirectoryData) -> None:
-        """Update samples in status db with the sum of all read counts for the sample in the sequencing metrics table."""
-
-        q30_threshold: int = get_q30_threshold(flow_cell_data.sequencer_type)
-        sample_internal_ids: List[str] = get_sample_internal_ids_from_sample_sheet(
-            sample_sheet_path=flow_cell_data.sample_sheet_path,
-            flow_cell_sample_type=flow_cell_data.sample_type,
-        )
-
-        for sample_id in sample_internal_ids:
-            self.update_sample_read_count(sample_id=sample_id, q30_threshold=q30_threshold)
-
-        self.status_db.session.commit()
-
-    def update_sample_read_count(self, sample_id: str, q30_threshold: int) -> None:
-        """Update the read count for a sample in status db with all reads exceeding the q30 threshold from the sequencing metrics table."""
-        sample: Optional[Sample] = self.status_db.get_sample_by_internal_id(sample_id)
-
-        if sample:
-            sample_read_count: int = (
-                self.status_db.get_number_of_reads_for_sample_passing_q30_threshold(
-                    sample_internal_id=sample_id,
-                    q30_threshold=q30_threshold,
-                )
-            )
-            LOG.debug(f"Updating sample {sample_id} with read count {sample_read_count}")
-            sample.calculated_read_count = sample_read_count
-        else:
-            LOG.warning(f"Cannot find {sample_id} in status_db when adding read counts. Skipping.")
-
-    def store_flow_cell_data_in_housekeeper(self, flow_cell: FlowCellDirectoryData) -> None:
-        LOG.info(f"Add flow cell data to Housekeeper for {flow_cell.id}")
-
-        self.add_bundle_and_version_if_non_existent(bundle_name=flow_cell.id)
-
-        tags: List[str] = [SequencingFileTag.FASTQ, SequencingFileTag.SAMPLE_SHEET, flow_cell.id]
-        self.add_tags_if_non_existent(tag_names=tags)
-        self.add_sample_sheet_path_to_housekeeper(
-            flow_cell_directory=flow_cell.path, flow_cell_name=flow_cell.id
-=======
         store_flow_cell_data_in_status_db(parsed_flow_cell=parsed_flow_cell, store=self.status_db)
         store_sequencing_metrics_in_status_db(flow_cell=parsed_flow_cell, store=self.status_db)
         update_sample_read_counts_in_status_db(
             flow_cell_data=parsed_flow_cell, store=self.status_db
->>>>>>> 27875bf1
         )
         store_flow_cell_data_in_housekeeper(
             flow_cell=parsed_flow_cell,
