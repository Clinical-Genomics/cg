--- conflicted
+++ resolved
@@ -69,16 +69,9 @@
         flow_cell = FlowCellDirectoryData(
             flow_cell_path=flow_cell_out_directory, bcl_converter=bcl_converter
         )
-<<<<<<< HEAD
+
         sample_sheet_path: Path = get_sample_sheet_path(
             flow_cell_id=parsed_flow_cell.id, hk_api=self.hk_api
-=======
-
-        sample_sheet_path: Path = Path(
-            get_sample_sheets_from_latest_version(flow_cell_id=flow_cell.id, hk_api=self.hk_api)[
-                0
-            ].full_path
->>>>>>> 36411e0f
         )
         flow_cell.set_sample_sheet_path_hk(hk_path=sample_sheet_path)
         LOG.debug("Set path for Housekeeper sample sheet in flow cell")
