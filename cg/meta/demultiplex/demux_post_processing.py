"""Post-processing Demultiiplex API."""
import logging
import re
import shutil
from contextlib import redirect_stdout
from pathlib import Path
from typing import Iterable, List, Optional

from housekeeper.store.models import Version

from cg.apps.cgstats.crud import create
from cg.apps.cgstats.stats import StatsAPI
from cg.apps.demultiplex.demultiplex_api import DemultiplexingAPI
from cg.apps.demultiplex.demux_report import create_demux_report
from cg.apps.demultiplex.sample_sheet.models import FlowCellSample
from cg.apps.housekeeper.hk import HousekeeperAPI
from cg.apps.sequencing_metrics_parser.api import (
    create_sample_lane_sequencing_metrics_for_flow_cell,
)
from cg.constants.cgstats import STATS_HEADER
from cg.constants.constants import FileExtensions
from cg.constants.demultiplexing import BclConverter, DemultiplexingDirsAndFiles
from cg.constants.housekeeper_tags import SequencingFileTag
from cg.exc import FlowCellError
from cg.meta.demultiplex import files
from cg.meta.transfer import TransferFlowCell
from cg.models.cg_config import CGConfig
from cg.models.cgstats.stats_sample import StatsSample
from cg.models.demultiplex.demux_results import DemuxResults
from cg.models.demultiplex.flow_cell import FlowCellDirectoryData
from cg.store import Store
from cg.store.models import Flowcell, SampleLaneSequencingMetrics
from cg.utils import Process

LOG = logging.getLogger(__name__)


class DemuxPostProcessingAPI:
    """Post demultiplexing API class."""

    def __init__(self, config: CGConfig) -> None:
        self.stats_api: StatsAPI = config.cg_stats_api
        self.demux_api: DemultiplexingAPI = config.demultiplex_api
        self.status_db: Store = config.status_db
        self.hk_api: HousekeeperAPI = config.housekeeper_api
        self.transfer_flow_cell_api: TransferFlowCell = TransferFlowCell(
            db=self.status_db, stats_api=self.stats_api, hk_api=self.hk_api
        )
        self.dry_run = False

    def set_dry_run(self, dry_run: bool) -> None:
        """Set dry run."""
        LOG.debug(f"Set dry run to {dry_run}")
        self.dry_run = dry_run
        if dry_run:
            self.demux_api.set_dry_run(dry_run=dry_run)

    def transfer_flow_cell(
        self, flow_cell_dir: Path, flow_cell_id: str, store: bool = True
    ) -> None:
        """Transfer flow cell and sequencing files."""
        flow_cell: Flowcell = self.transfer_flow_cell_api.transfer(
            flow_cell_dir=flow_cell_dir, flow_cell_id=flow_cell_id, store=store
        )
        if self.dry_run:
            LOG.info("Dry run will not commit flow cell to database")
            return
        self.status_db.session.add(flow_cell)
        self.status_db.session.commit()

        LOG.info(f"Flow cell added: {flow_cell}")

    def finish_flow_cell_temp(self, flow_cell_directory_name: str) -> None:
        """Finalize the flow cell once the temporary demultiplexing process is completed.

        This function:
            - Parses and validates the flow cell directory data
            - Stores the flow cell in the status database
            - Stores sequencing metrics in the status database
            - Updates sample read counts in the status database
            - Stores the flow cell data in the housekeeper database

        Args:
            flow_cell_directory_name (str): The name of the flow cell directory to be finalized.

        Raises:
            FlowCellError: If the flow cell directory or the data it contains is not valid.

        Note:
            This method does not return anything but updates the status and housekeeper databases
            with data from the flow cell directory.
        """

        LOG.info(f"Finish flow cell {flow_cell_directory_name}")

        flow_cell_directory_path: Path = Path(self.demux_api.out_dir, flow_cell_directory_name)
        bcl_converter: str = self.get_bcl_converter_name(
            flow_cell_directory=flow_cell_directory_path
        )

        parsed_flow_cell: FlowCellDirectoryData = self.parse_flow_cell_directory_data(
            flow_cell_directory=flow_cell_directory_path,
            bcl_converter=bcl_converter,
        )

        self.store_flow_cell_in_status_db(parsed_flow_cell=parsed_flow_cell)

        self.add_flow_cell_data_to_housekeeper(
            flow_cell_name=parsed_flow_cell.id,
            flow_cell_directory=flow_cell_directory_path,
        )

        self.add_sample_lane_sequencing_metrics_for_flow_cell(
            flow_cell_directory=flow_cell_directory_path, bcl_converter=bcl_converter
        )

        flow_cell_sample_ids: List[str] = self.get_sample_ids_from_sample_sheet(
            parsed_flow_cell=parsed_flow_cell
        )

        self.update_sample_read_counts(sample_internal_ids=flow_cell_sample_ids)

    def add_sample_lane_sequencing_metrics_for_flow_cell(
        self, flow_cell_directory: Path, bcl_converter: str
    ) -> None:
        sample_lane_sequencing_metrics: List[
            SampleLaneSequencingMetrics
        ] = create_sample_lane_sequencing_metrics_for_flow_cell(
            flow_cell_directory=flow_cell_directory,
            bcl_converter=bcl_converter,
        )

<<<<<<< HEAD
        self.update_sample_read_counts(sample_internal_ids=sample_ids)
        self.create_delivery_file_in_flow_cell_directory(flow_cell_directory=flow_cell_dir)

    def create_delivery_file_in_flow_cell_directory(self, flow_cell_directory: Path) -> None:
        Path(flow_cell_directory, DemultiplexingDirsAndFiles.DELIVERY).touch()
=======
        self.status_db.session.add_all(sample_lane_sequencing_metrics)
        self.status_db.session.commit()

        LOG.info(f"Added sequencing metrics to status db for: {flow_cell_directory.name}")
>>>>>>> 28563b0b

    def get_sample_ids_from_sample_sheet(
        self, parsed_flow_cell: FlowCellDirectoryData
    ) -> List[str]:
        samples: List[FlowCellSample] = parsed_flow_cell.get_sample_sheet().samples
        sample_ids_with_indexes: List[str] = [sample.sample_id for sample in samples]
        return [sample_id_index.split("_")[0] for sample_id_index in sample_ids_with_indexes]

    def is_flow_cell_directory_valid(self, flow_cell_directory: Path) -> bool:
        """Validate that the flow cell directory exists and that the demultiplexing is complete."""

        if not flow_cell_directory.exists():
            LOG.warning(f"Flow cell directory does not exist: {flow_cell_directory}")
            return False

        if not self.is_demultiplexing_complete(flow_cell_directory=flow_cell_directory):
            LOG.warning(f"Demultiplexing is not complete for flow cell {flow_cell_directory.name}")
            return False

        return True

    def is_demultiplexing_complete(self, flow_cell_directory: Path) -> bool:
        return Path(flow_cell_directory, DemultiplexingDirsAndFiles.DEMUX_COMPLETE).exists()

    def update_sample_read_counts(self, sample_internal_ids: List[str]) -> None:
        """Update samples in status db with the sum of all read counts for the sample in the sequencing metrics table."""
        for sample_id in sample_internal_ids:
            self.update_single_sample_read_count(sample_id)
        self.status_db.session.commit()

    def update_single_sample_read_count(self, sample_id: str) -> None:
        sample = self.status_db.get_sample_by_internal_id(internal_id=sample_id)

        if sample:
            sample_read_count = self.status_db.get_number_of_reads_for_sample_from_metrics(
                sample_internal_id=sample_id
            )
            LOG.info(f"Updating sample {sample_id} with read count {sample_read_count}")
            sample.reads = sample_read_count

    def add_flow_cell_data_to_housekeeper(
        self, flow_cell_name: str, flow_cell_directory: Path
    ) -> None:
        LOG.info(f"Add flow cell data to Housekeeper for {flow_cell_name}")

        self.add_bundle_and_version_if_non_existent(flow_cell_name=flow_cell_name)

        tags: List[str] = [SequencingFileTag.FASTQ, SequencingFileTag.SAMPLE_SHEET, flow_cell_name]
        self.add_tags_if_non_existent(tag_names=tags)

        self.add_sample_sheet(
            flow_cell_directory=flow_cell_directory, flow_cell_name=flow_cell_name
        )
        self.add_sample_fastq_files(
            flow_cell_directory=flow_cell_directory, flow_cell_name=flow_cell_name
        )

    def add_sample_fastq_files(self, flow_cell_directory: Path, flow_cell_name: str) -> None:
        """Add sample fastq files from flow cell to Housekeeper."""
        fastq_file_paths: List[Path] = self.get_sample_fastq_paths_from_flow_cell(
            flow_cell_directory=flow_cell_directory
        )

        for fastq_file_path in fastq_file_paths:
            sample_id: str = self.get_sample_id_from_sample_fastq_file_path(
                fastq_file_path=fastq_file_path
            )

            if sample_id:
                self.add_file_if_non_existent(
                    file_path=fastq_file_path,
                    flow_cell_name=flow_cell_name,
                    tag_names=[SequencingFileTag.FASTQ, sample_id],
                )

    def add_sample_sheet(self, flow_cell_directory: Path, flow_cell_name: str) -> None:
        """Add sample sheet to Housekeeper."""
        self.add_file_if_non_existent(
            file_path=Path(flow_cell_directory, DemultiplexingDirsAndFiles.SAMPLE_SHEET_FILE_NAME),
            flow_cell_name=flow_cell_name,
            tag_names=[SequencingFileTag.SAMPLE_SHEET, flow_cell_name],
        )

    def is_valid_sample_fastq_filename(self, fastq_file_name: str) -> bool:
        """Validate the file name and discard any undetermined fastq files."""
        return "Undetermined" not in fastq_file_name

    def get_sample_fastq_paths_from_flow_cell(self, flow_cell_directory: Path) -> List[Path]:
        fastq_sample_pattern: str = (
            f"Unaligned*/Project_*/Sample_*/*{FileExtensions.FASTQ}{FileExtensions.GZIP}"
        )
        return list(flow_cell_directory.glob(fastq_sample_pattern))

    def get_sample_id_from_sample_fastq_file_path(self, fastq_file_path: Path) -> str:
        """Extract sample id from fastq file path."""
        sample_directory: str = fastq_file_path.parent.name
        directory_parts: str = sample_directory.split("_")

        if len(directory_parts) > 1:
            # The sample id is always the second part of the directory names
            return directory_parts[1]

        return directory_parts[0]

    def add_bundle_and_version_if_non_existent(self, flow_cell_name: str) -> None:
        """Add bundle if it does not exist."""
        if not self.hk_api.bundle(name=flow_cell_name):
            self.hk_api.create_new_bundle_and_version(name=flow_cell_name)

    def add_tags_if_non_existent(self, tag_names: List[str]) -> None:
        """Ensure that tags exist in Housekeeper."""
        for tag_name in tag_names:
            if self.hk_api.get_tag(name=tag_name) is None:
                self.hk_api.add_tag(name=tag_name)

    def add_file_if_non_existent(
        self, file_path: Path, flow_cell_name: str, tag_names: List[str]
    ) -> None:
        """Add file to Housekeeper if it has not already been added."""
        if not file_path.exists():
            LOG.warning(f"File does not exist: {file_path}")
            return

        if not self.file_exists_in_latest_version_for_bundle(
            file_path=file_path, flow_cell_name=flow_cell_name
        ):
            self.hk_api.add_and_include_file_to_latest_version(
                bundle_name=flow_cell_name,
                file=file_path,
                tags=tag_names,
            )

    def file_exists_in_latest_version_for_bundle(
        self, file_path: Path, flow_cell_name: str
    ) -> bool:
        """Check if file exists in latest version for bundle."""
        latest_version: Version = self.hk_api.get_latest_bundle_version(bundle_name=flow_cell_name)
        return any(
            file_path.name == Path(bundle_file.path).name for bundle_file in latest_version.files
        )

    def store_flow_cell_in_status_db(self, parsed_flow_cell: FlowCellDirectoryData) -> None:
        """Create flow cell from the parsed and validated flow cell data."""
        flow_cell: Flowcell = Flowcell(
            name=parsed_flow_cell.id,
            sequencer_type=parsed_flow_cell.sequencer_type,
            sequencer_name=parsed_flow_cell.machine_name,
            sequenced_at=parsed_flow_cell.run_date,
        )
        self.status_db.session.add(flow_cell)
        self.status_db.session.commit()

    def parse_flow_cell_directory_data(
        self, flow_cell_directory: Path, bcl_converter: str
    ) -> FlowCellDirectoryData:
        """Parse flow cell data from the flow cell directory."""
        if not self.is_flow_cell_directory_valid(flow_cell_directory=flow_cell_directory):
            raise FlowCellError(f"Flow cell directory not found: {flow_cell_directory}")

        try:
            flow_cell: FlowCellDirectoryData = FlowCellDirectoryData(
                flow_cell_path=flow_cell_directory, bcl_converter=bcl_converter
            )
            return flow_cell
        except FlowCellError as error:
            LOG.error(f"Unable to parse flow cell data from {flow_cell_directory}")
            raise error

    def get_bcl_converter_name(self, flow_cell_directory: Path) -> str:
        if self.is_bcl2fastq_demux_folder_structure(flow_cell_directory=flow_cell_directory):
            LOG.info("Flow cell was demultiplexed with bcl2fastq")
            return BclConverter.BCL2FASTQ
        LOG.info("Flow cell was demultiplexed with bcl_converter")
        return BclConverter.BCLCONVERT

    def is_bcl2fastq_demux_folder_structure(self, flow_cell_directory: Path) -> bool:
        """Check if flow cell directory is a Bcl2fastq demux folder structure."""

        for folder in flow_cell_directory.glob(pattern="*"):
            if re.search(DemultiplexingDirsAndFiles.BCL2FASTQ_TILE_DIR_PATTERN.value, str(folder)):
                return True
        return False


class DemuxPostProcessingHiseqXAPI(DemuxPostProcessingAPI):
    """Post demultiplexing API class for Hiseq X flow cell."""

    def add_to_cgstats(self, flow_cell_path: Path) -> None:
        """Add flow cell to cgstats."""
        LOG.info(
            f"{self.stats_api.binary} --database {self.stats_api.db_uri} add --machine X -u Unaligned {flow_cell_path.as_posix()}"
        )
        if self.dry_run:
            LOG.info("Dry run will not add flow cell stats")
            return
        cgstats_add_parameters = [
            "--database",
            self.stats_api.db_uri,
            "add",
            "--machine",
            "X",
            "-u",
            "Unaligned",
            flow_cell_path.as_posix(),
        ]
        cgstats_process: Process = Process(binary=self.stats_api.binary)
        cgstats_process.run_command(parameters=cgstats_add_parameters, dry_run=self.dry_run)

    def cgstats_select_project(self, flow_cell_id: str, flow_cell_path: Path) -> None:
        """Process selected project using cgstats."""
        unaligned_dir: Path = Path(flow_cell_path, DemultiplexingDirsAndFiles.UNALIGNED_DIR_NAME)
        for project_dir in unaligned_dir.glob("Project_*[0-9]*"):
            (_, project_id) = project_dir.name.split("_")
            stdout_file: Path = Path(
                flow_cell_path, "-".join(["stats", project_id, flow_cell_id]) + ".txt"
            )
            LOG.info(
                f"{self.stats_api.binary} --database {self.stats_api.db_uri} select --project {project_id} {flow_cell_id}"
            )
            if self.dry_run:
                LOG.info("Dry run will not process selected project")
                return
            cgstats_select_parameters: List[str] = [
                "--database",
                self.stats_api.db_uri,
                "select",
                "--project",
                project_id,
                flow_cell_id,
            ]
            cgstats_process: Process = Process(binary=self.stats_api.binary)
            with open(stdout_file.as_posix(), "w") as file:
                with redirect_stdout(file):
                    cgstats_process.run_command(
                        parameters=cgstats_select_parameters, dry_run=self.dry_run
                    )

    def cgstats_lanestats(self, flow_cell_path: Path) -> None:
        """Process lane stats using cgstats."""
        LOG.info(
            f"{self.stats_api.binary} --database {self.stats_api.db_uri} lanestats {flow_cell_path.as_posix()}"
        )
        if self.dry_run:
            LOG.info("Dry run will not add lane stats")
            return
        cgstats_lane_parameters: List[str] = [
            "--database",
            self.stats_api.db_uri,
            "lanestats",
            flow_cell_path.as_posix(),
        ]
        cgstats_process: Process = Process(binary=self.stats_api.binary)
        cgstats_process.run_command(parameters=cgstats_lane_parameters, dry_run=self.dry_run)

    def post_process_flow_cell(self, demux_results: DemuxResults) -> None:
        """Run all the necessary steps for post-processing a demultiplexed flow cell."""
        if not self.dry_run:
            Path(demux_results.flow_cell.path, DemultiplexingDirsAndFiles.DELIVERY).touch()
            # delete cgstats
        self.add_to_cgstats(flow_cell_path=demux_results.flow_cell.path)
        self.cgstats_select_project(
            flow_cell_id=demux_results.flow_cell.id, flow_cell_path=demux_results.flow_cell.path
        )
        self.cgstats_lanestats(flow_cell_path=demux_results.flow_cell.path)
        self.transfer_flow_cell(
            flow_cell_dir=demux_results.flow_cell.path, flow_cell_id=demux_results.flow_cell.id
        )

    def finish_flow_cell(
        self, bcl_converter: str, flow_cell_name: str, flow_cell_path: Path
    ) -> None:
        """Post-processing flow cell."""
        LOG.info(f"Check demultiplexed flow cell {flow_cell_name}")
        try:
            flow_cell: FlowCellDirectoryData = FlowCellDirectoryData(
                flow_cell_path=flow_cell_path, bcl_converter=bcl_converter
            )
        except FlowCellError:
            return
        demux_results: DemuxResults = DemuxResults(
            demux_dir=Path(self.demux_api.out_dir, flow_cell_name),
            flow_cell=flow_cell,
            bcl_converter=bcl_converter,
        )
        if not demux_results.flow_cell.is_hiseq_x_copy_completed():
            LOG.info(f"{flow_cell_name} is not yet completely copied")
            return
        if demux_results.flow_cell.is_hiseq_x_delivery_started():
            LOG.info(f"{flow_cell_name} copy is complete and delivery has already started")
            return
        if not demux_results.flow_cell.is_hiseq_x():
            LOG.info(f"{flow_cell_name} is not an Hiseq X flow cell")
            return
        LOG.info(f"{flow_cell_name} copy is complete and delivery will start")
        self.post_process_flow_cell(demux_results=demux_results)

    def finish_all_flow_cells(self, bcl_converter: str) -> None:
        """Loop over all flow cells and post process those that need it."""
        for flow_cell_dir in self.demux_api.get_all_demultiplexed_flow_cell_dirs():
            self.finish_flow_cell(
                bcl_converter=bcl_converter,
                flow_cell_name=flow_cell_dir.name,
                flow_cell_path=flow_cell_dir,
            )


class DemuxPostProcessingNovaseqAPI(DemuxPostProcessingAPI):
    """Post demultiplexing API class for Novaseq flow cell."""

    def rename_files(self, demux_results: DemuxResults) -> None:
        """Rename the files according to how we want to have it after demultiplexing is ready."""
        LOG.info(f"Renaming files for flow cell {demux_results.flow_cell.full_name}")
        flow_cell_id: str = demux_results.flow_cell.id
        for project_dir in demux_results.raw_projects:
            files.rename_project_directory(
                project_directory=project_dir, flow_cell_id=flow_cell_id, dry_run=self.dry_run
            )

    def add_to_cgstats(self, demux_results: DemuxResults) -> None:
        """Add the information from demultiplexing to cgstats"""
        create.create_novaseq_flowcell(manager=self.stats_api, demux_results=demux_results)

    def fetch_report_samples(self, flow_cell_id: str, project_name: str) -> List[StatsSample]:
        samples: List[StatsSample] = self.stats_api.find_handler.project_sample_stats(
            flowcell=flow_cell_id, project_name=project_name
        )
        LOG.info(
            "Found samples: %s for flow cell: %s, project: %s",
            ",".join(sample.sample_name for sample in samples),
            flow_cell_id,
            project_name,
        )
        return samples

    @staticmethod
    def sample_to_report_line(stats_sample: StatsSample, flow_cell_id: str) -> str:
        lanes: str = ",".join(str(lane) for lane in stats_sample.lanes)
        return "\t".join(
            [
                stats_sample.sample_name,
                flow_cell_id,
                lanes,
                ",".join(str(unaligned.read_count) for unaligned in stats_sample.unaligned),
                str(stats_sample.read_count_sum),
                ",".join(str(unaligned.yield_mb) for unaligned in stats_sample.unaligned),
                str(stats_sample.sum_yield),
                ",".join(str(unaligned.q30_bases_pct) for unaligned in stats_sample.unaligned),
                ",".join(str(unaligned.mean_quality_score) for unaligned in stats_sample.unaligned),
            ]
        )

    @staticmethod
    def get_report_lines(stats_samples: List[StatsSample], flow_cell_id: str) -> Iterable[str]:
        """Convert stats samples to format lines ready to print."""
        for stats_sample in sorted(stats_samples, key=lambda x: x.sample_name):
            yield DemuxPostProcessingNovaseqAPI.sample_to_report_line(
                stats_sample=stats_sample, flow_cell_id=flow_cell_id
            )

    @staticmethod
    def write_report(report_path: Path, report_data: List[str]) -> None:
        LOG.info("Write demux report to %s", report_path)
        with report_path.open("w") as report_file:
            report_file.write("\t".join(STATS_HEADER) + "\n")
            for line in report_data:
                report_file.write(line + "\n")

    def get_report_data(self, flow_cell_id: str, project_name: Optional[str] = None) -> List[str]:
        """Fetch the lines that are used to make a report from a flow cell."""
        LOG.info(f"Fetch report data for flow cell: {flow_cell_id} project: {project_name}")
        project_samples: List[StatsSample] = self.fetch_report_samples(
            flow_cell_id=flow_cell_id, project_name=project_name
        )

        return list(self.get_report_lines(stats_samples=project_samples, flow_cell_id=flow_cell_id))

    def create_cgstats_reports(self, demux_results: DemuxResults) -> None:
        """Create a report for every project that was demultiplexed."""
        flow_cell_id: str = demux_results.flow_cell.id
        for project in demux_results.projects:
            project_name: str = project.split("_")[-1]
            report_data: List[str] = self.get_report_data(
                flow_cell_id=flow_cell_id, project_name=project_name
            )
            report_path: Path = demux_results.demux_dir / f"stats-{project_name}-{flow_cell_id}.txt"
            self.write_report(report_path=report_path, report_data=report_data)

    @staticmethod
    def create_barcode_summary_report(demux_results: DemuxResults) -> None:
        report_content = create_demux_report(conversion_stats=demux_results.conversion_stats)
        report_path: Path = demux_results.barcode_report
        if report_path.exists():
            LOG.warning("Report path already exists!")
            return
        LOG.info("Write demux report to %s", report_path)
        with report_path.open("w") as report_file:
            report_file.write("\n".join(report_content))

    @staticmethod
    def copy_sample_sheet(demux_results: DemuxResults) -> None:
        """Copy the sample sheet from run dir to demux dir"""
        LOG.info(
            f"Copy sample sheet {demux_results.sample_sheet_path} from flow cell to demuxed result dir {demux_results.demux_sample_sheet_path}"
        )
        shutil.copy(
            demux_results.sample_sheet_path.as_posix(),
            demux_results.demux_sample_sheet_path.as_posix(),
        )

    def post_process_flow_cell(self, demux_results: DemuxResults) -> None:
        """Run all the necessary steps for post-processing a demultiplexed flow cell.
        This will
            1. Rename all the necessary files and folders
            2. Add the demux results to cgstats
            3. Produce reports for every project
            4. Generate a report with samples that have low cluster count
        """
        if demux_results.files_renamed():
            LOG.info("Files have already been renamed")
        else:
            # not needed
            self.rename_files(demux_results=demux_results)
        # depcrecated
        self.add_to_cgstats(demux_results=demux_results)
        # deprecated
        self.create_cgstats_reports(demux_results=demux_results)
        if demux_results.bcl_converter == "bcl2fastq":
            # relevant - topUnknownbarcodes
            self.create_barcode_summary_report(demux_results=demux_results)
        # moving not needed with new workflow   - on hold
        self.copy_sample_sheet(demux_results=demux_results)

        self.transfer_flow_cell(
            flow_cell_dir=demux_results.flow_cell.path, flow_cell_id=demux_results.flow_cell.id
        )

    def finish_flow_cell(
        self, flow_cell_name: str, bcl_converter: str, force: bool = False
    ) -> None:
        """Go through the post-processing steps for a flow cell.

        Force is used to finish a flow cell even if the files are renamed already.
        """
        LOG.info(
            f"Check demuxed flow cell {flow_cell_name}",
        )
        try:
            flow_cell: FlowCellDirectoryData = FlowCellDirectoryData(
                flow_cell_path=Path(self.demux_api.run_dir, flow_cell_name),
                bcl_converter=bcl_converter,
            )
        except FlowCellError:
            return
        if not self.demux_api.is_demultiplexing_completed(flow_cell=flow_cell):
            LOG.warning("Demultiplex is not ready for %s", flow_cell_name)
            return

        demux_results: DemuxResults = DemuxResults(
            demux_dir=Path(self.demux_api.out_dir, flow_cell_name),
            flow_cell=flow_cell,
            bcl_converter=bcl_converter,
        )
        if not demux_results.results_dir.exists():
            LOG.warning(f"Could not find results directory {demux_results.results_dir}")
            LOG.info(f"Can not finish flow cell {flow_cell_name}")
            return
        if demux_results.files_renamed():
            LOG.warning("Flow cell is already finished!")
            if not force:
                return
            LOG.info("Post processing flow cell anyway")
        self.post_process_flow_cell(demux_results=demux_results)

    def finish_all_flow_cells(self, bcl_converter: str) -> None:
        """Loop over all flow cells and post-process those that need it."""
        for flow_cell_dir in self.demux_api.get_all_demultiplexed_flow_cell_dirs():
            self.finish_flow_cell(flow_cell_name=flow_cell_dir.name, bcl_converter=bcl_converter)<|MERGE_RESOLUTION|>--- conflicted
+++ resolved
@@ -120,6 +120,13 @@
 
         self.update_sample_read_counts(sample_internal_ids=flow_cell_sample_ids)
 
+        self.create_delivery_file_in_flow_cell_directory(
+            flow_cell_directory=flow_cell_directory_name
+        )
+
+    def create_delivery_file_in_flow_cell_directory(self, flow_cell_directory: Path) -> None:
+        Path(flow_cell_directory, DemultiplexingDirsAndFiles.DELIVERY).touch()
+
     def add_sample_lane_sequencing_metrics_for_flow_cell(
         self, flow_cell_directory: Path, bcl_converter: str
     ) -> None:
@@ -130,18 +137,10 @@
             bcl_converter=bcl_converter,
         )
 
-<<<<<<< HEAD
-        self.update_sample_read_counts(sample_internal_ids=sample_ids)
-        self.create_delivery_file_in_flow_cell_directory(flow_cell_directory=flow_cell_dir)
-
-    def create_delivery_file_in_flow_cell_directory(self, flow_cell_directory: Path) -> None:
-        Path(flow_cell_directory, DemultiplexingDirsAndFiles.DELIVERY).touch()
-=======
         self.status_db.session.add_all(sample_lane_sequencing_metrics)
         self.status_db.session.commit()
 
         LOG.info(f"Added sequencing metrics to status db for: {flow_cell_directory.name}")
->>>>>>> 28563b0b
 
     def get_sample_ids_from_sample_sheet(
         self, parsed_flow_cell: FlowCellDirectoryData
