--- conflicted
+++ resolved
@@ -117,14 +117,14 @@
             self.write_report(report_path=report_path, report_data=report_data)
 
     @staticmethod
-<<<<<<< HEAD
     def create_barcode_summary_report(demux_results: DemuxResults) -> None:
         report_content = create_demux_report(conversion_stats=demux_results.conversion_stats)
         report_path: Path = demux_results.conversion_stats_path
         LOG.info("Write demux report to %s", report_path)
         with report_path.open("w") as report_file:
             report_file.write("\n".join(report_content))
-=======
+
+    @staticmethod
     def copy_sample_sheet(demux_results: DemuxResults) -> None:
         """Copy the sample sheet from run dir to demux dir"""
         LOG.info(
@@ -142,7 +142,6 @@
         """Suggestion is to deprecate this as a flag and store information in database instead"""
         LOG.info("Creating %s", demux_results.copy_complete_path)
         demux_results.copy_complete_path.touch()
->>>>>>> fd36a227
 
     def post_process_flowcell(self, demux_results: DemuxResults) -> None:
         """Run all the necessary steps for post processing a demultiplexed flowcell
@@ -159,12 +158,9 @@
             self.rename_files(demux_results=demux_results)
         self.add_to_cgstats(demux_results=demux_results)
         self.create_cgstats_reports(demux_results=demux_results)
-<<<<<<< HEAD
         self.create_barcode_summary_report(demux_results=demux_results)
-=======
         self.copy_sample_sheet(demux_results=demux_results)
         self.create_copy_complete_file(demux_results=demux_results)
->>>>>>> fd36a227
 
     def finish_flowcell(self, flowcell_name: str, force: bool = False) -> None:
         """Go through the post processing steps for a flowcell
