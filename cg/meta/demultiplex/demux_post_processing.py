--- conflicted
+++ resolved
@@ -233,30 +233,19 @@
 
                 self.add_file_to_bundle_if_non_existent(
                     file_path=fastq_file_path,
-<<<<<<< HEAD
-                    bundle_name=flow_cell_name,
-                    tag_names=[SequencingFileTag.FASTQ, sample_id],
-                )
-
-    def add_sample_sheet(self, flow_cell_directory: Path, flow_cell_name: str) -> None:
-        """Add sample sheet path to Housekeeper."""
-
-        sample_sheet_file_path: Path = self.find_sample_sheet_path(
-            flow_cell_directory=flow_cell_directory
-        )
-
-        self.add_file_if_non_existent(
-            file_path=sample_sheet_file_path,
-=======
                     bundle_name=sample_id,
                     tag_names=[SequencingFileTag.FASTQ, flow_cell_name],
                 )
 
     def add_sample_sheet(self, flow_cell_directory: Path, flow_cell_name: str) -> None:
-        """Add sample sheet to Housekeeper."""
+        """Add sample sheet path to Housekeeper."""
+
+        sample_sheet_file_path: Path = self.find_sample_sheet_path(
+            flow_cell_directory=flow_cell_directory
+        )
+
         self.add_file_to_bundle_if_non_existent(
-            file_path=Path(flow_cell_directory, DemultiplexingDirsAndFiles.SAMPLE_SHEET_FILE_NAME),
->>>>>>> 72f0992b
+            file_path=sample_sheet_file_path,
             bundle_name=flow_cell_name,
             tag_names=[SequencingFileTag.SAMPLE_SHEET, flow_cell_name],
         )
@@ -314,11 +303,7 @@
             if self.hk_api.get_tag(name=tag_name) is None:
                 self.hk_api.add_tag(name=tag_name)
 
-<<<<<<< HEAD
-    def add_file_if_non_existent(
-=======
     def add_file_to_bundle_if_non_existent(
->>>>>>> 72f0992b
         self, file_path: Path, bundle_name: str, tag_names: List[str]
     ) -> None:
         """Add file to Housekeeper if it has not already been added."""
@@ -327,11 +312,7 @@
             return
 
         if not self.file_exists_in_latest_version_for_bundle(
-<<<<<<< HEAD
-            file_path=file_path, flow_cell_name=bundle_name
-=======
             file_path=file_path, bundle_name=bundle_name
->>>>>>> 72f0992b
         ):
             self.hk_api.add_and_include_file_to_latest_version(
                 bundle_name=bundle_name,
