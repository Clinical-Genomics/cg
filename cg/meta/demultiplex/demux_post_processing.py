--- conflicted
+++ resolved
@@ -122,18 +122,12 @@
         """
 
         LOG.info(f"Finish flow cell {flow_cell_directory_name}")
-<<<<<<< HEAD
+
 
         flow_cell_directory: Path = Path(self.demux_api.out_dir, flow_cell_directory_name)
         flow_cell_run_directory: Path = Path(self.demux_api.run_dir, flow_cell_directory_name)
 
         bcl_converter: str = get_bcl_converter_name(flow_cell_directory)
-=======
-        self.copy_sample_sheet()
-
-        flow_cell_directory_path: Path = Path(self.demux_api.out_dir, flow_cell_directory_name)
-        bcl_converter: str = get_bcl_converter_name(flow_cell_directory_path)
->>>>>>> d2989b52
 
         parsed_flow_cell: FlowCellDirectoryData = parse_flow_cell_directory_data(
             flow_cell_directory=flow_cell_directory,
