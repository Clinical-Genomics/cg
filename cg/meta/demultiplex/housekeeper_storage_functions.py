--- conflicted
+++ resolved
@@ -1,12 +1,9 @@
 """Functions interacting with housekeeper in the DemuxPostProcessingAPI."""
 import logging
 from pathlib import Path
-<<<<<<< HEAD
-from typing import Iterable, Optional
+from typing import Iterable
 
 from housekeeper.store.models import File
-=======
->>>>>>> 32493242
 
 from cg.apps.housekeeper.hk import HousekeeperAPI
 from cg.constants.housekeeper_tags import SequencingFileTag
