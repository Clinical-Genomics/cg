"""Ordering module"""
import datetime as dt
from typing import List

from cg.constants import DataDelivery, Pipeline
from cg.exc import OrderError
from cg.store import models


class StatusHandler:
    """Handles ordering data for the statusDB"""

    def __init__(self):
        self.status = None

    @staticmethod
    def group_cases(samples: List[dict]) -> dict:
        """Group samples in cases."""
        cases = {}
        for sample in samples:
            case_id = sample["family_name"]
            if case_id not in cases:
                cases[case_id] = []
            cases[case_id].append(sample)
        return cases

    @staticmethod
    def pools_to_status(data: dict) -> dict:
        """Convert input to pools."""

        status_data = {
            "customer": data["customer"],
            "order": data["name"],
            "comment": data["comment"],
            "pools": [],
        }

        # group pools
        pools = {}

        for sample in data["samples"]:
            pool_name = sample["pool"]
            application = sample["application"]
            data_analysis = sample["data_analysis"]
            data_delivery = sample.get("data_delivery")

            if pool_name not in pools:
                pools[pool_name] = {}
                pools[pool_name]["name"] = pool_name
                pools[pool_name]["applications"] = set()
                pools[pool_name]["samples"] = []

            pools[pool_name]["samples"].append(sample)
            pools[pool_name]["applications"].add(application)

        # each pool must only have one application type
        for pool in pools.values():

            applications = pool["applications"]
            pool_name = pool["name"]
            if len(applications) != 1:
                raise OrderError(f"different application in pool: {pool_name} - {applications}")

        for pool in pools.values():

            pool_name = pool["name"]
            applications = pool["applications"]
            application = applications.pop()
            pool_samples = pool["samples"]

            status_data["pools"].append(
                {
                    "name": pool_name,
                    "application": application,
                    "data_analysis": data_analysis,
                    "data_delivery": data_delivery,
                    "samples": [
                        {
                            "application": sample["application"],
                            "comment": sample.get("comment"),
                            "data_delivery": sample.get("data_delivery"),
                            "name": sample["name"],
                            "priority": sample["priority"],
                        }
                        for sample in pool_samples
                    ],
                }
            )
        return status_data

    @staticmethod
    def samples_to_status(data: dict) -> dict:
        """Convert order input to status for fastq-only/metagenome orders."""
        status_data = {
            "customer": data["customer"],
            "order": data["name"],
            "samples": [
                {
                    "application": sample["application"],
                    "comment": sample.get("comment"),
                    "data_analysis": sample["data_analysis"],
                    "data_delivery": sample.get("data_delivery"),
                    "internal_id": sample.get("internal_id"),
                    "name": sample["name"],
                    "priority": sample["priority"],
                    "sex": sample.get("sex"),
                    "status": sample.get("status"),
                    "tumour": sample.get("tumour") or False,
                    "volume": sample.get("volume"),
                }
                for sample in data["samples"]
            ],
        }
        return status_data

    @staticmethod
    def microbial_samples_to_status(data: dict) -> dict:
        """Convert order input for microbial samples."""

        status_data = {
            "customer": data["customer"],
            "order": data["name"],
            "comment": data.get("comment"),
            "data_analysis": data["samples"][0]["data_analysis"],
            "data_delivery": data["samples"][0]["data_delivery"],
            "samples": [
                {
                    "application": sample_data["application"],
                    "comment": sample_data.get("comment"),
                    "data_delivery": sample_data.get("data_delivery"),
                    "internal_id": sample_data.get("internal_id"),
                    "name": sample_data["name"],
                    "organism_id": sample_data["organism"],
                    "priority": sample_data["priority"],
                    "reference_genome": sample_data["reference_genome"],
                    "volume": sample_data.get("volume"),
<<<<<<< HEAD
=======
                    "pre_processing_method": sample_data.get("pre_processing_method"),
                    "region_code": sample_data.get("region_code"),
                    "lab_code": sample_data.get("lab_code"),
                    "selection_criteria": sample_data.get("selection_criteria"),
>>>>>>> f64b4761
                }
                for sample_data in data["samples"]
            ],
        }
        return status_data

    @classmethod
    def cases_to_status(cls, data: dict) -> dict:
        """Convert order input to status interface input."""
        status_data = {"customer": data["customer"], "order": data["name"], "families": []}
        cases = cls.group_cases(data["samples"])

        for case_name, case_samples in cases.items():
            priority = cls.get_single_value(case_name, case_samples, "priority", "standard")
            data_analysis = cls.get_single_value(case_name, case_samples, "data_analysis")
            data_delivery = cls.get_single_value(case_name, case_samples, "data_delivery")

            panels = set(panel for sample in case_samples for panel in sample.get("panels", set()))
            case = {
                # Set from first sample until order portal sets this on case level
                "data_analysis": data_analysis,
                "data_delivery": data_delivery,
                "name": case_name,
                "priority": priority,
                "panels": list(panels),
                "samples": [
                    {
                        "age_at_sampling": sample.get("age_at_sampling"),
                        "application": sample["application"],
                        "capture_kit": sample.get("capture_kit"),
                        "cohorts": list(sample.get("cohorts", "")),
                        "comment": sample.get("comment"),
                        "father": sample.get("father"),
                        "from_sample": sample.get("from_sample"),
                        "internal_id": sample.get("internal_id"),
                        "mother": sample.get("mother"),
                        "name": sample["name"],
                        "phenotype_terms": list(sample.get("phenotype_terms", "")),
                        "sex": sample["sex"],
                        "status": sample.get("status"),
                        "synopsis": list(sample.get("synopsis", "")),
                        "time_point": sample.get("time_point"),
                        "tumour": sample.get("tumour", False),
                    }
                    for sample in case_samples
                ],
            }

            status_data["families"].append(case)
        return status_data

    @classmethod
    def get_single_value(cls, case_name, case_samples, value_key, value_default=None):
        values = set(sample.get(value_key, value_default) for sample in case_samples)
        if len(values) > 1:
            raise ValueError(f"different sample {value_key} values: {case_name} - {values}")
        single_value = values.pop()
        return single_value

    def store_cases(
        self, customer: str, order: str, ordered: dt.datetime, ticket: int, cases: List[dict]
    ) -> List[models.Family]:
        """Store cases and samples in the status database."""

        customer_obj = self.status.customer(customer)
        if customer_obj is None:
            raise OrderError(f"unknown customer: {customer}")
        new_families = []
        for case in cases:
            case_obj = self.status.find_family(customer_obj, case["name"])
            if case_obj:
                case_obj.panels = case["panels"]
            else:
                case_obj = self.status.add_case(
                    data_analysis=Pipeline(case["data_analysis"]),
                    data_delivery=DataDelivery(case["data_delivery"]),
                    name=case["name"],
                    panels=case["panels"],
                    priority=case["priority"],
                )
                case_obj.customer = customer_obj
                new_families.append(case_obj)

            family_samples = {}
            for sample in case["samples"]:
                sample_obj = self.status.sample(sample["internal_id"])
                if sample_obj:
                    family_samples[sample["name"]] = sample_obj
                else:
                    new_sample = self.status.add_sample(
                        age_at_sampling=sample["age_at_sampling"],
                        capture_kit=sample["capture_kit"],
                        cohorts=sample["cohorts"],
                        comment=sample["comment"],
                        from_sample=sample["from_sample"],
                        internal_id=sample["internal_id"],
                        name=sample["name"],
                        order=order,
                        ordered=ordered,
                        phenotype_terms=sample["phenotype_terms"],
                        priority=case["priority"],
                        sex=sample["sex"],
                        synopsis=sample["synopsis"],
                        ticket=ticket,
                        time_point=sample["time_point"],
                        tumour=sample["tumour"],
                    )
                    new_sample.customer = customer_obj
                    with self.status.session.no_autoflush:
                        application_tag = sample["application"]
                        new_sample.application_version = self.status.current_application_version(
                            application_tag
                        )
                    if new_sample.application_version is None:
                        raise OrderError(f"Invalid application: {sample['application']}")

                    family_samples[new_sample.name] = new_sample
                    self.status.add(new_sample)
                    new_delivery = self.status.add_delivery(destination="caesar", sample=new_sample)
                    self.status.add(new_delivery)

            for sample in case["samples"]:
                mother_obj = family_samples[sample["mother"]] if sample.get("mother") else None
                father_obj = family_samples[sample["father"]] if sample.get("father") else None
                with self.status.session.no_autoflush:
                    link_obj = self.status.link(case_obj.internal_id, sample["internal_id"])
                if link_obj:
                    link_obj.status = sample["status"] or link_obj.status
                    link_obj.mother = mother_obj or link_obj.mother
                    link_obj.father = father_obj or link_obj.father
                else:
                    new_link = self.status.relate_sample(
                        family=case_obj,
                        sample=family_samples[sample["name"]],
                        status=sample["status"],
                        mother=mother_obj,
                        father=father_obj,
                    )
                    self.status.add(new_link)
            self.status.add_commit(new_families)
        return new_families

    def store_samples(
        self, customer: str, order: str, ordered: dt.datetime, ticket: int, samples: List[dict]
    ) -> List[models.Sample]:
        """Store samples in the status database."""
        customer_obj = self.status.customer(customer)
        if customer_obj is None:
            raise OrderError(f"unknown customer: {customer}")
        new_samples = []

        with self.status.session.no_autoflush:
            for sample in samples:
                new_sample = self.status.add_sample(
                    comment=sample["comment"],
                    internal_id=sample["internal_id"],
                    name=sample["name"],
                    order=order,
                    ordered=ordered,
                    priority=sample["priority"],
                    sex=sample["sex"] or "unknown",
                    ticket=ticket,
                    tumour=sample["tumour"],
                )
                new_sample.customer = customer_obj
                application_tag = sample["application"]
                application_version = self.status.current_application_version(application_tag)
                if application_version is None:
                    raise OrderError(f"Invalid application: {sample['application']}")
                new_sample.application_version = application_version
                new_samples.append(new_sample)

                new_case = self.status.add_case(
                    data_analysis=Pipeline(sample["data_analysis"]),
                    data_delivery=DataDelivery(sample["data_delivery"]),
                    name=sample["name"],
                    panels=None,
                    priority=sample["priority"],
                )
                new_case.customer = customer_obj
                self.status.add(new_case)

                new_relationship = self.status.relate_sample(
                    family=new_case, sample=new_sample, status=sample["status"] or "unknown"
                )
                self.status.add(new_relationship)

        self.status.add_commit(new_samples)
        return new_samples

    def store_fastq_samples(
        self, customer: str, order: str, ordered: dt.datetime, ticket: int, samples: List[dict]
    ) -> List[models.Sample]:
        """Store fastq samples in the status database including family connection and delivery"""
        production_customer = self.status.customer("cust000")
        customer_obj = self.status.customer(customer)
        if customer_obj is None:
            raise OrderError(f"unknown customer: {customer}")
        new_samples = []

        with self.status.session.no_autoflush:
            for sample in samples:
                new_sample = self.status.add_sample(
                    name=sample["name"],
                    internal_id=sample["internal_id"],
                    sex=sample["sex"] or "unknown",
                    order=order,
                    ordered=ordered,
                    ticket=ticket,
                    priority=sample["priority"],
                    comment=sample["comment"],
                    tumour=sample["tumour"],
                )
                new_sample.customer = customer_obj
                application_tag = sample["application"]
                application_version = self.status.current_application_version(application_tag)
                if application_version is None:
                    raise OrderError(f"Invalid application: {sample['application']}")
                new_sample.application_version = application_version
                new_samples.append(new_sample)
                new_case = self.status.add_case(
                    data_analysis=Pipeline(sample["data_analysis"]),
                    data_delivery=DataDelivery(sample["data_delivery"]),
                    name=sample["name"],
                    panels=["OMIM-AUTO"],
                    priority="research",
                )
                new_case.customer = production_customer
                self.status.add(new_case)
                new_relationship = self.status.relate_sample(
                    family=new_case, sample=new_sample, status=sample["status"] or "unknown"
                )
                self.status.add(new_relationship)
                new_delivery = self.status.add_delivery(destination="caesar", sample=new_sample)
                self.status.add(new_delivery)

        self.status.add_commit(new_samples)
        return new_samples

    def store_microbial_samples(
        self,
        comment: str,
        customer: str,
        data_analysis: Pipeline,
        data_delivery: DataDelivery,
        order: str,
        ordered: dt.datetime,
        samples: List[dict],
        ticket: int,
    ) -> [models.Sample]:
        """Store microbial samples in the status database."""

        sample_objs = []

        customer_obj = self.status.customer(customer)
        if customer_obj is None:
            raise OrderError(f"unknown customer: {customer}")

        new_samples = []

        with self.status.session.no_autoflush:

            for sample_data in samples:
                case_obj = self.status.find_family(customer=customer_obj, name=ticket)

                if not case_obj:
                    case_obj = self.status.add_case(
                        data_analysis=data_analysis,
                        data_delivery=data_delivery,
                        name=ticket,
                        panels=None,
                    )
                    case_obj.customer = customer_obj
                    self.status.add_commit(case_obj)

                application_tag = sample_data["application"]
                application_version = self.status.current_application_version(application_tag)
                if application_version is None:
                    raise OrderError(f"Invalid application: {sample_data['application']}")

                organism = self.status.organism(sample_data["organism_id"])

                if not organism:
                    organism = self.status.add_organism(
                        internal_id=sample_data["organism_id"],
                        name=sample_data["organism_id"],
                        reference_genome=sample_data["reference_genome"],
                    )
                    self.status.add_commit(organism)

                if comment:
                    case_obj.comment = f"Order comment: {comment}"

                new_sample = self.status.add_sample(
                    application_version=application_version,
                    comment=sample_data["comment"],
                    customer=customer_obj,
                    data_delivery=sample_data["data_delivery"],
                    internal_id=sample_data["internal_id"],
                    name=sample_data["name"],
                    order=order,
                    ordered=ordered,
                    organism=organism,
                    priority=sample_data["priority"],
                    reference_genome=sample_data["reference_genome"],
                    sex="unknown",
                    ticket=ticket,
                )

                priority = new_sample.priority

                sample_objs.append(new_sample)
                self.status.relate_sample(family=case_obj, sample=new_sample, status="unknown")
                new_samples.append(new_sample)

            case_obj.priority = priority
            self.status.add_commit(new_samples)
        return sample_objs

    def store_rml(
        self, customer: str, order: str, ordered: dt.datetime, ticket: int, pools: List[dict]
    ) -> List[models.Pool]:
        """Store pools in the status database."""
        customer_obj = self.status.customer(customer)
        if customer_obj is None:
            raise OrderError(f"unknown customer: {customer}")
        new_pools = []
        new_samples = []
        for pool in pools:
            with self.status.session.no_autoflush:
                application_version = self.status.current_application_version(pool["application"])
                if application_version is None:
                    raise OrderError(f"Invalid application: {pool['application']}")

            case_name = f"{ticket}-{pool['name']}"
            case_obj = self.status.find_family(customer=customer_obj, name=case_name)

            if not case_obj:
                case_obj = self.status.add_case(
                    data_analysis=Pipeline(pool["data_analysis"]),
                    data_delivery=DataDelivery(pool["data_delivery"]),
                    name=case_name,
                    panels=None,
                )
                case_obj.customer = customer_obj
                self.status.add_commit(case_obj)

            new_pool = self.status.add_pool(
                customer=customer_obj,
                name=pool["name"],
                order=order,
                ordered=ordered,
                ticket=ticket,
                application_version=application_version,
            )
            for sample in pool["samples"]:
                new_sample = self.status.add_sample(
                    application_version=application_version,
                    comment=sample["comment"],
                    customer=customer_obj,
                    internal_id=sample.get("internal_id"),
                    name=sample["name"],
                    no_invoice=True,
                    order=order,
                    ordered=ordered,
                    priority=sample["priority"],
                    sex="unknown",
                    ticket=ticket,
                )
                new_samples.append(new_sample)
                self.status.relate_sample(family=case_obj, sample=new_sample, status="unknown")
            new_delivery = self.status.add_delivery(destination="caesar", pool=new_pool)
            self.status.add(new_delivery)
            new_pools.append(new_pool)
        self.status.add_commit(new_pools)
        return new_pools<|MERGE_RESOLUTION|>--- conflicted
+++ resolved
@@ -134,13 +134,10 @@
                     "priority": sample_data["priority"],
                     "reference_genome": sample_data["reference_genome"],
                     "volume": sample_data.get("volume"),
-<<<<<<< HEAD
-=======
                     "pre_processing_method": sample_data.get("pre_processing_method"),
                     "region_code": sample_data.get("region_code"),
                     "lab_code": sample_data.get("lab_code"),
                     "selection_criteria": sample_data.get("selection_criteria"),
->>>>>>> f64b4761
                 }
                 for sample_data in data["samples"]
             ],
