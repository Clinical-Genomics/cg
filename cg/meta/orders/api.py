--- conflicted
+++ resolved
@@ -56,11 +56,7 @@
             # open and assign ticket to order
             try:
                 if self.osticket:
-<<<<<<< HEAD
-                    message = self._create_message(data, ticket, project)
-=======
-                    message = self._create_new_ticket_message(data, ticket)
->>>>>>> be3b5a57
+                    message = self._create_new_ticket_message(data, ticket, project)
 
                     data["ticket"] = self.osticket.open_ticket(
                         name=ticket["name"],
@@ -79,7 +75,7 @@
         result = order_func(data)
         return result
 
-    def _create_message(self, data: dict, ticket: dict, project: str):
+    def _create_new_ticket_message(self, data: dict, ticket: dict, project: str) -> str:
         message = f"data:text/html;charset=utf-8,New incoming samples: "
 
         for sample in data.get("samples"):
@@ -120,7 +116,11 @@
         if ticket.get("name"):
             message += f"<br />{ticket.get('name')}"
 
+        if data.get("customer"):
+            message += f" {data.get('customer')}"
+
         return message
+
 
     def _submit_rml(self, data: dict) -> dict:
         """Submit a batch of ready made libraries."""
@@ -332,48 +332,4 @@
         if project_type == OrderType.MIP_RNA:
             return getattr(self, "_submit_mip_rna")
 
-<<<<<<< HEAD
-        return getattr(self, f"_submit_{str(project_type)}")
-=======
-        return getattr(self, f"submit_{str(project_type)}")
-
-    def _create_new_ticket_message(self, data: dict, ticket: dict) -> str:
-        message = f"data:text/html;charset=utf-8,New incoming samples: "
-
-        for sample in data.get("samples"):
-            message += "<br />" + sample.get("name")
-
-            if sample.get("application"):
-                message += f", application: {sample.get('application')}"
-
-            if sample.get("family_name"):
-                message += f", family: {sample.get('family_name')}"
-
-            if sample.get("internal_id"):
-
-                existing_sample = self.status.sample(sample.get("internal_id"))
-                sample_customer = ""
-                if existing_sample.customer_id != data["customer"]:
-                    sample_customer = " from " + existing_sample.customer.internal_id
-
-                message += f" (already existing sample{sample_customer})"
-
-            if sample.get("priority"):
-                message += ", priority: " + sample.get("priority")
-
-            if sample.get("comment"):
-                message += ", " + sample.get("comment")
-
-        message += f"<br />"
-
-        if data.get("comment"):
-            message += f"<br />{data.get('comment')}."
-
-        if ticket.get("name"):
-            message += f"<br />{ticket.get('name')}"
-
-        if data.get("customer"):
-            message += f" {data.get('customer')}"
-
-        return message
->>>>>>> be3b5a57
+        return getattr(self, f"_submit_{str(project_type)}")