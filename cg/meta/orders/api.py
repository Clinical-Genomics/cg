--- conflicted
+++ resolved
@@ -118,7 +118,10 @@
             message += f"<br />{ticket.get('name')}"
 
         if data.get("customer"):
-            message += f" {data.get('customer')}"
+            customer_id = data.get("customer")
+            customer_name = self.status.customer(customer_id).name
+
+            message += f", {customer_name} ({customer_id})"
 
         return message
 
@@ -169,12 +172,12 @@
 
     def _submit_external(self, data: dict) -> dict:
         """Submit a batch of externally sequenced samples for analysis."""
-        result = self._process_family_samples(data)
+        result = self._process_case_samples(data)
         return result
 
     def _submit_case_samples(self, data: dict) -> dict:
         """Submit a batch of samples for sequencing and analysis."""
-        result = self._process_family_samples(data)
+        result = self._process_case_samples(data)
         for case_obj in result["records"]:
             LOG.info(f"{case_obj.name}: submit family samples")
             status_samples = [
@@ -220,7 +223,7 @@
 
         return {"project": project_data, "records": samples}
 
-    def _process_family_samples(self, data: dict) -> dict:
+    def _process_case_samples(self, data: dict) -> dict:
         """Process samples to be analyzed."""
         # filter out only new samples
         status_data = self.cases_to_status(data)
@@ -330,53 +333,6 @@
         if project_type == OrderType.MIP_DNA:
             return getattr(self, "_submit_mip_dna")
         if project_type == OrderType.MIP_RNA:
-<<<<<<< HEAD
             return getattr(self, "_submit_mip_rna")
-=======
-            return getattr(self, "submit_mip_rna")
-
-        return getattr(self, f"submit_{str(project_type)}")
-
-    def _create_new_ticket_message(self, data: dict, ticket: dict) -> str:
-        message = f"data:text/html;charset=utf-8,New incoming samples: "
-
-        for sample in data.get("samples"):
-            message += "<br />" + sample.get("name")
-
-            if sample.get("application"):
-                message += f", application: {sample.get('application')}"
-
-            if sample.get("family_name"):
-                message += f", family: {sample.get('family_name')}"
-
-            if sample.get("internal_id"):
-
-                existing_sample = self.status.sample(sample.get("internal_id"))
-                sample_customer = ""
-                if existing_sample.customer_id != data["customer"]:
-                    sample_customer = " from " + existing_sample.customer.internal_id
-
-                message += f" (already existing sample{sample_customer})"
-
-            if sample.get("priority"):
-                message += ", priority: " + sample.get("priority")
-
-            if sample.get("comment"):
-                message += ", " + sample.get("comment")
-
-        message += f"<br />"
-
-        if data.get("comment"):
-            message += f"<br />{data.get('comment')}."
-
-        if ticket.get("name"):
-            message += f"<br />{ticket.get('name')}"
-
-        if data.get("customer"):
-            customer_id = data.get("customer")
-            customer_name = self.status.customer(customer_id).name
-
-            message += f", {customer_name} ({customer_id})"
->>>>>>> 03acf111
 
         return getattr(self, f"_submit_{str(project_type)}")