--- conflicted
+++ resolved
@@ -40,24 +40,7 @@
 
         Main entry point for the class towards interfaces that implements it.
         """
-<<<<<<< HEAD
-        try:
-            ORDER_SCHEMES[project].validate(order_in.dict())
-        except (ValueError, TypeError) as error:
-            raise OrderError(str(error))
-
-        self._validate_samples_available_to_customer(
-            project=project, samples=order_in.samples, customer_id=order_in.customer
-        )
-        self._validate_case_names_are_unique(
-            samples=order_in.samples, customer_id=order_in.customer
-        )
-        self._validate_sample_names_are_available(
-            project=project, samples=order_in.samples, customer_id=order_in.customer
-        )
-=======
         self.validate_order(order_in, project)
->>>>>>> 89e540d9
 
         # detect manual ticket assignment
         ticket_number: Optional[int] = TicketHandler.parse_ticket_number(order_in.name)
@@ -79,6 +62,10 @@
             project=project, samples=order_in.samples, customer_id=order_in.customer
         )
         self._validate_subject_sex(samples=order_in.samples, customer_id=order_in.customer)
+
+        self._validate_sample_names_are_available(
+            project=project, samples=order_in.samples, customer_id=order_in.customer
+        )
 
     def _submit_fluffy(self, order: OrderIn) -> dict:
         """Submit a batch of ready made libraries for FLUFFY analysis."""
@@ -262,26 +249,8 @@
             if not sample.internal_id:
                 continue
 
-<<<<<<< HEAD
-            if sample.get("internal_id"):
-
-                if project not in (
-                    OrderType.BALSAMIC,
-                    OrderType.MIP_DNA,
-                    OrderType.MIP_RNA,
-                ):
-                    raise OrderError(
-                        f"Only MIP, Balsamic and external orders can have imported "
-                        f"sample: "
-                        f"{sample.get('name')}"
-                    )
-
-                existing_sample: models.Sample = self.status.sample(sample.get("internal_id"))
-                data_customer: models.Customer = self.status.customer(customer_id)
-=======
             existing_sample: models.Sample = self.status.sample(sample.internal_id)
             data_customer: models.Customer = self.status.customer(customer_id)
->>>>>>> 89e540d9
 
             if existing_sample.customer.customer_group_id != data_customer.customer_group_id:
                 raise OrderError(f"Sample not available: {sample.name}")
