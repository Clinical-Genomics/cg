--- conflicted
+++ resolved
@@ -79,11 +79,7 @@
         if customer_obj is None:
             raise OrderError(f"unknown customer: {customer}")
         new_samples = []
-<<<<<<< HEAD
-        case_obj = self.status.find_family(customer=customer_obj, name=ticket)
-=======
         case_obj: models.Family = self.status.find_family(customer=customer_obj, name=ticket)
->>>>>>> 14940795
         case: dict = items[0]
         with self.status.session.no_autoflush:
             for sample in items:
