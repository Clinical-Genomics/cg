--- conflicted
+++ resolved
@@ -11,11 +11,8 @@
 from cg.models.orders.order import OrderIn
 from cg.models.orders.sample_base import StatusEnum
 from cg.constants.priority import Priority
-<<<<<<< HEAD
+from cg.store.models import Sample, Family, FamilySample, Customer
 from cg.constants.constants import PrepCategory
-=======
-from cg.store.models import Sample, Family, FamilySample, Customer
->>>>>>> 8c864da3
 
 
 class FastqSubmitter(Submitter):
@@ -121,12 +118,7 @@
                     )
                 if (
                     not new_sample.is_tumour
-<<<<<<< HEAD
                     and new_sample.prep_category == PrepCategory.WHOLE_GENOME_SEQUENCING
-=======
-                    and new_sample.application_version.application.prep_category
-                    == PrepCategory.WHOLE_GENOME_SEQUENCING
->>>>>>> 8c864da3
                 ):
                     self.create_maf_case(sample_obj=new_sample)
                 case.customer = customer
