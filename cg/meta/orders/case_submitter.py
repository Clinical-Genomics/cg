--- conflicted
+++ resolved
@@ -1,11 +1,6 @@
 import datetime as dt
 import logging
-<<<<<<< HEAD
-from sqlalchemy.orm import Query
-from typing import List, Set
-=======
 from typing import List, Set, Dict
->>>>>>> 8c864da3
 
 from cgmodels.cg.constants import Pipeline
 
@@ -50,14 +45,9 @@
             new_gender: str = sample.sex
             if new_gender == "unknown":
                 continue
-<<<<<<< HEAD
-            existing_samples: Query = self.status.samples_by_subject_id(
-                customer_id=customer_id, subject_id=subject_id
-=======
 
             existing_samples: List[Sample] = self.status.get_samples_by_customer_and_subject_id(
                 customer_internal_id=customer_id, subject_id=subject_id
->>>>>>> 8c864da3
             )
             existing_sample: Sample
             for existing_sample in existing_samples:
