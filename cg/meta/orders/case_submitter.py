--- conflicted
+++ resolved
@@ -222,15 +222,10 @@
         new_families = []
         for case in items:
             case_obj = self.status.family(case["internal_id"])
-<<<<<<< HEAD
-            if case_obj:
-                self._
-            else:
-=======
             if not case_obj:
->>>>>>> 14940795
                 case_obj = self._create_case(case, customer_obj, ticket)
                 new_families.append(case_obj)
+
             self._update_case(case, case_obj)
 
             family_samples = {}
@@ -282,31 +277,20 @@
     def _create_sample(self, case, customer_obj, order, ordered, sample, ticket):
         sample_obj = self.status.add_sample(
             name=sample["name"],
-<<<<<<< HEAD
-            sex=sample["sex"],
-=======
->>>>>>> 14940795
             comment=sample["comment"],
             control=sample["control"],
             internal_id=sample["internal_id"],
             order=order,
             ordered=ordered,
             original_ticket=ticket,
-<<<<<<< HEAD
-            priority=case["priority"],
-=======
->>>>>>> 14940795
             tumour=sample["tumour"],
             age_at_sampling=sample["age_at_sampling"],
             capture_kit=sample["capture_kit"],
             phenotype_groups=sample["phenotype_groups"],
             phenotype_terms=sample["phenotype_terms"],
-<<<<<<< HEAD
-=======
             priority=case["priority"],
             reference_genome=sample["reference_genome"],
             sex=sample["sex"],
->>>>>>> 14940795
             subject_id=sample["subject_id"],
         )
         sample_obj.customer = customer_obj
