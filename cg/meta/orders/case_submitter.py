--- conflicted
+++ resolved
@@ -277,25 +277,20 @@
     def _create_sample(self, case, customer_obj, order, ordered, sample, ticket):
         sample_obj = self.status.add_sample(
             name=sample["name"],
-            sex=sample["sex"],
             comment=sample["comment"],
             control=sample["control"],
             internal_id=sample["internal_id"],
             order=order,
             ordered=ordered,
             original_ticket=ticket,
-            priority=case["priority"],
             tumour=sample["tumour"],
             age_at_sampling=sample["age_at_sampling"],
             capture_kit=sample["capture_kit"],
             phenotype_groups=sample["phenotype_groups"],
             phenotype_terms=sample["phenotype_terms"],
-<<<<<<< HEAD
-=======
             priority=case["priority"],
             reference_genome=sample["reference_genome"],
             sex=sample["sex"],
->>>>>>> 45c915c2
             subject_id=sample["subject_id"],
         )
         sample_obj.customer = customer_obj
