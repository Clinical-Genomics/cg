from collections import Iterable

from pyschemes import Scheme, validators

from cg.constants import (
    CAPTUREKIT_OPTIONS,
    CONTAINER_OPTIONS,
    PRIORITY_OPTIONS,
    SEX_OPTIONS,
    STATUS_OPTIONS,
    Pipeline,
)
from cg.utils.StrEnum import StrEnum


class OrderType(StrEnum):
    BALSAMIC: str = str(Pipeline.BALSAMIC)
    EXTERNAL: str = "external"
    FASTQ: str = str(Pipeline.FASTQ)
    FLUFFY: str = str(Pipeline.FLUFFY)
    METAGENOME: str = "metagenome"
    MICROSALT: str = str(Pipeline.MICROSALT)
    MIP_DNA: str = str(Pipeline.MIP_DNA)
    MIP_RNA: str = str(Pipeline.MIP_RNA)
    RML: str = "rml"
    SARS_COV_2: str = str(Pipeline.SARS_COV_2)


class ListValidator(validators.Validator):

    """Validate a list of items against a schema."""

    def __init__(self, scheme: validators.Validator, min_items: int = 0):
        super().__init__(scheme)
        self.__scheme = validators.Validator.create_validator(scheme)
        self.min_items = min_items

    def validate(self, value: Iterable):
        """Validate the list of values."""
        values = value
        validators.TypeValidator(Iterable).validate(values)
        values_copy = []
        for one_value in values:
            self.__scheme.validate(one_value)
            values_copy.append(one_value)
        if len(values_copy) < self.min_items:
            raise ValueError(f"value did not contain at least {self.min_items} items")
        return values_copy


class TypeValidatorNone(validators.TypeValidator):
    """Type Scheme that accepts None."""

    def validate(self, value):
        """Validate the type of the value, accept None"""
        if value in (None, ""):
            return value
        return super().validate(value)


class RegexValidatorNone(validators.RegexValidator):
    """Validator for regex patterns that accepts None."""

    def validate(self, value):
        """Validate the the value against an regular expression, accept None"""
        if value in (None, ""):
            return value
        return super().validate(value)


class OptionalNone(validators.Optional):
    """Optional Scheme that accepts None."""

    def __init__(self, scheme, default=None):
        super().__init__(scheme, default)

    def validate(self, *value):
        """Validate the value with the given validator, accept missing values, accept None"""
        if value:
            val = value[0]

            if val in (None, ""):
                return val

            return super().validate(val)
        return self.default


NAME_PATTERN = r"^[A-Za-z0-9-]*$"

BASE_PROJECT = {"name": str, "customer": str, "comment": OptionalNone(TypeValidatorNone(str))}

MIP_SAMPLE = {
    # Orderform 1508
    # Order portal specific
    "internal_id": OptionalNone(TypeValidatorNone(str)),
    # "required for new samples"
    "name": validators.RegexValidator(NAME_PATTERN),
    # customer
    "data_analysis": str,
    "data_delivery": OptionalNone(TypeValidatorNone(str)),
    "age_at_sampling": OptionalNone(TypeValidatorNone(str)),
    "application": str,
    "family_name": validators.RegexValidator(NAME_PATTERN),
    "sex": OptionalNone(validators.Any(SEX_OPTIONS)),
    "tumour": bool,
    "source": OptionalNone(TypeValidatorNone(str)),
    "priority": OptionalNone(validators.Any(PRIORITY_OPTIONS)),
    "require_qcok": bool,
    "volume": OptionalNone(TypeValidatorNone(str)),
    "container": OptionalNone(validators.Any(CONTAINER_OPTIONS)),
    # "required if plate for new samples"
    "container_name": OptionalNone(TypeValidatorNone(str)),
    "well_position": OptionalNone(TypeValidatorNone(str)),
    # "Required if data analysis in Scout or vcf delivery"
    "panels": ListValidator(str, min_items=1),
    "status": OptionalNone(validators.Any(STATUS_OPTIONS)),
    # "Required if samples are part of trio/family"
    "mother": OptionalNone(RegexValidatorNone(NAME_PATTERN)),
    "father": OptionalNone(RegexValidatorNone(NAME_PATTERN)),
    # This information is required for panel analysis
    "capture_kit": OptionalNone(TypeValidatorNone(str)),
    # This information is required for panel- or exome analysis
    "elution_buffer": OptionalNone(TypeValidatorNone(str)),
    "tumour_purity": OptionalNone(TypeValidatorNone(str)),
    # "This information is optional for FFPE-samples for new samples"
    "formalin_fixation_time": OptionalNone(TypeValidatorNone(str)),
    "post_formalin_fixation_time": OptionalNone(TypeValidatorNone(str)),
    "tissue_block_size": OptionalNone(TypeValidatorNone(str)),
    # "Not Required"
    "quantity": OptionalNone(TypeValidatorNone(str)),
    "comment": OptionalNone(TypeValidatorNone(str)),
    "cohorts": OptionalNone(ListValidator(str, min_items=0)),
    "synopsis": OptionalNone(ListValidator(str, min_items=0)),
    "phenotype_terms": OptionalNone(ListValidator(str, min_items=0)),
}

BALSAMIC_SAMPLE = {
    # 1508 Orderform
    # Order portal specific
    "internal_id": OptionalNone(TypeValidatorNone(str)),
    # "This information is required for new samples"
    "name": validators.RegexValidator(NAME_PATTERN),
    "container": OptionalNone(validators.Any(CONTAINER_OPTIONS)),
    "data_analysis": str,
    "data_delivery": OptionalNone(TypeValidatorNone(str)),
    "application": str,
    "sex": OptionalNone(validators.Any(SEX_OPTIONS)),
    "family_name": validators.RegexValidator(NAME_PATTERN),
    "require_qcok": bool,
    "volume": str,
    "tumour": bool,
    "source": OptionalNone(TypeValidatorNone(str)),
    "priority": OptionalNone(validators.Any(PRIORITY_OPTIONS)),
    # Required if Plate for new samples
    "container_name": OptionalNone(TypeValidatorNone(str)),
    "well_position": OptionalNone(TypeValidatorNone(str)),
    # This information is required for panel analysis
    "capture_kit": OptionalNone(TypeValidatorNone(str)),
    # This information is required for panel- or exome analysis
    "elution_buffer": OptionalNone(TypeValidatorNone(str)),
    "tumour_purity": OptionalNone(TypeValidatorNone(str)),
    # This information is optional for FFPE-samples for new samples
    "formalin_fixation_time": OptionalNone(TypeValidatorNone(str)),
    "post_formalin_fixation_time": OptionalNone(TypeValidatorNone(str)),
    "tissue_block_size": OptionalNone(TypeValidatorNone(str)),
    # This information is optional
    "quantity": OptionalNone(TypeValidatorNone(str)),
    "comment": OptionalNone(TypeValidatorNone(str)),
    "age_at_sampling": OptionalNone(TypeValidatorNone(str)),
    "cohorts": OptionalNone(ListValidator(str, min_items=0)),
    "synopsis": OptionalNone(ListValidator(str, min_items=0)),
    "phenotype_terms": OptionalNone(ListValidator(str, min_items=0)),
}

MIP_RNA_SAMPLE = {
    "internal_id": OptionalNone(TypeValidatorNone(str)),
    # "required for new samples"
    "name": validators.RegexValidator(NAME_PATTERN),
    # customer
    "data_analysis": str,
    "data_delivery": OptionalNone(TypeValidatorNone(str)),
    "application": str,
    "family_name": validators.RegexValidator(NAME_PATTERN),
    "sex": OptionalNone(validators.Any(SEX_OPTIONS)),
    "source": OptionalNone(TypeValidatorNone(str)),
    "priority": OptionalNone(validators.Any(PRIORITY_OPTIONS)),
    "volume": str,
    "container": OptionalNone(validators.Any(CONTAINER_OPTIONS)),
    # "required if plate for new samples"
    "container_name": OptionalNone(TypeValidatorNone(str)),
    "well_position": OptionalNone(TypeValidatorNone(str)),
    "formalin_fixation_time": OptionalNone(TypeValidatorNone(str)),
    "post_formalin_fixation_time": OptionalNone(TypeValidatorNone(str)),
    "tissue_block_size": OptionalNone(TypeValidatorNone(str)),
    # # "Not Required"
    "quantity": OptionalNone(TypeValidatorNone(str)),
    "comment": OptionalNone(TypeValidatorNone(str)),
    "from_sample": OptionalNone(validators.RegexValidator(NAME_PATTERN)),
    "time_point": OptionalNone(TypeValidatorNone(str)),
    "age_at_sampling": OptionalNone(TypeValidatorNone(str)),
    "cohorts": OptionalNone(ListValidator(str, min_items=0)),
    "synopsis": OptionalNone(ListValidator(str, min_items=0)),
    "phenotype_terms": OptionalNone(ListValidator(str, min_items=0)),
}

EXTERNAL_SAMPLE = {
    # Orderform 1541
    # Order portal specific
    "internal_id": OptionalNone(TypeValidatorNone(str)),
    "data_analysis": str,
    "data_delivery": OptionalNone(TypeValidatorNone(str)),
    # "required for new samples"
    "name": validators.RegexValidator(NAME_PATTERN),
    "capture_kit": OptionalNone(TypeValidatorNone(str)),
    "application": str,
    "sex": OptionalNone(validators.Any(SEX_OPTIONS)),
    "family_name": validators.RegexValidator(NAME_PATTERN),
    "priority": OptionalNone(validators.Any(PRIORITY_OPTIONS)),
    "source": OptionalNone(TypeValidatorNone(str)),
    # "Required if data analysis in Scout"
    "panels": ListValidator(str, min_items=0),
    # todo: find out if "Additional Gene List" is "lost in translation", implement in OP or remove from OF
    "status": OptionalNone(validators.Any(STATUS_OPTIONS)),
    # "Required if samples are part of trio/family"
    "mother": OptionalNone(RegexValidatorNone(NAME_PATTERN)),
    "father": OptionalNone(RegexValidatorNone(NAME_PATTERN)),
    # todo: find out if "Other relations" is removed in current OF
    # "Not Required"
    "tumour": OptionalNone(bool, False),
    # todo: find out if "Gel picture" is "lost in translation", implement in OP or remove from OF
    "extraction_method": OptionalNone(TypeValidatorNone(str)),
    "comment": OptionalNone(TypeValidatorNone(str)),
}

FASTQ_SAMPLE = {
    # Orderform 1508
    # "required"
    "name": validators.RegexValidator(NAME_PATTERN),
    "container": OptionalNone(validators.Any(CONTAINER_OPTIONS)),
    "data_analysis": str,
    "data_delivery": OptionalNone(TypeValidatorNone(str)),
    "application": str,
    "sex": OptionalNone(validators.Any(SEX_OPTIONS)),
    # todo: implement in OP or remove from OF
    # 'family_name': RegexValidator(NAME_PATTERN),
    "require_qcok": bool,
    "volume": str,
    "source": str,
    "tumour": bool,
    "priority": OptionalNone(validators.Any(PRIORITY_OPTIONS)),
    # "required if plate"
    "container_name": OptionalNone(TypeValidatorNone(str)),
    "well_position": OptionalNone(TypeValidatorNone(str)),
    # "Required if data analysis in Scout or vcf delivery" => not valid for fastq
    # 'panels': ListValidator(str, min_items=1),
    # 'status': OptionalNone(validators.Any(STATUS_OPTIONS),
    "elution_buffer": str,
    # "Required if samples are part of trio/family"
    "mother": OptionalNone(RegexValidatorNone(NAME_PATTERN)),
    "father": OptionalNone(RegexValidatorNone(NAME_PATTERN)),
    # "Not Required"
    "quantity": OptionalNone(TypeValidatorNone(str)),
    "comment": OptionalNone(TypeValidatorNone(str)),
}

RML_SAMPLE = {
    # 1604 Orderform Ready made libraries (RML)
    # Order portal specific
    "priority": str,
    # "This information is required"
    "name": validators.RegexValidator(NAME_PATTERN),
    "pool": str,
    "application": str,
    "data_analysis": str,
    "data_delivery": OptionalNone(TypeValidatorNone(str)),
    "volume": str,
    "concentration": str,
    "concentration_sample": OptionalNone(TypeValidatorNone(str)),
    "index": str,
    "index_number": OptionalNone(TypeValidatorNone(str)),  # optional for NoIndex
    # "Required if Plate"
    "rml_plate_name": OptionalNone(TypeValidatorNone(str)),
    "well_position_rml": OptionalNone(TypeValidatorNone(str)),
    # "Automatically generated (if not custom) or custom"
    "index_sequence": OptionalNone(TypeValidatorNone(str)),
    # "Not required"
    "comment": OptionalNone(TypeValidatorNone(str)),
}

MICROSALT_SAMPLE = {
    # 1603 Orderform Microbial WGS
    # "These fields are required"
    "name": validators.RegexValidator(NAME_PATTERN),
    "organism": str,
    "reference_genome": str,
    "data_analysis": str,
    "data_delivery": str,
    "application": str,
    "priority": validators.Any(PRIORITY_OPTIONS),
    "require_qcok": bool,
    "elution_buffer": str,
    "extraction_method": str,
<<<<<<< HEAD
    "container": OptionalNone(validators.Any(CONTAINER_OPTIONS)),
    "volume": str,
    "priority": validators.Any(PRIORITY_OPTIONS),
=======
    "volume": str,
    "container": validators.Any(CONTAINER_OPTIONS),
>>>>>>> f64b4761
    # "Required if Plate"
    "container_name": OptionalNone(TypeValidatorNone(str)),
    "well_position": OptionalNone(TypeValidatorNone(str)),
    # "Required if "Other" is chosen in column "Species""
    "organism_other": OptionalNone(TypeValidatorNone(str)),
    # "These fields are not required"
    "concentration_sample": OptionalNone(TypeValidatorNone(str)),
    "quantity": OptionalNone(TypeValidatorNone(str)),
    "comment": OptionalNone(TypeValidatorNone(str)),
}

METAGENOME_SAMPLE = {
    # 1605 Orderform Microbial Metagenomes- 16S
    # "This information is required"
    "name": validators.RegexValidator(NAME_PATTERN),
    "container": OptionalNone(validators.Any(CONTAINER_OPTIONS)),
    "data_analysis": str,
    "data_delivery": OptionalNone(TypeValidatorNone(str)),
    "application": str,
    "require_qcok": bool,
    "elution_buffer": str,
    "source": str,
    "volume": str,
    "priority": OptionalNone(validators.Any(PRIORITY_OPTIONS)),
    # "Required if Plate"
    "container_name": OptionalNone(TypeValidatorNone(str)),
    "well_position": OptionalNone(TypeValidatorNone(str)),
    # "This information is not required"
    "concentration_sample": OptionalNone(TypeValidatorNone(str)),
    "quantity": OptionalNone(TypeValidatorNone(str)),
    "extraction_method": OptionalNone(TypeValidatorNone(str)),
    "comment": OptionalNone(TypeValidatorNone(str)),
}

SARSCOV2_SAMPLE = {
    # 2184 Orderform SARS-COV-2
    # "These fields are required"
    "name": validators.RegexValidator(NAME_PATTERN),
    "organism": str,
    "reference_genome": str,
    "data_analysis": str,
    "data_delivery": str,
    "application": str,
    "priority": validators.Any(PRIORITY_OPTIONS),
    "require_qcok": bool,
    "elution_buffer": str,
    "extraction_method": str,
    "pre_processing_method": str,
    "region_code": str,
    "lab_code": str,
    "selection_criteria": str,
    "volume": str,
    "container": validators.Any(CONTAINER_OPTIONS),
    # "Required if Plate"
    "container_name": OptionalNone(TypeValidatorNone(str)),
    "well_position": OptionalNone(TypeValidatorNone(str)),
    # "Required if "Other" is chosen in column "Species""
    "organism_other": OptionalNone(TypeValidatorNone(str)),
    # "These fields are not required"
    "concentration_sample": OptionalNone(TypeValidatorNone(str)),
    "quantity": OptionalNone(TypeValidatorNone(str)),
    "comment": OptionalNone(TypeValidatorNone(str)),
}

ORDER_SCHEMES = {
    OrderType.EXTERNAL: Scheme(
        {**BASE_PROJECT, "samples": ListValidator(EXTERNAL_SAMPLE, min_items=1)}
    ),
    OrderType.MIP_DNA: Scheme({**BASE_PROJECT, "samples": ListValidator(MIP_SAMPLE, min_items=1)}),
    OrderType.BALSAMIC: Scheme(
        {**BASE_PROJECT, "samples": ListValidator(BALSAMIC_SAMPLE, min_items=1)}
    ),
    OrderType.MIP_RNA: Scheme(
        {**BASE_PROJECT, "samples": ListValidator(MIP_RNA_SAMPLE, min_items=1)}
    ),
    OrderType.FASTQ: Scheme({**BASE_PROJECT, "samples": ListValidator(FASTQ_SAMPLE, min_items=1)}),
    OrderType.RML: Scheme({**BASE_PROJECT, "samples": ListValidator(RML_SAMPLE, min_items=1)}),
    OrderType.FLUFFY: Scheme({**BASE_PROJECT, "samples": ListValidator(RML_SAMPLE, min_items=1)}),
    OrderType.MICROSALT: Scheme(
        {**BASE_PROJECT, "samples": ListValidator(MICROSALT_SAMPLE, min_items=1)}
    ),
    OrderType.METAGENOME: Scheme(
        {**BASE_PROJECT, "samples": ListValidator(METAGENOME_SAMPLE, min_items=1)}
    ),
    OrderType.SARS_COV_2: Scheme(
        {**BASE_PROJECT, "samples": ListValidator(SARSCOV2_SAMPLE, min_items=1)}
    ),
}<|MERGE_RESOLUTION|>--- conflicted
+++ resolved
@@ -301,14 +301,8 @@
     "require_qcok": bool,
     "elution_buffer": str,
     "extraction_method": str,
-<<<<<<< HEAD
-    "container": OptionalNone(validators.Any(CONTAINER_OPTIONS)),
-    "volume": str,
-    "priority": validators.Any(PRIORITY_OPTIONS),
-=======
     "volume": str,
     "container": validators.Any(CONTAINER_OPTIONS),
->>>>>>> f64b4761
     # "Required if Plate"
     "container_name": OptionalNone(TypeValidatorNone(str)),
     "well_position": OptionalNone(TypeValidatorNone(str)),
