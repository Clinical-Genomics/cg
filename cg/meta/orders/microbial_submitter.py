--- conflicted
+++ resolved
@@ -100,13 +100,8 @@
                     self.status.add_commit(case)
 
                 application_tag = sample_data["application"]
-<<<<<<< HEAD
-                application_version = self.status.current_application_version(application_tag)
+                application_version = self.status.current_application_version(tag=application_tag)
                 organism = self.status.get_organism_by_internal_id(sample_data["organism_id"])
-=======
-                application_version = self.status.current_application_version(tag=application_tag)
-                organism = self.status.organism(sample_data["organism_id"])
->>>>>>> 69c88d21
 
                 if not organism:
                     organism = self.status.add_organism(
