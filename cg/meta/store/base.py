--- conflicted
+++ resolved
@@ -67,11 +67,7 @@
     """ Get all index files from the deliverables file """
 
     return [
-<<<<<<< HEAD
-        {"path": file["path_index"], "tags": get_tags(file, pipeline), "archive": False}
-=======
         {"path": file["path_index"], "tags": get_tags(file, pipeline_tags), "archive": False,}
->>>>>>> 75db2c3e
         for file in deliverables["files"]
         if file["path_index"]
     ]
