<<<<<<< HEAD
""" MicroSALT specific functionality for storing files in Houskeeper """
=======
""" Microsalt specific functionality for storing files in Housekeeper """
>>>>>>> 8539a219
import datetime as dt
import logging
from pathlib import Path
import ruamel.yaml

from _io import TextIOWrapper

from cg.constants import HK_TAGS, MICROSALT_TAGS
import cg.meta.store.base as store_base

LOG = logging.getLogger(__name__)


<<<<<<< HEAD
def add_microbial_analysis(config_stream: TextIOWrapper) -> dict:
    """Gather information from microSALT analysis to store."""
=======
def gather_files_and_bundle_in_housekeeper(config_stream, hk_api, status):
    """Function to gather files and bundle in housekeeper"""
    bundle_data = add_microbial_analysis(config_stream)

    results = hk_api.add_bundle(bundle_data)
    if results is None:
        raise BundleAlreadyAddedError("bundle already added")

    bundle_obj, version_obj = results

    # microbial_order_obj = status.microbial_order(bundle_obj.name)
    microbial_order_obj = status.microbial_order_by_ticket(bundle_obj.name)

    new_analysis = add_new_analysis(bundle_data, microbial_order_obj, status, version_obj)
    version_date = version_obj.created_at.date()

    LOG.info("new bundle added: %s, version %s", bundle_obj.name, version_date)
    hk_api.include(version_obj)
    hk_api.add_commit(bundle_obj, version_obj)

    return new_analysis


def add_microbial_analysis(config_stream):
    """Gather information from microSALT analysis to store"""
>>>>>>> 8539a219

    deliverables = ruamel.yaml.safe_load(config_stream)
    new_bundle = build_microbial_bundle(deliverables)

    return new_bundle


def build_microbial_bundle(deliverables: dict) -> dict:
    """Create a new bundle to store in Housekeeper"""

    project_name = _get_microbial_name(deliverables)
    files = store_base.deliverables_files(deliverables, analysis_type="microbial")

    data = {
        "name": str(project_name),
        "created": _get_date_from_results_path(deliverables),
        "files": files,
    }
    return data


def microbial_deliverables_files(deliverables: dict) -> list:
    """Get all deliverable files from the pipeline"""

    pipeline_tags = HK_TAGS["microbial"]
    analysis_type_tags = MICROSALT_TAGS
    files = store_base.parse_files(deliverables, pipeline_tags, analysis_type_tags)

    return files


def _get_microbial_name(deliverables: dict) -> str:
    """ Get microbial id from deliverables """
    for file_ in deliverables["files"]:
        if file_["tag"] == "sampleinfo":
            return file_["id"]
    return None


def _get_date_from_results_path(deliverables: dict) -> dt.datetime:
    """ Get date from results path """
    first_file, *_ = deliverables["files"]
    results_dir = Path(first_file["path"]).parent.name
    [_, date, time] = results_dir.split("_")
    [year, month, day] = list(map(int, date.split(".")))
    [hour, minutes, seconds] = list(map(int, time.split(".")))
    return dt.datetime(year, month, day, hour, minutes, seconds)<|MERGE_RESOLUTION|>--- conflicted
+++ resolved
@@ -1,8 +1,4 @@
-<<<<<<< HEAD
-""" MicroSALT specific functionality for storing files in Houskeeper """
-=======
 """ Microsalt specific functionality for storing files in Housekeeper """
->>>>>>> 8539a219
 import datetime as dt
 import logging
 from pathlib import Path
@@ -16,36 +12,8 @@
 LOG = logging.getLogger(__name__)
 
 
-<<<<<<< HEAD
 def add_microbial_analysis(config_stream: TextIOWrapper) -> dict:
     """Gather information from microSALT analysis to store."""
-=======
-def gather_files_and_bundle_in_housekeeper(config_stream, hk_api, status):
-    """Function to gather files and bundle in housekeeper"""
-    bundle_data = add_microbial_analysis(config_stream)
-
-    results = hk_api.add_bundle(bundle_data)
-    if results is None:
-        raise BundleAlreadyAddedError("bundle already added")
-
-    bundle_obj, version_obj = results
-
-    # microbial_order_obj = status.microbial_order(bundle_obj.name)
-    microbial_order_obj = status.microbial_order_by_ticket(bundle_obj.name)
-
-    new_analysis = add_new_analysis(bundle_data, microbial_order_obj, status, version_obj)
-    version_date = version_obj.created_at.date()
-
-    LOG.info("new bundle added: %s, version %s", bundle_obj.name, version_date)
-    hk_api.include(version_obj)
-    hk_api.add_commit(bundle_obj, version_obj)
-
-    return new_analysis
-
-
-def add_microbial_analysis(config_stream):
-    """Gather information from microSALT analysis to store"""
->>>>>>> 8539a219
 
     deliverables = ruamel.yaml.safe_load(config_stream)
     new_bundle = build_microbial_bundle(deliverables)
