"""NIPT ftp upload API"""
import datetime as dt
import logging
from pathlib import Path
from typing import Dict, Iterable, List, Optional, Union

import requests
from requests import Response

import paramiko
from cg.apps.cgstats.stats import StatsAPI
from cg.apps.housekeeper.hk import HousekeeperAPI
from cg.constants import Pipeline
from cg.exc import HousekeeperFileMissingError, StatinaAPIHTTPError
from cg.meta.upload.nipt.models import StatinaUploadFiles
from cg.models.cg_config import CGConfig
from cg.store import Store
from cg.store.models import Analysis, Flowcell, Family
from housekeeper.store.models import File
from cg.apps.tb import TrailblazerAPI

LOG = logging.getLogger(__name__)


class NiptUploadAPI:
    """API for uploading the Fluffy analysis result file to the Klinisk Genetik ftp server"""

    RESULT_FILE_TAGS = ["nipt", "metrics"]

    def __init__(self, config: CGConfig):
        self.sftp_user: str = config.fluffy.sftp.user
        self.sftp_password: str = config.fluffy.sftp.password
        self.sftp_host: str = config.fluffy.sftp.host
        self.statina_user: str = config.statina.user
        self.statina_password: str = config.statina.key
        self.statina_auth_url: str = config.statina.api_url + config.statina.auth_path
        self.statina_upload_url: str = config.statina.api_url + config.statina.upload_path
        self.sftp_port = config.fluffy.sftp.port
        self.sftp_remote_path = config.fluffy.sftp.remote_path
        self.root_dir = Path(config.housekeeper.root)
        self.housekeeper_api: HousekeeperAPI = config.housekeeper_api
        self.stats_api: StatsAPI = config.cg_stats_api
        self.status_db: Store = config.status_db
        self.dry_run: bool = False
        self.trailblazer_api: TrailblazerAPI = config.trailblazer_api

    def set_dry_run(self, dry_run: bool) -> None:
        """Set dry run"""

        LOG.info("Set dry run to %s", dry_run)
        self.dry_run = dry_run

    def flowcell_passed_qc_value(self, case_id: str, q30_threshold: float) -> bool:
        """Check average Q30 and of the latest flow cell related to a case."""
        latest_flow_cell: Flowcell = self.status_db.get_latest_flow_cell_on_case(family_id=case_id)
        flow_cell_reads_and_q30_summary: Dict[
            str, Union[int, float]
        ] = self.stats_api.flow_cell_reads_and_q30_summary(flow_cell_name=latest_flow_cell.name)
        return flow_cell_reads_and_q30_summary[
            "q30"
        ] >= q30_threshold and flow_cell_reads_and_q30_summary[
            "reads"
        ] >= self.status_db.get_ready_made_library_expected_reads(
            case_id=case_id
        )

    def get_housekeeper_results_file(self, case_id: str, tags: Optional[list] = None) -> str:
        """Get the result file for a NIPT analysis from Housekeeper"""

        if not tags:
            tags: List[str] = self.RESULT_FILE_TAGS

        hk_all_results_file: File = self.housekeeper_api.get_file_from_latest_version(
            bundle_name=case_id, tags=tags
        )

        if not hk_all_results_file:
            raise HousekeeperFileMissingError(
                f"No results files found in Housekeeper for NIPT case {case_id}."
            )

        return hk_all_results_file.path

    def get_results_file_path(self, hk_results_file: str) -> Path:
        """Get the full path to the results file on Hasta"""

        results_file: Path = self.root_dir / hk_results_file

        if not results_file.exists():
            raise FileNotFoundError(f"Results file {results_file} not found on hasta!")

        return results_file

    def get_all_upload_analyses(self) -> Iterable[Analysis]:
        """Gets all nipt analyses that are ready to be uploaded"""
<<<<<<< HEAD

        latest_nipt_analyses = (
            self.status_db.get_analyses_by_case_entry_id_and_latest_started_at_date().filter(
                Analysis.pipeline == Pipeline.FLUFFY
            )
        )

        return latest_nipt_analyses.filter(Analysis.uploaded_at.is_(None))
=======
        return self.status_db.get_latest_nipt_analysis_to_upload()
>>>>>>> 3fe46378

    def upload_to_ftp_server(self, results_file: Path) -> None:
        """Upload the result file to the ftp server"""
        if self.dry_run:
            LOG.info(f"Would upload results file to ftp server: {results_file}")
            return
        transport: paramiko.Transport = paramiko.Transport((self.sftp_host, self.sftp_port))
        LOG.info(f"Connecting to SFTP server {self.sftp_host}")
        transport.connect(username=self.sftp_user, password=self.sftp_password)
        sftp: paramiko.SFTPClient = paramiko.SFTPClient.from_transport(transport)
        LOG.info(
            f"Uploading file {results_file} to remote path {self.sftp_remote_path}/{results_file.name}"
        )

        sftp.put(
            localpath=str(results_file),
            remotepath=f"/{self.sftp_remote_path}/{results_file.name}",
            confirm=False,
        )
        sftp.close()
        transport.close()

    def update_analysis_uploaded_at_date(self, case_id: str) -> Analysis:
        """Updates analysis_uploaded_at for the uploaded analysis"""

        case_obj: Family = self.status_db.get_case_by_internal_id(internal_id=case_id)
        analysis_obj: Analysis = case_obj.analyses[0]

        if not self.dry_run:
            analysis_obj.uploaded_at = dt.datetime.now()
            self.status_db.commit()
            self.trailblazer_api.set_analysis_uploaded(
                case_id=case_id, uploaded_at=analysis_obj.uploaded_at
            )

        return analysis_obj

    def update_analysis_upload_started_date(self, case_id: str) -> Analysis:
        """Updates analysis_upload_started_at for the uploaded analysis"""

        case_obj: Family = self.status_db.get_case_by_internal_id(internal_id=case_id)
        analysis_obj: Analysis = case_obj.analyses[0]

        if not self.dry_run:
            analysis_obj.upload_started_at = dt.datetime.now()
            self.status_db.commit()

        return analysis_obj

    def get_statina_files(self, case_id: str) -> StatinaUploadFiles:
        """Get statina files from housekeeper."""

        hk_results_file: str = self.get_housekeeper_results_file(
            case_id=case_id, tags=["nipt", "metrics"]
        )
        results_file: Path = self.get_results_file_path(hk_results_file)

        hk_multiqc_file: str = self.get_housekeeper_results_file(
            case_id=case_id, tags=["nipt", "multiqc-html"]
        )
        multiqc_file: Path = self.get_results_file_path(hk_multiqc_file)

        hk_segmental_calls_file: str = self.get_housekeeper_results_file(
            case_id=case_id, tags=["nipt", "wisecondor"]
        )
        segmental_calls_file: Path = self.get_results_file_path(hk_segmental_calls_file)

        return StatinaUploadFiles(
            result_file=results_file.absolute().as_posix(),
            multiqc_report=multiqc_file.absolute().as_posix(),
            segmental_calls=segmental_calls_file.parent.as_posix(),
        )

    def upload_to_statina_database(self, statina_files: StatinaUploadFiles):
        """Upload nipt data via rest-API."""

        token: str = (
            requests.post(
                self.statina_auth_url,
                data={"username": self.statina_user, "password": self.statina_password},
            )
            .json()
            .get("access_token")
        )

        response: Response = requests.post(
            url=self.statina_upload_url,
            headers={"authorization": f"Bearer {token}"},
            data=statina_files.json(exclude_none=True),
        )
        if not response.ok:
            LOG.error(response.text)
            raise StatinaAPIHTTPError(response.text)

        LOG.info("nipt output: %s", response.text)<|MERGE_RESOLUTION|>--- conflicted
+++ resolved
@@ -93,18 +93,7 @@
 
     def get_all_upload_analyses(self) -> Iterable[Analysis]:
         """Gets all nipt analyses that are ready to be uploaded"""
-<<<<<<< HEAD
-
-        latest_nipt_analyses = (
-            self.status_db.get_analyses_by_case_entry_id_and_latest_started_at_date().filter(
-                Analysis.pipeline == Pipeline.FLUFFY
-            )
-        )
-
-        return latest_nipt_analyses.filter(Analysis.uploaded_at.is_(None))
-=======
-        return self.status_db.get_latest_nipt_analysis_to_upload()
->>>>>>> 3fe46378
+        return self.status_db.get_latest_analysis_to_upload_for_pipeline(pipeline=Pipeline.FLUFFY)
 
     def upload_to_ftp_server(self, results_file: Path) -> None:
         """Upload the result file to the ftp server"""
