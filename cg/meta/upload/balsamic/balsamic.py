--- conflicted
+++ resolved
@@ -7,12 +7,8 @@
 
 from cg.cli.generate.report.base import delivery_report
 from cg.cli.upload.scout import scout
-<<<<<<< HEAD
 from cg.cli.upload.genotype import genotypes
-from cg.constants import DataDelivery
-=======
 from cg.constants import DataDelivery, REPORT_SUPPORTED_DATA_DELIVERY
->>>>>>> 4b29fdef
 from cg.meta.workflow.balsamic import BalsamicAnalysisAPI
 from cg.models.cg_config import CGConfig
 from cg.meta.upload.upload_api import UploadAPI
@@ -43,8 +39,6 @@
         # Scout specific upload
         if DataDelivery.SCOUT in case_obj.data_delivery:
             ctx.invoke(scout, case_id=case_obj.internal_id, re_upload=restart)
-<<<<<<< HEAD
-            self.update_uploaded_at(analysis_obj)
         else:
             LOG.warning(
                 f"There is nothing to upload to Scout for case {case_obj.internal_id} and "
@@ -57,7 +51,5 @@
         else:
             LOG.info(f"Balsamic case {case_obj.internal_id} is not compatible for Genotype upload")
             ctx.abort()
-=======
 
         self.update_uploaded_at(analysis_obj)
->>>>>>> 4b29fdef
