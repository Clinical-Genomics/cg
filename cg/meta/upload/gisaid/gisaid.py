"""GISAID API."""

import logging
import re
import tempfile
from pathlib import Path

from housekeeper.store.models import File

from cg.apps.housekeeper.hk import HousekeeperAPI
from cg.apps.lims import LimsAPI
from cg.constants import FileExtensions
from cg.constants.constants import SARS_COV_REGEX, FileFormat
<<<<<<< HEAD
from cg.constants.housekeeper_tags import GisaidTag
=======
from cg.constants.housekeeper_tags import FohmTag
>>>>>>> 0da7f663
from cg.exc import HousekeeperFileMissingError
from cg.io.controller import ReadFile, WriteFile
from cg.io.csv import write_csv_from_dict
from cg.meta.upload.gisaid.constants import HEADERS
from cg.meta.upload.gisaid.models import GisaidAccession, GisaidSample
from cg.models.cg_config import CGConfig, EmailBaseSettings
from cg.models.gisaid.reports import GisaidComplementaryReport
from cg.store.models import Sample
from cg.store.store import Store
from cg.utils import Process
from cg.utils.dict import remove_duplicate_dicts

LOG = logging.getLogger(__name__)

UPLOADED_REGEX_MATCH = r"\[\"([A-Za-z0-9_]+)\"\]\}$"


class GisaidAPI:
    """Interface with GISAID CLI."""

    def __init__(self, config: CGConfig):
        self.housekeeper_api: HousekeeperAPI = config.housekeeper_api
        self.lims_api: LimsAPI = config.lims_api
        self.status_db: Store = config.status_db
        self.gisaid_submitter: str = config.gisaid.submitter
        self.upload_password: str = config.gisaid.upload_password
        self.upload_cid: str = config.gisaid.upload_cid
        self.gisaid_binary: str = config.gisaid.binary_path
        self.gisaid_log_dir: str = config.gisaid.log_dir
        self.log_watch: str = config.gisaid.logwatch_email
        self.email_base_settings: EmailBaseSettings = config.email_base_settings
        self.mutant_root_dir = Path(config.mutant.root)
        self.process = Process(binary=self.gisaid_binary)

<<<<<<< HEAD
    @staticmethod
    def get_complementary_report_content(complementary_file: Path) -> list[dict]:
        """Return complementary report content from file."""
        return ReadFile.get_content_from_file(
            file_format=FileFormat.CSV, file_path=complementary_file, read_to_dict=True
        )

    @staticmethod
    def validate_gisaid_complementary_reports(
        reports: list[dict],
    ) -> list[GisaidComplementaryReport]:
        """Validate GISAID complementary reports.
        Raises:
            ValidateError."""
        complementary_reports: list[GisaidComplementaryReport] = []
        for report in reports:
            complementary_report = GisaidComplementaryReport.model_validate(report)
            complementary_reports.append(complementary_report)
        return complementary_reports

    @staticmethod
    def get_sars_cov_complementary_reports(
        reports: list[GisaidComplementaryReport],
    ) -> list[GisaidComplementaryReport]:
        """Return all "Sars-cov2" reports."""
        return [report for report in reports if re.search(SARS_COV_REGEX, report.sample_number)]

    @staticmethod
    def get_complementary_report_sample_number(
        reports: list[GisaidComplementaryReport],
    ) -> set[str]:
        """Return all unique sample numbers in reports."""
        return {report.sample_number for report in reports}

    @staticmethod
    def add_gisaid_accession_to_complementary_reports(
        gisaid_accession: dict[str, str], reports: list[GisaidComplementaryReport]
    ) -> None:
        """Add GISAID accession to complementary reports."""
        for report in reports:
            report.gisaid_accession = gisaid_accession[report.sample_number]

    def get_complementary_report_samples(self, sample_numbers: set[str]) -> list[Sample]:
        """Return all unique samples in reports."""
        return [
            self.status_db.get_sample_by_name(name=sample_number)
            for sample_number in sample_numbers
        ]

    def get_complementary_file_from_hk(self, case_id: str) -> File:
        """Return complementary file from Housekeeper."""
        complementary_file: File | None = self.housekeeper_api.get_file_from_latest_version(
            bundle_name=case_id, tags=["komplettering"]
        )
        if not complementary_file:
            msg = f"Complementary file missing for bundle: {case_id}"
=======
    def get_completion_file_from_hk(self, case_id: str) -> File:
        """Return completion file.
        Raises:
            HousekeeperFileMissingError."""

        completion_file: File | None = self.housekeeper_api.get_file_from_latest_version(
            bundle_name=case_id, tags={FohmTag.COMPLEMENTARY}
        )
        if not completion_file:
            msg = f"Completion file missing for bundle {case_id}"
>>>>>>> 0da7f663
            raise HousekeeperFileMissingError(message=msg)
        return complementary_file

    def get_gisaid_fasta_file_path(self, case_id: str) -> Path:
        """Return the path to GISAID FASTA file."""
        return Path(self.mutant_root_dir, case_id, "results", f"{case_id}{FileExtensions.FASTA}")

    def get_gisaid_csv_path(self, case_id: str) -> Path:
        """Return the path to GISAID CSV file."""
        return Path(self.mutant_root_dir, case_id, "results", f"{case_id}{FileExtensions.CSV}")

    def get_gisaid_samples(self, case_id: str, samples: list[Sample]) -> list[GisaidSample]:
        """Return GISAID samples."""
        gisaid_samples: list[GisaidSample] = []
        for sample in samples:
            sample_id: str = sample.internal_id
            LOG.info(f"Creating GisaidSample for {sample_id}")
            gisaid_sample = GisaidSample(
                case_id=case_id,
                cg_lims_id=sample_id,
                covv_subm_sample_id=sample.name,
                submitter=self.gisaid_submitter,
                fn=f"{case_id}{FileExtensions.FASTA}",
                covv_collection_date=str(
                    self.lims_api.get_sample_attribute(lims_id=sample_id, key="collection_date")
                ),
                region=self.lims_api.get_sample_attribute(lims_id=sample_id, key="region"),
                region_code=self.lims_api.get_sample_attribute(
                    lims_id=sample_id, key="region_code"
                ),
                covv_orig_lab=self.lims_api.get_sample_attribute(
                    lims_id=sample_id, key="original_lab"
                ),
                covv_orig_lab_addr=self.lims_api.get_sample_attribute(
                    lims_id=sample_id, key="original_lab_address"
                ),
            )
            gisaid_samples.append(gisaid_sample)
        return gisaid_samples

    def create_and_include_gisaid_fasta_to_hk(
        self, gisaid_samples: list[GisaidSample], case_id: str
    ) -> None:
        """Create and include a FASTA with headers adjusted for GISAID upload results to GISAID."""

        gisaid_fasta: File | None = self.housekeeper_api.get_file_from_latest_version(
            bundle_name=case_id, tags={GisaidTag.FASTA, case_id}
        )
        if gisaid_fasta:
            gisaid_fasta_file = Path(gisaid_fasta.full_path)
        else:
            gisaid_fasta_file: Path = self.get_gisaid_fasta_file_path(case_id=case_id)

        fasta_lines: list[str] = []

        for sample in gisaid_samples:
            fasta_file: File | None = self.housekeeper_api.get_file_from_latest_version(
                bundle_name=case_id, tags={sample.cg_lims_id, GisaidTag.CONSENSUS_SAMPLE}
            )
            if not fasta_file:
                raise HousekeeperFileMissingError(
                    message=f"No FASTA file found for sample {sample.cg_lims_id}"
                )
            with open(fasta_file.full_path) as read_handle:
                for line in read_handle:
                    if line[0] == ">":
                        fasta_lines.append(f">{sample.covv_virus_name}\n")
                    else:
                        fasta_lines.append(line)

        with open(gisaid_fasta_file, "w") as write_handle:
            write_handle.writelines(fasta_lines)

        if gisaid_fasta:
            return

        self.housekeeper_api.add_and_include_file_to_latest_version(
            bundle_name=case_id, file=gisaid_fasta_file, tags=[GisaidTag.FASTA, case_id]
        )

    def create_and_include_gisaid_samples_to_hk(
        self, gisaid_samples: list[GisaidSample], case_id: str
    ) -> None:
        """Create and include CSV file for GISAID samples to Housekeeper."""
        gisaid_samples_csv: File | None = self.housekeeper_api.get_file_from_latest_version(
            bundle_name=case_id, tags={GisaidTag.CSV, case_id}
        )
        if gisaid_samples_csv:
            LOG.info(f"GISAID samples CSV for case {case_id} exists, and will be replaced")
            gisaid_csv_file = Path(gisaid_samples_csv.full_path)
        else:
            gisaid_csv_file: Path = self.get_gisaid_csv_path(case_id=case_id)
        samples: list[dict] = [sample.model_dump() for sample in gisaid_samples]
        write_csv_from_dict(content=samples, fieldnames=HEADERS, file_path=gisaid_csv_file)
        if gisaid_samples_csv:
            return
        self.housekeeper_api.add_and_include_file_to_latest_version(
            bundle_name=case_id, file=gisaid_csv_file, tags=[GisaidTag.CSV, case_id]
        )

    def create_and_include_gisaid_log_file_to_hk(self, case_id: str) -> None:
        """Create and include GISAID log file to a Housekeeper."""
        if _ := self.housekeeper_api.get_files(
            bundle=case_id, tags=[GisaidTag.LOG, case_id]
        ).first():
            LOG.info(f"GISAID log exists in case: {case_id} bundle in Housekeeper")
            return

        log_file = Path(self.gisaid_log_dir, case_id).with_suffix(FileExtensions.LOG)
        if not log_file.parent.exists():
            raise ValueError(f"GISAID log dir: {self.gisaid_log_dir} does not exist")
        if not log_file.exists():
            log_file.touch()
        self.housekeeper_api.add_and_include_file_to_latest_version(
            bundle_name=case_id, file=log_file, tags=[GisaidTag.LOG, case_id]
        )

    def parse_and_get_sars_cov_complementary_reports(
        self, complementary_report_file: Path
    ) -> list[GisaidComplementaryReport]:
        complementary_report_content_raw: list[dict] = self.get_complementary_report_content(
            complementary_report_file
        )
        complementary_report_content_raw_unique: list[dict] = remove_duplicate_dicts(
            complementary_report_content_raw
        )
        complementary_report_sars_cov: list[GisaidComplementaryReport] = (
            self.validate_gisaid_complementary_reports(complementary_report_content_raw_unique)
        )
        return self.get_sars_cov_complementary_reports(complementary_report_sars_cov)

    def create_and_include_gisaid_files_in_hk(self, case_id: str) -> None:
        """Create and include all GISAID files in Housekeeper."""
        complementary_report_file: Path = self.get_complementary_file_from_hk(case_id)
        sars_cov_complementary_reports: list[GisaidComplementaryReport] = (
            self.parse_and_get_sars_cov_complementary_reports(complementary_report_file)
        )
        sample_numbers: set[str] = self.get_complementary_report_sample_number(
            sars_cov_complementary_reports
        )
        samples: list[Sample] = self.get_complementary_report_samples(sample_numbers)

        gisaid_samples: list[GisaidSample] = self.get_gisaid_samples(
            case_id=case_id, samples=samples
        )
        self.create_and_include_gisaid_samples_to_hk(gisaid_samples=gisaid_samples, case_id=case_id)
        self.create_and_include_gisaid_fasta_to_hk(gisaid_samples=gisaid_samples, case_id=case_id)
        self.create_and_include_gisaid_log_file_to_hk(case_id)

    def authenticate_gisaid(self):
        load_call: list = [
            "CoV",
            "authenticate",
            "--cid",
            self.upload_cid,
            "--user",
            self.gisaid_submitter,
            "--pass",
            self.upload_password,
        ]
        self.process.run_command(parameters=load_call)

    def upload_results_to_gisaid(self, case_id: str) -> None:
        """Load batch data to GISAID using the GISAID CLI."""

        temp_log_file = tempfile.NamedTemporaryFile(
            dir=self.gisaid_log_dir, mode="w+", delete=False
        )
        gisaid_csv_file: str = self.housekeeper_api.get_file_from_latest_version(
            bundle_name=case_id, tags={GisaidTag.CSV, case_id}
        ).full_path

        gisaid_fasta_file: str = self.housekeeper_api.get_file_from_latest_version(
            bundle_name=case_id, tags={GisaidTag.FASTA, case_id}
        ).full_path

        gisaid_log_file: str = (
            self.housekeeper_api.get_files(bundle=case_id, tags=[GisaidTag.LOG, case_id])
            .first()
            .full_path
        )

        self.authenticate_gisaid()
        load_call: list = [
            "--logfile",
            temp_log_file.name,
            "CoV",
            "upload",
            "--csv",
            gisaid_csv_file,
            "--fasta",
            gisaid_fasta_file,
        ]
        self.process.run_command(parameters=load_call)
        self.append_to_gisaid_log(
            temp_log=Path(temp_log_file.name), gisaid_log=Path(gisaid_log_file)
        )
        temp_log_file.close()
        if self.process.stderr:
            LOG.info(f"gisaid stderr:\n{self.process.stderr}")
        if self.process.stdout:
            LOG.info(f"gisaid stdout:\n{self.process.stdout}")

    def append_to_gisaid_log(self, temp_log: Path, gisaid_log: Path) -> None:
        """Appends temp log to GISAID log and delete temp file."""
        new_log_data = ReadFile.get_content_from_file(
            file_format=FileFormat.JSON, file_path=temp_log.absolute()
        )
        if gisaid_log.stat().st_size != 0:
            old_log_data = ReadFile.get_content_from_file(
                file_format=FileFormat.JSON, file_path=gisaid_log.absolute()
            )
            new_log_data.extend(old_log_data)

        WriteFile.write_file_from_content(
            content=new_log_data, file_format=FileFormat.JSON, file_path=gisaid_log.absolute()
        )
        temp_log.unlink()

    def get_gisaid_accession_numbers(self, case_id: str) -> dict[str, str]:
        """Parse and return GISAID accession numbers and sample ids from log file."""
        log_file = Path(
            self.housekeeper_api.get_files(bundle=case_id, tags=["gisaid-log", case_id])
            .first()
            .full_path
        )
        LOG.info(f"Parsing accession numbers from log file: {log_file}")
        accession_numbers = {}

        if log_file.stat().st_size != 0:
            log_contents: list[dict] = ReadFile.get_content_from_file(
                file_format=FileFormat.JSON, file_path=log_file.absolute()
            )
            for log in log_contents:
                if log.get("code") == "epi_isl_id":
                    log_message = log.get("msg")
                elif log.get("code") == "validation_error" and "existing_ids" in log.get("msg"):
                    log_message = (
                        f'{log.get("msg").split(";")[0]}; '
                        f'{re.findall(UPLOADED_REGEX_MATCH, log.get("msg"))[0]}'
                    )
                else:
                    continue
                gisaid_accession = GisaidAccession(log_message=log_message)
                accession_numbers[gisaid_accession.sample_id] = gisaid_accession.accession_nr
        return accession_numbers

    def update_complementary_file_with_gisaid_accessions(self, case_id: str) -> None:
        """Update complementary file with GISAID accession numbers."""
        complementary_report: File | None = self.get_complementary_file_from_hk(case_id=case_id)
        accession: dict = self.get_gisaid_accession_numbers(case_id=case_id)
        sars_cov_complementary_reports: list[GisaidComplementaryReport] = (
            self.parse_and_get_sars_cov_complementary_reports(Path(complementary_report.full_path))
        )
        self.add_gisaid_accession_to_complementary_reports(
            gisaid_accession=accession, reports=sars_cov_complementary_reports
        )
        reports: list[dict] = [report.model_dump() for report in sars_cov_complementary_reports]
        write_csv_from_dict(
            content=reports, fieldnames=HEADERS, file_path=Path(complementary_report.full_path)
        )

    def upload_to_gisaid(self, case_id: str) -> None:
        """Uploading results to GISAID and saving the accession numbers in complementary file."""
        gisaid_accession_count: int = 0
        sample_number_count: int = 0
        complementary_report_file: File | None = self.get_complementary_file_from_hk(case_id)
        sars_cov_complementary_reports: list[GisaidComplementaryReport] = (
            self.parse_and_get_sars_cov_complementary_reports(complementary_report_file)
        )
        for report in sars_cov_complementary_reports:
            if report.gisaid_accession:
                gisaid_accession_count += 1
            if report.sample_number:
                sample_number_count += 1
        if gisaid_accession_count == sample_number_count:
            LOG.info("All samples already uploaded")
            return

        self.create_and_include_gisaid_files_in_hk(case_id=case_id)
        self.upload_results_to_gisaid(case_id=case_id)
        self.update_complementary_file_with_gisaid_accessions(case_id=case_id)<|MERGE_RESOLUTION|>--- conflicted
+++ resolved
@@ -11,11 +11,7 @@
 from cg.apps.lims import LimsAPI
 from cg.constants import FileExtensions
 from cg.constants.constants import SARS_COV_REGEX, FileFormat
-<<<<<<< HEAD
-from cg.constants.housekeeper_tags import GisaidTag
-=======
-from cg.constants.housekeeper_tags import FohmTag
->>>>>>> 0da7f663
+from cg.constants.housekeeper_tags import FohmTag, GisaidTag
 from cg.exc import HousekeeperFileMissingError
 from cg.io.controller import ReadFile, WriteFile
 from cg.io.csv import write_csv_from_dict
@@ -50,7 +46,6 @@
         self.mutant_root_dir = Path(config.mutant.root)
         self.process = Process(binary=self.gisaid_binary)
 
-<<<<<<< HEAD
     @staticmethod
     def get_complementary_report_content(complementary_file: Path) -> list[dict]:
         """Return complementary report content from file."""
@@ -103,22 +98,10 @@
     def get_complementary_file_from_hk(self, case_id: str) -> File:
         """Return complementary file from Housekeeper."""
         complementary_file: File | None = self.housekeeper_api.get_file_from_latest_version(
-            bundle_name=case_id, tags=["komplettering"]
+            bundle_name=case_id, tags={FohmTag.COMPLEMENTARY}
         )
         if not complementary_file:
             msg = f"Complementary file missing for bundle: {case_id}"
-=======
-    def get_completion_file_from_hk(self, case_id: str) -> File:
-        """Return completion file.
-        Raises:
-            HousekeeperFileMissingError."""
-
-        completion_file: File | None = self.housekeeper_api.get_file_from_latest_version(
-            bundle_name=case_id, tags={FohmTag.COMPLEMENTARY}
-        )
-        if not completion_file:
-            msg = f"Completion file missing for bundle {case_id}"
->>>>>>> 0da7f663
             raise HousekeeperFileMissingError(message=msg)
         return complementary_file
 
