"""Maps tag info from housekeeper tags to scout load config"""


from pydantic import BaseModel, Field


class CaseTags(BaseModel):
    snv_vcf: set[str] | None = Field(
        None, description="vcf_snv for rare disease and vcf_cancer for cancer"
    )
    snv_research_vcf: set[str] | None = Field(None, description="vcf_snv_research for rare disease")
    sv_vcf: set[str] | None = Field(
        None, description="vcf_cancer_sv for rare disease and vcf_sv_cancer for cancer"
    )
    sv_research_vcf: set[str] | None = Field(None, description="vcf_sv_research for rare disease")
    vcf_str: set[str] = Field(
        None, description="Short Tandem Repeat variants, only for rare disease"
    )
    cnv_report: set[str] | None = Field(
        None, description="AscatNgs visualization report for cancer"
    )
    smn_tsv: set[str] | None = Field(None, description="SMN gene variants, only for rare disease")
    peddy_ped: set[str] = Field(None, description="Ped info from peddy, only for rare disease")
    peddy_sex: set[str] | None = Field(None, description="Peddy sex check, only for rare disease")
    peddy_check: set[str] = Field(None, description="Peddy pedigree check, only for rare disease")
    multiqc_report: set[str] | None = Field(None, description="MultiQC report")
    delivery_report: set[str] | None = Field(None, description="Delivery report")
    str_catalog: set[str] | None = Field(
        None, description="Variant catalog used with expansionhunter"
    )
    gene_fusion: set[str] = Field(
        None, description="Arriba report for RNA fusions containing only clinical fusions"
    )
    gene_fusion_report_research: set[str] | None = Field(
        None, description="Arriba report for RNA fusions containing all fusions"
    )
    RNAfusion_report: set[str] | None = Field(
        None, description="Main RNA fusion report containing only clinical fusions"
    )
    RNAfusion_report_research: set[str] | None = Field(
        None, description="Main RNA fusion report containing all fusions"
    )
    RNAfusion_inspector: set[str] | None = Field(
        None, description="RNAfusion inspector report containing only clinical fusions"
    )
    RNAfusion_inspector_research: set[str] | None = Field(
        None, description="RNAfusion inspector report containing all fusions"
    )
<<<<<<< HEAD
    vcf_fusion: Optional[set[str]] = Field(None, description="Converted RNA fusion file to SV VCF")
    multiqc_rna: Optional[set[str]] = Field(None, description="MultiQC report for RNA samples")
    vcf_mei: Optional[set[str]] = Field(
=======
    multiqc_rna: set[str] | None = Field(None, description="MultiQC report for RNA samples")
    vcf_mei: set[str] | None = Field(
>>>>>>> 5734f301
        None, description="VCF with mobile element insertions, clinical"
    )
    vcf_mei_research: set[str] | None = Field(
        None, description="VCF with mobile element insertions, research"
    )


class SampleTags(BaseModel):
    # If cram does not exist
    bam_file: set[str] | None = None
    alignment_file: set[str] | None = None
    vcf2cytosure: set[str] | None = None
    mt_bam: set[str] | None = None
    chromograph_autozyg: set[str] | None = None
    chromograph_coverage: set[str] | None = None
    chromograph_regions: set[str] | None = None
    chromograph_sites: set[str] | None = None
    reviewer_alignment: set[str] | None = None
    reviewer_alignment_index: set[str] | None = None
    reviewer_vcf: set[str] | None = None
    mitodel_file: set[str] | None = None<|MERGE_RESOLUTION|>--- conflicted
+++ resolved
@@ -46,14 +46,9 @@
     RNAfusion_inspector_research: set[str] | None = Field(
         None, description="RNAfusion inspector report containing all fusions"
     )
-<<<<<<< HEAD
-    vcf_fusion: Optional[set[str]] = Field(None, description="Converted RNA fusion file to SV VCF")
-    multiqc_rna: Optional[set[str]] = Field(None, description="MultiQC report for RNA samples")
-    vcf_mei: Optional[set[str]] = Field(
-=======
+    vcf_fusion: set[str] | None = Field(None, description="VCF with fusions, clinical")
     multiqc_rna: set[str] | None = Field(None, description="MultiQC report for RNA samples")
     vcf_mei: set[str] | None = Field(
->>>>>>> 5734f301
         None, description="VCF with mobile element insertions, clinical"
     )
     vcf_mei_research: set[str] | None = Field(
