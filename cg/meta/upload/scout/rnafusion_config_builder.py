import logging

from housekeeper.store.models import Version

from cg.apps.lims import LimsAPI
from cg.constants.constants import PrepCategory
from cg.constants.scout_upload import (
    RNAFUSION_CASE_TAGS,
    RNAFUSION_SAMPLE_TAGS,
    GenomeBuild,
)
from cg.meta.upload.scout.hk_tags import CaseTags, SampleTags
from cg.meta.upload.scout.scout_config_builder import ScoutConfigBuilder
<<<<<<< HEAD
from cg.models.scout.scout_load_config import (
    RnafusionLoadConfig,
    ScoutCancerIndividual,
    ScoutIndividual,
)
from cg.store.models import Analysis, FamilySample
=======
from cg.models.scout.scout_load_config import RnafusionLoadConfig, ScoutCancerIndividual
from cg.store.models import Analysis, CaseSample
>>>>>>> 7b9605f3

LOG = logging.getLogger(__name__)


class RnafusionConfigBuilder(ScoutConfigBuilder):
    """Class for handling rnafusion information and files to be included in Scout upload."""

    def __init__(self, hk_version_obj: Version, analysis_obj: Analysis, lims_api: LimsAPI):
        super().__init__(
            hk_version_obj=hk_version_obj, analysis_obj=analysis_obj, lims_api=lims_api
        )
        self.case_tags: CaseTags = CaseTags(**RNAFUSION_CASE_TAGS)
        self.sample_tags: SampleTags = SampleTags(**RNAFUSION_SAMPLE_TAGS)
        self.load_config: RnafusionLoadConfig = RnafusionLoadConfig(track="cancer")

    def build_load_config(self) -> None:
        """Build a rnafusion-specific load config for uploading a case to scout."""
        LOG.info("Build load config for rnafusion case")
        self.add_common_info_to_load_config()
        self.load_config.human_genome_build = GenomeBuild.hg38
        self.include_case_files()

        LOG.info("Building samples")
        db_sample: CaseSample

        for db_sample in self.analysis_obj.case.links:
            self.load_config.samples.append(self.build_config_sample(case_sample=db_sample))

    def include_case_files(self) -> None:
        """Include case level files for rnafusion case."""
        LOG.info("Including RNAFUSION specific case level files")
        for scout_key in RNAFUSION_CASE_TAGS.keys():
            self._include_file(scout_key)

    def _include_file(self, scout_key) -> None:
        """Include the file path associated to a scout configuration parameter if the corresponding housekeeper tags
        are found. Otherwise return None."""
        setattr(
            self.load_config,
            scout_key,
            self.get_file_from_hk(getattr(self.case_tags, scout_key)),
        )

<<<<<<< HEAD
    def include_sample_alignment_file(self, config_sample: ScoutIndividual) -> None:
        """Include the RNA sample alignment file."""
        config_sample.rna_alignment_path = self.get_sample_file(
            hk_tags=self.sample_tags.alignment_file, sample_id=config_sample.sample_id
        )

    def include_sample_files(self, config_sample: ScoutIndividual) -> None:
        """Include all files that are used on RNA sample level in Scout"""
        return None

    def build_config_sample(self, case_sample: FamilySample) -> ScoutCancerIndividual:
=======
    def build_config_sample(self, case_sample: CaseSample) -> ScoutCancerIndividual:
>>>>>>> 7b9605f3
        """Build a sample with rnafusion specific information."""
        config_sample = ScoutCancerIndividual()
        self.add_common_sample_info(config_sample=config_sample, case_sample=case_sample)
        self.add_common_sample_files(config_sample=config_sample, case_sample=case_sample)
        config_sample.analysis_type = PrepCategory.WHOLE_TRANSCRIPTOME_SEQUENCING.value
        return config_sample<|MERGE_RESOLUTION|>--- conflicted
+++ resolved
@@ -4,24 +4,15 @@
 
 from cg.apps.lims import LimsAPI
 from cg.constants.constants import PrepCategory
-from cg.constants.scout_upload import (
-    RNAFUSION_CASE_TAGS,
-    RNAFUSION_SAMPLE_TAGS,
-    GenomeBuild,
-)
+from cg.constants.scout_upload import RNAFUSION_CASE_TAGS, RNAFUSION_SAMPLE_TAGS, GenomeBuild
 from cg.meta.upload.scout.hk_tags import CaseTags, SampleTags
 from cg.meta.upload.scout.scout_config_builder import ScoutConfigBuilder
-<<<<<<< HEAD
 from cg.models.scout.scout_load_config import (
     RnafusionLoadConfig,
     ScoutCancerIndividual,
     ScoutIndividual,
 )
-from cg.store.models import Analysis, FamilySample
-=======
-from cg.models.scout.scout_load_config import RnafusionLoadConfig, ScoutCancerIndividual
 from cg.store.models import Analysis, CaseSample
->>>>>>> 7b9605f3
 
 LOG = logging.getLogger(__name__)
 
@@ -65,7 +56,6 @@
             self.get_file_from_hk(getattr(self.case_tags, scout_key)),
         )
 
-<<<<<<< HEAD
     def include_sample_alignment_file(self, config_sample: ScoutIndividual) -> None:
         """Include the RNA sample alignment file."""
         config_sample.rna_alignment_path = self.get_sample_file(
@@ -76,10 +66,7 @@
         """Include all files that are used on RNA sample level in Scout"""
         return None
 
-    def build_config_sample(self, case_sample: FamilySample) -> ScoutCancerIndividual:
-=======
     def build_config_sample(self, case_sample: CaseSample) -> ScoutCancerIndividual:
->>>>>>> 7b9605f3
         """Build a sample with rnafusion specific information."""
         config_sample = ScoutCancerIndividual()
         self.add_common_sample_info(config_sample=config_sample, case_sample=case_sample)
