"""File includes api to uploading data into Scout"""

import logging
from pathlib import Path
from typing import Any, Dict, List, Optional, Set

from housekeeper.store import models as hk_models
from sqlalchemy import union
from sqlalchemy.orm import Query

from cg.apps.housekeeper.hk import HousekeeperAPI
from cg.apps.lims import LimsAPI
from cg.apps.madeline.api import MadelineAPI
from cg.apps.scout.scoutapi import ScoutAPI
from cg.constants import Pipeline
from cg.constants.constants import FileFormat
from cg.constants.sequencing import SequencingMethod
from cg.exc import CgDataError, HousekeeperBundleVersionMissingError
from cg.io.controller import WriteFile
from cg.meta.upload.scout.balsamic_config_builder import BalsamicConfigBuilder
from cg.meta.upload.scout.balsamic_umi_config_builder import BalsamicUmiConfigBuilder
from cg.meta.upload.scout.mip_config_builder import MipConfigBuilder
from cg.meta.upload.scout.rnafusion_config_builder import RnafusionConfigBuilder
from cg.meta.upload.scout.scout_config_builder import ScoutConfigBuilder
from cg.meta.workflow.analysis import AnalysisAPI
from cg.models.scout.scout_load_config import ScoutLoadConfig
from cg.store import Store
from cg.store.models import Analysis, Family, Sample, FamilySample

LOG = logging.getLogger(__name__)


class UploadScoutAPI:
    """Class that handles everything that has to do with uploading to Scout"""

    def __init__(
        self,
        hk_api: HousekeeperAPI,
        scout_api: ScoutAPI,
        lims_api: LimsAPI,
        analysis_api: AnalysisAPI,
        madeline_api: MadelineAPI,
        status_db: Store,
    ):
        self.housekeeper = hk_api
        self.scout = scout_api
        self.madeline_api = madeline_api
        self.mip_analysis_api = analysis_api
        self.lims = lims_api
        self.status_db = status_db

    def generate_config(self, analysis_obj: Analysis) -> ScoutLoadConfig:
        """Fetch data about an analysis to load Scout."""
        LOG.info("Generate scout load config")

        # Fetch last version from housekeeper
        # This should be safe since analyses are only added if data is analysed
        hk_version_obj: hk_models.Version = self.housekeeper.last_version(
            analysis_obj.family.internal_id
        )
        LOG.debug("Found housekeeper version %s", hk_version_obj.id)

        load_config: ScoutLoadConfig
        LOG.info("Found pipeline %s", analysis_obj.pipeline)
        config_builder = self.get_config_builder(analysis=analysis_obj, hk_version=hk_version_obj)

        config_builder.build_load_config()

        return config_builder.load_config

    @staticmethod
    def get_load_config_tag() -> str:
        """Get the hk tag for a scout load config"""
        return "scout-load-config"

    @staticmethod
    def save_config_file(upload_config: ScoutLoadConfig, file_path: Path) -> None:
        """Save a scout load config file to <file_path>"""

        LOG.info("Save Scout load config to %s", file_path)
        WriteFile.write_file_from_content(
            content=upload_config.dict(exclude_none=True),
            file_format=FileFormat.YAML,
            file_path=file_path,
        )

    def add_scout_config_to_hk(
        self, config_file_path: Path, case_id: str, delete: bool = False
    ) -> hk_models.File:
        """Add scout load config to hk bundle"""
        LOG.info("Adding load config %s to housekeeper", config_file_path)
        tag_name: str = self.get_load_config_tag()
        version_obj: hk_models.Version = self.housekeeper.last_version(bundle=case_id)
        uploaded_config_file: Optional[hk_models.File] = self.housekeeper.fetch_file_from_version(
            version_obj=version_obj, tags={tag_name}
        )
        if uploaded_config_file:
            LOG.info("Found config file: %s", uploaded_config_file)
            if not delete:
                raise FileExistsError("Upload config already exists")
            self.housekeeper.delete_file(uploaded_config_file.id)

        file_obj: hk_models.File = self.housekeeper.add_file(
            path=str(config_file_path), version_obj=version_obj, tags=tag_name
        )
        self.housekeeper.include_file(file_obj=file_obj, version_obj=version_obj)
        self.housekeeper.add_commit(file_obj)

        LOG.info("Added scout load config to housekeeper: %s", config_file_path)
        return file_obj

    def get_fusion_report(self, case_id: str, research: bool) -> Optional[hk_models.File]:
        """Get a fusion report for case in housekeeper

        Args:
            case_id     (string):       Case identifier
            research    (bool):         Research report
        Returns:
            File in housekeeper (Optional[hk_models.File])
        """

        # This command can be executed as:
        # ´housekeeper get file -V --tag fusion --tag pdf --tag clinical/research <case_id>´
        tags = {"fusion"}
        if research:
            tags.add("research")
        else:
            tags.add("clinical")

        fusion_report: Optional[hk_models.File] = self.housekeeper.get_file_from_latest_version(
            bundle_name=case_id, tags=tags
        )

        return fusion_report

    def get_splice_junctions_bed(self, case_id: str, sample_id: str) -> Optional[hk_models.File]:
        """Get a splice junctions bed file for case in housekeeper

        Args:
            case_id     (string):       Case identifier
            sample_id   (string):       Sample identifier
        Returns:
            File in housekeeper (Optional[hk_models.File])
        """

        # This command can be executed as:
        # ´housekeeper get file -V --tag junction --tag bed <sample_id>´
        tags: {str} = {"junction", "bed", sample_id}
        splice_junctions_bed: Optional[hk_models.File]
        try:
            splice_junctions_bed = self.housekeeper.get_file_from_latest_version(
                bundle_name=case_id, tags=tags
            )
        except HousekeeperBundleVersionMissingError:
            LOG.debug("Could not find bundle for case %s", case_id)

        return splice_junctions_bed

    def get_rna_coverage_bigwig(self, case_id: str, sample_id: str) -> Optional[hk_models.File]:
        """Get a rna coverage bigwig file for case in housekeeper

        Args:
            case_id     (string):       Case identifier
            sample_id   (string):       Sample identifier
        Returns:
            File in housekeeper (Optional[hk_models.File])
        """

        # This command can be executed as:
        # ´housekeeper get file -V --tag coverage --tag bigwig <sample_id>´
        tags: {str} = {"coverage", "bigwig", sample_id}

        rna_coverage_bigwig: Optional[
            hk_models.File
        ] = self.housekeeper.get_file_from_latest_version(bundle_name=case_id, tags=tags)

        return rna_coverage_bigwig

    def upload_fusion_report_to_scout(
        self, dry_run: bool, case_id: str, research: bool = False, update: bool = False
    ) -> None:
        """Upload fusion report file for a case to Scout.
        This can also be run as
        `housekeeper get file -V --tag fusion --tag pdf --tag clinical/research <case_id>`
        `scout load gene-fusion-report [-r] <case_id> <path/to/research_gene_fusion_report.pdf>`

        Args:
            dry_run     (bool):         Skip uploading
            case_id     (string):       Case identifier
            research    (bool):         Upload research report instead of clinical
            update      (bool):         Overwrite existing report
        Returns:
            Nothing
        """

        scout_api: ScoutAPI = self.scout
        status_db: Store = self.status_db
        report_type: str = "Research" if research else "Clinical"
        rna_case: Family = status_db.family(case_id)

        rna_dna_sample_case_map: Dict[str, Dict[str, list]] = self.create_rna_dna_sample_case_map(
            rna_case=rna_case
        )
        unique_dna_cases: Set[str] = set()
        fusion_report: Optional[hk_models.File] = self.get_fusion_report(case_id, research)
        if fusion_report is None:
            raise FileNotFoundError(
                f"{report_type} fusion report was not found in housekeeper for {case_id}"
            )

        LOG.info(f"{report_type} fusion report {fusion_report.path} found")
        for rna_sample_id in rna_dna_sample_case_map:
            dna_cases: List[str]
            dna_sample_id, dna_cases = rna_dna_sample_case_map[rna_sample_id].popitem()
            unique_dna_cases.update(dna_cases)

        for dna_case_id in unique_dna_cases:
            LOG.info(f"Uploading {report_type} fusion report to scout for case {dna_case_id}")

            if dry_run:
                continue
            scout_api.upload_fusion_report(
                case_id=dna_case_id,
                report_path=fusion_report.full_path,
                research=research,
                update=update,
            )
            LOG.info("Uploaded %s fusion report", report_type)

        LOG.info("Upload %s fusion report finished!", report_type)

    def upload_rna_coverage_bigwig_to_scout(self, case_id: str, dry_run: bool) -> None:
        """Upload rna_coverage_bigwig file for a case to Scout.
            This command can be executed as:
            `housekeeper get file -V --tag coverage --tag bigwig <sample_id>;`
            `scout update individual -c <case_id> -n <customer_sample_id> rna_coverage_bigwig
            <path/to/coverage_file.bigWig>;`

        Args:
            dry_run     (bool):         Skip uploading
            case_id     (string):       Case identifier
        Returns:
            Nothing
        """

        scout_api: ScoutAPI = self.scout
        status_db: Store = self.status_db
        rna_case = status_db.family(case_id)
        rna_dna_sample_case_map: Dict[str, Dict[str, list]] = self.create_rna_dna_sample_case_map(
            rna_case=rna_case
        )
        for rna_sample_id in rna_dna_sample_case_map:
            rna_coverage_bigwig: Optional[hk_models.File] = self.get_rna_coverage_bigwig(
                case_id=case_id, sample_id=rna_sample_id
            )

            if rna_coverage_bigwig is None:
                raise FileNotFoundError(
                    f"No RNA coverage bigwig file was found in housekeeper for {rna_sample_id}"
                )

            LOG.info(f"RNA coverage bigwig file {rna_coverage_bigwig.path} found")
            dna_sample_id: str
            dna_cases: List[str]
            dna_sample_id, dna_cases = rna_dna_sample_case_map[rna_sample_id].popitem()
            for dna_case_id in dna_cases:
                LOG.info(
                    f"Uploading RNA coverage bigwig file for {dna_sample_id} in case {dna_case_id} in scout"
                )

                if dry_run:
                    continue

                scout_api.upload_rna_coverage_bigwig(
                    file_path=rna_coverage_bigwig.full_path,
                    case_id=dna_case_id,
                    customer_sample_id=dna_sample_id,
                )
                LOG.info(
                    f"Uploaded RNA coverage bigwig file for {dna_sample_id} in case {dna_case_id}"
                )

        LOG.info("Upload RNA coverage bigwig file finished!")

    def upload_splice_junctions_bed_to_scout(self, dry_run: bool, case_id: str) -> None:
        """Upload splice_junctions_bed file for a case to Scout.
            This command can be executed as:
            `housekeeper get file -V --tag junction --tag bed <sample_id>;`
            `scout update individual -c <case_id> -n <customer_sample_id> splice_junctions_bed <path/to/junction_file.bed>;`

        Args:
            dry_run     (bool):         Skip uploading
            case_id     (string):       Case identifier
        Returns:
            Nothing
        """
        scout_api: ScoutAPI = self.scout
        status_db: Store = self.status_db
        rna_case: Family = status_db.family(case_id)

        rna_dna_sample_case_map: Dict[str, Dict[str, list]] = self.create_rna_dna_sample_case_map(
            rna_case=rna_case
        )
        for rna_sample_id in rna_dna_sample_case_map:
            splice_junctions_bed: Optional[hk_models.File] = self.get_splice_junctions_bed(
                case_id=case_id, sample_id=rna_sample_id
            )

            if splice_junctions_bed is None:
                raise FileNotFoundError(
                    f"No splice junctions bed file was found in housekeeper for {rna_sample_id}"
                )

            LOG.info(f"Splice junctions bed file {splice_junctions_bed.path} found")
            dna_sample_id: str
            dna_cases: List[str]
            dna_sample_id, dna_cases = rna_dna_sample_case_map[rna_sample_id].popitem()
            for dna_case_id in dna_cases:
                LOG.info(
                    f"Uploading splice junctions bed file for sample {dna_sample_id} in case {dna_case_id} in scout"
                )

                if dry_run:
                    continue

                scout_api.upload_splice_junctions_bed(
                    file_path=splice_junctions_bed.full_path,
                    case_id=dna_case_id,
                    customer_sample_id=dna_sample_id,
                )
                LOG.info(
                    f"Uploaded splice junctions bed file {dna_sample_id} in case {dna_case_id}"
                )

        LOG.info("Upload splice junctions bed file finished!")

    def upload_rna_junctions_to_scout(self, dry_run: bool, case_id: str) -> None:
        """Upload RNA junctions splice files to Scout.

        Args:
            dry_run     (bool):         Skip uploading
            case_id     (string):       RNA case identifier
        Returns:
            Nothing
        """
        self.upload_splice_junctions_bed_to_scout(dry_run=dry_run, case_id=case_id)
        self.upload_rna_coverage_bigwig_to_scout(case_id=case_id, dry_run=dry_run)

    @staticmethod
    def _get_sample(case: Family, subject_id: str) -> Optional[Sample]:
        """Get sample of a case for a subject_id.

        Args:
            case     (Family):               Case
            subject_id   (str):                     Subject id to search for
        Returns:
            matching sample (Sample)
        """

        link: FamilySample
        for link in case.links:
            sample: Sample = link.sample
            if sample.subject_id == subject_id:
                return sample

    def get_config_builder(self, analysis, hk_version) -> ScoutConfigBuilder:
        config_builders = {
            Pipeline.BALSAMIC: BalsamicConfigBuilder(
                hk_version_obj=hk_version, analysis_obj=analysis, lims_api=self.lims
            ),
            Pipeline.BALSAMIC_UMI: BalsamicUmiConfigBuilder(
                hk_version_obj=hk_version, analysis_obj=analysis, lims_api=self.lims
            ),
            Pipeline.MIP_DNA: MipConfigBuilder(
                hk_version_obj=hk_version,
                analysis_obj=analysis,
                mip_analysis_api=self.mip_analysis_api,
                lims_api=self.lims,
                madeline_api=self.madeline_api,
            ),
            Pipeline.MIP_RNA: MipConfigBuilder(
                hk_version_obj=hk_version,
                analysis_obj=analysis,
                mip_analysis_api=self.mip_analysis_api,
                lims_api=self.lims,
                madeline_api=self.madeline_api,
            ),
            Pipeline.RNAFUSION: RnafusionConfigBuilder(
                hk_version_obj=hk_version, analysis_obj=analysis, lims_api=self.lims
            ),
        }

        return config_builders[analysis.pipeline]

    def create_rna_dna_sample_case_map(self, rna_case: Family) -> Dict[str, Dict[str, list]]:
        """Returns a nested dictionary for mapping an RNA sample to a DNA sample and its DNA cases based on
        subject_id. Example dictionary {rna_sample_id : {dna_sample_id : [dna_case1_id, dna_case2_id]}}.

        Args:
            rna_case                (Family):  RNA case identifier
        Case Returns:
            rna_dna_sample_case_map     (Dict):       rna-dna relationships, and related dna cases based on subject id
        """
        rna_dna_sample_case_map: Dict[str, Dict[str, list]] = {}
        for rna_case.link in rna_case.links:
            self._add_rna_sample(
                rna_sample=rna_case.link.sample, rna_dna_sample_case_map=rna_dna_sample_case_map
            )
        return rna_dna_sample_case_map

    def _add_rna_sample(
        self, rna_sample: Sample, rna_dna_sample_case_map: Dict[str, Dict[str, list]]
    ) -> Dict[str, Dict[str, list]]:
        """Adds an RNA sample and its matching DNA sample, and cases."""
        dna_sample: Sample = self._link_rna_sample_to_dna_sample(
            rna_sample=rna_sample, rna_dna_sample_case_map=rna_dna_sample_case_map
        )
        self._add_dna_cases_to_dna_sample(
            dna_sample=dna_sample,
            rna_dna_sample_case_map=rna_dna_sample_case_map,
            rna_sample=rna_sample,
        )
        return rna_dna_sample_case_map

    def _link_rna_sample_to_dna_sample(
        self, rna_sample: Sample, rna_dna_sample_case_map: Dict[str, Dict[str, list]]
    ) -> Sample:
        if not rna_sample.subject_id:
            raise CgDataError(
                f"Failed on RNA sample {rna_sample.internal_id} as subject_id field is empty"
            )
<<<<<<< HEAD
        collaborator_ids = [customer.internal_id for customer in rna_sample.customer.collaborators]

        queries = []
        for customer_id in collaborator_ids:
            query: Query = self.status_db.samples_by_subject_id(
                customer_id=customer_id,
                subject_id=rna_sample.subject_id,
                is_tumour=rna_sample.is_tumour,
            )
            queries.append(query)
        combined_query = union(*queries)
        subject_id_samples = (
            self.status_db.session.query(models.Sample).select_entity_from(combined_query).all()
        )
        subject_id_dna_samples = self._get_application_prep_category(subject_id_samples)
=======

        subject_id_samples: List[Sample] = self.status_db.get_samples_by_subject_id_and_is_tumour(
            customer_id=rna_sample.customer.internal_id,
            subject_id=rna_sample.subject_id,
            is_tumour=rna_sample.is_tumour,
        )
        subject_id_dna_samples: List[Sample] = self._get_application_prep_category(
            subject_id_samples=subject_id_samples
        )
>>>>>>> 4065c6b4

        if len(subject_id_dna_samples) != 1:
            raise CgDataError(
                f"Failed to upload files for RNA case: unexpected number of DNA sample matches for subject_id: {rna_sample.subject_id}. Number of matches: {len(subject_id_dna_samples)} "
            )
        rna_dna_sample_case_map[rna_sample.internal_id]: Dict[str, list] = {}
        sample: Sample
        for sample in subject_id_dna_samples:
            rna_dna_sample_case_map[rna_sample.internal_id][sample.name]: list = []
            return sample

    @staticmethod
    def _add_dna_cases_to_dna_sample(
        dna_sample: Sample,
        rna_dna_sample_case_map: Dict[str, Dict[str, list]],
        rna_sample: Sample,
    ) -> None:
        for dna_sample.link in dna_sample.links:
            case_object: Family = dna_sample.link.family
            if (
                case_object.data_analysis
                in [Pipeline.MIP_DNA, Pipeline.BALSAMIC, Pipeline.BALSAMIC_UMI]
                and case_object.customer_id == rna_sample.customer_id
            ):
                rna_dna_sample_case_map[rna_sample.internal_id][dna_sample.name].append(
                    case_object.internal_id
                )

    @staticmethod
    def _get_application_prep_category(subject_id_samples: List[Sample]) -> List[Sample]:
        """Filter a Sample list, returning DNA samples selected on their prep_category."""
        subject_id_dna_samples: List[Sample] = []
        for sample in subject_id_samples:
            if sample.application_version.application.prep_category in [
                SequencingMethod.WGS,
                SequencingMethod.TGS,
                SequencingMethod.WES,
            ]:
                subject_id_dna_samples.append(sample)
        return subject_id_dna_samples<|MERGE_RESOLUTION|>--- conflicted
+++ resolved
@@ -429,7 +429,7 @@
             raise CgDataError(
                 f"Failed on RNA sample {rna_sample.internal_id} as subject_id field is empty"
             )
-<<<<<<< HEAD
+
         collaborator_ids = [customer.internal_id for customer in rna_sample.customer.collaborators]
 
         queries = []
@@ -441,21 +441,10 @@
             )
             queries.append(query)
         combined_query = union(*queries)
-        subject_id_samples = (
+        subject_id_samples: List[Sample]  = (
             self.status_db.session.query(models.Sample).select_entity_from(combined_query).all()
         )
-        subject_id_dna_samples = self._get_application_prep_category(subject_id_samples)
-=======
-
-        subject_id_samples: List[Sample] = self.status_db.get_samples_by_subject_id_and_is_tumour(
-            customer_id=rna_sample.customer.internal_id,
-            subject_id=rna_sample.subject_id,
-            is_tumour=rna_sample.is_tumour,
-        )
-        subject_id_dna_samples: List[Sample] = self._get_application_prep_category(
-            subject_id_samples=subject_id_samples
-        )
->>>>>>> 4065c6b4
+        subject_id_dna_samples: List[Sample]  = self._get_application_prep_category(subject_id_samples=subject_id_samples)
 
         if len(subject_id_dna_samples) != 1:
             raise CgDataError(
