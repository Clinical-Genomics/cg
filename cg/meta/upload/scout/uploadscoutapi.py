"""File includes api to uploading data into Scout"""

import logging
from pathlib import Path
from typing import Dict, List, Optional, Set

<<<<<<< HEAD
from housekeeper.store import models as hk_models
from sqlalchemy import union
from sqlalchemy.orm import Query
=======
from housekeeper.store.models import File, Version
>>>>>>> 07200c74

from cg.apps.housekeeper.hk import HousekeeperAPI
from cg.apps.lims import LimsAPI
from cg.apps.madeline.api import MadelineAPI
from cg.apps.scout.scoutapi import ScoutAPI
from cg.constants import Pipeline
from cg.constants.constants import FileFormat
from cg.constants.sequencing import SequencingMethod
from cg.exc import CgDataError, HousekeeperBundleVersionMissingError
from cg.io.controller import WriteFile
from cg.meta.upload.scout.balsamic_config_builder import BalsamicConfigBuilder
from cg.meta.upload.scout.balsamic_umi_config_builder import BalsamicUmiConfigBuilder
from cg.meta.upload.scout.mip_config_builder import MipConfigBuilder
from cg.meta.upload.scout.rnafusion_config_builder import RnafusionConfigBuilder
from cg.meta.upload.scout.scout_config_builder import ScoutConfigBuilder
from cg.meta.workflow.analysis import AnalysisAPI
from cg.models.scout.scout_load_config import ScoutLoadConfig
from cg.store import Store
from cg.store.models import Analysis, Family, Sample, FamilySample

LOG = logging.getLogger(__name__)


class UploadScoutAPI:
    """Class that handles everything that has to do with uploading to Scout"""

    def __init__(
        self,
        hk_api: HousekeeperAPI,
        scout_api: ScoutAPI,
        lims_api: LimsAPI,
        analysis_api: AnalysisAPI,
        madeline_api: MadelineAPI,
        status_db: Store,
    ):
        self.housekeeper = hk_api
        self.scout = scout_api
        self.madeline_api = madeline_api
        self.mip_analysis_api = analysis_api
        self.lims = lims_api
        self.status_db = status_db

    def generate_config(self, analysis_obj: Analysis) -> ScoutLoadConfig:
        """Fetch data about an analysis to load Scout."""
        LOG.info("Generate scout load config")

        # Fetch last version from housekeeper
        # This should be safe since analyses are only added if data is analysed
        hk_version_obj: Version = self.housekeeper.last_version(analysis_obj.family.internal_id)
        LOG.debug("Found housekeeper version %s", hk_version_obj.id)

        load_config: ScoutLoadConfig
        LOG.info("Found pipeline %s", analysis_obj.pipeline)
        config_builder = self.get_config_builder(analysis=analysis_obj, hk_version=hk_version_obj)

        config_builder.build_load_config()

        return config_builder.load_config

    @staticmethod
    def get_load_config_tag() -> str:
        """Get the hk tag for a scout load config"""
        return "scout-load-config"

    @staticmethod
    def save_config_file(upload_config: ScoutLoadConfig, file_path: Path) -> None:
        """Save a scout load config file to <file_path>"""

        LOG.info("Save Scout load config to %s", file_path)
        WriteFile.write_file_from_content(
            content=upload_config.dict(exclude_none=True),
            file_format=FileFormat.YAML,
            file_path=file_path,
        )

    def add_scout_config_to_hk(
        self, config_file_path: Path, case_id: str, delete: bool = False
    ) -> File:
        """Add scout load config to hk bundle"""
        LOG.info("Adding load config %s to housekeeper", config_file_path)
        tag_name: str = self.get_load_config_tag()
        version_obj: Version = self.housekeeper.last_version(bundle=case_id)
        uploaded_config_file: Optional[File] = self.housekeeper.fetch_file_from_version(
            version_obj=version_obj, tags={tag_name}
        )
        if uploaded_config_file:
            LOG.info("Found config file: %s", uploaded_config_file)
            if not delete:
                raise FileExistsError("Upload config already exists")
            self.housekeeper.delete_file(uploaded_config_file.id)

        file_obj: File = self.housekeeper.add_file(
            path=str(config_file_path), version_obj=version_obj, tags=tag_name
        )
        self.housekeeper.include_file(file_obj=file_obj, version_obj=version_obj)
        self.housekeeper.add_commit(file_obj)

        LOG.info("Added scout load config to housekeeper: %s", config_file_path)
        return file_obj

    def get_fusion_report(self, case_id: str, research: bool) -> Optional[File]:
        """Get a fusion report for case in housekeeper

        Args:
            case_id     (string):       Case identifier
            research    (bool):         Research report
        Returns:
            File in housekeeper (Optional[File])
        """

        # This command can be executed as:
        # ´housekeeper get file -V --tag fusion --tag pdf --tag clinical/research <case_id>´
        tags = {"fusion"}
        if research:
            tags.add("research")
        else:
            tags.add("clinical")

        fusion_report: Optional[File] = self.housekeeper.get_file_from_latest_version(
            bundle_name=case_id, tags=tags
        )

        return fusion_report

    def get_splice_junctions_bed(self, case_id: str, sample_id: str) -> Optional[File]:
        """Get a splice junctions bed file for case in housekeeper

        Args:
            case_id     (string):       Case identifier
            sample_id   (string):       Sample identifier
        Returns:
            File in housekeeper (Optional[File])
        """

        # This command can be executed as:
        # ´housekeeper get file -V --tag junction --tag bed <sample_id>´
        tags: {str} = {"junction", "bed", sample_id}
        splice_junctions_bed: Optional[File]
        try:
            splice_junctions_bed = self.housekeeper.get_file_from_latest_version(
                bundle_name=case_id, tags=tags
            )
        except HousekeeperBundleVersionMissingError:
            LOG.debug("Could not find bundle for case %s", case_id)

        return splice_junctions_bed

    def get_rna_coverage_bigwig(self, case_id: str, sample_id: str) -> Optional[File]:
        """Get a rna coverage bigwig file for case in housekeeper

        Args:
            case_id     (string):       Case identifier
            sample_id   (string):       Sample identifier
        Returns:
            File in housekeeper (Optional[File])
        """

        # This command can be executed as:
        # ´housekeeper get file -V --tag coverage --tag bigwig <sample_id>´
        tags: {str} = {"coverage", "bigwig", sample_id}

        rna_coverage_bigwig: Optional[File] = self.housekeeper.get_file_from_latest_version(
            bundle_name=case_id, tags=tags
        )

        return rna_coverage_bigwig

    def upload_fusion_report_to_scout(
        self, dry_run: bool, case_id: str, research: bool = False, update: bool = False
    ) -> None:
        """Upload fusion report file for a case to Scout.
        This can also be run as
        `housekeeper get file -V --tag fusion --tag pdf --tag clinical/research <case_id>`
        `scout load gene-fusion-report [-r] <case_id> <path/to/research_gene_fusion_report.pdf>`

        Args:
            dry_run     (bool):         Skip uploading
            case_id     (string):       Case identifier
            research    (bool):         Upload research report instead of clinical
            update      (bool):         Overwrite existing report
        Returns:
            Nothing
        """

        scout_api: ScoutAPI = self.scout
        status_db: Store = self.status_db
        report_type: str = "Research" if research else "Clinical"
        rna_case: Family = status_db.get_case_by_internal_id(internal_id=case_id)

        rna_dna_sample_case_map: Dict[str, Dict[str, list]] = self.create_rna_dna_sample_case_map(
            rna_case=rna_case
        )
        unique_dna_cases: Set[str] = set()
        fusion_report: Optional[File] = self.get_fusion_report(case_id, research)
        if fusion_report is None:
            raise FileNotFoundError(
                f"{report_type} fusion report was not found in housekeeper for {case_id}"
            )

        LOG.info(f"{report_type} fusion report {fusion_report.path} found")
        for rna_sample_id in rna_dna_sample_case_map:
            dna_cases: List[str]
            dna_sample_id, dna_cases = rna_dna_sample_case_map[rna_sample_id].popitem()
            unique_dna_cases.update(dna_cases)

        for dna_case_id in unique_dna_cases:
            LOG.info(f"Uploading {report_type} fusion report to scout for case {dna_case_id}")

            if dry_run:
                continue
            scout_api.upload_fusion_report(
                case_id=dna_case_id,
                report_path=fusion_report.full_path,
                research=research,
                update=update,
            )
            LOG.info("Uploaded %s fusion report", report_type)

        LOG.info("Upload %s fusion report finished!", report_type)

    def upload_rna_coverage_bigwig_to_scout(self, case_id: str, dry_run: bool) -> None:
        """Upload rna_coverage_bigwig file for a case to Scout.
            This command can be executed as:
            `housekeeper get file -V --tag coverage --tag bigwig <sample_id>;`
            `scout update individual -c <case_id> -n <customer_sample_id> rna_coverage_bigwig
            <path/to/coverage_file.bigWig>;`

        Args:
            dry_run     (bool):         Skip uploading
            case_id     (string):       Case identifier
        Returns:
            Nothing
        """

        scout_api: ScoutAPI = self.scout
        status_db: Store = self.status_db
        rna_case = status_db.get_case_by_internal_id(internal_id=case_id)
        rna_dna_sample_case_map: Dict[str, Dict[str, list]] = self.create_rna_dna_sample_case_map(
            rna_case=rna_case
        )
        for rna_sample_id in rna_dna_sample_case_map:
            rna_coverage_bigwig: Optional[File] = self.get_rna_coverage_bigwig(
                case_id=case_id, sample_id=rna_sample_id
            )

            if rna_coverage_bigwig is None:
                raise FileNotFoundError(
                    f"No RNA coverage bigwig file was found in housekeeper for {rna_sample_id}"
                )

            LOG.info(f"RNA coverage bigwig file {rna_coverage_bigwig.path} found")
            dna_sample_id: str
            dna_cases: List[str]
            dna_sample_id, dna_cases = rna_dna_sample_case_map[rna_sample_id].popitem()
            for dna_case_id in dna_cases:
                LOG.info(
                    f"Uploading RNA coverage bigwig file for {dna_sample_id} in case {dna_case_id} in scout"
                )

                if dry_run:
                    continue

                scout_api.upload_rna_coverage_bigwig(
                    file_path=rna_coverage_bigwig.full_path,
                    case_id=dna_case_id,
                    customer_sample_id=dna_sample_id,
                )
                LOG.info(
                    f"Uploaded RNA coverage bigwig file for {dna_sample_id} in case {dna_case_id}"
                )

        LOG.info("Upload RNA coverage bigwig file finished!")

    def upload_splice_junctions_bed_to_scout(self, dry_run: bool, case_id: str) -> None:
        """Upload splice_junctions_bed file for a case to Scout.
            This command can be executed as:
            `housekeeper get file -V --tag junction --tag bed <sample_id>;`
            `scout update individual -c <case_id> -n <customer_sample_id> splice_junctions_bed <path/to/junction_file.bed>;`

        Args:
            dry_run     (bool):         Skip uploading
            case_id     (string):       Case identifier
        Returns:
            Nothing
        """
        scout_api: ScoutAPI = self.scout
        status_db: Store = self.status_db
        rna_case: Family = status_db.get_case_by_internal_id(internal_id=case_id)

        rna_dna_sample_case_map: Dict[str, Dict[str, list]] = self.create_rna_dna_sample_case_map(
            rna_case=rna_case
        )
        for rna_sample_id in rna_dna_sample_case_map:
            splice_junctions_bed: Optional[File] = self.get_splice_junctions_bed(
                case_id=case_id, sample_id=rna_sample_id
            )

            if splice_junctions_bed is None:
                raise FileNotFoundError(
                    f"No splice junctions bed file was found in housekeeper for {rna_sample_id}"
                )

            LOG.info(f"Splice junctions bed file {splice_junctions_bed.path} found")
            dna_sample_id: str
            dna_cases: List[str]
            dna_sample_id, dna_cases = rna_dna_sample_case_map[rna_sample_id].popitem()
            for dna_case_id in dna_cases:
                LOG.info(
                    f"Uploading splice junctions bed file for sample {dna_sample_id} in case {dna_case_id} in scout"
                )

                if dry_run:
                    continue

                scout_api.upload_splice_junctions_bed(
                    file_path=splice_junctions_bed.full_path,
                    case_id=dna_case_id,
                    customer_sample_id=dna_sample_id,
                )
                LOG.info(
                    f"Uploaded splice junctions bed file {dna_sample_id} in case {dna_case_id}"
                )

        LOG.info("Upload splice junctions bed file finished!")

    def upload_rna_junctions_to_scout(self, dry_run: bool, case_id: str) -> None:
        """Upload RNA junctions splice files to Scout.

        Args:
            dry_run     (bool):         Skip uploading
            case_id     (string):       RNA case identifier
        Returns:
            Nothing
        """
        self.upload_splice_junctions_bed_to_scout(dry_run=dry_run, case_id=case_id)
        self.upload_rna_coverage_bigwig_to_scout(case_id=case_id, dry_run=dry_run)

    @staticmethod
    def _get_sample(case: Family, subject_id: str) -> Optional[Sample]:
        """Get sample of a case for a subject_id.

        Args:
            case     (Family):               Case
            subject_id   (str):                     Subject id to search for
        Returns:
            matching sample (Sample)
        """

        link: FamilySample
        for link in case.links:
            sample: Sample = link.sample
            if sample.subject_id == subject_id:
                return sample

    def get_config_builder(self, analysis, hk_version) -> ScoutConfigBuilder:
        config_builders = {
            Pipeline.BALSAMIC: BalsamicConfigBuilder(
                hk_version_obj=hk_version, analysis_obj=analysis, lims_api=self.lims
            ),
            Pipeline.BALSAMIC_UMI: BalsamicUmiConfigBuilder(
                hk_version_obj=hk_version, analysis_obj=analysis, lims_api=self.lims
            ),
            Pipeline.MIP_DNA: MipConfigBuilder(
                hk_version_obj=hk_version,
                analysis_obj=analysis,
                mip_analysis_api=self.mip_analysis_api,
                lims_api=self.lims,
                madeline_api=self.madeline_api,
            ),
            Pipeline.MIP_RNA: MipConfigBuilder(
                hk_version_obj=hk_version,
                analysis_obj=analysis,
                mip_analysis_api=self.mip_analysis_api,
                lims_api=self.lims,
                madeline_api=self.madeline_api,
            ),
            Pipeline.RNAFUSION: RnafusionConfigBuilder(
                hk_version_obj=hk_version, analysis_obj=analysis, lims_api=self.lims
            ),
        }

        return config_builders[analysis.pipeline]

    def create_rna_dna_sample_case_map(self, rna_case: Family) -> Dict[str, Dict[str, list]]:
        """Returns a nested dictionary for mapping an RNA sample to a DNA sample and its DNA cases based on
        subject_id. Example dictionary {rna_sample_id : {dna_sample_id : [dna_case1_id, dna_case2_id]}}.

        Args:
            rna_case                (Family):  RNA case identifier
        Case Returns:
            rna_dna_sample_case_map     (Dict):       rna-dna relationships, and related dna cases based on subject id
        """
        rna_dna_sample_case_map: Dict[str, Dict[str, list]] = {}
        for rna_case.link in rna_case.links:
            self._add_rna_sample(
                rna_sample=rna_case.link.sample, rna_dna_sample_case_map=rna_dna_sample_case_map
            )
        return rna_dna_sample_case_map

    def _add_rna_sample(
        self, rna_sample: Sample, rna_dna_sample_case_map: Dict[str, Dict[str, list]]
    ) -> Dict[str, Dict[str, list]]:
        """Adds an RNA sample and its matching DNA sample, and cases."""
        dna_sample: Sample = self._link_rna_sample_to_dna_sample(
            rna_sample=rna_sample, rna_dna_sample_case_map=rna_dna_sample_case_map
        )
        self._add_dna_cases_to_dna_sample(
            dna_sample=dna_sample,
            rna_dna_sample_case_map=rna_dna_sample_case_map,
            rna_sample=rna_sample,
        )
        return rna_dna_sample_case_map

    def _link_rna_sample_to_dna_sample(
        self, rna_sample: Sample, rna_dna_sample_case_map: Dict[str, Dict[str, list]]
    ) -> Sample:
        if not rna_sample.subject_id:
            raise CgDataError(
                f"Failed on RNA sample {rna_sample.internal_id} as subject_id field is empty"
            )

        collaborator_ids = [customer.internal_id for customer in rna_sample.customer.collaborators]

        queries = []
        for customer_id in collaborator_ids:
            query: Query = self.status_db.samples_by_subject_id(
                customer_id=customer_id,
                subject_id=rna_sample.subject_id,
                is_tumour=rna_sample.is_tumour,
            )
            queries.append(query)
        combined_query = union(*queries)
        subject_id_samples: List[Sample]  = (
            self.status_db.session.query(models.Sample).select_entity_from(combined_query).all()
        )
        subject_id_dna_samples: List[Sample]  = self._get_application_prep_category(subject_id_samples=subject_id_samples)

        if len(subject_id_dna_samples) != 1:
            raise CgDataError(
                f"Failed to upload files for RNA case: unexpected number of DNA sample matches for subject_id: {rna_sample.subject_id}. Number of matches: {len(subject_id_dna_samples)} "
            )
        rna_dna_sample_case_map[rna_sample.internal_id]: Dict[str, list] = {}
        sample: Sample
        for sample in subject_id_dna_samples:
            rna_dna_sample_case_map[rna_sample.internal_id][sample.name]: list = []
            return sample

    @staticmethod
    def _add_dna_cases_to_dna_sample(
        dna_sample: Sample,
        rna_dna_sample_case_map: Dict[str, Dict[str, list]],
        rna_sample: Sample,
    ) -> None:
        for dna_sample.link in dna_sample.links:
            case_object: Family = dna_sample.link.family
            if (
                case_object.data_analysis
                in [Pipeline.MIP_DNA, Pipeline.BALSAMIC, Pipeline.BALSAMIC_UMI]
                and case_object.customer_id == rna_sample.customer_id
            ):
                rna_dna_sample_case_map[rna_sample.internal_id][dna_sample.name].append(
                    case_object.internal_id
                )

    @staticmethod
    def _get_application_prep_category(subject_id_samples: List[Sample]) -> List[Sample]:
        """Filter a Sample list, returning DNA samples selected on their prep_category."""
        subject_id_dna_samples: List[Sample] = []
        for sample in subject_id_samples:
            if sample.application_version.application.prep_category in [
                SequencingMethod.WGS,
                SequencingMethod.TGS,
                SequencingMethod.WES,
            ]:
                subject_id_dna_samples.append(sample)
        return subject_id_dna_samples<|MERGE_RESOLUTION|>--- conflicted
+++ resolved
@@ -4,13 +4,7 @@
 from pathlib import Path
 from typing import Dict, List, Optional, Set
 
-<<<<<<< HEAD
-from housekeeper.store import models as hk_models
-from sqlalchemy import union
-from sqlalchemy.orm import Query
-=======
 from housekeeper.store.models import File, Version
->>>>>>> 07200c74
 
 from cg.apps.housekeeper.hk import HousekeeperAPI
 from cg.apps.lims import LimsAPI
