--- conflicted
+++ resolved
@@ -2,13 +2,8 @@
 
 import logging
 from pathlib import Path
-<<<<<<< HEAD
-from typing import Optional, Set, Dict, List, Tuple
-=======
-from typing import Optional, Set, Dict, List, Any
-
-from sqlalchemy.orm import Query
->>>>>>> 8d183674
+from typing import Any, Dict, List, Optional, Set , Tuple
+
 
 from cg.apps.housekeeper.hk import HousekeeperAPI
 from cg.apps.lims import LimsAPI
@@ -398,7 +393,7 @@
             subject_id=rna_sample.subject_id,
             is_tumour=rna_sample.is_tumour,
         )
-<<<<<<< HEAD
+
         self.validate_number_of_dna_samples_by_subject_id(
             samples_by_subject_id=samples_by_subject_id
         )
@@ -419,19 +414,6 @@
                 f"Unexpected number of DNA sample matches for subject_id: {samples_by_subject_id[0].subject_id}.\n"
                 f"Number of matches: {len(samples_by_subject_id)}"
             )
-=======
-        subject_id_dna_samples = self._get_application_prep_category(subject_id_samples.all())
-
-        if len(subject_id_dna_samples) != 1:
-            raise CgDataError(
-                f"Failed to upload files for RNA case: unexpected number of DNA sample matches for subject_id: {rna_sample.subject_id}. Number of matches: {len(subject_id_dna_samples)} "
-            )
-        rna_dna_sample_case_map[rna_sample.internal_id]: Dict[str, list] = {}
-        sample: models.Sample
-        for sample in subject_id_dna_samples:
-            rna_dna_sample_case_map[rna_sample.internal_id][sample.name]: list = []
-            return sample
->>>>>>> 8d183674
 
     @staticmethod
     def _map_dna_cases_to_dna_sample(
@@ -443,21 +425,12 @@
         cases_related_to_dna_sample = [link.family for link in dna_sample.links]
         for case in cases_related_to_dna_sample:
             if (
-<<<<<<< HEAD
                 case.data_analysis
                 in [Pipeline.MIP_DNA, Pipeline.BALSAMIC, Pipeline.BALSAMIC_UMI]
                 and case.customer_id == rna_sample.customer_id
             ):
                 rna_dna_sample_case_map[rna_sample.internal_id][dna_sample.name].append(
                     case.internal_id
-                )
-=======
-                case_object.data_analysis
-                in [Pipeline.MIP_DNA, Pipeline.BALSAMIC, Pipeline.BALSAMIC_UMI]
-                and case_object.customer_id == rna_sample.customer_id
-            ):
-                rna_dna_sample_case_map[rna_sample.internal_id][dna_sample.name].append(
-                    case_object.internal_id
                 )
 
     @staticmethod
@@ -471,5 +444,4 @@
                 SequencingMethod.WES,
             ]:
                 subject_id_dna_samples.append(sample)
-        return subject_id_dna_samples
->>>>>>> 8d183674
+        return subject_id_dna_samples