"""File includes api to uploading data into Scout."""

import logging
from pathlib import Path
from typing import Dict, List, Optional, Set, Tuple

from housekeeper.store.models import File, Version

from cg.apps.housekeeper.hk import HousekeeperAPI
from cg.apps.lims import LimsAPI
from cg.apps.madeline.api import MadelineAPI
from cg.apps.scout.scoutapi import ScoutAPI
from cg.constants import Pipeline, HK_MULTIQC_HTML_TAG
from cg.constants.constants import FileFormat, PrepCategory
from cg.constants.scout_upload import ScoutCustomCaseReportTags
from cg.constants.sequencing import SequencingMethod
from cg.exc import CgDataError, HousekeeperBundleVersionMissingError
from cg.io.controller import WriteFile
from cg.meta.upload.scout.balsamic_config_builder import BalsamicConfigBuilder
from cg.meta.upload.scout.balsamic_umi_config_builder import BalsamicUmiConfigBuilder
from cg.meta.upload.scout.mip_config_builder import MipConfigBuilder
from cg.meta.upload.scout.rnafusion_config_builder import RnafusionConfigBuilder
from cg.meta.upload.scout.scout_config_builder import ScoutConfigBuilder
from cg.meta.workflow.analysis import AnalysisAPI
from cg.models.scout.scout_load_config import ScoutLoadConfig
from cg.store import Store
from cg.store.models import Analysis, Family, Sample, FamilySample

LOG = logging.getLogger(__name__)


class UploadScoutAPI:
    """Class that handles everything that has to do with uploading to Scout."""

    def __init__(
        self,
        hk_api: HousekeeperAPI,
        scout_api: ScoutAPI,
        lims_api: LimsAPI,
        analysis_api: AnalysisAPI,
        madeline_api: MadelineAPI,
        status_db: Store,
    ):
        self.housekeeper = hk_api
        self.scout_api = scout_api
        self.madeline_api = madeline_api
        self.mip_analysis_api = analysis_api
        self.lims = lims_api
        self.status_db = status_db

    def generate_config(self, analysis_obj: Analysis) -> ScoutLoadConfig:
        """Fetch data about an analysis to load Scout."""
        LOG.info("Generate scout load config")

        # Fetch last version from housekeeper
        # This should be safe since analyses are only added if data is analysed
        hk_version_obj: Version = self.housekeeper.last_version(analysis_obj.family.internal_id)
        LOG.debug("Found housekeeper version %s", hk_version_obj.id)

        load_config: ScoutLoadConfig
        LOG.info("Found pipeline %s", analysis_obj.pipeline)
        config_builder = self.get_config_builder(analysis=analysis_obj, hk_version=hk_version_obj)

        config_builder.build_load_config()

        return config_builder.load_config

    @staticmethod
    def get_load_config_tag() -> str:
        """Get the Housekeeper tag for a Scout load config."""
        return "scout-load-config"

    @staticmethod
    def save_config_file(upload_config: ScoutLoadConfig, file_path: Path) -> None:
        """Save a Scout load config file to the supplied file path."""

        LOG.info(f"Save Scout load config to {file_path.as_posix()}")
        WriteFile.write_file_from_content(
            content=upload_config.dict(exclude_none=True),
            file_format=FileFormat.YAML,
            file_path=file_path,
        )

    def add_scout_config_to_hk(
        self, config_file_path: Path, case_id: str, delete: bool = False
    ) -> File:
        """Add Scout load config to Housekeeper bundle."""
        LOG.info(f"Adding load config {config_file_path} to Housekeeper")
        tag_name: str = self.get_load_config_tag()
        version: Version = self.housekeeper.last_version(bundle=case_id)
        uploaded_config_file: Optional[File] = self.housekeeper.get_latest_file_from_version(
            version=version, tags={tag_name}
        )
        if uploaded_config_file:
            LOG.info(f"Found config file: {uploaded_config_file}")
            if not delete:
                raise FileExistsError("Upload config already exists")
            self.housekeeper.delete_file(uploaded_config_file.id)

        file_obj: File = self.housekeeper.add_file(
            path=str(config_file_path), version_obj=version, tags=tag_name
        )
        self.housekeeper.include_file(file_obj=file_obj, version_obj=version)
        self.housekeeper.add_commit(file_obj)

        LOG.info(f"Added Scout load config to Housekeeper: {config_file_path}")
        return file_obj

    def get_multiqc_html_report(
        self, case_id: str, pipeline: Pipeline
    ) -> Tuple[ScoutCustomCaseReportTags, Optional[File]]:
        """Return a multiqc report for a case in Housekeeper."""
        if pipeline == Pipeline.MIP_RNA:
            return (
                ScoutCustomCaseReportTags.MULTIQC_RNA,
                self.housekeeper.files(bundle=case_id, tags=HK_MULTIQC_HTML_TAG).first(),
            )
        return (
            ScoutCustomCaseReportTags.MULTIQC,
            self.housekeeper.files(bundle=case_id, tags=HK_MULTIQC_HTML_TAG).first(),
        )

    def get_fusion_report(self, case_id: str, research: bool) -> Optional[File]:
        """Return a fusion report for case in housekeeper."""

        tags = {"fusion"}
        if research:
            tags.add("research")
        else:
            tags.add("clinical")

        return self.housekeeper.get_file_from_latest_version(bundle_name=case_id, tags=tags)

    def get_splice_junctions_bed(self, case_id: str, sample_id: str) -> Optional[File]:
        """Return a splice junctions bed file for case in housekeeper."""

        tags: Set[str] = {"junction", "bed", sample_id}
        splice_junctions_bed: Optional[File]
        try:
            splice_junctions_bed = self.housekeeper.get_file_from_latest_version(
                bundle_name=case_id, tags=tags
            )
        except HousekeeperBundleVersionMissingError:
            LOG.debug("Could not find bundle for case %s", case_id)

        return splice_junctions_bed

    def get_rna_coverage_bigwig(self, case_id: str, sample_id: str) -> Optional[File]:
        """Return a RNA coverage bigwig file for case in housekeeper."""

        tags: Set[str] = {"coverage", "bigwig", sample_id}

        return self.housekeeper.get_file_from_latest_version(bundle_name=case_id, tags=tags)

    def get_unique_dna_cases_related_to_rna_case(self, case_id: str) -> Set[str]:
        """Return a set of unique dna cases related to a RNA case"""
        case_obj: Family = self.status_db.get_case_by_internal_id(internal_id=case_id)
        rna_dna_sample_case_map: Dict[
            str, Dict[str, List[str]]
        ] = self.create_rna_dna_sample_case_map(rna_case=case_obj)
        dna_sample_case_dict: Dict[str, List[str]]
        unique_dna_cases_related_to_rna_case: Set[str] = set()
        for dna_sample_case_dict in rna_dna_sample_case_map.values():
            case_list: List[str]
            for case_list in dna_sample_case_dict.values():
                unique_dna_cases_related_to_rna_case.update(case_list)

        return unique_dna_cases_related_to_rna_case

    def upload_fusion_report_to_scout(
        self, dry_run: bool, case_id: str, research: bool = False
    ) -> None:
        """Upload fusion report file for a case to Scout."""

        report_type: str = "Research" if research else "Clinical"

        fusion_report: Optional[File] = self.get_fusion_report(case_id, research)
        if fusion_report is None:
            raise FileNotFoundError(
                f"{report_type} fusion report was not found in housekeeper for {case_id}"
            )

        LOG.info(f"{report_type} fusion report {fusion_report.path} found")

        for dna_case_id in self.get_unique_dna_cases_related_to_rna_case(case_id=case_id):
            LOG.info(f"Uploading {report_type} fusion report to scout for case {dna_case_id}")

            if dry_run:
                continue
            self.scout_api.upload_fusion_report(
                case_id=dna_case_id,
                report_path=fusion_report.full_path,
                research=research,
            )
            LOG.info(
                f"Uploaded {report_type} fusion report",
            )

        LOG.info(f"Upload {report_type} fusion report finished!")

    def upload_rna_report_to_dna_case_in_scout(
        self,
        dry_run: bool,
        report_type: str,
        report_file: File,
        rna_case_id: str,
    ) -> None:
        """Upload report file to DNA cases related to a RNA case in scout."""
        LOG.info(f"Finding DNA cases related to RNA case {rna_case_id}")
        for dna_case_id in self.get_unique_dna_cases_related_to_rna_case(rna_case_id):
            self.upload_report_to_scout(
                dry_run=dry_run,
                report_type=report_type,
                report_file=report_file,
                case_id=dna_case_id,
            )

    def upload_report_to_scout(
        self,
        dry_run: bool,
        case_id: str,
        report_type: str,
        report_file: File,
    ) -> None:
        """Upload report file a case to Scout."""

        LOG.info(f"Uploading {report_type} report to scout for case {case_id}")

        if dry_run:
            return
        self.scout_api.upload_report(
            case_id=case_id,
            report_path=report_file.full_path,
            report_type=report_type,
        )
        LOG.info(f"Uploaded {report_type} report")
        LOG.info(f"Upload {report_type} report finished!")

    def upload_rna_coverage_bigwig_to_scout(self, case_id: str, dry_run: bool) -> None:
        """Upload rna_coverage_bigwig file for a case to Scout."""

        status_db: Store = self.status_db
        rna_case = status_db.get_case_by_internal_id(internal_id=case_id)
        rna_dna_sample_case_map: Dict[str, Dict[str, list]] = self.create_rna_dna_sample_case_map(
            rna_case=rna_case
        )
        for rna_sample_id in rna_dna_sample_case_map:
            rna_coverage_bigwig: Optional[File] = self.get_rna_coverage_bigwig(
                case_id=case_id, sample_id=rna_sample_id
            )

            if rna_coverage_bigwig is None:
                raise FileNotFoundError(
                    f"No RNA coverage bigwig file was found in housekeeper for {rna_sample_id}"
                )

            LOG.info(f"RNA coverage bigwig file {rna_coverage_bigwig.path} found")
            dna_sample_id: str
            dna_cases: List[str]
            dna_sample_id, dna_cases = rna_dna_sample_case_map[rna_sample_id].popitem()
            for dna_case_id in dna_cases:
                LOG.info(
                    f"Uploading RNA coverage bigwig file for {dna_sample_id} in case {dna_case_id} in scout"
                )

                if dry_run:
                    continue

                self.scout_api.upload_rna_coverage_bigwig(
                    file_path=rna_coverage_bigwig.full_path,
                    case_id=dna_case_id,
                    customer_sample_id=dna_sample_id,
                )
                LOG.info(
                    f"Uploaded RNA coverage bigwig file for {dna_sample_id} in case {dna_case_id}"
                )

        LOG.info("Upload RNA coverage bigwig file finished!")

    def upload_splice_junctions_bed_to_scout(self, dry_run: bool, case_id: str) -> None:
        """Upload splice_junctions_bed file for a case to Scout."""

        status_db: Store = self.status_db
        rna_case: Family = status_db.get_case_by_internal_id(internal_id=case_id)

        rna_dna_sample_case_map: Dict[str, Dict[str, list]] = self.create_rna_dna_sample_case_map(
            rna_case=rna_case
        )
        for rna_sample_id in rna_dna_sample_case_map:
            splice_junctions_bed: Optional[File] = self.get_splice_junctions_bed(
                case_id=case_id, sample_id=rna_sample_id
            )

            if splice_junctions_bed is None:
                raise FileNotFoundError(
                    f"No splice junctions bed file was found in housekeeper for {rna_sample_id}"
                )

            LOG.info(f"Splice junctions bed file {splice_junctions_bed.path} found")
            dna_sample_id: str
            dna_cases: List[str]
            dna_sample_id, dna_cases = rna_dna_sample_case_map[rna_sample_id].popitem()
            for dna_case_id in dna_cases:
                LOG.info(
                    f"Uploading splice junctions bed file for sample {dna_sample_id} in case {dna_case_id} in scout"
                )

                if dry_run:
                    continue

                self.scout_api.upload_splice_junctions_bed(
                    file_path=splice_junctions_bed.full_path,
                    case_id=dna_case_id,
                    customer_sample_id=dna_sample_id,
                )
                LOG.info(
                    f"Uploaded splice junctions bed file {dna_sample_id} in case {dna_case_id}"
                )

        LOG.info("Upload splice junctions bed file finished!")

    def upload_rna_junctions_to_scout(self, dry_run: bool, case_id: str) -> None:
        """Upload RNA junctions splice files to Scout."""
        self.upload_splice_junctions_bed_to_scout(dry_run=dry_run, case_id=case_id)
        self.upload_rna_coverage_bigwig_to_scout(case_id=case_id, dry_run=dry_run)

    @staticmethod
    def _get_sample(case: Family, subject_id: str) -> Optional[Sample]:
        """Return sample of a case for a subject_id."""

        link: FamilySample
        for link in case.links:
            sample: Sample = link.sample
            if sample.subject_id == subject_id:
                return sample

    def get_config_builder(self, analysis, hk_version) -> ScoutConfigBuilder:
        config_builders = {
            Pipeline.BALSAMIC: BalsamicConfigBuilder(
                hk_version_obj=hk_version, analysis_obj=analysis, lims_api=self.lims
            ),
            Pipeline.BALSAMIC_UMI: BalsamicUmiConfigBuilder(
                hk_version_obj=hk_version, analysis_obj=analysis, lims_api=self.lims
            ),
            Pipeline.MIP_DNA: MipConfigBuilder(
                hk_version_obj=hk_version,
                analysis_obj=analysis,
                mip_analysis_api=self.mip_analysis_api,
                lims_api=self.lims,
                madeline_api=self.madeline_api,
            ),
            Pipeline.MIP_RNA: MipConfigBuilder(
                hk_version_obj=hk_version,
                analysis_obj=analysis,
                mip_analysis_api=self.mip_analysis_api,
                lims_api=self.lims,
                madeline_api=self.madeline_api,
            ),
            Pipeline.RNAFUSION: RnafusionConfigBuilder(
                hk_version_obj=hk_version, analysis_obj=analysis, lims_api=self.lims
            ),
        }

        return config_builders[analysis.pipeline]

    def create_rna_dna_sample_case_map(self, rna_case: Family) -> Dict[str, Dict[str, List[str]]]:
        """Returns a nested dictionary for mapping an RNA sample to a DNA sample and its DNA cases based on
        subject_id. Example dictionary {rna_sample_id : {dna_sample_id : [dna_case1_id, dna_case2_id]}}.
        """
        rna_dna_sample_case_map: Dict[str, Dict[str, List[str]]] = {}
        for link in rna_case.links:
            self.build_rna_sample_map(
                rna_sample=link.sample, rna_dna_sample_case_map=rna_dna_sample_case_map
            )
        return rna_dna_sample_case_map

    def build_rna_sample_map(
        self, rna_sample: Sample, rna_dna_sample_case_map: Dict[str, Dict[str, List[str]]]
    ) -> None:
        """Create a dictionary of all DNA samples, and their related cases, related to a RNA sample."""
        dna_sample: Sample = self._map_dna_samples_related_to_rna_sample(
            rna_sample=rna_sample, rna_dna_sample_case_map=rna_dna_sample_case_map
        )
        self._map_dna_cases_to_dna_sample(
            dna_sample=dna_sample,
            rna_dna_sample_case_map=rna_dna_sample_case_map,
            rna_sample=rna_sample,
        )

    def _map_dna_samples_related_to_rna_sample(
        self, rna_sample: Sample, rna_dna_sample_case_map: Dict[str, Dict[str, List[str]]]
    ) -> Sample:
        """Maps an RNA sample to a DNA sample based on subject id."""
        if not rna_sample.subject_id:
            raise CgDataError(
                f"Failed to link RNA sample {rna_sample.internal_id} to dna samples - subject_id field is empty"
            )

        collaborator_ids = [customer.id for customer in rna_sample.customer.collaborators]

        subject_id_samples: List[
            Sample
        ] = self.status_db.get_samples_by_customer_id_list_and_subject_id_and_is_tumour(
            customer_ids=collaborator_ids,
            subject_id=rna_sample.subject_id,
            is_tumour=rna_sample.is_tumour,
        )

        subject_id_dna_samples: List[Sample] = self._get_application_prep_category(
            subject_id_samples=subject_id_samples
        )

        if len(subject_id_dna_samples) != 1:
            raise CgDataError(
                f"Failed to upload files for RNA case: unexpected number of DNA sample matches for subject_id: {rna_sample.subject_id}. Number of matches: {len(subject_id_dna_samples)} "
            )
        rna_dna_sample_case_map[rna_sample.internal_id]: Dict[str, list] = {}
        sample: Sample
        for sample in subject_id_dna_samples:
            if sample.internal_id != rna_sample.internal_id:
                rna_dna_sample_case_map[rna_sample.internal_id][sample.name]: List[str] = []
                return sample

    def validate_number_of_dna_samples_by_subject_id(
        self, samples_by_subject_id: List[Sample]
    ) -> None:
        """Validates that there are two DNA samples with the same subject_id."""

        if len(samples_by_subject_id) != 1:
            raise CgDataError(
                f"Unexpected number of DNA sample matches for subject_id.\n"
                f"Number of matches: {len(samples_by_subject_id)}"
            )

    @staticmethod
    def _map_dna_cases_to_dna_sample(
        dna_sample: Sample,
        rna_dna_sample_case_map: Dict[str, Dict[str, list]],
        rna_sample: Sample,
    ) -> None:
        """Maps a list of DNA cases linked to DNA sample."""
        cases_related_to_dna_sample = [link.family for link in dna_sample.links]
        for case in cases_related_to_dna_sample:
            if (
<<<<<<< HEAD
                case.data_analysis in [Pipeline.MIP_DNA, Pipeline.BALSAMIC, Pipeline.BALSAMIC_UMI]
                and case.customer_id == rna_sample.customer_id
=======
                case_object.data_analysis
                in [Pipeline.MIP_DNA, Pipeline.BALSAMIC, Pipeline.BALSAMIC_UMI]
                and case_object.customer in rna_sample.customer.collaborators
>>>>>>> 4f65b186
            ):
                rna_dna_sample_case_map[rna_sample.internal_id][dna_sample.name].append(
                    case.internal_id
                )

    @staticmethod
    def _get_application_prep_category(
        subject_id_samples: List[Sample],
    ) -> List[Optional[Sample]]:
        """Filter a models Sample list, returning DNA samples selected on their preparation category."""
        subject_id_dna_samples: List[Optional[Sample]] = [
            sample
            for sample in subject_id_samples
            if sample.prep_category
            in [
                PrepCategory.WHOLE_GENOME_SEQUENCING.value,
                PrepCategory.TARGETED_GENOME_SEQUENCING.value,
                PrepCategory.WHOLE_EXOME_SEQUENCING.value,
            ]
        ]

        return subject_id_dna_samples<|MERGE_RESOLUTION|>--- conflicted
+++ resolved
@@ -442,14 +442,8 @@
         cases_related_to_dna_sample = [link.family for link in dna_sample.links]
         for case in cases_related_to_dna_sample:
             if (
-<<<<<<< HEAD
                 case.data_analysis in [Pipeline.MIP_DNA, Pipeline.BALSAMIC, Pipeline.BALSAMIC_UMI]
-                and case.customer_id == rna_sample.customer_id
-=======
-                case_object.data_analysis
-                in [Pipeline.MIP_DNA, Pipeline.BALSAMIC, Pipeline.BALSAMIC_UMI]
                 and case_object.customer in rna_sample.customer.collaborators
->>>>>>> 4f65b186
             ):
                 rna_dna_sample_case_map[rna_sample.internal_id][dna_sample.name].append(
                     case.internal_id
