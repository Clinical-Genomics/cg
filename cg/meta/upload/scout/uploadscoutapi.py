--- conflicted
+++ resolved
@@ -130,15 +130,7 @@
         else:
             tags.add("clinical")
 
-<<<<<<< HEAD
         return self.housekeeper.find_file_in_latest_version(case_id=case_id, tags=tags)
-=======
-        fusion_report: Optional[hk_models.File] = self.housekeeper.get_file_from_latest_version(
-            bundle_name=case_id, tags=tags
-        )
-
-        return fusion_report
->>>>>>> 51a5da3e
 
     def get_splice_junctions_bed(self, case_id: str, sample_id: str) -> Optional[hk_models.File]:
         """Get a splice junctions bed file for case in housekeeper."""
@@ -159,9 +151,8 @@
 
         tags: Set[str] = {"coverage", "bigwig", sample_id}
 
-        return self.housekeeper.find_file_in_latest_version(case_id=case_id, tags=tags)
-
-<<<<<<< HEAD
+        return self.housekeeper.get_file_from_latest_version(bundle_name=case_id, tags=tags)
+
     def get_unique_dna_cases_related_to_rna_case(self, case_id: str) -> Set[str]:
         """Return a set of unique dna cases related to a RNA case"""
         case_obj: models.Family = self.status_db.family(case_id)
@@ -174,11 +165,6 @@
             case_list: List[str]
             for case_list in dna_sample_case_dict.values():
                 unique_dna_cases_related_to_rna_case.update(case_list)
-=======
-        rna_coverage_bigwig: Optional[
-            hk_models.File
-        ] = self.housekeeper.get_file_from_latest_version(bundle_name=case_id, tags=tags)
->>>>>>> 51a5da3e
 
         return unique_dna_cases_related_to_rna_case
 
@@ -396,10 +382,7 @@
     def _map_dna_samples_related_to_rna_sample(
         self, rna_sample: models.Sample, rna_dna_sample_case_map: Dict[str, Dict[str, List[str]]]
     ) -> models.Sample:
-<<<<<<< HEAD
         """Maps an RNA sample to a DNA sample based on subject id."""
-=======
->>>>>>> 51a5da3e
         if not rna_sample.subject_id:
             raise CgDataError(
                 f"Failed to link RNA sample {rna_sample.internal_id} to dna samples - subject_id field is empty"
