--- conflicted
+++ resolved
@@ -82,13 +82,8 @@
         """Build a sample with mip specific information"""
 
         config_sample = ScoutMipIndividual()
-<<<<<<< HEAD
-        self.add_common_sample_info(config_sample=config_sample, db_sample=db_sample)
-        self.add_common_sample_files(config_sample=config_sample, db_sample=db_sample)
-        config_sample.father = db_sample.father.internal_id if db_sample.father else "0"
-        config_sample.mother = db_sample.mother.internal_id if db_sample.mother else "0"
-=======
         self.add_common_sample_info(config_sample=config_sample, case_sample=case_sample)
+        self.add_common_sample_files(config_sample=config_sample, case_sample=case_sample)
         config_sample.father = (
             case_sample.father.internal_id
             if case_sample.father
@@ -99,7 +94,6 @@
             if case_sample.mother
             else RelationshipStatus.HAS_NO_PARENT.value
         )
->>>>>>> 821a706f
 
         return config_sample
 
