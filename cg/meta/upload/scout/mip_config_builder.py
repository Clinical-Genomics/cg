import logging

from housekeeper.store.models import Version

from cg.apps.lims import LimsAPI
from cg.apps.madeline.api import MadelineAPI
from cg.constants.housekeeper_tags import HK_DELIVERY_REPORT_TAG
from cg.constants.scout import (
    MIP_CASE_TAGS,
    MIP_SAMPLE_TAGS,
    RANK_MODEL_THRESHOLD,
    GenomeBuild,
    UploadTrack,
)
from cg.meta.upload.scout.hk_tags import CaseTags, SampleTags
from cg.meta.upload.scout.scout_config_builder import ScoutConfigBuilder
from cg.meta.workflow.mip import MipAnalysisAPI
from cg.models.mip.mip_analysis import MipAnalysis
from cg.models.scout.scout_load_config import MipLoadConfig, ScoutMipIndividual
from cg.store.models import Analysis, CaseSample

LOG = logging.getLogger(__name__)


class MipConfigBuilder(ScoutConfigBuilder):
    def __init__(
        self,
        mip_analysis_api: MipAnalysisAPI,
        lims_api: LimsAPI,
        madeline_api: MadelineAPI,
    ):
        super().__init__(
            lims_api=lims_api,
        )
        self.case_tags: CaseTags = CaseTags(**MIP_CASE_TAGS)
        self.sample_tags: SampleTags = SampleTags(**MIP_SAMPLE_TAGS)
        self.mip_analysis_api: MipAnalysisAPI = mip_analysis_api
        self.lims_api: LimsAPI = lims_api
        self.madeline_api: MadelineAPI = madeline_api

    def build_load_config(
        self,
        hk_version: Version,
        analysis: Analysis,
        rank_score_threshold: int = RANK_MODEL_THRESHOLD,
    ) -> MipLoadConfig:
        """Create a MIP specific load config for uploading analysis to Scout."""
        LOG.info("Generate load config for mip case")
        load_config: MipLoadConfig = MipLoadConfig(
            track=UploadTrack.RARE_DISEASE.value,
<<<<<<< HEAD
            delivery_report=self.get_file_from_hk({HK_DELIVERY_REPORT_TAG}, hk_version=hk_version),
=======
            delivery_report=self.get_file_from_hk(
                hk_tags={HK_DELIVERY_REPORT_TAG}, hk_version_obj=hk_version_obj
            ),
>>>>>>> 28cc0521
        )
        self.add_common_info_to_load_config(load_config=load_config, analysis=analysis)
        mip_analysis_data: MipAnalysis = self.mip_analysis_api.get_latest_metadata(
            analysis.case.internal_id
        )
        load_config.human_genome_build = (
            GenomeBuild.hg38
            if GenomeBuild.hg38 in mip_analysis_data.genome_build
            else GenomeBuild.hg19
        )
        load_config.rank_score_threshold = rank_score_threshold
        load_config.rank_model_version = mip_analysis_data.rank_model_version
        load_config.sv_rank_model_version = mip_analysis_data.sv_rank_model_version

        load_config.gene_panels = (
            self.mip_analysis_api.get_aggregated_panels(
                customer_id=analysis.case.customer.internal_id,
                default_panels=set(analysis.case.panels),
            )
            or None
        )

        self.include_case_files(load_config=load_config, hk_version=hk_version)

        LOG.info("Building samples")
        db_sample: CaseSample
        for db_sample in analysis.case.links:
            load_config.samples.append(
                self.build_config_sample(case_sample=db_sample, hk_version=hk_version)
            )
        self.include_pedigree_picture(load_config)
        return load_config

    def include_case_files(self, load_config: MipLoadConfig, hk_version: Version) -> None:
        """Include case level files for mip case"""
        LOG.info("Including MIP specific case level files")
        load_config.peddy_check = self.get_file_from_hk(
<<<<<<< HEAD
            self.case_tags.peddy_check, hk_version=hk_version
=======
            hk_tags=self.case_tags.peddy_check, hk_version_obj=hk_version_obj
>>>>>>> 28cc0521
        )
        load_config.peddy_ped = self.get_file_from_hk(
            self.case_tags.peddy_ped, hk_version=hk_version
        )
        load_config.peddy_sex = self.get_file_from_hk(
            self.case_tags.peddy_sex, hk_version=hk_version
        )
        load_config.smn_tsv = self.get_file_from_hk(self.case_tags.smn_tsv, hk_version=hk_version)
        load_config.vcf_mei = self.get_file_from_hk(self.case_tags.vcf_mei, hk_version=hk_version)
        load_config.vcf_mei_research = self.get_file_from_hk(
            self.case_tags.vcf_mei_research, hk_version=hk_version
        )
        load_config.vcf_snv = self.get_file_from_hk(self.case_tags.snv_vcf, hk_version=hk_version)
        load_config.vcf_snv_research = self.get_file_from_hk(
            self.case_tags.snv_research_vcf, hk_version=hk_version
        )
        load_config.vcf_str = self.get_file_from_hk(self.case_tags.vcf_str, hk_version=hk_version)
        load_config.vcf_sv = self.get_file_from_hk(self.case_tags.sv_vcf, hk_version=hk_version)
        load_config.vcf_sv_research = self.get_file_from_hk(
            self.case_tags.sv_research_vcf, hk_version=hk_version
        )
        self.include_multiqc_report(load_config=load_config, hk_version=hk_version)

    def include_sample_files(self, config_sample: ScoutMipIndividual, hk_version: Version) -> None:
        """Include sample level files that are optional for mip samples"""
        LOG.info("Including MIP specific sample level files")
        sample_id: str = config_sample.sample_id
        config_sample.vcf2cytosure = self.get_sample_file(
            hk_tags=self.sample_tags.vcf2cytosure,
            sample_id=sample_id,
            hk_version=hk_version,
        )
        config_sample.mt_bam = self.get_sample_file(
            hk_tags=self.sample_tags.mt_bam, sample_id=sample_id, hk_version=hk_version
        )
        config_sample.chromograph_images.autozygous = self.remove_chromosome_substring(
            file_path=self.get_sample_file(
                hk_tags=self.sample_tags.chromograph_autozyg,
                sample_id=sample_id,
                hk_version=hk_version,
            )
        )
        config_sample.chromograph_images.coverage = self.remove_chromosome_substring(
            file_path=self.get_sample_file(
                hk_tags=self.sample_tags.chromograph_coverage,
                sample_id=sample_id,
                hk_version=hk_version,
            )
        )
        config_sample.chromograph_images.upd_regions = self.remove_chromosome_substring(
            file_path=self.get_sample_file(
                hk_tags=self.sample_tags.chromograph_regions,
                sample_id=sample_id,
                hk_version=hk_version,
            )
        )
        config_sample.chromograph_images.upd_sites = self.remove_chromosome_substring(
            file_path=self.get_sample_file(
                hk_tags=self.sample_tags.chromograph_sites,
                sample_id=sample_id,
                hk_version=hk_version,
            )
        )
        config_sample.reviewer.alignment = self.get_sample_file(
            hk_tags=self.sample_tags.reviewer_alignment,
            sample_id=sample_id,
            hk_version=hk_version,
        )
        config_sample.reviewer.alignment_index = self.get_sample_file(
            hk_tags=self.sample_tags.reviewer_alignment_index,
            sample_id=sample_id,
            hk_version=hk_version,
        )
        config_sample.reviewer.vcf = self.get_sample_file(
            hk_tags=self.sample_tags.reviewer_vcf,
            sample_id=sample_id,
            hk_version=hk_version,
        )
        config_sample.reviewer.catalog = self.get_file_from_hk(
            hk_tags=self.case_tags.str_catalog, hk_version=hk_version
        )
        config_sample.mitodel_file = self.get_sample_file(
            hk_tags=self.sample_tags.mitodel_file,
            sample_id=sample_id,
            hk_version=hk_version,
        )<|MERGE_RESOLUTION|>--- conflicted
+++ resolved
@@ -48,13 +48,9 @@
         LOG.info("Generate load config for mip case")
         load_config: MipLoadConfig = MipLoadConfig(
             track=UploadTrack.RARE_DISEASE.value,
-<<<<<<< HEAD
-            delivery_report=self.get_file_from_hk({HK_DELIVERY_REPORT_TAG}, hk_version=hk_version),
-=======
             delivery_report=self.get_file_from_hk(
-                hk_tags={HK_DELIVERY_REPORT_TAG}, hk_version_obj=hk_version_obj
+                hk_tags={HK_DELIVERY_REPORT_TAG}, hk_version=hk_version
             ),
->>>>>>> 28cc0521
         )
         self.add_common_info_to_load_config(load_config=load_config, analysis=analysis)
         mip_analysis_data: MipAnalysis = self.mip_analysis_api.get_latest_metadata(
@@ -92,11 +88,7 @@
         """Include case level files for mip case"""
         LOG.info("Including MIP specific case level files")
         load_config.peddy_check = self.get_file_from_hk(
-<<<<<<< HEAD
             self.case_tags.peddy_check, hk_version=hk_version
-=======
-            hk_tags=self.case_tags.peddy_check, hk_version_obj=hk_version_obj
->>>>>>> 28cc0521
         )
         load_config.peddy_ped = self.get_file_from_hk(
             self.case_tags.peddy_ped, hk_version=hk_version
