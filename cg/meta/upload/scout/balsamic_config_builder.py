--- conflicted
+++ resolved
@@ -1,6 +1,6 @@
 import logging
 
-from housekeeper.store import models as hk_models
+from housekeeper.store.models import Version
 
 from cg.apps.lims import LimsAPI
 from cg.constants.constants import SampleType
@@ -10,12 +10,7 @@
 from cg.meta.upload.scout.scout_config_builder import ScoutConfigBuilder
 from cg.meta.workflow.balsamic import BalsamicAnalysisAPI
 from cg.models.scout.scout_load_config import BalsamicLoadConfig, ScoutBalsamicIndividual
-<<<<<<< HEAD
-from cg.store import models
-=======
 from cg.store.models import Analysis, FamilySample, Sample
-from housekeeper.store.models import Version
->>>>>>> 821a706f
 
 LOG = logging.getLogger(__name__)
 
@@ -55,18 +50,11 @@
         """Build a sample with balsamic specific information."""
         config_sample = ScoutBalsamicIndividual()
 
-<<<<<<< HEAD
-        self.add_common_sample_info(config_sample=config_sample, db_sample=db_sample)
-        self.add_common_sample_files(config_sample=config_sample, db_sample=db_sample)
-        if BalsamicAnalysisAPI.get_sample_type(db_sample.sample) == "tumor":
-            config_sample.phenotype = "affected"
-            config_sample.sample_id = "TUMOR"
-=======
         self.add_common_sample_info(config_sample=config_sample, case_sample=case_sample)
+        self.add_common_sample_files(config_sample=config_sample, case_sample=case_sample)
         if BalsamicAnalysisAPI.get_sample_type(sample_obj=case_sample.sample) == SampleType.TUMOR:
             config_sample.phenotype = PhenotypeStatus.AFFECTED.value
             config_sample.sample_id = SampleType.TUMOR.value.upper()
->>>>>>> 821a706f
         else:
             config_sample.phenotype = PhenotypeStatus.UNAFFECTED.value
             config_sample.sample_id = SampleType.NORMAL.value.upper()
