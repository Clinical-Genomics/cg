--- conflicted
+++ resolved
@@ -32,9 +32,8 @@
         self.include_multiqc_report()
         self.include_delivery_report()
 
-<<<<<<< HEAD
     @staticmethod
-    def _get_sample_id(config_sample: ScoutBalsamicIndividual) -> str:
+    def _get_sample_id(config_sample: ScoutCancerIndividual) -> str:
         """Return sample id."""
         if not config_sample.alignment_path:
             return config_sample.sample_id
@@ -43,10 +42,7 @@
                 return sample_type.value
         return config_sample.sample_id
 
-    def include_sample_files(self, config_sample: ScoutBalsamicIndividual) -> None:
-=======
     def include_sample_files(self, config_sample: ScoutCancerIndividual) -> None:
->>>>>>> 990abd7f
         LOG.info("Including BALSAMIC specific sample level files.")
         config_sample.vcf2cytosure = self.fetch_sample_file(
             hk_tags=self.sample_tags.vcf2cytosure, sample_id=self._get_sample_id(config_sample)
