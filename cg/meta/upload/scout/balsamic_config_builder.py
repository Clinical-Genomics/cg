import logging

from housekeeper.store.models import Version

from cg.apps.lims import LimsAPI
from cg.constants.constants import SampleType
from cg.constants.scout_upload import BALSAMIC_CASE_TAGS, BALSAMIC_SAMPLE_TAGS
from cg.constants.subject import PhenotypeStatus
from cg.meta.upload.scout.hk_tags import CaseTags, SampleTags
from cg.meta.upload.scout.scout_config_builder import ScoutConfigBuilder
from cg.meta.workflow.balsamic import BalsamicAnalysisAPI
from cg.models.scout.scout_load_config import BalsamicLoadConfig, ScoutCancerIndividual
from cg.store.models import Analysis, FamilySample, Sample

LOG = logging.getLogger(__name__)


class BalsamicConfigBuilder(ScoutConfigBuilder):
    def __init__(self, hk_version_obj: Version, analysis_obj: Analysis, lims_api: LimsAPI):
        super().__init__(
            hk_version_obj=hk_version_obj, analysis_obj=analysis_obj, lims_api=lims_api
        )
        self.case_tags: CaseTags = CaseTags(**BALSAMIC_CASE_TAGS)
        self.sample_tags: SampleTags = SampleTags(**BALSAMIC_SAMPLE_TAGS)
        self.load_config: BalsamicLoadConfig = BalsamicLoadConfig(track="cancer")

    def include_case_files(self):
        LOG.info("Including BALSAMIC specific case level files")
        self.load_config.vcf_cancer = self.get_file_from_hk(
            hk_tags=self.case_tags.snv_vcf, latest=True
        )
        self.load_config.vcf_cancer_sv = self.get_file_from_hk(
            hk_tags=self.case_tags.sv_vcf, latest=True
        )
        self.include_cnv_report()
        self.include_multiqc_report()
        self.include_delivery_report()

    @staticmethod
    def _get_sample_id(config_sample: ScoutCancerIndividual) -> str:
        """Return sample id."""
        if not config_sample.alignment_path:
            return config_sample.sample_id
        for sample_type in [SampleType.TUMOR, SampleType.NORMAL]:
            if sample_type in config_sample.alignment_path:
                return sample_type.value
        return config_sample.sample_id

    def include_sample_files(self, config_sample: ScoutCancerIndividual) -> None:
        LOG.info("Including BALSAMIC specific sample level files.")
<<<<<<< HEAD
        config_sample.vcf2cytosure = self.fetch_sample_file(
            hk_tags=self.sample_tags.vcf2cytosure, sample_id=self._get_sample_id(config_sample)
=======

        sample_id: str = config_sample.sample_id
        if config_sample.alignment_path:
            if SampleType.TUMOR in config_sample.alignment_path:
                sample_id = SampleType.TUMOR.value
            elif SampleType.NORMAL in config_sample.alignment_path:
                sample_id = SampleType.NORMAL.value

        config_sample.vcf2cytosure = self.get_sample_file(
            hk_tags=self.sample_tags.vcf2cytosure, sample_id=sample_id
>>>>>>> f44471ab
        )

    def build_config_sample(self, case_sample: FamilySample) -> ScoutCancerIndividual:
        """Build a sample with balsamic specific information."""
        config_sample = ScoutCancerIndividual()

        self.add_common_sample_info(config_sample=config_sample, case_sample=case_sample)
        self.add_common_sample_files(config_sample=config_sample, case_sample=case_sample)
        if BalsamicAnalysisAPI.get_sample_type(sample_obj=case_sample.sample) == SampleType.TUMOR:
            config_sample.phenotype = PhenotypeStatus.AFFECTED.value
            config_sample.sample_id = SampleType.TUMOR.value.upper()
        else:
            config_sample.phenotype = PhenotypeStatus.UNAFFECTED.value
            config_sample.sample_id = SampleType.NORMAL.value.upper()

        config_sample.analysis_type = self.get_balsamic_analysis_type(sample=case_sample.sample)

        return config_sample

    def get_balsamic_analysis_type(self, sample: Sample) -> str:
        """Returns a formatted balsamic analysis type"""

        analysis_type: str = BalsamicAnalysisAPI.get_application_type(sample_obj=sample)
        if analysis_type == "tgs":
            analysis_type = "panel"
        if analysis_type == "wgs":
            analysis_type = "wgs"

        return analysis_type

    def build_load_config(self) -> None:
        LOG.info("Build load config for balsamic case")
        self.add_common_info_to_load_config()
        self.load_config.human_genome_build = "37"
        self.load_config.rank_score_threshold = -100

        self.include_case_files()

        LOG.info("Building samples")
        db_sample: FamilySample

        for db_sample in self.analysis_obj.family.links:
            self.load_config.samples.append(self.build_config_sample(case_sample=db_sample))<|MERGE_RESOLUTION|>--- conflicted
+++ resolved
@@ -47,22 +47,9 @@
         return config_sample.sample_id
 
     def include_sample_files(self, config_sample: ScoutCancerIndividual) -> None:
-        LOG.info("Including BALSAMIC specific sample level files.")
-<<<<<<< HEAD
-        config_sample.vcf2cytosure = self.fetch_sample_file(
+        LOG.info("Including BALSAMIC specific sample level files")
+        config_sample.vcf2cytosure = self.get_sample_file(
             hk_tags=self.sample_tags.vcf2cytosure, sample_id=self._get_sample_id(config_sample)
-=======
-
-        sample_id: str = config_sample.sample_id
-        if config_sample.alignment_path:
-            if SampleType.TUMOR in config_sample.alignment_path:
-                sample_id = SampleType.TUMOR.value
-            elif SampleType.NORMAL in config_sample.alignment_path:
-                sample_id = SampleType.NORMAL.value
-
-        config_sample.vcf2cytosure = self.get_sample_file(
-            hk_tags=self.sample_tags.vcf2cytosure, sample_id=sample_id
->>>>>>> f44471ab
         )
 
     def build_config_sample(self, case_sample: FamilySample) -> ScoutCancerIndividual:
