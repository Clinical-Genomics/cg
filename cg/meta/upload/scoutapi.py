--- conflicted
+++ resolved
@@ -6,13 +6,10 @@
 
 from ruamel import yaml
 
-<<<<<<< HEAD
 from cg.apps.lims import LimsAPI
-from cg.apps import hk, madeline, scoutapi
-=======
 from cg.apps import hk, scoutapi
 from cg.apps.madeline.api import MadelineAPI
->>>>>>> 6c1784d4
+
 from cg.meta.workflow.mip_dna import AnalysisAPI
 from cg.store import models
 
@@ -47,42 +44,25 @@
 
     def build_samples(self, analysis_obj: models.Analysis, hk_version_id: int = None):
         """Loop over the samples in an analysis and build dicts from them"""
-
-        for link_obj in analysis_obj.family.links:
+        
+        
+         for link_obj in analysis_obj.family.links:
             sample_id = link_obj.sample.internal_id
-<<<<<<< HEAD
+            bam_path = self.fetch_file_path("bam", sample_id, hk_version_id)
+            alignment_file_path = self.fetch_file_path("cram", sample_id, hk_version_id)
+            chromograph_path = self.fetch_file_path(
+                "chromograph", sample_id, hk_version_id
+            )
+            mt_bam_path = self.fetch_file_path("bam-mt", sample_id, hk_version_id)
+            vcf2cytosure_path = self.fetch_file_path(
+                "vcf2cytosure", sample_id, hk_version_id
+            )
+            
             lims_sample = dict()
             try:
                 lims_sample = self.lims.sample(sample_id)
             except requests.exceptions.HTTPError as ex:
                 LOG.info("Could not fetch sample %s from LIMS: %s", sample_id, ex)
-            bam_tags = ["bam", sample_id]
-            bam_file = self.housekeeper.files(
-                version=hk_version_id, tags=bam_tags
-            ).first()
-            bam_path = bam_file.full_path if bam_file else None
-            mt_bam_tags = ["bam-mt", sample_id]
-            mt_bam_file = self.housekeeper.files(
-                version=hk_version_id, tags=mt_bam_tags
-            ).first()
-            mt_bam_path = mt_bam_file.full_path if mt_bam_file else None
-            vcf2cytosure_tags = ["vcf2cytosure", sample_id]
-            vcf2cytosure_file = self.housekeeper.files(
-                version=hk_version_id, tags=vcf2cytosure_tags
-            ).first()
-            vcf2cytosure_path = (
-                vcf2cytosure_file.full_path if vcf2cytosure_file else None
-=======
-            bam_path = self.fetch_file_path("bam", sample_id, hk_version_id)
-            alignment_file_path = self.fetch_file_path("cram", sample_id, hk_version_id)
-            chromograph_path = self.fetch_file_path(
-                "chromograph", sample_id, hk_version_id
->>>>>>> 6c1784d4
-            )
-            mt_bam_path = self.fetch_file_path("bam-mt", sample_id, hk_version_id)
-            vcf2cytosure_path = self.fetch_file_path(
-                "vcf2cytosure", sample_id, hk_version_id
-            )
 
             sample = {
                 "analysis_type": link_obj.sample.application_version.application.analysis_type,
@@ -97,16 +77,12 @@
                 "sample_id": sample_id,
                 "sample_name": link_obj.sample.name,
                 "sex": link_obj.sample.sex,
-<<<<<<< HEAD
-                "bam_path": bam_path,
-                "mt_bam": mt_bam_path,
                 "tissue_type": lims_sample.get("source", "unknown"),
-=======
->>>>>>> 6c1784d4
-                "vcf2cytosure": vcf2cytosure_path,
+                "vcf2cytosure": vcf2cytosure_path, 
             }
             yield sample
-
+            
+            
     def generate_config(self, analysis_obj: models.Analysis) -> dict:
         """Fetch data about an analysis to load Scout."""
         analysis_date = analysis_obj.started_at or analysis_obj.completed_at
