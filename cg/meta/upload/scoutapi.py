"""File includes api to uploading data into Scout"""

import logging
<<<<<<< HEAD
=======
import re
from pathlib import Path
>>>>>>> 75d67f04
from datetime import datetime
from pathlib import Path
from typing import Optional

import requests
from housekeeper.store import models as hk_models
from ruamel import yaml

from cg.apps.housekeeper.hk import HousekeeperAPI
from cg.apps.lims import LimsAPI
from cg.apps.madeline.api import MadelineAPI
from cg.apps.scout.scout_load_config import ScoutIndividual, ScoutLoadConfig
from cg.apps.scout.scoutapi import ScoutAPI
from cg.meta.workflow.mip import MipAnalysisAPI
from cg.store import models

LOG = logging.getLogger(__name__)


class UploadScoutAPI:
    """Class that handles everything that has to do with uploading to Scout"""

    def __init__(
        self,
        hk_api: HousekeeperAPI,
        scout_api: ScoutAPI,
        lims_api: LimsAPI,
        analysis_api: MipAnalysisAPI,
        madeline_api: MadelineAPI,
    ):
        self.housekeeper = hk_api
        self.scout = scout_api
        self.madeline_api = madeline_api
        self.analysis = analysis_api
        self.lims = lims_api

    def fetch_file_path(self, tag: str, sample_id: str, hk_version_id: int = None) -> Optional[str]:
        """"Fetch files from housekeeper matchin one tag string"""
        return self.fetch_file_path_from_tags(
            tags=[tag], sample_id=sample_id, hk_version_id=hk_version_id
        )

    def fetch_file_path_from_tags(
        self, tags: list, sample_id: str, hk_version_id: int = None
    ) -> str:
        """Fetch files from housekeeper matching a list of tags """
        tags.append(sample_id)
        hk_file = self.housekeeper.files(version=hk_version_id, tags=tags).first()
        if hk_file:
            return hk_file.full_path
        return ""

    def build_samples(self, analysis_obj: models.Analysis, hk_version_id: int = None):
        """Loop over the samples in an analysis and build dicts from them"""
        LOG.info("Building samples")
        for link_obj in analysis_obj.family.links:
            LOG.debug("Found link obj %ss", link_obj)
            sample_id = link_obj.sample.internal_id
            bam_path = self.fetch_file_path("bam", sample_id, hk_version_id)
            alignment_file_path = self.fetch_file_path("cram", sample_id, hk_version_id)
            mt_bam_path = self.fetch_file_path("bam-mt", sample_id, hk_version_id)
            vcf2cytosure_path = self.fetch_file_path("vcf2cytosure", sample_id, hk_version_id)
            lims_sample = dict()
            try:
                lims_sample = self.lims.sample(sample_id) or {}
            except requests.exceptions.HTTPError as ex:
                LOG.info("Could not fetch sample %s from LIMS: %s", sample_id, ex)
            sample = {
                "analysis_type": link_obj.sample.application_version.application.analysis_type,
                "bam_path": bam_path,
                "capture_kit": None,
                "alignment_path": alignment_file_path,
                "father": link_obj.father.internal_id if link_obj.father else "0",
                "mother": link_obj.mother.internal_id if link_obj.mother else "0",
                "mt_bam": mt_bam_path,
                "phenotype": link_obj.status,
                "sample_id": sample_id,
                "sample_name": link_obj.sample.name,
                "sex": link_obj.sample.sex,
                "tissue_type": lims_sample.get("source", "unknown"),
                "vcf2cytosure": vcf2cytosure_path,
            }
            sample["chromograph_images"] = self._get_chromograph_images(sample_id, hk_version_id)
            scout_sample = ScoutIndividual(**sample)
            yield scout_sample.dict(exclude_none=True)

    def generate_config(
        self, analysis_obj: models.Analysis, rank_score_threshold: int = 5
    ) -> ScoutLoadConfig:
        """Fetch data about an analysis to load Scout."""
        LOG.info("Generate scout load config")
        analysis_date: datetime = analysis_obj.started_at or analysis_obj.completed_at
        LOG.debug("Found analysis date %s", analysis_date)
        # Fetch last version from housekeeper
        # This should be safe since analyses are only added if data is analysed
        hk_version: hk_models.Version = self.housekeeper.last_version(
            analysis_obj.family.internal_id
        )
        LOG.debug("Found housekeeper version %s", hk_version.id)
        analysis_data: dict = self.analysis.get_latest_metadata(analysis_obj.family.internal_id)
        genome_build = "38" if "38" in analysis_data.get("genome_build", "") else "37"
        data = {
            "analysis_date": analysis_obj.completed_at,
            "default_gene_panels": analysis_obj.family.panels,
            "family": analysis_obj.family.internal_id,
            "family_name": analysis_obj.family.name,
            "rank_score_threshold": rank_score_threshold,
            "gene_panels": self.analysis.convert_panels(
                analysis_obj.family.customer.internal_id, analysis_obj.family.panels
            )
            or None,
            "human_genome_build": genome_build,
            "owner": analysis_obj.family.customer.internal_id,
            "rank_model_version": analysis_data.get("rank_model_version"),
            "samples": list(),
            "sv_rank_model_version": analysis_data.get("sv_rank_model_version"),
        }

        for sample in self.build_samples(analysis_obj, hk_version.id):
            data["samples"].append(sample)
        self._include_mandatory_files(data, hk_version)
        self._include_peddy_files(data, hk_version)
        self._include_optional_files(data, hk_version)

        if self._is_multi_sample_case(data):
            if self._is_family_case(data):
                svg_path: Path = self._run_madeline(analysis_obj.family)
                data["madeline"] = str(svg_path)
            else:
                LOG.info("family of unconnected samples - skip pedigree graph")
        else:
            LOG.info("family of 1 sample - skip pedigree graph")

        # Validate that the config is correct

        scout_case = ScoutLoadConfig(**data)

        return scout_case

    @staticmethod
    def get_load_config_tag() -> str:
        """Get the hk tag for a scout load config"""
        return "scout-load-config"

    @staticmethod
    def save_config_file(upload_config: ScoutLoadConfig, file_path: Path) -> None:
        """Save a scout load config file to <file_path>"""

        LOG.info("Save Scout load config to %s", file_path)
        yml = yaml.YAML()
        yml.dump(upload_config.dict(exclude_none=True), file_path)

    def add_scout_config_to_hk(
        self, config_file_path: Path, case_id: str, delete: bool = False
    ) -> hk_models.File:
        """Add scout load config to hk bundle"""
        LOG.info("Adding load config to housekeeper")
        tag_name = UploadScoutAPI.get_load_config_tag()
        version_obj = self.housekeeper.last_version(bundle=case_id)
        uploaded_config_files = self.housekeeper.get_files(
            bundle=case_id, tags=[tag_name], version=version_obj.id
        )
        config_file: Optional[hk_models.File] = None
        for file_obj in uploaded_config_files:
            config_file = file_obj
        if config_file:
            LOG.info("Found config file: %s", config_file)
            if delete is False:
                raise FileExistsError("Upload config already exists")
            self.housekeeper.delete_file(config_file.id)

        file_obj: hk_models.File = self.housekeeper.add_file(
            str(config_file_path), version_obj, tag_name
        )
        self.housekeeper.include_file(file_obj, version_obj)
        self.housekeeper.add_commit(file_obj)

        LOG.info("Added scout load config to housekeeper: %s", config_file_path)
        return file_obj

    def _include_optional_files(self, data: dict, hk_version) -> None:
        """"Optional files on case level"""
        scout_hk_map = [
            ("delivery_report", "delivery-report"),
            ("multiqc", "multiqc-html"),
            ("vcf_str", "vcf-str"),
            ("smn_tsv", "smn-calling"),
        ]
        self._include_files(data, hk_version, scout_hk_map)

    def _include_peddy_files(self, data, hk_version) -> None:
        scout_hk_map = [
            ("peddy_ped", "ped"),
            ("peddy_sex", "sex-check"),
            ("peddy_check", "ped-check"),
        ]
        self._include_files(data, hk_version, scout_hk_map, extra_tag="peddy")

    def _include_mandatory_files(self, data, hk_version) -> None:
        scout_hk_map = {
            ("vcf_snv", "vcf-snv-clinical"),
            ("vcf_snv_research", "vcf-snv-research"),
            ("vcf_sv", "vcf-sv-clinical"),
            ("vcf_sv_research", "vcf-sv-research"),
        }
        self._include_files(data, hk_version, scout_hk_map, skip_missing=False)

    def _include_files(self, data, hk_version, scout_hk_map, **kwargs) -> None:
        extra_tag = kwargs.get("extra_tag")
        skip_missing = kwargs.get("skip_missing", True)
        for scout_key, hk_tag in scout_hk_map:

            if extra_tag:
                tags = [extra_tag, hk_tag]
            else:
                tags = [hk_tag]

            hk_file = self.housekeeper.files(version=hk_version.id, tags=tags).first()
            if hk_file:
                data[scout_key] = str(hk_file.full_path)
            else:
                if skip_missing:
                    LOG.debug("skipping missing file: %s", scout_key)
                else:
                    raise FileNotFoundError(f"missing file: {scout_key}")

    def _get_chromograph_images(self, sample_id: str, hk_version: int) -> dict:
        autozyg_regions_image = self.fetch_file_path_from_tags(
            ["chromograph", "autozyg"], sample_id, hk_version
        )
        coverage_image = self.fetch_file_path_from_tags(
            ["chromograph", "tcov"], sample_id, hk_version
        )
        upd_regions_image = self.fetch_file_path_from_tags(
            ["chromograph", "regions"], sample_id, hk_version
        )
        upd_sites_image = self.fetch_file_path_from_tags(
            ["chromograph", "sites"], sample_id, hk_version
        )
        coverage_path = self._extract_generic_filepath(coverage_image)
        upd_regions_path = self._extract_generic_filepath(upd_regions_image)
        upd_sites_path = self._extract_generic_filepath(upd_sites_image)

        return {
            "autozyg": autozyg_regions_image,
            "coverage": coverage_path,
            "upd_regions": upd_regions_path,
            "upd_sites": upd_sites_path,
        }

    @staticmethod
    def _is_family_case(data: dict) -> bool:
        """Check if there are any linked individuals in a case"""
        for sample in data["samples"]:
            if sample["mother"] and sample["mother"] != "0":
                return True
            if sample["father"] and sample["father"] != "0":
                return True
        return False

    @staticmethod
    def _is_multi_sample_case(data) -> bool:
        return len(data["samples"]) > 1

    def _run_madeline(self, family_obj: models.Family) -> Path:
        """Generate a madeline file for an analysis."""
        samples = [
            {
                "sample": link_obj.sample.name,
                "sex": link_obj.sample.sex,
                "father": link_obj.father.name if link_obj.father else None,
                "mother": link_obj.mother.name if link_obj.mother else None,
                "status": link_obj.status,
            }
            for link_obj in family_obj.links
        ]
        svg_path: Path = self.madeline_api.run(family_id=family_obj.name, samples=samples)
        return svg_path

    @staticmethod
    def _extract_generic_filepath(file_path: str) -> str:
        """Remove a file's suffix and identifying integer or X/Y
        Example:
        `/some/path/gatkcomb_rhocall_vt_af_chromograph_sites_X.png` becomes
        `/some/path/gatkcomb_rhocall_vt_af_chromograph_sites_`"""
        if file_path is None:
            return ""
        return re.split("(\d+|X|Y)\.png", file_path)[0]<|MERGE_RESOLUTION|>--- conflicted
+++ resolved
@@ -1,11 +1,7 @@
 """File includes api to uploading data into Scout"""
 
 import logging
-<<<<<<< HEAD
-=======
 import re
-from pathlib import Path
->>>>>>> 75d67f04
 from datetime import datetime
 from pathlib import Path
 from typing import Optional
