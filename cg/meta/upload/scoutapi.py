# -*- coding: utf-8 -*-
import logging

from cg.apps import hk, scoutapi, madeline
from cg.meta.analysis import AnalysisAPI
from cg.store import models, Store

LOG = logging.getLogger(__name__)


class UploadScoutAPI(object):

    def __init__(self, status_api: Store, hk_api: hk.HousekeeperAPI,
                 scout_api: scoutapi.ScoutAPI,
                 analysis_api: AnalysisAPI, madeline_exe: str, madeline=madeline,
                 ):
        self.status = status_api
        self.housekeeper = hk_api
        self.scout = scout_api
        self.madeline_exe = madeline_exe
        self.madeline = madeline
        self.analysis = analysis_api

    def generate_config(self, analysis_obj: models.Analysis) -> dict:
        """Fetch data about an analysis to load Scout."""
        analysis_date = analysis_obj.started_at or analysis_obj.completed_at
        hk_version = self.housekeeper.version(analysis_obj.family.internal_id, analysis_date)
        analysis_data = self.analysis.get_latest_metadata(analysis_obj.family.internal_id)

        data = {
            'owner': analysis_obj.family.customer.internal_id,
            'family': analysis_obj.family.internal_id,
            'family_name': analysis_obj.family.name,
            'samples': list(),
            'analysis_date': analysis_obj.completed_at,
            'gene_panels': self.analysis.convert_panels(analysis_obj.family.customer.internal_id,
                                                        analysis_obj.family.panels),
            'default_gene_panels': analysis_obj.family.panels,
            'human_genome_build': analysis_data.get('genome_build'),
            'rank_model_version': analysis_data.get('rank_model_version'),
            'sv_rank_model_version': analysis_data.get('sv_rank_model_version')
        }

        for link_obj in analysis_obj.family.links:
            sample_id = link_obj.sample.internal_id
            bam_tags = ['bam', sample_id]
            bam_file = self.housekeeper.files(version=hk_version.id, tags=bam_tags).first()
            bam_path = bam_file.full_path if bam_file else None
            mt_bam_tags = ['bam-mt', sample_id]
            mt_bam_file = self.housekeeper.files(version=hk_version.id, tags=mt_bam_tags).first()
            mt_bam_path = mt_bam_file.full_path if mt_bam_file else None
            vcf2cytosure_tags = ['vcf2cytosure', sample_id]
            vcf2cytosure_file = self.housekeeper.files(version=hk_version.id,
                                                       tags=vcf2cytosure_tags).first()
            vcf2cytosure_path = vcf2cytosure_file.full_path if vcf2cytosure_file else None
            sample = {
                'analysis_type': link_obj.sample.application_version.application.analysis_type,
                'sample_id': sample_id, 'capture_kit': None,
                'father': link_obj.father.internal_id if link_obj.father else None,
                'mother': link_obj.mother.internal_id if link_obj.mother else None,
<<<<<<< HEAD
                'sample_name': link_obj.sample.name,
                'phenotype': link_obj.status,
                'sex': link_obj.sample.sex,
                'bam_path': bam_path,
                'mt_bam': mt_bam_path,
                'vcf2cytosure': vcf2cytosure_path,
            })

        files = {('vcf_snv', 'vcf-snv-clinical'), ('vcf_snv_research', 'vcf-snv-research'),
                 ('vcf_sv', 'vcf-sv-clinical'), ('vcf_sv_research', 'vcf-sv-research'),
                 ('vcf_str', 'vcf-str')}
        for scout_key, hk_tag in files:
            hk_vcf = self.housekeeper.files(version=hk_version.id, tags=[hk_tag]).first()
            data[scout_key] = str(hk_vcf.full_path)

        files = [('peddy_ped', 'ped'), ('peddy_sex', 'sex-check'), ('peddy_check', 'ped-check')]
        for scout_key, hk_tag in files:
            hk_file = self.housekeeper.files(version=hk_version.id, tags=['peddy', hk_tag]).first()
            if hk_file is None:
                LOG.debug(f"skipping missing file: {scout_key}")
            else:
                data[scout_key] = str(hk_file.full_path)
=======
                'sample_name': link_obj.sample.name, 'phenotype': link_obj.status,
                'sex': link_obj.sample.sex, 'bam_path': bam_path, 'mt_bam': mt_bam_path,
                'vcf2cytosure': vcf2cytosure_path}
            data['samples'].append(sample)
>>>>>>> e46278f7

        self._include_mandatory_files(data, hk_version)
        self._include_peddy_files(data, hk_version)
        self._include_optional_files(data, hk_version)

        if self._is_multi_sample_case(data):
            if self._is_family_case(data):
                svg_path = self._run_madeline(analysis_obj.family)
                data['madeline'] = svg_path
            else:
                LOG.info('family of unconnected samples - skip pedigree graph')
        else:
            LOG.info('family of 1 sample - skip pedigree graph')

        return data

    def _include_optional_files(self, data, hk_version):
        scout_hk_map = [('delivery_report', 'delivery-report'), ('vcf_str', 'vcf-str')]
        self._include_files(data, hk_version, scout_hk_map)

    def _include_peddy_files(self, data, hk_version):
        scout_hk_map = [('peddy_ped', 'ped'), ('peddy_sex', 'sex-check'),
                        ('peddy_check', 'ped-check')]
        self._include_files(data, hk_version, scout_hk_map, 'peddy')

    def _include_mandatory_files(self, data, hk_version):
        scout_hk_map = {('vcf_snv', 'vcf-snv-clinical'), ('vcf_snv_research', 'vcf-snv-research'),
                        ('vcf_sv', 'vcf-sv-clinical'), ('vcf_sv_research', 'vcf-sv-research')}
        self._include_files(data, hk_version, scout_hk_map, skip_missing=False)

    def _include_files(self, data, hk_version, scout_hk_map, extra_tag=None, skip_missing=True):
        for scout_key, hk_tag in scout_hk_map:

            if extra_tag:
                tags = [extra_tag, hk_tag]
            else:
                tags = [hk_tag]

            hk_file = self.housekeeper.files(version=hk_version.id, tags=tags).first()
            if hk_file:
                data[scout_key] = str(hk_file.full_path)
            else:
                if skip_missing:
                    LOG.debug("skipping missing file: %s", scout_key)
                else:
                    raise FileNotFoundError(f"missing file: {scout_key}")

    @staticmethod
    def _is_family_case(data):
        return any(sample['father'] or sample['mother'] for sample in data['samples'])

    @staticmethod
    def _is_multi_sample_case(data):
        return len(data['samples']) > 1

    def _run_madeline(self, family_obj: models.Family):
        """Generate a madeline file for an analysis."""
        samples = [{
            'sample': link_obj.sample.name,
            'sex': link_obj.sample.sex,
            'father': link_obj.father.name if link_obj.father else None,
            'mother': link_obj.mother.name if link_obj.mother else None,
            'status': link_obj.status,
        } for link_obj in family_obj.links]
        ped_stream = self.madeline.make_ped(family_obj.name, samples=samples)
        svg_path = self.madeline.run(self.madeline_exe, ped_stream)
        return svg_path<|MERGE_RESOLUTION|>--- conflicted
+++ resolved
@@ -58,35 +58,10 @@
                 'sample_id': sample_id, 'capture_kit': None,
                 'father': link_obj.father.internal_id if link_obj.father else None,
                 'mother': link_obj.mother.internal_id if link_obj.mother else None,
-<<<<<<< HEAD
-                'sample_name': link_obj.sample.name,
-                'phenotype': link_obj.status,
-                'sex': link_obj.sample.sex,
-                'bam_path': bam_path,
-                'mt_bam': mt_bam_path,
-                'vcf2cytosure': vcf2cytosure_path,
-            })
-
-        files = {('vcf_snv', 'vcf-snv-clinical'), ('vcf_snv_research', 'vcf-snv-research'),
-                 ('vcf_sv', 'vcf-sv-clinical'), ('vcf_sv_research', 'vcf-sv-research'),
-                 ('vcf_str', 'vcf-str')}
-        for scout_key, hk_tag in files:
-            hk_vcf = self.housekeeper.files(version=hk_version.id, tags=[hk_tag]).first()
-            data[scout_key] = str(hk_vcf.full_path)
-
-        files = [('peddy_ped', 'ped'), ('peddy_sex', 'sex-check'), ('peddy_check', 'ped-check')]
-        for scout_key, hk_tag in files:
-            hk_file = self.housekeeper.files(version=hk_version.id, tags=['peddy', hk_tag]).first()
-            if hk_file is None:
-                LOG.debug(f"skipping missing file: {scout_key}")
-            else:
-                data[scout_key] = str(hk_file.full_path)
-=======
                 'sample_name': link_obj.sample.name, 'phenotype': link_obj.status,
                 'sex': link_obj.sample.sex, 'bam_path': bam_path, 'mt_bam': mt_bam_path,
                 'vcf2cytosure': vcf2cytosure_path}
             data['samples'].append(sample)
->>>>>>> e46278f7
 
         self._include_mandatory_files(data, hk_version)
         self._include_peddy_files(data, hk_version)
