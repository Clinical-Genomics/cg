"""File includes api to uploading data into Scout"""

import logging
import re
from pathlib import Path
from datetime import datetime

import requests
from ruamel import yaml

from cg.apps.hk import HousekeeperAPI
from cg.apps.scoutapi import ScoutAPI
from cg.apps.lims import LimsAPI
from cg.apps.madeline.api import MadelineAPI
from cg.meta.workflow.mip import MipAnalysisAPI
from cg.store import models
from cg.models.scout_load_config import ScoutCase, ScoutIndividual

from housekeeper.store import models as hk_models

LOG = logging.getLogger(__name__)


class UploadScoutAPI:
    """Class that handles everything that has to do with uploading to Scout"""

    def __init__(
        self,
        hk_api: HousekeeperAPI,
        scout_api: ScoutAPI,
        lims_api: LimsAPI,
        analysis_api: MipAnalysisAPI,
        madeline_api: MadelineAPI,
    ):
        self.housekeeper = hk_api
        self.scout = scout_api
        self.madeline_api = madeline_api
        self.analysis = analysis_api
        self.lims = lims_api

    def fetch_file_path(self, tag: str, sample_id: str, hk_version_id: int = None) -> Optional[str]:
        """"Fetch files from housekeeper matchin one tag string"""
        return self.fetch_file_path_from_tags([tag], sample_id, hk_version_id)

    def fetch_file_path_from_tags(self, tags: list, sample_id: str, hk_version_id: int = None) -> Optional[str]:
        """Fetch files from housekeeper matching a list of tags """
        tags.append(sample_id)
        hk_file = self.housekeeper.files(version=hk_version_id, tags=tags).first()
        if hk_file:
            return hk_file.full_path

    def build_samples(self, analysis_obj: models.Analysis, hk_version_id: int = None):
        """Loop over the samples in an analysis and build dicts from them"""
<<<<<<< HEAD
=======
        LOG.info("Building samples")
>>>>>>> 80f7358f
        for link_obj in analysis_obj.family.links:
            LOG.debug("Found link obj %ss", link_obj)
            sample_id = link_obj.sample.internal_id
            bam_path = self.fetch_file_path("bam", sample_id, hk_version_id)
            alignment_file_path = self.fetch_file_path("cram", sample_id, hk_version_id)
            coverage_image = self.fetch_file_path_from_tags(
                ["chromograph", "tcov", "mip-dna", "wgs"], sample_id, hk_version_id
            )
            upd_sites_image = self.fetch_file_path_from_tags(
                ["chromograph", "sites"], sample_id, hk_version_id
            )
            upd_regions_image = self.fetch_file_path_from_tags(
                ["chromograph", "regions"], sample_id, hk_version_id
            )
            mt_bam_path = self.fetch_file_path("bam-mt", sample_id, hk_version_id)
            vcf2cytosure_path = self.fetch_file_path("vcf2cytosure", sample_id, hk_version_id)

            coverage_path = self._extract_generic_filepath(coverage_image)
            upd_sites_path = self._extract_generic_filepath(upd_sites_image)
            upd_regions_path = self._extract_generic_filepath(upd_regions_image)

            lims_sample = dict()
            try:
                lims_sample = self.lims.sample(sample_id) or {}
            except requests.exceptions.HTTPError as ex:
                LOG.info("Could not fetch sample %s from LIMS: %s", sample_id, ex)
            sample = {
                "analysis_type": link_obj.sample.application_version.application.analysis_type,
                "bam_path": bam_path,
                "capture_kit": None,
                "alignment_path": alignment_file_path,
                "chromograph_images": {
                    "upd_regions": upd_regions_path,
                    "upd_sites": upd_sites_path,
                    "coverage": coverage_path,
                },
                "father": link_obj.father.internal_id if link_obj.father else "0",
                "mother": link_obj.mother.internal_id if link_obj.mother else "0",
                "mt_bam": mt_bam_path,
                "phenotype": link_obj.status,
                "sample_id": sample_id,
                "sample_name": link_obj.sample.name,
                "sex": link_obj.sample.sex,
                "tissue_type": lims_sample.get("source", "unknown"),
                "vcf2cytosure": vcf2cytosure_path,
            }
            scout_sample = ScoutIndividual(**sample)
            yield scout_sample.dict(exclude_none=True)

    def generate_config(self, analysis_obj: models.Analysis, rank_score_threshold: int = 5) -> dict:
        """Fetch data about an analysis to load Scout."""
<<<<<<< HEAD
        analysis_date = analysis_obj.started_at or analysis_obj.completed_at
        hk_version = self.housekeeper.version(analysis_obj.family.internal_id, analysis_date)
        analysis_data = self.analysis.get_latest_metadata(analysis_obj.family.internal_id)

=======
        LOG.info("Generate scout load config")
        analysis_date: datetime = analysis_obj.started_at or analysis_obj.completed_at
        LOG.debug("Found analysis date %s", analysis_date)
        # Fetch last version from housekeeper
        # This should be safe since analyses are only added if data is analysed
        hk_version: hk_models.Version = self.housekeeper.last_version(
            analysis_obj.family.internal_id
        )
        LOG.debug("Found housekeeper version %s", hk_version.id)
        analysis_data: dict = self.analysis.get_latest_metadata(analysis_obj.family.internal_id)
        genome_build = "38" if "38" in analysis_data.get("genome_build", "") else "37"
>>>>>>> 80f7358f
        data = {
            "analysis_date": analysis_obj.completed_at,
            "default_gene_panels": analysis_obj.family.panels,
            "family": analysis_obj.family.internal_id,
            "family_name": analysis_obj.family.name,
            "rank_score_threshold": rank_score_threshold,
            "gene_panels": self.analysis.convert_panels(
                analysis_obj.family.customer.internal_id, analysis_obj.family.panels
            )
            or None,
            "human_genome_build": genome_build,
            "owner": analysis_obj.family.customer.internal_id,
            "rank_model_version": analysis_data.get("rank_model_version"),
            "samples": list(),
            "sv_rank_model_version": analysis_data.get("sv_rank_model_version"),
        }

        for sample in self.build_samples(analysis_obj, hk_version.id):
            data["samples"].append(sample)
        self._include_mandatory_files(data, hk_version)
        self._include_peddy_files(data, hk_version)
        self._include_optional_files(data, hk_version)

        if self._is_multi_sample_case(data):
            if self._is_family_case(data):
                svg_path = self._run_madeline(analysis_obj.family)
                data["madeline"] = svg_path
            else:
                LOG.info("family of unconnected samples - skip pedigree graph")
        else:
            LOG.info("family of 1 sample - skip pedigree graph")

        # Validate that the config is correct

        scout_case = ScoutCase(**data)

        return scout_case.dict(exclude_none=True)

    @staticmethod
    def get_load_config_tag() -> str:
        """Get the hk tag for a scout load config"""
        return "scout-load-config"

    @staticmethod
    def save_config_file(upload_config: dict, file_path: Path):
        """Save a scout load config file to <file_path>"""

        LOG.info("Save Scout load config to %s", file_path)
        yml = yaml.YAML()
        yml.dump(upload_config, file_path)

    @staticmethod
    def add_scout_config_to_hk(config_file_path: Path, hk_api: HousekeeperAPI, case_id: str):
        """Add scout load config to hk bundle"""
        tag_name = UploadScoutAPI.get_load_config_tag()
        version_obj = hk_api.last_version(bundle=case_id)
        uploaded_config_files = hk_api.get_files(
            bundle=case_id, tags=[tag_name], version=version_obj.id
        )

        number_of_configs = sum(1 for i in uploaded_config_files)
        bundle_config_exists = number_of_configs > 0

        if bundle_config_exists:
            raise FileExistsError("Upload config already exists")

        file_obj = hk_api.add_file(str(config_file_path), version_obj, tag_name)
        hk_api.include_file(file_obj, version_obj)
        hk_api.add_commit(file_obj)

        LOG.info("Added scout load config to housekeeper: %s", config_file_path)
        return file_obj

    def _include_optional_files(self, data: dict, hk_version) -> None:
        """"Optional files on case level"""
        scout_hk_map = [
            ("delivery_report", "delivery-report"),
            ("multiqc", "multiqc-html"),
            ("vcf_str", "vcf-str"),
            ("smn_tsv", "smn-calling"),
        ]
        self._include_files(data, hk_version, scout_hk_map)

    def _include_peddy_files(self, data, hk_version):
        scout_hk_map = [
            ("peddy_ped", "ped"),
            ("peddy_sex", "sex-check"),
            ("peddy_check", "ped-check"),
        ]
        self._include_files(data, hk_version, scout_hk_map, extra_tag="peddy")

    def _include_mandatory_files(self, data, hk_version):
        scout_hk_map = {
            ("vcf_snv", "vcf-snv-clinical"),
            ("vcf_snv_research", "vcf-snv-research"),
            ("vcf_sv", "vcf-sv-clinical"),
            ("vcf_sv_research", "vcf-sv-research"),
        }
        self._include_files(data, hk_version, scout_hk_map, skip_missing=False)

    def _include_files(self, data, hk_version, scout_hk_map, **kwargs):
        extra_tag = kwargs.get("extra_tag")
        skip_missing = kwargs.get("skip_missing", True)
        for scout_key, hk_tag in scout_hk_map:

            if extra_tag:
                tags = [extra_tag, hk_tag]
            else:
                tags = [hk_tag]

            hk_file = self.housekeeper.files(version=hk_version.id, tags=tags).first()
            if hk_file:
                data[scout_key] = str(hk_file.full_path)
            else:
                if skip_missing:
                    LOG.debug("skipping missing file: %s", scout_key)
                else:
                    raise FileNotFoundError(f"missing file: {scout_key}")

    @staticmethod
    def _is_family_case(data: dict):
        """Check if there are any linked individuals in a case"""
        for sample in data["samples"]:
            if sample["mother"] and sample["mother"] != "0":
                return True
            if sample["father"] and sample["father"] != "0":
                return True
        return False

    @staticmethod
    def _is_multi_sample_case(data):
        return len(data["samples"]) > 1

    def _run_madeline(self, family_obj: models.Family):
        """Generate a madeline file for an analysis."""
        samples = [
            {
                "sample": link_obj.sample.name,
                "sex": link_obj.sample.sex,
                "father": link_obj.father.name if link_obj.father else None,
                "mother": link_obj.mother.name if link_obj.mother else None,
                "status": link_obj.status,
            }
            for link_obj in family_obj.links
        ]
        svg_path = self.madeline_api.run(family_id=family_obj.name, samples=samples)
        return svg_path

    @staticmethod
    def _extract_generic_filepath(file_path):
        """Remove a file's sufffix and identifying integer or X/Y
        Example:
        `/some/path/gatkcomb_rhocall_vt_af_chromograph_sites_X.png` becomes
        `/some/path/gatkcomb_rhocall_vt_af_chromograph_sites_`"""
        if file_path is None:
            return ""
        return re.split("(\d+|X|Y)\.png", file_path)[0]<|MERGE_RESOLUTION|>--- conflicted
+++ resolved
@@ -51,10 +51,7 @@
 
     def build_samples(self, analysis_obj: models.Analysis, hk_version_id: int = None):
         """Loop over the samples in an analysis and build dicts from them"""
-<<<<<<< HEAD
-=======
         LOG.info("Building samples")
->>>>>>> 80f7358f
         for link_obj in analysis_obj.family.links:
             LOG.debug("Found link obj %ss", link_obj)
             sample_id = link_obj.sample.internal_id
@@ -106,12 +103,6 @@
 
     def generate_config(self, analysis_obj: models.Analysis, rank_score_threshold: int = 5) -> dict:
         """Fetch data about an analysis to load Scout."""
-<<<<<<< HEAD
-        analysis_date = analysis_obj.started_at or analysis_obj.completed_at
-        hk_version = self.housekeeper.version(analysis_obj.family.internal_id, analysis_date)
-        analysis_data = self.analysis.get_latest_metadata(analysis_obj.family.internal_id)
-
-=======
         LOG.info("Generate scout load config")
         analysis_date: datetime = analysis_obj.started_at or analysis_obj.completed_at
         LOG.debug("Found analysis date %s", analysis_date)
@@ -123,7 +114,6 @@
         LOG.debug("Found housekeeper version %s", hk_version.id)
         analysis_data: dict = self.analysis.get_latest_metadata(analysis_obj.family.internal_id)
         genome_build = "38" if "38" in analysis_data.get("genome_build", "") else "37"
->>>>>>> 80f7358f
         data = {
             "analysis_date": analysis_obj.completed_at,
             "default_gene_panels": analysis_obj.family.panels,
