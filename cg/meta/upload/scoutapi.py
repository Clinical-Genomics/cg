"""File includes api to uploading data into Scout"""
# -*- coding: utf-8 -*-
import logging
from pathlib import Path

<<<<<<< HEAD
from cg.apps import hk, scoutapi, madeline
from cg.meta.workflow.mip_dna import AnalysisAPI
from cg.store import models, Store
=======
>>>>>>> 6463a529
from ruamel import yaml

from cg.apps import hk, madeline, scoutapi
from cg.meta.analysis import AnalysisAPI
from cg.store import Store, models

LOG = logging.getLogger(__name__)


class UploadScoutAPI:
    """Class that handles everything that has to do with uploading to Scout"""

    def __init__(
        self,
        status_api: Store,
        hk_api: hk.HousekeeperAPI,
        scout_api: scoutapi.ScoutAPI,
        analysis_api: AnalysisAPI,
        madeline_exe: str,
        madeline=madeline,
    ):
        self.status = status_api
        self.housekeeper = hk_api
        self.scout = scout_api
        self.madeline_exe = madeline_exe
        self.madeline = madeline
        self.analysis = analysis_api

    def build_samples(self, analysis_obj: models.Analysis, hk_version_id: int = None):
        """Loop over the samples in an analysis and build dicts from them"""

        for link_obj in analysis_obj.family.links:
            sample_id = link_obj.sample.internal_id
            bam_tags = ["bam", sample_id]
            bam_file = self.housekeeper.files(
                version=hk_version_id, tags=bam_tags
            ).first()
            bam_path = bam_file.full_path if bam_file else None
            mt_bam_tags = ["bam-mt", sample_id]
            mt_bam_file = self.housekeeper.files(
                version=hk_version_id, tags=mt_bam_tags
            ).first()
            mt_bam_path = mt_bam_file.full_path if mt_bam_file else None
            vcf2cytosure_tags = ["vcf2cytosure", sample_id]
            vcf2cytosure_file = self.housekeeper.files(
                version=hk_version_id, tags=vcf2cytosure_tags
            ).first()
            vcf2cytosure_path = (
                vcf2cytosure_file.full_path if vcf2cytosure_file else None
            )
            sample = {
                "analysis_type": link_obj.sample.application_version.application.analysis_type,
                "sample_id": sample_id,
                "capture_kit": None,
                "father": link_obj.father.internal_id if link_obj.father else "0",
                "mother": link_obj.mother.internal_id if link_obj.mother else "0",
                "sample_name": link_obj.sample.name,
                "phenotype": link_obj.status,
                "sex": link_obj.sample.sex,
                "bam_path": bam_path,
                "mt_bam": mt_bam_path,
                "vcf2cytosure": vcf2cytosure_path,
            }
            yield sample

    def generate_config(self, analysis_obj: models.Analysis) -> dict:
        """Fetch data about an analysis to load Scout."""
        analysis_date = analysis_obj.started_at or analysis_obj.completed_at
        hk_version = self.housekeeper.version(
            analysis_obj.family.internal_id, analysis_date
        )
        analysis_data = self.analysis.get_latest_metadata(
            analysis_obj.family.internal_id
        )

        data = {
            "owner": analysis_obj.family.customer.internal_id,
            "family": analysis_obj.family.internal_id,
            "family_name": analysis_obj.family.name,
            "samples": list(),
            "analysis_date": analysis_obj.completed_at,
            "gene_panels": self.analysis.convert_panels(
                analysis_obj.family.customer.internal_id, analysis_obj.family.panels
            ),
            "default_gene_panels": analysis_obj.family.panels,
            "human_genome_build": analysis_data.get("genome_build"),
            "rank_model_version": analysis_data.get("rank_model_version"),
            "sv_rank_model_version": analysis_data.get("sv_rank_model_version"),
        }

        for sample in self.build_samples(analysis_obj, hk_version.id):
            data["samples"].append(sample)

        self._include_mandatory_files(data, hk_version)
        self._include_peddy_files(data, hk_version)
        self._include_optional_files(data, hk_version)

        if self._is_multi_sample_case(data):
            if self._is_family_case(data):
                svg_path = self._run_madeline(analysis_obj.family)
                data["madeline"] = svg_path
            else:
                LOG.info("family of unconnected samples - skip pedigree graph")
        else:
            LOG.info("family of 1 sample - skip pedigree graph")

        return data

    @staticmethod
    def save_config_file(upload_config: dict, file_path: Path):
        """Save a scout load config file to <file_path>"""

        LOG.info("Save Scout load config to %s", file_path)
        yml = yaml.YAML()
        yml.dump(upload_config, file_path)

    @staticmethod
    def add_scout_config_to_hk(
        config_file_path: Path, hk_api: hk.HousekeeperAPI, case_id: str
    ):
        """Add scout load config to hk bundle"""
        tag_name = "scout-load-config"
        version_obj = hk_api.last_version(bundle=case_id)
        uploaded_config_files = hk_api.get_files(
            bundle=case_id, tags=[tag_name], version=version_obj.id
        )

        number_of_configs = sum(1 for i in uploaded_config_files)
        bundle_config_exists = number_of_configs > 0

        if bundle_config_exists:
            raise FileExistsError("Upload config already exists")

        file_obj = hk_api.add_file(str(config_file_path), version_obj, tag_name)
        hk_api.include_file(file_obj, version_obj)
        hk_api.add_commit(file_obj)

        LOG.info("Added scout load config to housekeeper: %s", config_file_path)
        return file_obj

    def _include_optional_files(self, data, hk_version):
        scout_hk_map = [("delivery_report", "delivery-report"), ("vcf_str", "vcf-str")]
        self._include_files(data, hk_version, scout_hk_map)

    def _include_peddy_files(self, data, hk_version):
        scout_hk_map = [
            ("peddy_ped", "ped"),
            ("peddy_sex", "sex-check"),
            ("peddy_check", "ped-check"),
        ]
        self._include_files(data, hk_version, scout_hk_map, "peddy")

    def _include_mandatory_files(self, data, hk_version):
        scout_hk_map = {
            ("vcf_snv", "vcf-snv-clinical"),
            ("vcf_snv_research", "vcf-snv-research"),
            ("vcf_sv", "vcf-sv-clinical"),
            ("vcf_sv_research", "vcf-sv-research"),
        }
        self._include_files(data, hk_version, scout_hk_map, skip_missing=False)

    def _include_files(
        self, data, hk_version, scout_hk_map, extra_tag=None, skip_missing=True
    ):
        for scout_key, hk_tag in scout_hk_map:

            if extra_tag:
                tags = [extra_tag, hk_tag]
            else:
                tags = [hk_tag]

            hk_file = self.housekeeper.files(version=hk_version.id, tags=tags).first()
            if hk_file:
                data[scout_key] = str(hk_file.full_path)
            else:
                if skip_missing:
                    LOG.debug("skipping missing file: %s", scout_key)
                else:
                    raise FileNotFoundError(f"missing file: {scout_key}")

    @staticmethod
    def _is_family_case(data: dict):
        """Check if there are any linked individuals in a case"""
        for sample in data["samples"]:
            if sample["mother"] and sample["mother"] != "0":
                return True
            if sample["father"] and sample["father"] != "0":
                return True
        return False

    @staticmethod
    def _is_multi_sample_case(data):
        return len(data["samples"]) > 1

    def _run_madeline(self, family_obj: models.Family):
        """Generate a madeline file for an analysis."""
        samples = [
            {
                "sample": link_obj.sample.name,
                "sex": link_obj.sample.sex,
                "father": link_obj.father.name if link_obj.father else None,
                "mother": link_obj.mother.name if link_obj.mother else None,
                "status": link_obj.status,
            }
            for link_obj in family_obj.links
        ]
        ped_stream = self.madeline.make_ped(family_obj.name, samples=samples)
        svg_path = self.madeline.run(self.madeline_exe, ped_stream)
        return svg_path<|MERGE_RESOLUTION|>--- conflicted
+++ resolved
@@ -2,18 +2,11 @@
 # -*- coding: utf-8 -*-
 import logging
 from pathlib import Path
-
-<<<<<<< HEAD
-from cg.apps import hk, scoutapi, madeline
+from ruamel import yaml
+
+from cg.apps import hk, madeline, scoutapi
 from cg.meta.workflow.mip_dna import AnalysisAPI
 from cg.store import models, Store
-=======
->>>>>>> 6463a529
-from ruamel import yaml
-
-from cg.apps import hk, madeline, scoutapi
-from cg.meta.analysis import AnalysisAPI
-from cg.store import Store, models
 
 LOG = logging.getLogger(__name__)
 
