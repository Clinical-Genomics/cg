--- conflicted
+++ resolved
@@ -40,7 +40,7 @@
         self.analysis = analysis_api
         self.lims = lims_api
 
-<<<<<<< HEAD
+
     def fetch_file_path(self, tag: str, sample_id: str, hk_version_id: int = None) -> Optional[str]:
         """"Fetch files from housekeeper matchin one tag string"""
         return self.fetch_file_path_from_tags([tag], sample_id, hk_version_id)
@@ -51,13 +51,6 @@
         """Fetch files from housekeeper matching a list of tags """
         tags.append(sample_id)
         hk_file = self.housekeeper.files(version=hk_version_id, tags=tags).first()
-=======
-    def fetch_file_path(self, tag: str, sample_id: str, hk_version_id: int = None) -> str:
-        """"Fetch files from housekeeper"""
-        tags = [tag, sample_id]
-        hk_file: hk_models.File = self.housekeeper.files(version=hk_version_id, tags=tags).first()
-        file_path = None
->>>>>>> 3cbbb2bd
         if hk_file:
             return hk_file.full_path
 
@@ -283,8 +276,7 @@
             }
             for link_obj in family_obj.links
         ]
-<<<<<<< HEAD
-        svg_path = self.madeline_api.run(family_id=family_obj.name, samples=samples)
+        svg_path: Path = self.madeline_api.run(family_id=family_obj.name, samples=samples)
         return svg_path
 
     @staticmethod
@@ -295,8 +287,4 @@
         `/some/path/gatkcomb_rhocall_vt_af_chromograph_sites_`"""
         if file_path is None:
             return ""
-        return re.split("(\d+|X|Y)\.png", file_path)[0]
-=======
-        svg_path: Path = self.madeline_api.run(family_id=family_obj.name, samples=samples)
-        return svg_path
->>>>>>> 3cbbb2bd
+        return re.split("(\d+|X|Y)\.png", file_path)[0]