import logging
from pathlib import Path

from housekeeper.store.models import File

from cg.apps.gt import GenotypeAPI
from cg.apps.housekeeper.hk import HousekeeperAPI
from cg.constants.constants import FileExtensions, FileFormat, PrepCategory, Workflow
from cg.constants.housekeeper_tags import GenotypeAnalysisTag, HkAnalysisMetricsTag
from cg.constants.nf_analysis import RAREDISEASE_PREDICTED_SEX_METRIC
from cg.constants.subject import Sex
from cg.io.controller import ReadFile
from cg.models.deliverables.metric_deliverables import MetricsBase
from cg.models.mip.mip_metrics_deliverables import MIPMetricsDeliverables
from cg.store.models import Analysis, Case, Sample

LOG = logging.getLogger(__name__)


class UploadGenotypesAPI(object):
    """Genotype upload API."""

    def __init__(
        self,
        hk_api: HousekeeperAPI,
        gt_api: GenotypeAPI,
    ):
        LOG.info("Initializing UploadGenotypesAPI")
        self.hk = hk_api
        self.gt = gt_api

    def get_genotype_data(self, analysis: Analysis) -> dict[dict[str, dict[str, str]]]:
        """Return data about an analysis to load genotypes.

        Returns: dict on form

        {
            "bcf": path_to_bcf,
            "samples_sex": [
                "sample_id: {
                    "pedigree": "male",
                    "analysis": "male"
                    }
            ]
        }

        """
        case_id = analysis.case.internal_id
        LOG.info(f"Fetching upload genotype data for {case_id}")
        hk_bcf: File = self._get_bcf_file(case_id=case_id)
        genotype_load_config: dict = {"bcf": hk_bcf.full_path}
        if analysis.workflow in [Workflow.BALSAMIC, Workflow.BALSAMIC_UMI]:
            genotype_load_config["samples_sex"] = self._get_samples_sex_balsamic(case=analysis.case)
        elif analysis.workflow == Workflow.MIP_DNA:
            genotype_load_config["samples_sex"] = self._get_samples_sex_mip_dna(case=analysis.case)
        elif analysis.workflow == Workflow.RAREDISEASE:
            genotype_load_config["samples_sex"] = self._get_samples_sex_raredisease(
                case=analysis.case
            )
        else:
            raise ValueError(f"Workflow {analysis.workflow} does not support Genotype upload")
        return genotype_load_config

    def upload(self, genotype_load_config: dict, replace: bool = False):
        """Upload a genotype config for a case."""
        self.gt.upload(
            str(genotype_load_config["bcf"]), genotype_load_config["samples_sex"], force=replace
        )

    @staticmethod
    def _is_suitable_for_genotype_upload(case: Case) -> bool:
        """Returns True if there are any non-tumor WGS samples in the case."""
        samples: list[Sample] = case.samples
        return any(
            (not sample.is_tumour and PrepCategory.WHOLE_GENOME_SEQUENCING == sample.prep_category)
            for sample in samples
        )

    def _get_genotype_file(self, case_id: str) -> File:
        "Returns latest genotype file in housekeeper for given case, raises FileNotFoundError is not found."
        tags: set[str] = {GenotypeAnalysisTag.GENOTYPE}
        hk_genotype_files: list[File] = self.hk.get_files_from_latest_version(
            bundle_name=case_id, tags=tags
        )
        hk_genotype: File = self._get_single_genotype_file(hk_genotype_files)
        if not hk_genotype:
            raise FileNotFoundError(f"Genotype file not found for {case_id}")
        LOG.debug(f"Found genotype file {hk_genotype.full_path}")
        return hk_genotype

    def _get_samples_sex_balsamic(self, case: Case) -> dict[str, dict[str, str]]:
        """Return sex information from StatusDB and for analysis."""
        samples_sex: dict[str, dict[str, str]] = {}
        for sample in case.samples:
            if sample.is_tumour:
                continue
            sample_id: str = sample.internal_id
            samples_sex[sample_id] = {
                "pedigree": sample.sex,
                "analysis": Sex.UNKNOWN,
            }
        return samples_sex

    def _get_samples_sex_mip_dna(self, case: Case) -> dict[str, dict[str, str]]:
        """Return sex information from StatusDB and from analysis prediction"""
        qc_metrics_file: Path = self._get_qcmetrics_file(case_id=case.internal_id)
        analysis_sex: dict = self._get_analysis_sex_mip_dna(qc_metrics_file)
        samples_sex: dict[str, dict[str, str]] = {}
        for sample in case.samples:
            sample_id: str = sample.internal_id
            samples_sex[sample_id] = {
                "pedigree": sample.sex,
                "analysis": analysis_sex[sample_id],
            }
        return samples_sex

    @staticmethod
    def _get_analysis_sex_mip_dna(qc_metrics_file: Path) -> dict:
        """Return analysis sex for each sample of an analysis."""
        qc_metrics: MIPMetricsDeliverables = (
            UploadGenotypesAPI._get_parsed_qc_metrics_deliverables_mip_dna(qc_metrics_file)
        )
        return {
            sample_id_metric.sample_id: sample_id_metric.predicted_sex
            for sample_id_metric in qc_metrics.sample_id_metrics
        }

    def _get_bcf_file(
        self,
        case_id: str,
    ) -> File:
        """Return a Housekeeper file object.
        Raises: FileNotFoundError if nothing is found in the Housekeeper bundle."""
        LOG.debug("Get Genotype files from Housekeeper")
        return self._get_genotype_file(case_id)

    def _get_qcmetrics_file(self, case_id: str) -> Path:
        """Return a QC metrics file path.
        Raises: FileNotFoundError if nothing is found in the Housekeeper bundle."""
        tags: set[str] = HkAnalysisMetricsTag.QC_METRICS
        hk_qcmetrics: File = self.hk.get_file_from_latest_version(bundle_name=case_id, tags=tags)
        if not hk_qcmetrics:
            raise FileNotFoundError("QC metrics file not found for the given Housekeeper version.")
        LOG.debug(f"Found QC metrics file {hk_qcmetrics.full_path}")
        return Path(hk_qcmetrics.full_path)

    @staticmethod
    def _get_parsed_qc_metrics_deliverables_mip_dna(
        qc_metrics_file: Path,
    ) -> MIPMetricsDeliverables:
        """Parse and return a QC metrics file."""
        qcmetrics_raw: dict = ReadFile.get_content_from_file(
            file_format=FileFormat.YAML, file_path=qc_metrics_file
        )
        return MIPMetricsDeliverables(**qcmetrics_raw)

    def _get_samples_sex_raredisease(self, case: Case) -> dict[str, dict[str, str]]:
        """Return sex information from StatusDB and from analysis prediction."""
        qc_metrics_file: Path = self._get_qcmetrics_file(case_id=case.internal_id)
        samples_sex: dict[str, dict[str, str]] = {}
        for sample in case.samples:
            sample_id: str = sample.internal_id
            samples_sex[sample_id] = {
                "pedigree": sample.sex,
                "analysis": UploadGenotypesAPI._get_analysis_sex_raredisease(
                    qc_metrics_file=qc_metrics_file, sample_id=sample_id
                ),
            }
        return samples_sex

    @staticmethod
    def _get_analysis_sex_raredisease(qc_metrics_file: Path, sample_id: str) -> str:
        """Return analysis sex for each sample of an analysis."""
        qc_metrics: list[MetricsBase] = (
            UploadGenotypesAPI._get_parsed_qc_metrics_deliverables_raredisease(qc_metrics_file)
        )
        for metric in qc_metrics:
            if metric.name == RAREDISEASE_PREDICTED_SEX_METRIC and metric.id == sample_id:
                return str(metric.value)

    @staticmethod
    def _get_parsed_qc_metrics_deliverables_raredisease(qc_metrics: Path) -> list[MetricsBase]:
        """Parse and return a QC metrics file."""
        qcmetrics_raw: dict = ReadFile.get_content_from_file(
            file_format=FileFormat.YAML, file_path=qc_metrics
        )
        return [MetricsBase(**metric) for metric in qcmetrics_raw["metrics"]]

    @staticmethod
<<<<<<< HEAD
    def _sort_genotype_files(hk_genotype_files: list[File]) -> File | None:
=======
    def _is_variant_file(genotype_file: File):
        return genotype_file.full_path.endswith(
            FileExtensions.VCF_GZ
        ) or genotype_file.full_path.endswith(FileExtensions.BCF)

    @staticmethod
    def _get_single_genotype_file(hk_genotype_files: list[File]) -> File:
>>>>>>> 8ddedbdc
        """
        Returns the single .bcf or .vcf.gz file expected to be found in the provided list. Raises an error if the amount of such files is different from 1.
        """
        allowed_extensions = (FileExtensions.BCF, FileExtensions.VCF_GZ)
        filtered_files = [
            file for file in hk_genotype_files if file.full_path.endswith(allowed_extensions)
        ]
        if len(filtered_files) != 1:
            raise ValueError(
                f"Error: Expecte one genotype file, but found {len(filtered_files)} "
                f"({', '.join(map(str, filtered_files))})."
            )
        return filtered_files[0]<|MERGE_RESOLUTION|>--- conflicted
+++ resolved
@@ -47,7 +47,7 @@
         """
         case_id = analysis.case.internal_id
         LOG.info(f"Fetching upload genotype data for {case_id}")
-        hk_bcf: File = self._get_bcf_file(case_id=case_id)
+        hk_bcf: File = self._get_genotype_file(case_id=case_id)
         genotype_load_config: dict = {"bcf": hk_bcf.full_path}
         if analysis.workflow in [Workflow.BALSAMIC, Workflow.BALSAMIC_UMI]:
             genotype_load_config["samples_sex"] = self._get_samples_sex_balsamic(case=analysis.case)
@@ -77,7 +77,8 @@
         )
 
     def _get_genotype_file(self, case_id: str) -> File:
-        "Returns latest genotype file in housekeeper for given case, raises FileNotFoundError is not found."
+        "Returns latest genotype file in housekeeper for given case, raises FileNotFoundError if not found."
+        LOG.debug("Get Genotype files from Housekeeper")
         tags: set[str] = {GenotypeAnalysisTag.GENOTYPE}
         hk_genotype_files: list[File] = self.hk.get_files_from_latest_version(
             bundle_name=case_id, tags=tags
@@ -125,15 +126,6 @@
             for sample_id_metric in qc_metrics.sample_id_metrics
         }
 
-    def _get_bcf_file(
-        self,
-        case_id: str,
-    ) -> File:
-        """Return a Housekeeper file object.
-        Raises: FileNotFoundError if nothing is found in the Housekeeper bundle."""
-        LOG.debug("Get Genotype files from Housekeeper")
-        return self._get_genotype_file(case_id)
-
     def _get_qcmetrics_file(self, case_id: str) -> Path:
         """Return a QC metrics file path.
         Raises: FileNotFoundError if nothing is found in the Housekeeper bundle."""
@@ -162,7 +154,7 @@
             sample_id: str = sample.internal_id
             samples_sex[sample_id] = {
                 "pedigree": sample.sex,
-                "analysis": UploadGenotypesAPI._get_analysis_sex_raredisease(
+                "analysis": self._get_analysis_sex_raredisease(
                     qc_metrics_file=qc_metrics_file, sample_id=sample_id
                 ),
             }
@@ -187,17 +179,7 @@
         return [MetricsBase(**metric) for metric in qcmetrics_raw["metrics"]]
 
     @staticmethod
-<<<<<<< HEAD
-    def _sort_genotype_files(hk_genotype_files: list[File]) -> File | None:
-=======
-    def _is_variant_file(genotype_file: File):
-        return genotype_file.full_path.endswith(
-            FileExtensions.VCF_GZ
-        ) or genotype_file.full_path.endswith(FileExtensions.BCF)
-
-    @staticmethod
     def _get_single_genotype_file(hk_genotype_files: list[File]) -> File:
->>>>>>> 8ddedbdc
         """
         Returns the single .bcf or .vcf.gz file expected to be found in the provided list. Raises an error if the amount of such files is different from 1.
         """
