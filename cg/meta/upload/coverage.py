--- conflicted
+++ resolved
@@ -1,7 +1,4 @@
-<<<<<<< HEAD
-=======
 """Upload coverage API"""
->>>>>>> de75a5a0
 import logging
 
 from cg.apps import hk, coverage
@@ -10,15 +7,6 @@
 LOG = logging.getLogger(__name__)
 
 
-<<<<<<< HEAD
-class UploadCoverageApi(object):
-    def __init__(
-        self, status_api: Store, hk_api: hk.HousekeeperAPI, chanjo_api: coverage.ChanjoAPI
-    ):
-        self.status = status_api
-        self.hk = hk_api
-        self.chanjo = chanjo_api
-=======
 class UploadCoverageApi:
     """Upload coverage API"""
 
@@ -31,18 +19,10 @@
         self.status_api = status_api
         self.hk_api = hk_api
         self.chanjo_api = chanjo_api
->>>>>>> de75a5a0
 
     def data(self, analysis_obj: models.Analysis) -> dict:
         """Get data for uploading coverage."""
         family_id = analysis_obj.family.internal_id
-<<<<<<< HEAD
-        data = {"family": family_id, "family_name": analysis_obj.family.name, "samples": []}
-        for link_obj in analysis_obj.family.links:
-            analysis_date = analysis_obj.started_at or analysis_obj.completed_at
-            hk_version = self.hk.version(family_id, analysis_date)
-            hk_coverage = self.hk.files(
-=======
         data = {
             "family": family_id,
             "family_name": analysis_obj.family.name,
@@ -52,7 +32,6 @@
             analysis_date = analysis_obj.started_at or analysis_obj.completed_at
             hk_version = self.hk_api.version(family_id, analysis_date)
             hk_coverage = self.hk_api.files(
->>>>>>> de75a5a0
                 version=hk_version.id, tags=[link_obj.sample.internal_id, "coverage"]
             ).first()
             data["samples"].append(
@@ -67,11 +46,7 @@
     def upload(self, data: dict, replace: bool = False):
         """Upload coverage to Chanjo from an analysis."""
         for sample_data in data["samples"]:
-<<<<<<< HEAD
-            chanjo_sample = self.chanjo.sample(sample_data["sample"])
-=======
             chanjo_sample = self.chanjo_api.sample(sample_data["sample"])
->>>>>>> de75a5a0
             if chanjo_sample and replace:
                 self.chanjo_api.delete_sample(sample_data["sample"])
             elif chanjo_sample:
@@ -80,17 +55,6 @@
                 )
                 continue
 
-<<<<<<< HEAD
-            log.debug(f"upload coverage for sample: {sample_data['sample']}")
-            with Path(sample_data["coverage"]).open() as bed_stream:
-                self.chanjo.upload(
-                    sample_id=sample_data["sample"],
-                    sample_name=sample_data["sample_name"],
-                    group_id=data["family"],
-                    group_name=data["family_name"],
-                    bed_stream=bed_stream,
-                )
-=======
             LOG.debug("upload coverage for sample: %s", sample_data["sample"])
             self.chanjo_api.upload(
                 sample_id=sample_data["sample"],
@@ -98,5 +62,4 @@
                 group_id=data["family"],
                 group_name=data["family_name"],
                 bed_file=sample_data["coverage"],
-            )
->>>>>>> de75a5a0
+            )