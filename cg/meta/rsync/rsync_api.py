"""Module for building the rsync command to send files to customer inbox on the delivery server"""
import datetime as dt
import glob
import logging
from pathlib import Path
from typing import List, Dict, Iterable

from cg.apps.slurm.slurm_api import SlurmAPI
from cg.apps.tb import TrailblazerAPI
from cg.constants.constants import FileFormat
from cg.constants.priority import SlurmQos, SLURM_ACCOUNT_TO_QOS
from cg.exc import CgError
from cg.io.controller import WriteFile
from cg.meta.meta import MetaAPI
from cg.meta.rsync.sbatch import RSYNC_COMMAND, ERROR_RSYNC_FUNCTION, COVID_RSYNC
from cg.models.cg_config import CGConfig
from cg.models.slurm.sbatch import Sbatch
from cg.store import models
from cg.constants import Pipeline

LOG = logging.getLogger(__name__)


class RsyncAPI(MetaAPI):
    def __init__(self, config: CGConfig):
        super().__init__(config)
        self.delivery_path: str = config.delivery_path
        self.destination_path: str = config.data_delivery.destination_path
        self.covid_destination_path: str = config.data_delivery.covid_destination_path
        self.covid_report_path: str = config.data_delivery.covid_report_path
        self.base_path: Path = Path(config.data_delivery.base_path)
        self.account: str = config.data_delivery.account
        self.log_dir: Path = Path(config.data_delivery.base_path)
        self.mail_user: str = config.data_delivery.mail_user
        self.slurm_quality_of_service: str = SLURM_ACCOUNT_TO_QOS[self.account] or SlurmQos.LOW
        self.pipeline: str = Pipeline.RSYNC

    @property
    def trailblazer_config_path(self) -> Path:
        """Return Path to trailblazer config"""
        return self.log_dir / "slurm_job_ids.yaml"

    @property
    def rsync_processes(self) -> Iterable[Path]:
        """Yield existing rsync processes"""
        yield from self.base_path.iterdir()

    @staticmethod
    def format_covid_destination_path(covid_destination_path: str, customer_id: str) -> str:
        """Return destination path of covid report"""
        return covid_destination_path % customer_id

    @staticmethod
    def get_trailblazer_config(slurm_job_id: int) -> Dict[str, List[str]]:
        """Return dictionary of slurm job IDs"""
        return {"jobs": [str(slurm_job_id)]}

    @staticmethod
    def write_trailblazer_config(content: dict, config_path: Path) -> None:
        """Write slurm job IDs to a .YAML file used as the trailblazer config"""
        LOG.info(f"Writing slurm jobs to {config_path.as_posix()}")
        WriteFile.write_file_from_content(
            content=content, file_format=FileFormat.YAML, file_path=config_path
        )

    @staticmethod
    def process_ready_to_clean(before: dt.datetime, process: Path) -> bool:
        """Return True if analysis is old enough to be cleaned"""

        ctime: dt.datetime = dt.datetime.fromtimestamp(process.stat().st_ctime)

        return before > ctime

    @staticmethod
    def concatenate_rsync_commands(
        folder_list: List[str], source_and_destination_paths: Dict[str, Path], ticket: str
    ) -> str:
        """Concatenates the rsync commands for each folder to be transferred"""
        commands = ""
        for folder in folder_list:
            source_path: Path = source_and_destination_paths["delivery_source_path"] / folder
<<<<<<< HEAD
            destination_path: Path = source_and_destination_paths["rsync_destination_path"] / ticket
=======
            destination_path: Path = Path(
                source_and_destination_paths["rsync_destination_path"], ticket
            )
>>>>>>> 14940795
            commands += RSYNC_COMMAND.format(
                source_path=source_path, destination_path=destination_path
            )
        return commands

    def set_log_dir(self, folder_prefix: str) -> None:
        if folder_prefix not in str(self.log_dir.as_posix()):
            timestamp = dt.datetime.now()
            timestamp_str = timestamp.strftime("%y%m%d_%H_%M_%S_%f")
            folder_name = Path("_".join([folder_prefix, timestamp_str]))
            LOG.info(f"Setting log dir to: {self.base_path / folder_name}")
            self.log_dir: Path = self.base_path / folder_name

    def get_all_cases_from_ticket(self, ticket: str) -> List[models.Family]:
        return self.status_db.get_cases_from_ticket(ticket=ticket).all()

    def get_source_and_destination_paths(self, ticket: str) -> Dict[str, Path]:
        cases: List[models.Family] = self.get_all_cases_from_ticket(ticket=ticket)
<<<<<<< HEAD
        source_and_destination_paths = {}
=======
        source_and_destination_paths: Dict[str, Path] = {}
>>>>>>> 14940795
        if not cases:
            LOG.warning("Could not find any cases for ticket %s", ticket)
            raise CgError()
        customer_id: str = cases[0].customer.internal_id
        source_and_destination_paths["delivery_source_path"]: Path = Path(
            self.delivery_path, customer_id, "inbox", ticket
        )
        source_and_destination_paths["rsync_destination_path"]: Path = Path(
            self.destination_path, customer_id, "inbox"
        )
        return source_and_destination_paths

    def add_to_trailblazer_api(
        self, tb_api: TrailblazerAPI, slurm_job_id: int, ticket: str, dry_run: bool
    ) -> None:
        """Add rsync process to trailblazer"""
        if dry_run:
            return
        self.write_trailblazer_config(
            content=self.get_trailblazer_config(slurm_job_id),
            config_path=self.trailblazer_config_path,
        )
        tb_api.add_pending_analysis(
            case_id=ticket,
            analysis_type="other",
            config_path=self.trailblazer_config_path.as_posix(),
            out_dir=self.log_dir.as_posix(),
            slurm_quality_of_service=self.slurm_quality_of_service,
            email=self.mail_user,
            data_analysis=Pipeline.RSYNC,
        )

    def format_covid_report_path(self, case: models.Family, ticket: str) -> str:
        """Return a formatted of covid report path"""
        covid_report_options: List[str] = glob.glob(
            self.covid_report_path % (case.internal_id, ticket)
        )
        if not covid_report_options:
            LOG.error(
                f"No report file could be found with path"
                f" {self.covid_report_path % (case.internal_id, ticket)}!"
            )
            raise CgError()
        return covid_report_options[0]

    def create_log_dir(self, dry_run: bool) -> None:
        """Create log dir"""
        log_dir: Path = self.log_dir
        LOG.info("Creating folder: %s", log_dir)
        if log_dir.exists():
            LOG.warning("Could not create %s, this folder already exist", log_dir)
        elif dry_run:
            LOG.info("Would have created path %s, but this is a dry run", log_dir)
        else:
            log_dir.mkdir(parents=True, exist_ok=True)

    def get_folders_to_deliver(
        self, case_id: str, sample_files_present: bool, case_files_present: bool
    ) -> List[str]:
        """Returns a list of all the folder names depending if sample and/or case data is to be
        transferred"""
        if not sample_files_present and not case_files_present:
            LOG.error("Since no file parameter is true, no files will be transferred")
            raise CgError("Since no file parameter is true, no files will be transferred")
        folder_list: List[str] = []
        if sample_files_present:
            folder_list.extend(
                [
                    sample.name
                    for sample in self.status_db.get_samples_by_family_id(family_id=case_id)
                ]
            )
        if case_files_present:
            folder_list.append(self.status_db.family(case_id).name)
        return folder_list

    def slurm_rsync_single_case(
        self,
        case_id: str,
        dry_run: bool,
        sample_files_present: bool = False,
        case_files_present: bool = False,
    ) -> int:
        """Runs rsync of a single case to the delivery server, parameters depend on delivery type"""

        ticket: str = self.status_db.get_latest_ticket_from_case(case_id=case_id)
        source_and_destination_paths: Dict[str, Path] = self.get_source_and_destination_paths(
            ticket=ticket
        )
        self.set_log_dir(folder_prefix=case_id)
        self.create_log_dir(dry_run=dry_run)

        folder_list: List[str] = self.get_folders_to_deliver(
            case_id=case_id,
            sample_files_present=sample_files_present,
            case_files_present=case_files_present,
        )
        commands: str = RsyncAPI.concatenate_rsync_commands(
            folder_list=folder_list,
            source_and_destination_paths=source_and_destination_paths,
            ticket=ticket,
        )

        return self.sbatch_rsync_commands(commands=commands, job_prefix=case_id, dry_run=dry_run)

    def run_rsync_on_slurm(self, ticket: str, dry_run: bool) -> int:
        """Runs rsync of a whole ticket folder to the delivery server"""
        self.set_log_dir(folder_prefix=ticket)
        self.create_log_dir(dry_run=dry_run)
        source_and_destination_paths: Dict[str, Path] = self.get_source_and_destination_paths(
            ticket=ticket
        )
        cases: List[models.Family] = self.get_all_cases_from_ticket(ticket=ticket)
        customer_id: str = cases[0].customer.internal_id
        if cases[0].data_analysis == Pipeline.SARS_COV_2:
            LOG.info("Delivering report for SARS-COV-2 analysis")
            commands = COVID_RSYNC.format(
                source_path=source_and_destination_paths["delivery_source_path"],
                destination_path=source_and_destination_paths["rsync_destination_path"],
                covid_report_path=self.format_covid_report_path(case=cases[0], ticket=ticket),
                covid_destination_path=self.format_covid_destination_path(
                    self.covid_destination_path, customer_id=customer_id
                ),
                log_dir=self.log_dir,
            )
        else:
            commands = RSYNC_COMMAND.format(
                source_path=source_and_destination_paths["delivery_source_path"],
                destination_path=source_and_destination_paths["rsync_destination_path"],
            )
        return self.sbatch_rsync_commands(commands=commands, job_prefix=ticket, dry_run=dry_run)

    def sbatch_rsync_commands(
        self,
        commands: str,
        job_prefix: str,
        account: str = None,
        email: str = None,
        log_dir: str = None,
        hours: int = 24,
        number_tasks: int = 1,
        memory: int = 1,
        dry_run: bool = False,
    ) -> int:
        """Instantiates a slurm api and sbatches the given commands. Default parameters can be
        overridden"""
        sbatch_parameters: Sbatch = Sbatch(
            job_name="_".join([job_prefix, "rsync"]),
            account=account or self.account,
            number_tasks=number_tasks,
            memory=memory,
            log_dir=log_dir or self.log_dir.as_posix(),
            email=email or self.mail_user,
            hours=hours,
            quality_of_service=self.slurm_quality_of_service,
            commands=commands,
            error=ERROR_RSYNC_FUNCTION.format(),
            exclude="--exclude=gpu-compute-0-[0-1],cg-dragen",
        )
        slurm_api = SlurmAPI()
        slurm_api.set_dry_run(dry_run=dry_run)
        sbatch_content: str = slurm_api.generate_sbatch_content(sbatch_parameters=sbatch_parameters)
        sbatch_path = self.log_dir / "_".join([job_prefix, "rsync.sh"])
        sbatch_number: int = slurm_api.submit_sbatch(
            sbatch_content=sbatch_content, sbatch_path=sbatch_path
        )
        return sbatch_number<|MERGE_RESOLUTION|>--- conflicted
+++ resolved
@@ -79,13 +79,9 @@
         commands = ""
         for folder in folder_list:
             source_path: Path = source_and_destination_paths["delivery_source_path"] / folder
-<<<<<<< HEAD
-            destination_path: Path = source_and_destination_paths["rsync_destination_path"] / ticket
-=======
             destination_path: Path = Path(
                 source_and_destination_paths["rsync_destination_path"], ticket
             )
->>>>>>> 14940795
             commands += RSYNC_COMMAND.format(
                 source_path=source_path, destination_path=destination_path
             )
@@ -104,11 +100,7 @@
 
     def get_source_and_destination_paths(self, ticket: str) -> Dict[str, Path]:
         cases: List[models.Family] = self.get_all_cases_from_ticket(ticket=ticket)
-<<<<<<< HEAD
-        source_and_destination_paths = {}
-=======
         source_and_destination_paths: Dict[str, Path] = {}
->>>>>>> 14940795
         if not cases:
             LOG.warning("Could not find any cases for ticket %s", ticket)
             raise CgError()
