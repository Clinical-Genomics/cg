"""Module for building the rsync command to send files to customer inbox on caesar"""
import datetime as dt
import glob
import logging
import yaml
from pathlib import Path
from typing import List, Dict, Iterable, Optional

from cg.apps.slurm.slurm_api import SlurmAPI
from cg.apps.tb import TrailblazerAPI
from cg.constants.priority import SlurmQos, SLURM_ACCOUNT_TO_QOS
from cg.exc import CgError
from cg.meta.meta import MetaAPI
from cg.meta.rsync.sbatch import RSYNC_COMMAND, ERROR_RSYNC_FUNCTION, COVID_RSYNC
from cg.models.cg_config import CGConfig
from cg.models.slurm.sbatch import Sbatch
from cg.store import models
from cg.constants import Pipeline

LOG = logging.getLogger(__name__)


class RsyncAPI(MetaAPI):
    def __init__(self, config: CGConfig):
        super().__init__(config)
        self.delivery_path: str = config.delivery_path
        self.destination_path: str = config.data_delivery.destination_path
        self.covid_destination_path: str = config.data_delivery.covid_destination_path
        self.covid_report_path: str = config.data_delivery.covid_report_path
        self.base_path: Path = Path(config.data_delivery.base_path)
        self.account: str = config.data_delivery.account
        self.log_dir: Path = Path(config.data_delivery.base_path)
        self.mail_user: str = config.data_delivery.mail_user
        self.slurm_quality_of_service: str = SLURM_ACCOUNT_TO_QOS[self.account] or SlurmQos.LOW
        self.pipeline: str = Pipeline.RSYNC

    @property
    def trailblazer_config_path(self) -> Path:
        """Return Path to trailblazer config"""
        return self.log_dir / "slurm_job_ids.yaml"

    @property
    def rsync_processes(self) -> Iterable[Path]:
        """Yield existing rsync processes"""
        yield from self.base_path.iterdir()

    @staticmethod
    def format_covid_destination_path(covid_destination_path: str, customer_id: str) -> str:
        """Return destination path of covid report"""
        return covid_destination_path % customer_id

    @staticmethod
    def get_trailblazer_config(slurm_job_id: int) -> Dict[str, List[str]]:
        """Return dictionary of slurm job IDs"""
        return {"jobs": [str(slurm_job_id)]}

    @staticmethod
    def write_trailblazer_config(content: dict, config_path: Path) -> None:
        """Write slurm job IDs to a .YAML file used as the trailblazer config"""
        LOG.info(f"Writing slurm jobs to {config_path.as_posix()}")
        with config_path.open("w") as yaml_file:
            yaml.safe_dump(content, yaml_file, indent=4, explicit_start=True)

    @staticmethod
    def process_ready_to_clean(before: dt.datetime, process: Path) -> bool:
        """Return True if analysis is old enough to be cleaned"""

        ctime: dt.datetime = dt.datetime.fromtimestamp(process.stat().st_ctime)

        return before > ctime

    @staticmethod
    def concatenate_rsync_commands(
        folder_list: List[str], source_and_destination_paths: Dict[str, Path], ticket_id: int
    ) -> str:
        """Concatenates the rsync commands for each folder to be transferred"""
        commands = ""
        for folder in folder_list:
            source_path: Path = source_and_destination_paths["delivery_source_path"] / folder
            destination_path: Path = source_and_destination_paths["rsync_destination_path"] / str(
                ticket_id
            )
            commands += RSYNC_COMMAND.format(
                source_path=source_path, destination_path=destination_path
            )
        return commands

    def set_log_dir(self, folder_prefix: str) -> None:
        if self.log_dir.as_posix() == self.base_path.as_posix():
            timestamp = dt.datetime.now()
            timestamp_str = timestamp.strftime("%y%m%d_%H_%M_%S_%f")
            folder_name = Path("_".join([folder_prefix, timestamp_str]))
            LOG.info(f"Setting log dir to: {self.base_path / folder_name}")
            self.log_dir: Path = self.base_path / folder_name

    def get_all_cases_from_ticket(self, ticket_id: int) -> List[models.Family]:
        cases: List[models.Family] = self.status_db.get_cases_from_ticket(ticket_id=ticket_id).all()
        return cases

    def get_source_and_destination_paths(self, ticket_id: int) -> Dict[str, Path]:
        cases: List[models.Family] = self.get_all_cases_from_ticket(ticket_id=ticket_id)
        source_and_destination_paths = {}
        if not cases:
            LOG.warning("Could not find any cases for ticket_id %s", ticket_id)
            raise CgError()
        customer_id: str = cases[0].customer.internal_id
        source_and_destination_paths["delivery_source_path"]: Path = Path(
            self.delivery_path, customer_id, "inbox", str(ticket_id)
        )
        source_and_destination_paths["rsync_destination_path"]: Path = Path(
            self.destination_path, customer_id, "inbox"
        )
        return source_and_destination_paths

    def add_to_trailblazer_api(
        self, tb_api: TrailblazerAPI, slurm_job_id: int, ticket_id: int, dry_run: bool
    ) -> None:
        """Add rsync process to trailblazer"""
        if dry_run:
            return
        self.write_trailblazer_config(
            content=self.get_trailblazer_config(slurm_job_id),
            config_path=self.trailblazer_config_path,
        )
        tb_api.add_pending_analysis(
            case_id=str(ticket_id),
            analysis_type="other",
            config_path=self.trailblazer_config_path.as_posix(),
            out_dir=self.log_dir.as_posix(),
            slurm_quality_of_service=self.slurm_quality_of_service,
            email=self.mail_user,
            data_analysis=Pipeline.RSYNC,
        )

    def format_covid_report_path(self, case: models.Family, ticket_id: int) -> str:
        """Return a formatted of covid report path"""
        covid_report_options: List[str] = glob.glob(
            self.covid_report_path % (str(case.internal_id), ticket_id)
        )
        if not covid_report_options:
            LOG.error(
                f"No report file could be found with path"
                f" {self.covid_report_path % (str(case.internal_id), ticket_id)}!"
            )
            raise CgError()
        return covid_report_options[0]

    def create_log_dir(self, dry_run: bool) -> None:
        """Create log dir"""
        log_dir: Path = self.log_dir
        LOG.info("Creating folder: %s", log_dir)
        if log_dir.exists():
            LOG.warning("Could not create %s, this folder already exist", log_dir)
        elif dry_run:
            LOG.info("Would have created path %s, but this is a dry run", log_dir)
        else:
            log_dir.mkdir(parents=True, exist_ok=True)

<<<<<<< HEAD
    def run_rsync_on_slurm(
        self, ticket_id: int, dry_run: bool, job_name: Optional[str] = None
    ) -> int:
        self.set_log_dir(ticket_id=ticket_id)
=======
    def get_folders_to_deliver(
        self, case_id: str, sample_files_present: bool, case_files_present: bool
    ) -> List[str]:
        """Returns a list of all the folder names depending if sample and/or case data is to be
        transferred"""
        if not sample_files_present and not case_files_present:
            LOG.error("Since no file parameter is true, no files will be transferred")
            raise CgError("Since no file parameter is true, no files will be transferred")
        folder_list: List[str] = []
        if sample_files_present:
            folder_list.extend(
                [
                    sample.name
                    for sample in self.status_db.get_samples_by_family_id(family_id=case_id)
                ]
            )
        if case_files_present:
            folder_list.append(self.status_db.family(case_id).name)
        return folder_list

    def slurm_rsync_single_case(
        self,
        case_id: str,
        dry_run: bool,
        sample_files_present: bool = False,
        case_files_present: bool = False,
    ) -> int:
        """Runs rsync of a single case to the delivery server, parameters depend on delivery type"""

        ticket_id: int = self.status_db.get_ticket_from_case(case_id=case_id)
        source_and_destination_paths: Dict[str, Path] = self.get_source_and_destination_paths(
            ticket_id=ticket_id
        )
        self.set_log_dir(folder_prefix=case_id)
        self.create_log_dir(dry_run=dry_run)

        folder_list: List[str] = self.get_folders_to_deliver(
            case_id=case_id,
            sample_files_present=sample_files_present,
            case_files_present=case_files_present,
        )
        commands: str = RsyncAPI.concatenate_rsync_commands(
            folder_list=folder_list,
            source_and_destination_paths=source_and_destination_paths,
            ticket_id=ticket_id,
        )

        return self.sbatch_rsync_commands(commands=commands, job_prefix=case_id, dry_run=dry_run)

    def run_rsync_on_slurm(self, ticket_id: int, dry_run: bool) -> int:
        """Runs rsync of a whole ticket folder to the delivery server"""
        self.set_log_dir(folder_prefix=str(ticket_id))
>>>>>>> 6cc5a201
        self.create_log_dir(dry_run=dry_run)
        source_and_destination_paths: Dict[str, Path] = self.get_source_and_destination_paths(
            ticket_id=ticket_id
        )
        cases: List[models.Family] = self.get_all_cases_from_ticket(ticket_id=ticket_id)
        customer_id: str = cases[0].customer.internal_id
        if cases[0].data_analysis == Pipeline.SARS_COV_2:
            LOG.info("Delivering report for SARS-COV-2 analysis")
            commands = COVID_RSYNC.format(
                source_path=source_and_destination_paths["delivery_source_path"],
                destination_path=source_and_destination_paths["rsync_destination_path"],
                covid_report_path=self.format_covid_report_path(case=cases[0], ticket_id=ticket_id),
                covid_destination_path=self.format_covid_destination_path(
                    self.covid_destination_path, customer_id=customer_id
                ),
                log_dir=self.log_dir,
            )
        else:
            commands = RSYNC_COMMAND.format(
                source_path=source_and_destination_paths["delivery_source_path"],
                destination_path=source_and_destination_paths["rsync_destination_path"],
            )
<<<<<<< HEAD
        if self.account in SLURM_ACCOUNT_TO_QOS.keys():
            priority = SLURM_ACCOUNT_TO_QOS[self.account]
        else:
            priority = "low"
        sbatch_info = {
            "job_name": job_name or "_".join([str(ticket_id), "rsync"]),
            "account": self.account,
            "number_tasks": 1,
            "memory": 1,
            "log_dir": self.log_dir.as_posix(),
            "email": self.mail_user,
            "hours": 24,
            "priority": priority,
            "commands": commands,
            "error": ERROR_RSYNC_FUNCTION.format(),
            "exclude": "--exclude=gpu-compute-0-[0-1],cg-dragen",
        }
=======
        return self.sbatch_rsync_commands(
            commands=commands, job_prefix=str(ticket_id), dry_run=dry_run
        )

    def sbatch_rsync_commands(
        self,
        commands: str,
        job_prefix: str,
        account: str = None,
        email: str = None,
        log_dir: str = None,
        hours: int = 24,
        number_tasks: int = 1,
        memory: int = 1,
        dry_run: bool = False,
    ) -> int:
        """Instantiates a slurm api and sbatches the given commands. Default parameters can be
        overridden"""
        sbatch_parameters: Sbatch = Sbatch(
            job_name="_".join([job_prefix, "rsync"]),
            account=account or self.account,
            number_tasks=number_tasks,
            memory=memory,
            log_dir=log_dir or self.log_dir.as_posix(),
            email=email or self.mail_user,
            hours=hours,
            quality_of_service=self.slurm_quality_of_service,
            commands=commands,
            error=ERROR_RSYNC_FUNCTION.format(),
            exclude="--exclude=gpu-compute-0-[0-1],cg-dragen",
        )
>>>>>>> 6cc5a201
        slurm_api = SlurmAPI()
        slurm_api.set_dry_run(dry_run=dry_run)
        sbatch_content: str = slurm_api.generate_sbatch_content(sbatch_parameters=sbatch_parameters)
        sbatch_path = self.log_dir / "_".join([job_prefix, "rsync.sh"])
        sbatch_number: int = slurm_api.submit_sbatch(
            sbatch_content=sbatch_content, sbatch_path=sbatch_path
        )
        return sbatch_number<|MERGE_RESOLUTION|>--- conflicted
+++ resolved
@@ -156,12 +156,6 @@
         else:
             log_dir.mkdir(parents=True, exist_ok=True)
 
-<<<<<<< HEAD
-    def run_rsync_on_slurm(
-        self, ticket_id: int, dry_run: bool, job_name: Optional[str] = None
-    ) -> int:
-        self.set_log_dir(ticket_id=ticket_id)
-=======
     def get_folders_to_deliver(
         self, case_id: str, sample_files_present: bool, case_files_present: bool
     ) -> List[str]:
@@ -214,7 +208,6 @@
     def run_rsync_on_slurm(self, ticket_id: int, dry_run: bool) -> int:
         """Runs rsync of a whole ticket folder to the delivery server"""
         self.set_log_dir(folder_prefix=str(ticket_id))
->>>>>>> 6cc5a201
         self.create_log_dir(dry_run=dry_run)
         source_and_destination_paths: Dict[str, Path] = self.get_source_and_destination_paths(
             ticket_id=ticket_id
@@ -237,25 +230,6 @@
                 source_path=source_and_destination_paths["delivery_source_path"],
                 destination_path=source_and_destination_paths["rsync_destination_path"],
             )
-<<<<<<< HEAD
-        if self.account in SLURM_ACCOUNT_TO_QOS.keys():
-            priority = SLURM_ACCOUNT_TO_QOS[self.account]
-        else:
-            priority = "low"
-        sbatch_info = {
-            "job_name": job_name or "_".join([str(ticket_id), "rsync"]),
-            "account": self.account,
-            "number_tasks": 1,
-            "memory": 1,
-            "log_dir": self.log_dir.as_posix(),
-            "email": self.mail_user,
-            "hours": 24,
-            "priority": priority,
-            "commands": commands,
-            "error": ERROR_RSYNC_FUNCTION.format(),
-            "exclude": "--exclude=gpu-compute-0-[0-1],cg-dragen",
-        }
-=======
         return self.sbatch_rsync_commands(
             commands=commands, job_prefix=str(ticket_id), dry_run=dry_run
         )
@@ -287,7 +261,6 @@
             error=ERROR_RSYNC_FUNCTION.format(),
             exclude="--exclude=gpu-compute-0-[0-1],cg-dragen",
         )
->>>>>>> 6cc5a201
         slurm_api = SlurmAPI()
         slurm_api.set_dry_run(dry_run=dry_run)
         sbatch_content: str = slurm_api.generate_sbatch_content(sbatch_parameters=sbatch_parameters)
