--- conflicted
+++ resolved
@@ -301,13 +301,9 @@
     def get_sample_application_data(self, lims_sample: dict) -> ApplicationModel:
         """Retrieves the analysis application attributes."""
 
-<<<<<<< HEAD
-        application: Application = self.status_db.application(tag=lims_sample.get("application"))
-=======
-        application: models.Application = self.status_db.get_application_by_tag(
+        application: Application = self.status_db.get_application_by_tag(
             tag=lims_sample.get("application")
         )
->>>>>>> e421c223
 
         return (
             ApplicationModel(
