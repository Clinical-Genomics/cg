--- conflicted
+++ resolved
@@ -110,20 +110,7 @@
             else None,
         )
 
-<<<<<<< HEAD
-    def get_data_analysis_type(self, case: Case) -> Optional[str]:
-=======
-    @staticmethod
-    def get_wgs_percent_duplication(sample_metrics: BalsamicWGSQCMetrics):
-        """Return duplication percentage taking into account both reads."""
-        return (
-            (sample_metrics.percent_duplication_r1 + sample_metrics.percent_duplication_r2) / 2
-            if sample_metrics
-            else None
-        )
-
     def get_data_analysis_type(self, case: Case) -> str | None:
->>>>>>> f5d839bf
         """Return data analysis type carried out."""
         return self.analysis_api.get_bundle_deliverables_type(case_id=case.internal_id)
 
