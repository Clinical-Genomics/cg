"""Module to create delivery reports"""

from datetime import datetime
import logging
from pathlib import Path
from typing import TextIO, Optional, List, Union

import housekeeper
import requests
<<<<<<< HEAD
=======
import yaml
from cgmodels.cg.constants import Pipeline
>>>>>>> 1f6bc7d2

from cg.constants.constants import FileFormat
from cg.exc import DeliveryReportError
from cg.io.controller import WriteStream
from cg.meta.report.field_validators import get_missing_report_data, get_empty_report_data
from cg.meta.workflow.analysis import AnalysisAPI
from cg.constants.tags import HK_DELIVERY_REPORT_TAG
from cg.models.analysis import AnalysisModel
from cg.models.cg_config import CGConfig
from cg.meta.meta import MetaAPI
from cg.models.report.metadata import SampleMetadataModel
from cg.models.report.report import ReportModel, CustomerModel, CaseModel, DataAnalysisModel
from cg.models.report.sample import SampleModel, ApplicationModel, TimestampModel, MethodsModel
from cg.store import models
from jinja2 import Environment, PackageLoader, select_autoescape

LOG = logging.getLogger(__name__)


class ReportAPI(MetaAPI):
    """Common Delivery Report API"""

    def __init__(self, config: CGConfig, analysis_api: AnalysisAPI):
        super().__init__(config=config)
        self.analysis_api = analysis_api

    def create_delivery_report(
        self, case_id: str, analysis_date: datetime, force_report: bool
    ) -> str:
        """Generates the html contents of a delivery report"""

        report_data = self.get_report_data(case_id=case_id, analysis_date=analysis_date)
        report_data = self.validate_report_fields(case_id, report_data, force_report)

        rendered_report = self.render_delivery_report(report_data.dict())
        return rendered_report

    def create_delivery_report_file(
        self, case_id: str, file_path: Path, analysis_date: datetime, force_report: bool
    ) -> TextIO:
        """Generates a temporary file containing a delivery report"""

        file_path.mkdir(parents=True, exist_ok=True)
        delivery_report = self.create_delivery_report(
            case_id=case_id, analysis_date=analysis_date, force_report=force_report
        )

        report_file_path = Path(file_path / "delivery-report.html")
        with open(report_file_path, "w") as delivery_report_file:
            delivery_report_file.write(delivery_report)

        return delivery_report_file

    def add_delivery_report_to_hk(
        self, delivery_report_file: Path, case_id: str, analysis_date: datetime
    ) -> Optional[housekeeper.store.models.File]:
        """
        Adds a delivery report file, if it has not already been generated, to an analysis bundle for a specific case
        in HK and returns a pointer to it
        """

        version = self.housekeeper_api.version(case_id, analysis_date)
        try:
            self.get_delivery_report_from_hk(case_id=case_id)
        except FileNotFoundError:
            file = self.housekeeper_api.add_file(
                delivery_report_file.name, version, HK_DELIVERY_REPORT_TAG
            )
            self.housekeeper_api.include_file(file, version)
            self.housekeeper_api.add_commit(file)
            return file

        return None

    def get_delivery_report_from_hk(self, case_id: str) -> str:
        """Extracts the delivery reports of a specific case stored in HK"""

        version = self.housekeeper_api.last_version(case_id)
        delivery_report_files = self.housekeeper_api.get_files(
            bundle=case_id, tags=[HK_DELIVERY_REPORT_TAG], version=version.id
        )

        if delivery_report_files.count() == 0:
            LOG.info(f"No existing delivery report found in housekeeper for {case_id}. Adding one.")
            raise FileNotFoundError

        return delivery_report_files[0].full_path

    def render_delivery_report(self, report_data: dict) -> str:
        """Renders the report on the Jinja template"""

        env = Environment(
            loader=PackageLoader("cg", "meta/report/templates"),
            autoescape=select_autoescape(["html", "xml"]),
        )
        template_name = self.get_template_name()
        template = env.get_template(template_name)
        return template.render(**report_data)

    def get_cases_without_delivery_report(self):
        """Returns a list of analyses that need a delivery report"""

        return self.status_db.analyses_to_delivery_report(self.analysis_api.pipeline)[:50]

    def update_delivery_report_date(self, case_id: str, analysis_date: datetime) -> None:
        """Updates the date when delivery report was created"""

        case_obj = self.status_db.family(case_id)
        analysis_obj = self.status_db.analysis(case_obj, analysis_date)
        analysis_obj.delivery_report_created_at = datetime.now()
        self.status_db.commit()

    def get_report_data(self, case_id: str, analysis_date: datetime) -> ReportModel:
        """Fetches all the data needed to generate a delivery report"""

        case = self.status_db.family(case_id)
        analysis = self.status_db.analysis(case, analysis_date)
        analysis_metadata = self.analysis_api.get_latest_metadata(case.internal_id)
        case_model = self.get_case_data(case, analysis, analysis_metadata)

        return ReportModel(
            customer=self.get_customer_data(case),
            version=self.get_report_version(analysis),
            date=datetime.today(),
            case=case_model,
            accredited=self.get_report_accreditation(case_model.samples, analysis_metadata),
        )

    def validate_report_fields(
        self, case_id: str, report_data: ReportModel, force_report
    ) -> ReportModel:
        """Verifies that the required report fields are not empty"""

        required_fields = self.get_required_fields(report_data.case)
        empty_report_fields = get_empty_report_data(report_data)
        missing_report_fields = get_missing_report_data(empty_report_fields, required_fields)

        if missing_report_fields and not force_report:
            LOG.error(
                f"Could not generate report data for {case_id}. "
                f"Missing data: \n{WriteStream.write_stream_from_content(WriteStream, content=missing_report_fields, file_format=FileFormat.YAML)}"
            )
            raise DeliveryReportError

        if empty_report_fields:
            LOG.warning(
                f"Empty report fields: \n{WriteStream.write_stream_from_content(WriteStream, content=empty_report_fields, file_format=FileFormat.YAML)}"
            )

        return report_data

    @staticmethod
    def get_customer_data(case: models.Family) -> CustomerModel:
        """Returns customer validated attributes retrieved from status DB"""

        return CustomerModel(
            name=case.customer.name,
            id=case.customer.internal_id,
            invoice_address=case.customer.invoice_address,
            scout_access=case.customer.scout_access,
        )

    @staticmethod
    def get_report_version(analysis: models.Analysis) -> int:
        """
        Returns the version of the given analysis. The version of the first analysis is 1 and subsequent reruns
        increase it by 1.
        """

        version = None

        if analysis:
            version = len(analysis.family.analyses) - analysis.family.analyses.index(analysis)

        return version

    def get_case_data(
        self,
        case: models.Family,
        analysis: models.Analysis,
        analysis_metadata: AnalysisModel,
    ) -> CaseModel:
        """Returns case associated validated attributes"""

        samples = self.get_samples_data(case, analysis_metadata)
        unique_applications = self.get_unique_applications(samples)

        return CaseModel(
            name=case.name,
            data_analysis=self.get_case_analysis_data(case, analysis, analysis_metadata),
            samples=samples,
            applications=unique_applications,
        )

    def get_samples_data(
        self, case: models.Family, analysis_metadata: AnalysisModel
    ) -> List[SampleModel]:
        """Extracts all the samples associated to a specific case and their attributes"""

        samples = list()
        case_samples = self.status_db.family_samples(case.internal_id)

        for case_sample in case_samples:
            sample = case_sample.sample
            lims_sample = self.get_lims_sample(sample.internal_id)

            samples.append(
                SampleModel(
                    name=lims_sample.get("name"),
                    id=sample.internal_id,
                    ticket=sample.ticket_number,
                    gender=lims_sample.get("sex"),
                    source=lims_sample.get("source"),
                    tumour=sample.is_tumour,
                    application=self.get_sample_application_data(lims_sample),
                    methods=self.get_sample_methods_data(sample.internal_id),
                    status=case_sample.status,
                    metadata=self.get_sample_metadata(case, sample, analysis_metadata),
                    timestamps=self.get_sample_timestamp_data(sample),
                )
            )

        return samples

    def get_lims_sample(self, sample_id: str) -> dict:
        """Fetches sample data from LIMS. Returns an empty dictionary if the request was unsuccessful"""

        lims_sample = dict()
        try:
            lims_sample = self.lims_api.sample(sample_id)
        except requests.exceptions.HTTPError as ex:
            LOG.info("Could not fetch sample %s from LIMS: %s", sample_id, ex)

        return lims_sample

    def get_sample_application_data(self, lims_sample: dict) -> ApplicationModel:
        """Retrieves the analysis application attributes"""

        application = self.status_db.application(tag=lims_sample.get("application"))

        return ApplicationModel(
            tag=application.tag,
            version=lims_sample.get("application_version"),
            prep_category=application.prep_category,
            description=application.description,
            limitations=application.limitations,
            accredited=application.is_accredited,
        )

    @staticmethod
    def get_unique_applications(samples: List[SampleModel]) -> List[ApplicationModel]:
        """Returns the unique case associated applications"""

        applications = list()
        for sample in samples:
            if sample.application not in applications:
                applications.append(sample.application)

        return applications

    def get_sample_methods_data(self, sample_id: str) -> MethodsModel:
        """Fetches sample library preparation and sequencing methods from LIMS"""

        library_prep = None
        sequencing = None
        try:
            library_prep = self.lims_api.get_prep_method(sample_id)
            sequencing = self.lims_api.get_sequencing_method(sample_id)
        except requests.exceptions.HTTPError as ex:
            LOG.info("Could not fetch sample (%s) methods from LIMS: %s", sample_id, ex)

        return MethodsModel(library_prep=library_prep, sequencing=sequencing)

    def get_case_analysis_data(
        self,
        case: models.Family,
        analysis: models.Analysis,
        analysis_metadata: AnalysisModel,
    ) -> DataAnalysisModel:
        """Retrieves the pipeline attributes used for data analysis"""

        return DataAnalysisModel(
            customer_pipeline=case.data_analysis,
            pipeline=analysis.pipeline,
            pipeline_version=analysis.pipeline_version,
            type=self.get_data_analysis_type(case),
            genome_build=self.get_genome_build(analysis_metadata),
            variant_callers=self.get_variant_callers(analysis_metadata),
            panels=case.panels,
        )

    def get_sample_timestamp_data(self, sample: models.Sample) -> TimestampModel:
        """Retrieves the sample processing dates"""

        return TimestampModel(
            ordered_at=sample.ordered_at,
            received_at=sample.received_at,
            prepared_at=sample.prepared_at,
            sequenced_at=sample.sequenced_at,
            delivered_at=sample.delivered_at,
            processing_days=self.get_processing_days(sample),
        )

    @staticmethod
    def get_processing_days(sample: models.Sample) -> Union[int, None]:
        """Calculates the days it takes to deliver a sample"""

        if sample.received_at and sample.delivered_at:
            return (sample.delivered_at - sample.received_at).days

        return None

    def get_sample_metadata(
        self,
        case: models.Family,
        sample: models.Sample,
        analysis_metadata: AnalysisModel,
    ) -> SampleMetadataModel:
        """Fetches the sample metadata to include in the report"""

        raise NotImplementedError

    def get_data_analysis_type(self, case: models.Family) -> str:
        """Retrieves the data analysis type carried out"""

        raise NotImplementedError

    def get_genome_build(self, analysis_metadata: AnalysisModel) -> str:
        """Returns the build version of the genome reference of a specific case"""

        raise NotImplementedError

    def get_variant_callers(self, analysis_metadata: AnalysisModel) -> list:
        """Extracts the list of variant-calling filters used during analysis"""

        raise NotImplementedError

    def get_report_accreditation(
        self, samples: List[SampleModel], analysis_metadata: AnalysisModel
    ) -> bool:
        """Checks if the report is accredited or not"""

        raise NotImplementedError

    def get_required_fields(self, case: CaseModel) -> dict:
        """Retrieves a dictionary with the delivery report required fields"""

        raise NotImplementedError

    def get_template_name(self) -> str:
        """Retrieves the pipeline specific template name"""

        raise NotImplementedError

    @staticmethod
    def get_application_required_fields(case: CaseModel, required_fields: list) -> dict:
        """Retrieves sample required fields"""

        required_sample_fields = dict()

        for application in case.applications:
            required_sample_fields.update({application.tag: required_fields})

        return required_sample_fields

    @staticmethod
    def get_sample_required_fields(case: CaseModel, required_fields: list) -> dict:
        """Retrieves sample required fields"""

        required_sample_fields = dict()

        for sample in case.samples:
            required_sample_fields.update({sample.id: required_fields})

        return required_sample_fields<|MERGE_RESOLUTION|>--- conflicted
+++ resolved
@@ -7,11 +7,8 @@
 
 import housekeeper
 import requests
-<<<<<<< HEAD
-=======
-import yaml
+
 from cgmodels.cg.constants import Pipeline
->>>>>>> 1f6bc7d2
 
 from cg.constants.constants import FileFormat
 from cg.exc import DeliveryReportError
