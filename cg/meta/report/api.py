--- conflicted
+++ resolved
@@ -16,10 +16,7 @@
 from cg.models.cg_config import CGConfig
 from cg.meta.meta import MetaAPI
 from cg.models.mip.mip_analysis import MipAnalysis
-<<<<<<< HEAD
 from cg.models.balsamic.analysis import BalsamicAnalysis
-=======
->>>>>>> 54caf2e9
 from cg.models.report.metadata import SampleMetadataModel
 from cg.models.report.report import ReportModel, CustomerModel, CaseModel, DataAnalysisModel
 from cg.models.report.sample import SampleModel, ApplicationModel, TimestampModel, MethodsModel
@@ -42,11 +39,7 @@
         """Generates the html contents of a delivery report"""
 
         report_data = self.get_report_data(case_id=case_id, analysis_date=analysis_date)
-<<<<<<< HEAD
-        report_data = self.validate_report_fields(report_data, force_report)
-=======
         report_data = self.validate_report_fields(case_id, report_data, force_report)
->>>>>>> 54caf2e9
 
         rendered_report = self.render_delivery_report(report_data.dict())
         return rendered_report
@@ -90,7 +83,6 @@
 
     def get_delivery_report_from_hk(self, case_id: str) -> str:
         """Extracts the delivery reports of a specific case stored in HK"""
-<<<<<<< HEAD
 
         version = self.housekeeper_api.last_version(case_id)
         delivery_report_files = self.housekeeper_api.get_files(
@@ -98,7 +90,8 @@
         )
 
         if delivery_report_files.count() == 0:
-            raise FileNotFoundError(f"No delivery report was found in housekeeper for {case_id}")
+            LOG.error(f"No delivery report was found in housekeeper for {case_id}")
+            raise FileNotFoundError
 
         return delivery_report_files[0].full_path
 
@@ -144,7 +137,9 @@
             accredited=self.get_report_accreditation(case_model.samples, analysis_metadata),
         )
 
-    def validate_report_fields(self, report_data: ReportModel, force_report) -> ReportModel:
+    def validate_report_fields(
+        self, case_id: str, report_data: ReportModel, force_report
+    ) -> ReportModel:
         """Verifies that the required report fields are not empty"""
 
         required_fields = self.get_required_fields(report_data.case)
@@ -152,32 +147,16 @@
         missing_report_fields = get_missing_report_data(empty_report_fields, required_fields)
 
         if missing_report_fields and not force_report:
-            raise DeliveryReportError(
-                f"Could not generate report data for {report_data.case.name}. "
+            LOG.error(
+                f"Could not generate report data for {case_id}. "
                 f"Missing data: \n{yaml.dump(missing_report_fields)}"
             )
+            raise DeliveryReportError
 
         if empty_report_fields:
-            LOG.warning(f"Allowed empty report fields: \n{yaml.dump(empty_report_fields)}")
+            LOG.warning(f"Empty report fields: \n{yaml.dump(empty_report_fields)}")
 
         return report_data
-=======
-
-        version = self.housekeeper_api.last_version(case_id)
-        delivery_report_files = self.housekeeper_api.get_files(
-            bundle=case_id, tags=[HK_DELIVERY_REPORT_TAG], version=version.id
-        )
-
-        if delivery_report_files.count() == 0:
-            LOG.error(f"No delivery report was found in housekeeper for {case_id}")
-            raise FileNotFoundError
-
-        return delivery_report_files[0].full_path
-
-    @staticmethod
-    def render_delivery_report(report_data: dict) -> str:
-        """Renders the report on the Jinja template"""
->>>>>>> 54caf2e9
 
     @staticmethod
     def get_customer_data(case: models.Family) -> CustomerModel:
@@ -189,7 +168,6 @@
             invoice_address=case.customer.invoice_address,
             scout_access=case.customer.scout_access,
         )
-<<<<<<< HEAD
 
     @staticmethod
     def get_report_version(analysis: models.Analysis) -> int:
@@ -362,244 +340,10 @@
         raise NotImplementedError
 
     def get_genome_build(self, analysis_metadata: Union[MipAnalysis, BalsamicAnalysis]) -> str:
-=======
-        template = env.get_template(
-            f"{report_data['case']['data_analysis']['pipeline']}_report.html"
-        )
-        return template.render(**report_data)
-
-    def get_cases_without_delivery_report(self):
-        """Returns a list of analyses that need a delivery report"""
-
-        return self.status_db.analyses_to_delivery_report(self.analysis_api.pipeline)[:50]
-
-    def update_delivery_report_date(self, case_id: str, analysis_date: datetime) -> None:
-        """Updates the date when delivery report was created"""
-
-        case_obj = self.status_db.family(case_id)
-        analysis_obj = self.status_db.analysis(case_obj, analysis_date)
-        analysis_obj.delivery_report_created_at = datetime.now()
-        self.status_db.commit()
-
-    def get_report_data(self, case_id: str, analysis_date: datetime) -> ReportModel:
-        """Fetches all the data needed to generate a delivery report"""
-
-        case = self.status_db.family(case_id)
-        analysis = self.status_db.analysis(case, analysis_date)
-        analysis_metadata = self.analysis_api.get_latest_metadata(case.internal_id)
-        case_model = self.get_case_data(case, analysis, analysis_metadata)
-
-        return ReportModel(
-            customer=self.get_customer_data(case),
-            version=self.get_report_version(analysis),
-            date=datetime.today(),
-            case=case_model,
-            accredited=self.get_report_accreditation(case_model.samples),
-        )
-
-    def validate_report_fields(
-        self, case_id: str, report_data: ReportModel, force_report
-    ) -> ReportModel:
-        """Verifies that the required report fields are not empty"""
-
-        required_fields = self.get_required_fields()
-        empty_report_fields = get_empty_report_data(report_data)
-        missing_report_fields = get_missing_report_data(empty_report_fields, required_fields)
-
-        if missing_report_fields and not force_report:
-            LOG.error(
-                f"Could not generate report data for {case_id}. "
-                f"Missing data: \n{yaml.dump(missing_report_fields)}"
-            )
-            raise DeliveryReportError
-
-        if empty_report_fields:
-            LOG.warning(f"Empty report fields: \n{yaml.dump(empty_report_fields)}")
-
-        return report_data
-
-    @staticmethod
-    def get_customer_data(case: models.Family) -> CustomerModel:
-        """Returns customer validated attributes retrieved from status DB"""
-
-        return CustomerModel(
-            name=case.customer.name,
-            id=case.customer.internal_id,
-            invoice_address=case.customer.invoice_address,
-            scout_access=case.customer.scout_access,
-        )
-
-    @staticmethod
-    def get_report_version(analysis: models.Analysis) -> int:
-        """
-        Returns the version of the given analysis. The version of the first analysis is 1 and subsequent reruns
-        increase it by 1.
-        """
-
-        version = None
-
-        if analysis:
-            version = len(analysis.family.analyses) - analysis.family.analyses.index(analysis)
-
-        return version
-
-    def get_case_data(
-        self,
-        case: models.Family,
-        analysis: models.Analysis,
-        analysis_metadata: MipAnalysis,
-    ) -> CaseModel:
-        """Returns case associated validated attributes"""
-
-        samples = self.get_samples_data(case, analysis_metadata)
-        unique_applications = self.get_unique_applications(samples)
-
-        return CaseModel(
-            name=case.name,
-            data_analysis=self.get_case_analysis_data(case, analysis, analysis_metadata),
-            samples=samples,
-            applications=unique_applications,
-        )
-
-    def get_samples_data(
-        self, case: models.Family, analysis_metadata: MipAnalysis
-    ) -> List[SampleModel]:
-        """Extracts all the samples associated to a specific case and their attributes"""
-
-        samples = list()
-        case_samples = self.status_db.family_samples(case.internal_id)
-
-        for case_sample in case_samples:
-            sample = case_sample.sample
-            lims_sample = self.get_lims_sample(sample.internal_id)
-
-            samples.append(
-                SampleModel(
-                    name=lims_sample.get("name"),
-                    id=sample.internal_id,
-                    ticket=sample.ticket_number,
-                    gender=lims_sample.get("sex"),
-                    source=lims_sample.get("source"),
-                    tumour=sample.is_tumour,
-                    application=self.get_sample_application_data(lims_sample),
-                    methods=self.get_sample_methods_data(sample.internal_id),
-                    status=case_sample.status,
-                    metadata=self.get_sample_metadata(case, sample, analysis_metadata),
-                    timestamps=self.get_sample_timestamp_data(sample),
-                )
-            )
-
-        return samples
-
-    def get_lims_sample(self, sample_id: str) -> dict:
-        """Fetches sample data from LIMS. Returns an empty dictionary if the request was unsuccessful"""
-
-        lims_sample = dict()
-        try:
-            lims_sample = self.lims_api.sample(sample_id)
-        except requests.exceptions.HTTPError as ex:
-            LOG.info("Could not fetch sample %s from LIMS: %s", sample_id, ex)
-
-        return lims_sample
-
-    def get_sample_application_data(self, lims_sample: dict) -> ApplicationModel:
-        """Retrieves the analysis application attributes"""
-
-        application = self.status_db.application(tag=lims_sample.get("application"))
-
-        return ApplicationModel(
-            tag=application.tag,
-            version=lims_sample.get("application_version"),
-            prep_category=application.prep_category,
-            description=application.description,
-            limitations=application.limitations,
-            accredited=application.is_accredited,
-        )
-
-    @staticmethod
-    def get_unique_applications(samples: List[SampleModel]) -> List[ApplicationModel]:
-        """Returns the unique case associated applications"""
-
-        applications = list()
-        for sample in samples:
-            if sample.application not in applications:
-                applications.append(sample.application)
-
-        return applications
-
-    def get_sample_methods_data(self, sample_id: str) -> MethodsModel:
-        """Fetches sample library preparation and sequencing methods from LIMS"""
-
-        library_prep = None
-        sequencing = None
-        try:
-            library_prep = self.lims_api.get_prep_method(sample_id)
-            sequencing = self.lims_api.get_sequencing_method(sample_id)
-        except requests.exceptions.HTTPError as ex:
-            LOG.info("Could not fetch sample (%s) methods from LIMS: %s", sample_id, ex)
-
-        return MethodsModel(library_prep=library_prep, sequencing=sequencing)
-
-    def get_case_analysis_data(
-        self,
-        case: models.Family,
-        analysis: models.Analysis,
-        analysis_metadata: MipAnalysis,
-    ) -> DataAnalysisModel:
-        """Retrieves the pipeline attributes used for data analysis"""
-
-        return DataAnalysisModel(
-            customer_pipeline=case.data_analysis,
-            pipeline=analysis.pipeline,
-            pipeline_version=analysis.pipeline_version,
-            type=self.get_data_analysis_type(case),
-            genome_build=self.get_genome_build(analysis_metadata),
-            panels=case.panels,
-        )
-
-    def get_sample_timestamp_data(self, sample: models.Sample) -> TimestampModel:
-        """Retrieves the sample processing dates"""
-
-        return TimestampModel(
-            ordered_at=sample.ordered_at,
-            received_at=sample.received_at,
-            prepared_at=sample.prepared_at,
-            sequenced_at=sample.sequenced_at,
-            delivered_at=sample.delivered_at,
-            processing_days=self.get_processing_days(sample),
-        )
-
-    @staticmethod
-    def get_processing_days(sample: models.Sample) -> Union[int, None]:
-        """Calculates the days it takes to deliver a sample"""
-
-        if sample.received_at and sample.delivered_at:
-            return (sample.delivered_at - sample.received_at).days
-
-        return None
-
-    def get_sample_metadata(
-        self,
-        case: models.Family,
-        sample: models.Sample,
-        analysis_metadata: MipAnalysis,
-    ) -> SampleMetadataModel:
-        """Fetches the sample metadata to include in the report"""
-
-        raise NotImplementedError
-
-    def get_data_analysis_type(self, case: models.Family) -> str:
-        """Retrieves the data analysis type carried out"""
-
-        raise NotImplementedError
-
-    def get_genome_build(self, analysis_metadata: MipAnalysis) -> str:
->>>>>>> 54caf2e9
         """Returns the build version of the genome reference of a specific case"""
 
         raise NotImplementedError
 
-<<<<<<< HEAD
     def get_variant_callers(
         self, analysis_metadata: Union[MipAnalysis, BalsamicAnalysis]
     ) -> Union[None, list]:
@@ -611,14 +355,5 @@
         self, samples: List[SampleModel], analysis_metadata: Union[MipAnalysis, BalsamicAnalysis]
     ) -> bool:
         """Checks if the report is accredited or not"""
-=======
-    def get_report_accreditation(self, samples: List[SampleModel]) -> bool:
-        """Checks if the report is accredited or not"""
-
-        raise NotImplementedError
-
-    def get_required_fields(self) -> dict:
-        """Retrieves a dictionary with the delivery report required fields"""
->>>>>>> 54caf2e9
 
         raise NotImplementedError