# -*- coding: utf-8 -*-
import logging
from datetime import datetime

import requests
import ruamel.yaml
from jinja2 import Environment, PackageLoader, select_autoescape
from pathlib import Path

from cg.apps.coverage import ChanjoAPI
from cg.apps.lims import LimsAPI
from cg.store import Store, models
from cg.meta.analysis import AnalysisAPI
<<<<<<< HEAD
from cg.apps.scoutapi import ScoutAPI
=======
>>>>>>> 4f4ac7ae


class ReportAPI:

    def __init__(self, db: Store, lims_api: LimsAPI, chanjo_api: ChanjoAPI,  analysis_api:
<<<<<<< HEAD
        AnalysisAPI, scout_api: ScoutAPI, logger=logging.getLogger(__name__),
            yaml_loader=ruamel.yaml, path_tool=Path):
=======
    AnalysisAPI, logger=logging.getLogger(__name__), yaml_loader=ruamel.yaml, path_tool=Path):
>>>>>>> 4f4ac7ae
        self.db = db
        self.lims = lims_api
        self.chanjo = chanjo_api
        self.analysis = analysis_api
        self.LOG = logger
        self.yaml_loader = yaml_loader
        self.path_tool = path_tool
<<<<<<< HEAD
        self.scout = scout_api
=======
>>>>>>> 4f4ac7ae

    def create_delivery_report(self, customer_id: str, family_id: str) -> str:
        """Generate the html contents of a delivery report."""
        delivery_data = self._get_delivery_data(customer_id, family_id)
        rendered_report = self._render_delivery_report(delivery_data)
        return rendered_report

    def create_delivery_report_file(self, customer_id: str, family_id: str, file_path:
    Path):
        """Generate a temporary file containing a delivery report."""

        delivery_report = self.create_delivery_report(customer_id=customer_id,
                                                      family_id=family_id)

        delivery_report_file = open(file_path / 'delivery-report.html', 'w')
        delivery_report_file.write(delivery_report)
        delivery_report_file.close()

        return delivery_report_file

    def _get_delivery_data(self, customer_id: str, family_id: str) -> dict:
        """Fetch all data needed to render a delivery report."""

        report_data = dict()
        family_obj = self._get_family_from_status(family_id)
        report_data['family'] = ReportAPI._present_string(family_obj.name)
        report_data['customer'] = customer_id
        report_data['customer_obj'] = self._get_customer_from_status_db(customer_id)
        report_samples = self._fetch_family_samples_from_status_db(family_id)
        report_data['samples'] = report_samples
        panels = self._fetch_panels_from_status_db(family_id)
        report_data['panels'] = ReportAPI._present_set(panels)
        self._incorporate_lims_data(report_data)
        self._incorporate_lims_methods(report_samples)
        self._incorporate_delivery_date_from_lims(report_samples)
        self._incorporate_processing_time_from_lims(report_samples)
        self._incorporate_coverage_data(report_samples, panels)
        self._incorporate_trending_data(report_data, family_id)

        report_data['today'] = datetime.today()
        application_data = self._get_application_data_from_status_db(report_samples)
        report_data.update(application_data)
        return report_data

    def _get_family_from_status(self, family_id: str) -> models.Family:
        """Fetch a family object from the status database."""
        return self.db.family(family_id)

    def _incorporate_lims_methods(self, samples: list):
        """Fetch the methods used for preparation, sequencing and delivery of the samples."""

        for sample in samples:
            lims_id = sample['id']
            method_types = ['prep_method', 'sequencing_method', 'delivery_method']
            for method_type in method_types:
                get_method = getattr(self.lims, f"get_{method_type}")
                method_name = get_method(lims_id)
                sample[method_type] = ReportAPI._present_string(method_name)

    def _incorporate_delivery_date_from_lims(self, samples: list):
        """Fetch and add the delivery date from LIMS for each sample."""

        for sample in samples:
            lims_id = sample['id']
            delivery_date = self.lims.get_delivery_date(lims_id)
            sample['delivery_date'] = ReportAPI._present_date(delivery_date)

    def _incorporate_processing_time_from_lims(self, samples: list):
        """Fetch and add the the processing time in days from LIMS for each sample."""

        for sample in samples:
            lims_id = sample['id']
            processing_time = self.lims.get_processing_time(lims_id)
            if processing_time:
                sample['processing_time'] = processing_time.days

    def _get_customer_from_status_db(self, internal_customer_id: str) -> models.Customer:
        """Fetch the customer object from the status database that has the given internal_id."""
        return self.db.Customer.filter_by(internal_id=internal_customer_id).first()

    @staticmethod
    def _render_delivery_report(report_data: dict) -> str:
        """Render and return report data on the report Jinja template."""

        env = Environment(
            loader=PackageLoader('cg', 'meta/report/templates'),
            autoescape=select_autoescape(['html', 'xml'])
        )
        template = env.get_template('report.html')
        template_out = template.render(**report_data)
        return template_out

<<<<<<< HEAD
    def _get_sample_coverage_from_chanjo(self, lims_id: str, genes: list) -> dict:
=======
    def _get_sample_coverage_from_chanjo(self, lims_id: str) -> dict:
>>>>>>> 4f4ac7ae
        """Get coverage data from Chanjo for a sample."""
        return self.chanjo.sample_coverage(lims_id, genes)

    def _incorporate_trending_data(self, report_data: dict, family_id: str):
        """Incorporate trending data into a set of samples."""
        trending_data = self.analysis.get_latest_metadata(family_id=family_id)

        mapped_reads_all_samples = trending_data.get('mapped_reads', {})
        duplicates_all_samples = trending_data.get('duplicates', {})
        analysis_sex_all_samples = trending_data.get('analysis_sex', {})

        for sample in report_data['samples']:
            lims_id = sample['id']

            analysis_sex = analysis_sex_all_samples.get(lims_id)
            sample['analysis_sex'] = ReportAPI._present_string(analysis_sex)

            mapped_reads = mapped_reads_all_samples.get(lims_id)
            sample['mapped_reads'] = ReportAPI._present_float_string(mapped_reads, 2)

            duplicates = duplicates_all_samples.get(lims_id)
            sample['duplicates'] = ReportAPI._present_float_string(duplicates, 1)

        report_data['genome_build'] = ReportAPI._present_string(trending_data.get('genome_build'))
        report_data['mip_version'] = ReportAPI._present_string(trending_data.get('mip_version'))

    @staticmethod
    def _present_float_string(float_str: str, precision: int) -> str:
        """Make a float value presentable for the delivery report."""
        if float_str:
            presentable_value = str(round(float(float_str), precision))
        else:
            presentable_value = 'N/A'

        return presentable_value

    @staticmethod
    def _present_string(string: str) -> str:
        """Make a string value presentable for the delivery report."""
        if string and len(string) > 0:
            presentable_value = string
        else:
            presentable_value = 'N/A'

        return presentable_value

    @staticmethod
    def _present_date(a_date: datetime.date) -> str:
        """Make an date value presentable for the delivery report."""
        if a_date:
            presentable_value = str(a_date)
        else:
            presentable_value = 'N/A'

        return presentable_value

    @staticmethod
    def _present_int(integer: int) -> str:
        """Make an integer value presentable for the delivery report."""
        if integer:
            presentable_value = str(integer)
        else:
            presentable_value = 'N/A'

        return presentable_value

    @staticmethod
    def _present_set(a_set: set) -> str:
        """Make a set presentable for the delivery report."""
        if a_set:
            presentable_value = ', '.join(str(s) for s in a_set)
        else:
            presentable_value = 'N/A'

        return presentable_value

    def _incorporate_coverage_data(self, samples: list, panels: list):
        """Incorporate coverage data from Chanjo for each sample ."""

        genes = self._get_genes_from_scout(panels)

        for sample in samples:
            lims_id = sample['id']

            sample_coverage = self._get_sample_coverage_from_chanjo(lims_id, genes)

            if sample_coverage:
                target_coverage = sample_coverage.get('mean_coverage')
                sample['target_coverage'] = ReportAPI._present_float_string(target_coverage, 1)
                target_completeness = sample_coverage.get('mean_completeness')
                sample['target_completeness'] = ReportAPI._present_float_string(
                    target_completeness, 2)
            else:
                self.LOG.warning(f'No coverage could be calculated for: {lims_id}')

    def _fetch_family_samples_from_status_db(self, family_id: str) -> list:
        """Incorporate data from the status database for each sample ."""

        delivery_data_samples = list()
        family_samples = self.db.family_samples(family_id)

        for family_sample in family_samples:
            sample = family_sample.sample
            delivery_data_sample = dict()
            delivery_data_sample['id'] = sample.internal_id
            delivery_data_sample['ticket'] = ReportAPI._present_int(sample.ticket_number)
            delivery_data_sample['status'] = ReportAPI._present_string(family_sample.status)

            if sample.reads:
                delivery_data_sample['million_read_pairs'] = round(sample.reads / 2000000, 1)
            else:
                delivery_data_sample['million_read_pairs'] = 'N/A'

            delivery_data_samples.append(delivery_data_sample)

        return delivery_data_samples

    def _get_application_data_from_status_db(self, samples: list) -> dict:
        """Fetch application data including accreditation status for all samples."""
        application_data = dict()
        used_applications = set()

        for sample in samples:
            used_applications.add((sample['application'], sample['application_version']))

        applications = []
        accreditations = []
        for apptag_id, apptag_version in used_applications:

            application_is_accredited = False

            application = self.db.application(tag=apptag_id)

            if application:
                application_is_accredited = application.is_accredited
                applications.append(application)

            accreditations.append(application_is_accredited)

        application_data['application_objs'] = applications
        application_data['accredited'] = all(accreditations)
        return application_data

    def _fetch_panels_from_status_db(self, family_id: str) -> list:
        """fetch data from the status database for each panels ."""
        family = self.db.family(family_id)

        panels = family.panels
        panels = ReportAPI._present_set(panels)

        return panels

    def _incorporate_lims_data(self, report_data: dict):
        """Incorporate data from LIMS for each sample ."""
        for sample in report_data.get('samples'):
            lims_id = sample['id']

            try:
                lims_sample = self.lims.sample(lims_id)
            except requests.exceptions.HTTPError as e:
                lims_sample = dict()
                self.LOG.info(f"could not fetch sample {lims_id} from LIMS: {e}")

            sample['name'] = ReportAPI._present_string(lims_sample.get('name'))
            sample['sex'] = ReportAPI._present_string(lims_sample.get('sex'))
            sample['source'] = ReportAPI._present_string(lims_sample.get('source'))
            sample['application'] = ReportAPI._present_string(lims_sample.get('application'))
            sample['application_version'] = lims_sample.get('application_version')
<<<<<<< HEAD
            sample['received'] = ReportAPI._present_date(lims_sample.get('received'))

    def _get_genes_from_scout(self, panels) -> list:
        panel_genes = list()

        for panel in panels:
            panel_genes.extend(self.scout.get_genes(panel, version=None))

        panel_gene_ids = [gene.get('hgnc_id') for gene in panel_genes]

        return panel_gene_ids
=======
            sample['received'] = ReportAPI._present_date(lims_sample.get('received'))
>>>>>>> 4f4ac7ae
<|MERGE_RESOLUTION|>--- conflicted
+++ resolved
@@ -11,21 +11,15 @@
 from cg.apps.lims import LimsAPI
 from cg.store import Store, models
 from cg.meta.analysis import AnalysisAPI
-<<<<<<< HEAD
 from cg.apps.scoutapi import ScoutAPI
-=======
->>>>>>> 4f4ac7ae
 
 
 class ReportAPI:
 
     def __init__(self, db: Store, lims_api: LimsAPI, chanjo_api: ChanjoAPI,  analysis_api:
-<<<<<<< HEAD
         AnalysisAPI, scout_api: ScoutAPI, logger=logging.getLogger(__name__),
             yaml_loader=ruamel.yaml, path_tool=Path):
-=======
-    AnalysisAPI, logger=logging.getLogger(__name__), yaml_loader=ruamel.yaml, path_tool=Path):
->>>>>>> 4f4ac7ae
+
         self.db = db
         self.lims = lims_api
         self.chanjo = chanjo_api
@@ -33,10 +27,8 @@
         self.LOG = logger
         self.yaml_loader = yaml_loader
         self.path_tool = path_tool
-<<<<<<< HEAD
         self.scout = scout_api
-=======
->>>>>>> 4f4ac7ae
+
 
     def create_delivery_report(self, customer_id: str, family_id: str) -> str:
         """Generate the html contents of a delivery report."""
@@ -129,11 +121,8 @@
         template_out = template.render(**report_data)
         return template_out
 
-<<<<<<< HEAD
     def _get_sample_coverage_from_chanjo(self, lims_id: str, genes: list) -> dict:
-=======
-    def _get_sample_coverage_from_chanjo(self, lims_id: str) -> dict:
->>>>>>> 4f4ac7ae
+
         """Get coverage data from Chanjo for a sample."""
         return self.chanjo.sample_coverage(lims_id, genes)
 
@@ -302,7 +291,6 @@
             sample['source'] = ReportAPI._present_string(lims_sample.get('source'))
             sample['application'] = ReportAPI._present_string(lims_sample.get('application'))
             sample['application_version'] = lims_sample.get('application_version')
-<<<<<<< HEAD
             sample['received'] = ReportAPI._present_date(lims_sample.get('received'))
 
     def _get_genes_from_scout(self, panels) -> list:
@@ -313,7 +301,4 @@
 
         panel_gene_ids = [gene.get('hgnc_id') for gene in panel_genes]
 
-        return panel_gene_ids
-=======
-            sample['received'] = ReportAPI._present_date(lims_sample.get('received'))
->>>>>>> 4f4ac7ae
+        return panel_gene_ids