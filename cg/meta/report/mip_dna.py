import logging
from typing import List, Union

from cg.models.report.report import CaseModel

from cg.constants import (
    REQUIRED_REPORT_FIELDS,
    REQUIRED_CUSTOMER_FIELDS,
    REQUIRED_CASE_FIELDS,
    REQUIRED_APPLICATION_FIELDS,
    REQUIRED_DATA_ANALYSIS_MIP_DNA_FIELDS,
    REQUIRED_SAMPLE_MIP_DNA_FIELDS,
    REQUIRED_SAMPLE_METHODS_FIELDS,
    REQUIRED_SAMPLE_TIMESTAMP_FIELDS,
    REQUIRED_SAMPLE_METADATA_MIP_DNA_FIELDS,
    REQUIRED_SAMPLE_METADATA_MIP_DNA_WGS_FIELDS,
)
from cg.models.cg_config import CGConfig
from cg.meta.report.api import ReportAPI
from cg.meta.workflow.mip_dna import MipDNAAnalysisAPI
from cg.models.mip.mip_analysis import MipAnalysis
from cg.models.report.metadata import MipDNASampleMetadataModel
from cg.models.report.report import CaseModel
from cg.models.report.sample import SampleModel
from cg.models.mip.mip_metrics_deliverables import get_sample_id_metric
from cg.store import models

LOG = logging.getLogger(__name__)


class MipDNAReportAPI(ReportAPI):
    """API to create Rare disease DNA delivery reports"""

    def __init__(self, config: CGConfig, analysis_api: MipDNAAnalysisAPI):
        super().__init__(config=config, analysis_api=analysis_api)
        self.analysis_api = analysis_api

    def get_sample_metadata(
        self, case: models.Family, sample: models.Sample, analysis_metadata: MipAnalysis
    ) -> MipDNASampleMetadataModel:
        """Fetches the MIP DNA sample metadata to include in the report"""

        parsed_metrics = (
            get_sample_id_metric(
                sample_id=sample.internal_id, sample_id_metrics=analysis_metadata.sample_id_metrics
            )
            if analysis_metadata
            else None
        )
        sample_coverage = self.get_sample_coverage(sample, case)

        return MipDNASampleMetadataModel(
            bait_set=self.lims_api.capture_kit(sample.internal_id),
            gender=parsed_metrics.predicted_sex if analysis_metadata else None,
            million_read_pairs=round(sample.reads / 2000000, 1) if sample.reads else None,
            mapped_reads=parsed_metrics.mapped_reads if analysis_metadata else None,
            mean_target_coverage=sample_coverage.get("mean_coverage"),
            pct_10x=sample_coverage.get("mean_completeness"),
            duplicates=parsed_metrics.duplicate_reads if analysis_metadata else None,
        )

    def get_sample_coverage(self, sample: models.Sample, case: models.Family) -> dict:
        """Calculates coverage values for a specific sample"""

        genes = self.get_genes_from_scout(case.panels)
        sample_coverage = self.chanjo_api.sample_coverage(sample.internal_id, genes)
        if sample_coverage:
            return sample_coverage

        LOG.warning("Could not calculate sample coverage for: %s", sample.internal_id)
        return dict()

    def get_genes_from_scout(self, panels: list) -> list:
        """Extracts panel gene IDs information from Scout"""

        panel_genes = list()
        for panel in panels:
            panel_genes.extend(self.scout_api.get_genes(panel))

        panel_gene_ids = [gene.get("hgnc_id") for gene in panel_genes]
        return panel_gene_ids

    def get_data_analysis_type(self, case: models.Family) -> str:
        """Retrieves the data analysis type carried out"""

        case_sample = self.status_db.family_samples(case.internal_id)[0].sample
        lims_sample = self.get_lims_sample(case_sample.internal_id)
        application = self.status_db.application(tag=lims_sample.get("application"))

        return application.analysis_type

    def get_genome_build(self, analysis_metadata: MipAnalysis) -> Union[None, str]:
        """Returns the build version of the genome reference of a specific case"""

        return analysis_metadata.genome_build if analysis_metadata else None

    def get_variant_callers(self, analysis_metadata: MipAnalysis = None) -> Union[None, list]:
        """Extracts the list of variant-calling filters used during analysis"""

        return None

    def get_report_accreditation(
        self, samples: List[SampleModel], analysis_metadata: MipAnalysis = None
    ) -> bool:
        """Checks if the report is accredited or not by evaluating each of the sample process accreditations"""

        for sample in samples:
            if not sample.application.accredited:
                return False

        return True

<<<<<<< HEAD
    def get_required_fields(self, case: CaseModel = None) -> dict:
=======
    def get_required_fields(self, case: CaseModel) -> dict:
>>>>>>> c285ffab
        """Retrieves a dictionary with the delivery report required fields for MIP DNA"""

        return {
            "report": REQUIRED_REPORT_FIELDS,
            "customer": REQUIRED_CUSTOMER_FIELDS,
            "case": REQUIRED_CASE_FIELDS,
            "applications": self.get_application_required_fields(case, REQUIRED_APPLICATION_FIELDS),
            "data_analysis": REQUIRED_DATA_ANALYSIS_MIP_DNA_FIELDS,
            "samples": self.get_sample_required_fields(case, REQUIRED_SAMPLE_MIP_DNA_FIELDS),
            "methods": self.get_sample_required_fields(case, REQUIRED_SAMPLE_METHODS_FIELDS),
            "timestamps": self.get_sample_required_fields(case, REQUIRED_SAMPLE_TIMESTAMP_FIELDS),
            "metadata": self.get_sample_metadata_required_fields(case),
        }

    @staticmethod
    def get_application_required_fields(case: CaseModel, required_fields: list) -> dict:
        """Retrieves sample required fields"""

        required_sample_fields = dict()

        for application in case.applications:
            required_sample_fields.update({application.tag: required_fields})

        return required_sample_fields

    @staticmethod
    def get_sample_required_fields(case: CaseModel, required_fields: list) -> dict:
        """Retrieves sample required fields"""

        required_sample_fields = dict()

        for sample in case.samples:
            required_sample_fields.update({sample.id: required_fields})

        return required_sample_fields

    @staticmethod
    def get_sample_metadata_required_fields(case: CaseModel) -> dict:
        """Retrieves sample metadata required fields associated to a specific sample ID"""

        required_sample_metadata_fields = dict()

        for sample in case.samples:
            required_fields = (
                REQUIRED_SAMPLE_METADATA_MIP_DNA_WGS_FIELDS
                if "wgs" in sample.application.tag.lower()
                else REQUIRED_SAMPLE_METADATA_MIP_DNA_FIELDS
            )

            required_sample_metadata_fields.update({sample.id: required_fields})

        return required_sample_metadata_fields<|MERGE_RESOLUTION|>--- conflicted
+++ resolved
@@ -1,7 +1,5 @@
 import logging
 from typing import List, Union
-
-from cg.models.report.report import CaseModel
 
 from cg.constants import (
     REQUIRED_REPORT_FIELDS,
@@ -110,11 +108,7 @@
 
         return True
 
-<<<<<<< HEAD
-    def get_required_fields(self, case: CaseModel = None) -> dict:
-=======
     def get_required_fields(self, case: CaseModel) -> dict:
->>>>>>> c285ffab
         """Retrieves a dictionary with the delivery report required fields for MIP DNA"""
 
         return {
