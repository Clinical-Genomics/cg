--- conflicted
+++ resolved
@@ -66,11 +66,7 @@
         tic = time.time()
 
         try:
-<<<<<<< HEAD
-            self.pdc.retrieve_flowcell(flowcell_obj.name, flowcell_obj.sequencer_type, dry)
-=======
             self.pdc.retrieve_flowcell(flowcell_obj.name, flowcell_obj.sequencer_type, dry_run)
->>>>>>> e1bb9c2b
         except subprocess.CalledProcessError as error:
             LOG.error("%s: retrieval failed", flowcell_obj.name)
             if not dry_run:
