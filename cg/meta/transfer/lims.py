# -*- coding: utf-8 -*-
from enum import Enum
import logging

from cg.store import Store
from cg.apps.lims import LimsAPI

LOG = logging.getLogger(__name__)


class SampleState(Enum):
    RECEIVED = 'received'
    PREPARED = 'prepared'
    DELIVERED = 'delivered'


class PoolState(Enum):
    RECEIVED = 'received'
    DELIVERED = 'delivered'


class TransferLims(object):

    def __init__(self, status: Store, lims: LimsAPI):
        self.status = status
        self.lims = lims

        self._sample_functions = {
            SampleState.RECEIVED: self.status.samples_to_recieve,
            SampleState.PREPARED: self.status.samples_to_prepare,
            SampleState.DELIVERED: self.status.samples_to_deliver,
        }
<<<<<<< HEAD

=======
        self._pool_functions = {
            PoolState.RECEIVED: self.status.pools_to_receive,
            PoolState.DELIVERED: self.status.pools_to_deliver,
        }
>>>>>>> d337d1d0
        self._date_functions = {
            SampleState.RECEIVED: self.lims.get_received_date,
            SampleState.PREPARED: self.lims.get_prepared_date,
            SampleState.DELIVERED: self.lims.get_delivery_date,
            PoolState.RECEIVED: self.lims.get_received_date,
            PoolState.DELIVERED: self.lims.get_delivery_date,
        }

    def _get_all_samples_not_yet_delivered(self):
        return self.status.samples_to_deliver()

    def transfer_samples(self, status_type: SampleState):
        """Transfer information about samples."""
        samples = self._get_all_samples_not_yet_delivered()

        for sample_obj in samples:
            status_date = self._date_functions[status_type](sample_obj.internal_id)

            if status_date is None:
                LOG.debug(f"no {status_type.value} date found for {sample_obj.internal_id}")
            else:
                LOG.info(
                    f"found {status_type.value} date for {sample_obj.internal_id}: {status_date}")
                setattr(sample_obj, f"{status_type.value}_at", status_date)
                self.status.commit()

    def transfer_pools(self, status_type: PoolState):
        """Transfer information about pools."""
        pools = self._pool_functions[status_type]()

        for pool_obj in pools:
            ticket_number = pool_obj.ticket_number
            number_of_samples = self.lims.get_sample_number(projectname=ticket_number)

            if ticket_number is None:
                LOG.warning(f"No ticket number found for pool with order number {pool_obj.order}.")
            elif number_of_samples == 0:
                LOG.warning(f"No samples found for pool with ticket number {ticket_number}.")
            else:
                samples_in_pool = self.lims.get_samples(projectname=ticket_number)
                for sample_obj in samples_in_pool:
                    status_date = self._date_functions[status_type](sample_obj.id)
                    if sample_obj.udf['pool name'] == pool_obj.name and status_date is not None:
                        LOG.info(f"Found {status_type.value} date for pool id {pool_obj.id}: {status_date}.")
                        setattr(pool_obj, f"{status_type.value}_at", status_date)
                        self.status.commit()
                        break
                    else:
                        continue<|MERGE_RESOLUTION|>--- conflicted
+++ resolved
@@ -30,14 +30,12 @@
             SampleState.PREPARED: self.status.samples_to_prepare,
             SampleState.DELIVERED: self.status.samples_to_deliver,
         }
-<<<<<<< HEAD
 
-=======
         self._pool_functions = {
             PoolState.RECEIVED: self.status.pools_to_receive,
             PoolState.DELIVERED: self.status.pools_to_deliver,
         }
->>>>>>> d337d1d0
+
         self._date_functions = {
             SampleState.RECEIVED: self.lims.get_received_date,
             SampleState.PREPARED: self.lims.get_prepared_date,
