--- conflicted
+++ resolved
@@ -62,15 +62,7 @@
 
     def transfer_sample_files_from_source(self, dry_run: bool, ticket_id: int) -> None:
         """Transfers all sample files, related to given ticket, from source to destination"""
-<<<<<<< HEAD
         cust: str = self.status_db.get_customer_id_from_case(ticket_id=ticket_id)
-        available_samples: List[models.Sample] = self.get_available_samples(
-            folder=self.get_source_path(customer=cust, ticket_id=ticket_id),
-            ticket_id=ticket_id,
-        )
-=======
-        cust: str = self.status_db.get_customer_id_from_ticket(ticket_id=ticket_id)
->>>>>>> 9eafa553
         log_dir: Path = self.create_log_dir(ticket_id=ticket_id, dry_run=dry_run)
         error_function: str = ERROR_RSYNC_FUNCTION.format()
         Path(self.destination_path % cust).mkdir(exist_ok=True)
@@ -184,14 +176,11 @@
         """Creates sample bundles in housekeeper and adds the available files corresponding to the ticket to the
         bundle"""
         failed_paths: List[Path] = []
-<<<<<<< HEAD
         cust: str = self.status_db.get_customer_id_from_case(ticket_id=ticket_id)
-=======
         cust: str = self.status_db.get_customer_id_from_ticket(ticket_id=ticket_id)
         destination_folder_path: Path = self.get_destination_path(customer=cust)
         for sample_folder in destination_folder_path.iterdir():
             self.curate_sample_folder(cust_name=cust, sample_folder=sample_folder, force=force)
->>>>>>> 9eafa553
         available_samples: List[models.Sample] = self.get_available_samples(
             folder=destination_folder_path, ticket_id=ticket_id
         )
