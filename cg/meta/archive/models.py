--- conflicted
+++ resolved
@@ -6,11 +6,9 @@
 
 from cg.models.cg_config import DataFlowConfig
 from cg.store.models import Sample
-<<<<<<< HEAD
 from housekeeper.store.models import File
 from pydantic import BaseModel, ConfigDict
-=======
->>>>>>> 8420e763
+
 
 
 class FileAndSample(BaseModel):
@@ -32,11 +30,8 @@
 
     @classmethod
     @abstractmethod
-<<<<<<< HEAD
-    def from_file_and_sample(
-=======
+
     def create_from_file_and_sample(
->>>>>>> 8420e763
         cls, file: File, sample: Sample, is_archiving: bool
     ) -> "FileTransferData":
         """Instantiates the class from a File and Sample object."""
