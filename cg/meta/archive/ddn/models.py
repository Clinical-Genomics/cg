import logging
from pathlib import Path

from housekeeper.store.models import File
from pydantic import BaseModel, Field

from cg.meta.archive.ddn.constants import OSTYPE, ROOT_TO_TRIM, JobStatus
from cg.meta.archive.models import FileTransferData
from cg.store.models import Sample

LOG = logging.getLogger(__name__)


<<<<<<< HEAD
=======
def get_request_log(body: dict):
    return "Sending request with body: \n" + f"{body}"


>>>>>>> 1b8ee0f2
class MiriaObject(FileTransferData):
    """Model for representing a singular object transfer."""

    destination: str
    source: str

    @classmethod
    def create_from_file_and_sample(
        cls, file: File, sample: Sample, is_archiving: bool = True
    ) -> "MiriaObject":
        """Instantiates the class from a File and Sample object."""
        if is_archiving:
            return cls(destination=sample.internal_id, source=file.full_path)
        return cls(
            destination=Path(file.full_path).parent.as_posix(),
            source=Path(sample.internal_id, Path(file.path).name).as_posix(),
        )

    def trim_path(self, attribute_to_trim: str):
        """Trims the given attribute (source or destination) from its root directory."""
        setattr(
            self,
            attribute_to_trim,
            f"/{Path(getattr(self, attribute_to_trim)).relative_to(ROOT_TO_TRIM)}",
        )

    def add_repositories(self, source_prefix: str, destination_prefix: str):
        """Prepends the given repositories to the source and destination paths."""
        self.source: str = source_prefix + self.source
        self.destination: str = destination_prefix + self.destination


class TransferPayload(BaseModel):
    """Model for representing a Dataflow transfer task."""

    files_to_transfer: list[MiriaObject] = Field(..., serialization_alias="pathInfo")
    osType: str = OSTYPE
    createFolder: bool = True
    settings: list[dict] = []
    metadataList: list[dict] = []

    def trim_paths(self, attribute_to_trim: str):
        """Trims the source path from its root directory for all objects in the transfer."""
        for miria_file in self.files_to_transfer:
            miria_file.trim_path(attribute_to_trim=attribute_to_trim)

    def add_repositories(self, source_prefix: str, destination_prefix: str):
        """Prepends the given repositories to the source and destination paths all objects in the
        transfer."""
        for miria_file in self.files_to_transfer:
            miria_file.add_repositories(
                source_prefix=source_prefix, destination_prefix=destination_prefix
            )

<<<<<<< HEAD

class ArchivalResponse(BaseModel):
    """Model representing the response fields of an archive request to the Dataflow
    API."""

    job_id: int = Field(alias="jobId")
=======
    def model_dump(self, **kwargs) -> dict:
        """Creates a correctly structured dict to be used as the request payload."""
        payload: dict = super().model_dump(exclude={"files_to_transfer"})
        payload["pathInfo"] = [miria_file.model_dump() for miria_file in self.files_to_transfer]
        return payload

    def post_request(self, url: str, headers: dict) -> "TransferResponse":
        """Sends a request to the given url with, the given headers, and its own content as payload.

        Arguments:
            url: URL to which the POST goes to.
            headers: Headers which are set in the request
        Raises:
            HTTPError if the response status is not successful.
            ValidationError if the response does not conform to the expected response structure.
        Returns:
            The job ID of the launched transfer task.
        """

        LOG.info(get_request_log(self.model_dump()))

        response: Response = APIRequest.api_request_from_content(
            api_method=APIMethods.POST,
            url=url,
            headers=headers,
            json=self.model_dump(),
            verify=False,
        )
        response.raise_for_status()
        return TransferResponse.model_validate(response.json())
>>>>>>> 1b8ee0f2


class RetrievalResponse(BaseModel):
    """Model representing the response fields of a retrieval reqeust to the Dataflow
    API."""

    job_id: int = Field(alias="jobId")


class AuthPayload(BaseModel):
    """Model representing the payload for an Authentication request."""

    dbName: str
    name: str
    password: str
    superUser: bool = False


class RefreshPayload(BaseModel):
    """Model representing the payload for Auth-token refresh request."""

    refresh: str


class AuthToken(BaseModel):
    """Model representing the response fields from an access request to the Dataflow API."""

    access: str
    expire: int
    refresh: str | None = None


class GetJobStatusResponse(BaseModel):
    """Model representing the response fields from a get_job_status post."""

    job_id: int = Field(alias="id")
    status: JobStatus


<<<<<<< HEAD
=======
class GetJobStatusPayload(BaseModel):
    """Model representing the payload for a get_job_status request."""

    id: int

    def get_job_status(self, url: str, headers: dict) -> GetJobStatusResponse:
        """Sends a get request to the given URL with the given headers.
        Returns the parsed status response of the task specified in the URL.
        Raises:
             HTTPError if the response code is not ok.
        """

        LOG.info(get_request_log(self.model_dump()))

        response: Response = APIRequest.api_request_from_content(
            api_method=APIMethods.GET,
            url=url,
            headers=headers,
            json=self.model_dump(),
            verify=False,
        )
        response.raise_for_status()
        return GetJobStatusResponse.model_validate(response.json())


>>>>>>> 1b8ee0f2
class DeleteFileResponse(BaseModel):
    message: str


class DeleteFilePayload(BaseModel):
<<<<<<< HEAD
    global_path: str
=======
    global_path: str

    def delete_file(self, url: str, headers: dict) -> DeleteFileResponse:
        """Posts to the given URL with the given headers to delete the file or directory at the specified global path.
        Returns the parsed response.
        Raises:
             HTTPError if the response code is not ok.
        """
        LOG.info(get_request_log(self.model_dump()))

        response: Response = APIRequest.api_request_from_content(
            api_method=APIMethods.POST,
            url=url,
            headers=headers,
            json=self.model_dump(),
            verify=False,
        )
        response.raise_for_status()
        return DeleteFileResponse.model_validate(response.json())
>>>>>>> 1b8ee0f2
<|MERGE_RESOLUTION|>--- conflicted
+++ resolved
@@ -11,13 +11,9 @@
 LOG = logging.getLogger(__name__)
 
 
-<<<<<<< HEAD
-=======
 def get_request_log(body: dict):
     return "Sending request with body: \n" + f"{body}"
 
-
->>>>>>> 1b8ee0f2
 class MiriaObject(FileTransferData):
     """Model for representing a singular object transfer."""
 
@@ -72,46 +68,12 @@
                 source_prefix=source_prefix, destination_prefix=destination_prefix
             )
 
-<<<<<<< HEAD
 
 class ArchivalResponse(BaseModel):
     """Model representing the response fields of an archive request to the Dataflow
     API."""
 
     job_id: int = Field(alias="jobId")
-=======
-    def model_dump(self, **kwargs) -> dict:
-        """Creates a correctly structured dict to be used as the request payload."""
-        payload: dict = super().model_dump(exclude={"files_to_transfer"})
-        payload["pathInfo"] = [miria_file.model_dump() for miria_file in self.files_to_transfer]
-        return payload
-
-    def post_request(self, url: str, headers: dict) -> "TransferResponse":
-        """Sends a request to the given url with, the given headers, and its own content as payload.
-
-        Arguments:
-            url: URL to which the POST goes to.
-            headers: Headers which are set in the request
-        Raises:
-            HTTPError if the response status is not successful.
-            ValidationError if the response does not conform to the expected response structure.
-        Returns:
-            The job ID of the launched transfer task.
-        """
-
-        LOG.info(get_request_log(self.model_dump()))
-
-        response: Response = APIRequest.api_request_from_content(
-            api_method=APIMethods.POST,
-            url=url,
-            headers=headers,
-            json=self.model_dump(),
-            verify=False,
-        )
-        response.raise_for_status()
-        return TransferResponse.model_validate(response.json())
->>>>>>> 1b8ee0f2
-
 
 class RetrievalResponse(BaseModel):
     """Model representing the response fields of a retrieval reqeust to the Dataflow
@@ -149,60 +111,9 @@
     job_id: int = Field(alias="id")
     status: JobStatus
 
-
-<<<<<<< HEAD
-=======
-class GetJobStatusPayload(BaseModel):
-    """Model representing the payload for a get_job_status request."""
-
-    id: int
-
-    def get_job_status(self, url: str, headers: dict) -> GetJobStatusResponse:
-        """Sends a get request to the given URL with the given headers.
-        Returns the parsed status response of the task specified in the URL.
-        Raises:
-             HTTPError if the response code is not ok.
-        """
-
-        LOG.info(get_request_log(self.model_dump()))
-
-        response: Response = APIRequest.api_request_from_content(
-            api_method=APIMethods.GET,
-            url=url,
-            headers=headers,
-            json=self.model_dump(),
-            verify=False,
-        )
-        response.raise_for_status()
-        return GetJobStatusResponse.model_validate(response.json())
-
-
->>>>>>> 1b8ee0f2
 class DeleteFileResponse(BaseModel):
     message: str
 
 
 class DeleteFilePayload(BaseModel):
-<<<<<<< HEAD
-    global_path: str
-=======
-    global_path: str
-
-    def delete_file(self, url: str, headers: dict) -> DeleteFileResponse:
-        """Posts to the given URL with the given headers to delete the file or directory at the specified global path.
-        Returns the parsed response.
-        Raises:
-             HTTPError if the response code is not ok.
-        """
-        LOG.info(get_request_log(self.model_dump()))
-
-        response: Response = APIRequest.api_request_from_content(
-            api_method=APIMethods.POST,
-            url=url,
-            headers=headers,
-            json=self.model_dump(),
-            verify=False,
-        )
-        response.raise_for_status()
-        return DeleteFileResponse.model_validate(response.json())
->>>>>>> 1b8ee0f2
+    global_path: str