--- conflicted
+++ resolved
@@ -1,10 +1,6 @@
 import logging
-<<<<<<< HEAD
 from pathlib import Path
-from typing import Callable, Dict, List, Optional
-=======
 from typing import Callable, Dict, List, Optional, Type
->>>>>>> ba82ff25
 
 from cg.apps.housekeeper.hk import HousekeeperAPI
 from cg.constants.archiving import ArchiveLocations
