--- conflicted
+++ resolved
@@ -52,8 +52,7 @@
         self.data_flow_config: DataFlowConfig = data_flow_config
 
     def archive_files(self, files: List[FileAndSample], archive_location: ArchiveLocations) -> int:
-<<<<<<< HEAD
-        archive_handler: ArchiveHandler = archive_handlers[archive_location](self.data_flow_config)
+        archive_handler: ArchiveHandler = ARCHIVE_HANDLERS[archive_location](self.data_flow_config)
         return archive_handler.archive_files(files_and_samples=files)
 
     def archive_all_non_archived_spring_files(
@@ -77,10 +76,6 @@
                 files=[Path(file_and_sample.file.path) for file_and_sample in selected_files],
                 archive_task_id=archive_task_id,
             )
-=======
-        archive_handler: ArchiveHandler = ARCHIVE_HANDLERS[archive_location](self.data_flow_config)
-        return archive_handler.archive_folders(files_and_samples=files)
->>>>>>> 61e263d4
 
     def get_sample(self, file: File) -> Optional[Sample]:
         """Fetches the Sample corresponding to a File and logs if a Sample is not found."""
