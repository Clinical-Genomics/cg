import logging
from typing import Callable, Type

from housekeeper.store.models import Archive, File
from pydantic import BaseModel, ConfigDict

from cg.apps.housekeeper.hk import HousekeeperAPI
from cg.constants import SequencingFileTag
from cg.constants.archiving import ArchiveLocations
from cg.exc import ArchiveJobFailedError
from cg.meta.archive.ddn_dataflow import DDNDataFlowClient
from cg.meta.archive.models import ArchiveHandler, FileAndSample, SampleAndDestination
from cg.models.cg_config import DataFlowConfig
from cg.store import Store
from cg.store.models import Case, Sample

LOG = logging.getLogger(__name__)
ARCHIVE_HANDLERS: dict[str, Type[ArchiveHandler]] = {
    ArchiveLocations.KAROLINSKA_BUCKET: DDNDataFlowClient
}


class ArchiveModels(BaseModel):
    """Model containing the necessary file and sample information."""

    model_config = ConfigDict(arbitrary_types_allowed=True)
    file_model: Callable
    handler: ArchiveHandler


def filter_samples_on_archive_location(
    samples_and_destinations: list[SampleAndDestination],
    archive_location: ArchiveLocations,
) -> list[SampleAndDestination]:
    """
    Returns a list of SampleAndHousekeeperDestinations where the associated sample has a specific archive location.
    """
    return [
        sample_and_destination
        for sample_and_destination in samples_and_destinations
        if sample_and_destination.sample.archive_location == archive_location
    ]


class SpringArchiveAPI:
    """Class handling the archiving of sample SPRING files to an off-premise location for long
    term storage."""

    def __init__(
        self, housekeeper_api: HousekeeperAPI, status_db: Store, data_flow_config: DataFlowConfig
    ):
        self.housekeeper_api: HousekeeperAPI = housekeeper_api
        self.status_db: Store = status_db
        self.data_flow_config: DataFlowConfig = data_flow_config

    def archive_files_to_location(
        self, files_and_samples: list[FileAndSample], archive_location: ArchiveLocations
    ) -> int:
        archive_handler: ArchiveHandler = ARCHIVE_HANDLERS[archive_location](self.data_flow_config)
        return archive_handler.archive_files(files_and_samples=files_and_samples)

    def archive_spring_files_and_add_archives_to_housekeeper(
        self, spring_file_count_limit: int | None
    ) -> None:
        """Archives all non-archived spring files. If a limit is provided, the amount of files archived is limited
        to that amount."""
        if isinstance(spring_file_count_limit, int) and spring_file_count_limit <= 0:
            LOG.warning("Please do not provide a non-positive integer as limit - exiting.")
            return
        for archive_location in ArchiveLocations:
            files_to_archive: list[File] = self.housekeeper_api.get_non_archived_spring_files(
<<<<<<< HEAD
                tags=[archive_location], limit=spring_file_count_limit
=======
                tags=[archive_location],
                limit=spring_file_count_limit,
>>>>>>> e5c4f09c
            )
            if files_to_archive:
                files_and_samples_for_location = self.add_samples_to_files(files_to_archive)
                job_id = self.archive_files_to_location(
                    files_and_samples=files_and_samples_for_location,
                    archive_location=archive_location,
                )
                LOG.info(f"Files submitted to {archive_location} with archival task id {job_id}.")
                self.housekeeper_api.add_archives(
                    files=[
                        file_and_sample.file for file_and_sample in files_and_samples_for_location
                    ],
                    archive_task_id=job_id,
                )
            else:
                LOG.info(f"No files to archive for location {archive_location}.")

    def retrieve_case(self, case_id: str) -> None:
        """Submits jobs to retrieve any archived files belonging to the given case, and updates the Archive entries
        with the retrieval job id."""
        case = self.status_db.get_case_by_internal_id(case_id)
        self.retrieve_samples(self.get_samples_with_archived_spring_files(case))

    def get_samples_with_archived_spring_files(self, case: Case) -> list[Sample]:
        """Returns a list of samples which have archived Spring files, i.e. they have entries in the Archive table
        in Housekeeper."""
        return [
            link.sample
            for link in case.links
            if self.housekeeper_api.get_archived_files_for_bundle(
                bundle_name=link.sample.internal_id, tags=[SequencingFileTag.SPRING]
            )
        ]

    def retrieve_samples(self, samples: list[Sample]) -> None:
        """Retrieves the archived spring files for a list of samples."""
        samples_and_destinations: list[SampleAndDestination] = self.join_destinations_and_samples(
            samples
        )
        for archive_location in ArchiveLocations:
            filtered_samples: list[SampleAndDestination] = filter_samples_on_archive_location(
                samples_and_destinations=samples_and_destinations,
                archive_location=archive_location,
            )
            if filtered_samples:
                job_id: int = self.retrieve_samples_from_archive_location(
                    samples_and_destinations=filtered_samples,
                    archive_location=archive_location,
                )
                self.set_archive_retrieval_task_ids(
                    retrieval_task_id=job_id,
                    files=self.get_archived_files_from_samples(
                        [sample.sample for sample in filtered_samples]
                    ),
                )

    def get_archived_files_from_samples(self, samples: list[Sample]) -> list[File]:
        """Gets archived spring files from the bundles corresponding to the given list of samples."""
        files: list[File] = []
        for sample in samples:
            files.extend(
                self.housekeeper_api.get_archived_files_for_bundle(
                    bundle_name=sample.internal_id, tags=[SequencingFileTag.SPRING]
                )
            )
        return files

    def join_destinations_and_samples(self, samples: list[Sample]) -> list[SampleAndDestination]:
        """Gets all samples and combines them with their desired destination in Housekeeper."""
        samples_to_retrieve: list[SampleAndDestination] = []
        for sample in samples:
            LOG.debug(f"Will try to retrieve sample: {sample.internal_id}.")
            destination: str = self.get_destination_from_sample_internal_id(sample.internal_id)
            samples_to_retrieve.append(SampleAndDestination(sample=sample, destination=destination))
        return samples_to_retrieve

    def retrieve_samples_from_archive_location(
        self,
        samples_and_destinations: list[SampleAndDestination],
        archive_location: ArchiveLocations,
    ):
        archive_handler: ArchiveHandler = ARCHIVE_HANDLERS[archive_location](self.data_flow_config)
        return archive_handler.retrieve_samples(samples_and_destinations)

    def get_destination_from_sample_internal_id(self, sample_internal_id) -> str:
        """Returns where in Housekeeper to put the retrieved spring files for the specified sample."""
        return self.housekeeper_api.get_latest_bundle_version(
            sample_internal_id
        ).full_path.as_posix()

    def set_archive_retrieval_task_ids(self, retrieval_task_id: int, files: list[File]) -> None:
        for file in files:
            self.housekeeper_api.set_archive_retrieval_task_id(
                file_id=file.id, retrieval_task_id=retrieval_task_id
            )

    def get_sample(self, file: File) -> Sample | None:
        """Fetches the Sample corresponding to a File and logs if a Sample is not found."""
        sample: Sample | None = self.status_db.get_sample_by_internal_id(file.version.bundle.name)
        if not sample:
            LOG.warning(
                f"No sample found in status_db corresponding to sample_id {file.version.bundle.name}."
                f"Skipping archiving for corresponding file {file.path}."
            )
        return sample

    def add_samples_to_files(self, files: list[File]) -> list[FileAndSample]:
        """Fetches the Sample corresponding to each File, instantiates a FileAndSample object and
        adds it to the list which is returned."""
        files_and_samples: list[FileAndSample] = []
        for file in files:
            if sample := self.get_sample(file):
                files_and_samples.append(FileAndSample(file=file, sample=sample))
        return files_and_samples

    def update_statuses_for_ongoing_tasks(self) -> None:
        """Updates any completed jobs with a finished timestamp."""
        self.update_ongoing_archivals()
        self.update_ongoing_retrievals()

    def update_ongoing_archivals(self) -> None:
        ongoing_archivals: list[Archive] = self.housekeeper_api.get_ongoing_archivals()
        archival_ids_per_location: dict[
            ArchiveLocations, list[int]
        ] = self.sort_archival_ids_on_archive_location(ongoing_archivals)
        for archive_location in ArchiveLocations:
            self.update_archival_jobs_for_archive_location(
                archive_location=archive_location,
                job_ids=archival_ids_per_location.get(archive_location),
            )

    def update_ongoing_retrievals(self) -> None:
        ongoing_retrievals: list[Archive] = self.housekeeper_api.get_ongoing_retrievals()
        retrieval_ids_per_location: dict[
            ArchiveLocations, list[int]
        ] = self.sort_retrieval_ids_on_archive_location(ongoing_retrievals)
        for archive_location in ArchiveLocations:
            self.update_retrieval_jobs_for_archive_location(
                archive_location=archive_location,
                job_ids=retrieval_ids_per_location.get(archive_location),
            )

    def update_archival_jobs_for_archive_location(
        self, archive_location: ArchiveLocations, job_ids: list[int]
    ) -> None:
        for job_id in job_ids:
            self.update_ongoing_task(
                task_id=job_id, archive_location=archive_location, is_archival=True
            )

    def update_retrieval_jobs_for_archive_location(
        self, archive_location: ArchiveLocations, job_ids: list[int]
    ) -> None:
        for job_id in job_ids:
            self.update_ongoing_task(
                task_id=job_id, archive_location=archive_location, is_archival=False
            )

    def update_ongoing_task(
        self, task_id: int, archive_location: ArchiveLocations, is_archival: bool
    ) -> None:
        """Fetches info on an ongoing job and updates the Archive entry in Housekeeper."""
        archive_handler: ArchiveHandler = ARCHIVE_HANDLERS[archive_location](self.data_flow_config)
        try:
            LOG.info(f"Fetching status for job with id {task_id} from {archive_location}")
            is_job_done: bool = archive_handler.is_job_done(task_id)
            if is_job_done:
                LOG.info(f"Job with id {task_id} has finished, updating Archive entries.")
                if is_archival:
                    self.housekeeper_api.set_archived_at(task_id)
                else:
                    self.housekeeper_api.set_retrieved_at(task_id)
            else:
                LOG.info(f"Job with id {task_id} has not yet finished.")
        except ArchiveJobFailedError as error:
            LOG.error(error)
            if is_archival:
                LOG.warning(f"Will remove archive entries with archival task ids {task_id}")
                self.housekeeper_api.delete_archives(task_id)
            else:
                LOG.warning("Will set retrieval task id to null.")
                self.housekeeper_api.update_archive_retrieved_at(
                    old_retrieval_job_id=task_id, new_retrieval_job_id=None
                )

    def sort_archival_ids_on_archive_location(
        self, archive_entries: list[Archive]
    ) -> dict[ArchiveLocations, list[int]]:
        """Returns a dictionary with keys being ArchiveLocations and the values being the subset of the given
        archival jobs which should be archived there."""

        jobs_per_location: dict[ArchiveLocations, list[int]] = {}
        jobs_and_locations: set[
            tuple[int, ArchiveLocations]
        ] = self.get_unique_archival_ids_and_their_archive_location(archive_entries)

        for archive_location in ArchiveLocations:
            jobs_per_location[ArchiveLocations(archive_location)] = [
                job_and_location[0]
                for job_and_location in jobs_and_locations
                if job_and_location[1] == archive_location
            ]
        return jobs_per_location

    def get_unique_archival_ids_and_their_archive_location(
        self, archive_entries: list[Archive]
    ) -> set[tuple[int, ArchiveLocations]]:
        return set(
            [
                (
                    archive.archiving_task_id,
                    ArchiveLocations(self.get_archive_location_from_file(archive.file)),
                )
                for archive in archive_entries
            ]
        )

    def sort_retrieval_ids_on_archive_location(
        self, archive_entries: list[Archive]
    ) -> dict[ArchiveLocations, list[int]]:
        """Returns a dictionary with keys being ArchiveLocations and the values being the subset of the given
        retrieval jobs which should be archived there."""
        jobs_per_location: dict[ArchiveLocations, list[int]] = {}
        jobs_and_locations: set[
            tuple[int, ArchiveLocations]
        ] = self.get_unique_retrieval_ids_and_their_archive_location(archive_entries)
        for archive_location in ArchiveLocations:
            jobs_per_location[ArchiveLocations(archive_location)] = [
                job_and_location[0]
                for job_and_location in jobs_and_locations
                if job_and_location[1] == archive_location
            ]
        return jobs_per_location

    def get_unique_retrieval_ids_and_their_archive_location(
        self, archive_entries: list[Archive]
    ) -> set[tuple[int, ArchiveLocations]]:
        return set(
            [
                (
                    archive.retrieval_task_id,
                    ArchiveLocations(self.get_archive_location_from_file(archive.file)),
                )
                for archive in archive_entries
            ]
        )

    def get_archive_location_from_file(self, file: File) -> str:
        return self.status_db.get_sample_by_internal_id(file.version.bundle.name).archive_location<|MERGE_RESOLUTION|>--- conflicted
+++ resolved
@@ -69,12 +69,8 @@
             return
         for archive_location in ArchiveLocations:
             files_to_archive: list[File] = self.housekeeper_api.get_non_archived_spring_files(
-<<<<<<< HEAD
-                tags=[archive_location], limit=spring_file_count_limit
-=======
                 tags=[archive_location],
                 limit=spring_file_count_limit,
->>>>>>> e5c4f09c
             )
             if files_to_archive:
                 files_and_samples_for_location = self.add_samples_to_files(files_to_archive)
