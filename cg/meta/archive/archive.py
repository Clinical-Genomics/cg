--- conflicted
+++ resolved
@@ -88,12 +88,23 @@
         ]
 
         for archive_location in ArchiveLocations:
-<<<<<<< HEAD
-            if archive_location != ArchiveLocations.PDC:
-                self.archive_to_location(
-                    files_and_samples=files_and_samples,
+            files_and_samples_for_location: list[FileAndSample] = filter_files_on_archive_location(
+                files_and_samples=files_and_samples, archive_location=archive_location
+            )
+            if files_and_samples_for_location:
+                job_id = self.archive_files_to_location(
+                    files_and_samples=files_and_samples_for_location,
                     archive_location=archive_location,
                 )
+                LOG.info(f"Files submitted to {archive_location} with archival task id {job_id}.")
+                self.housekeeper_api.add_archives(
+                    files=[
+                        file_and_sample.file for file_and_sample in files_and_samples_for_location
+                    ],
+                    archive_task_id=job_id,
+                )
+            else:
+                LOG.info(f"No files to archive for location {archive_location}.")
 
     def retrieve_case(self, case_id: str) -> None:
         """Submits jobs to retrieve any archived files belonging to the given case, and updates the Archive entries
@@ -111,25 +122,7 @@
                 bundle_name=link.sample.internal_id, tags=[SequencingFileTag.SPRING]
             )
         ]
-=======
-            files_and_samples_for_location: list[FileAndSample] = filter_files_on_archive_location(
-                files_and_samples=files_and_samples, archive_location=archive_location
-            )
-            if files_and_samples_for_location:
-                job_id = self.archive_files_to_location(
-                    files_and_samples=files_and_samples_for_location,
-                    archive_location=archive_location,
-                )
-                LOG.info(f"Files submitted to {archive_location} with archival task id {job_id}.")
-                self.housekeeper_api.add_archives(
-                    files=[
-                        file_and_sample.file for file_and_sample in files_and_samples_for_location
-                    ],
-                    archive_task_id=job_id,
-                )
-            else:
-                LOG.info(f"No files to archive for location {archive_location}.")
->>>>>>> 18405bbe
+
 
     def retrieve_samples(self, samples: list[Sample]) -> None:
         """Retrieves the archived spring files for a list of samples."""
