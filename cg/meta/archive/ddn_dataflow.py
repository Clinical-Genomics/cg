--- conflicted
+++ resolved
@@ -236,11 +236,7 @@
         return {"Authorization": f"Bearer {self.auth_token}"}
 
     def archive_files(self, files_and_samples: List[FileAndSample]) -> int:
-<<<<<<< HEAD
-        """Archives all folders provided, to their corresponding destination, as given by sources
-=======
         """Archives all files provided, to their corresponding destination, as given by sources
->>>>>>> f2254b21
         and destination in TransferData. Returns the job ID of the archiving task."""
         miria_file_data: List[MiriaFile] = self.convert_into_transfer_data(
             files_and_samples, is_archiving=True
