"""Module for archiving and retrieving folders via DDN Dataflow."""
from enum import Enum
from pathlib import Path
from typing import Dict, List, Optional
from urllib.parse import urljoin

<<<<<<< HEAD
from pydantic import BaseModel
from requests.models import Response
=======
from housekeeper.store.models import File
>>>>>>> 34a21bcb

from datetime import datetime
from cg.constants.constants import APIMethods
from cg.exc import DdnDataflowAuthenticationError
<<<<<<< HEAD
from cg.io.controller import APIRequest
=======
from cg.io.controller import APIRequest, ReadStream
from cg.meta.archive.models import ArchiveInterface, ArchiveFile
>>>>>>> 34a21bcb
from cg.models.cg_config import DDNDataFlowConfig
from pydantic.v1 import BaseModel
from requests.models import Response

from cg.store.models import Sample

OSTYPE: str = "Unix/MacOS"
ROOT_TO_TRIM: str = "/home"

DESTINATION_ATTRIBUTE: str = "destination"
SOURCE_ATTRIBUTE: str = "source"


class DataflowEndpoints(str, Enum):
    """Enum containing all DDN dataflow endpoints used."""

    ARCHIVE_FILES = "files/archive"
    GET_AUTH_TOKEN = "auth/token"
    REFRESH_AUTH_TOKEN = "auth/token/refresh"
    RETRIEVE_FILES = "files/retrieve"


<<<<<<< HEAD
class TransferData(BaseModel):
=======
class ResponseFields(str, Enum):
    """Enum containing all DDN dataflow endpoints used."""

    ACCESS = "access"
    EXPIRE = "expire"
    REFRESH = "refresh"
    RETRIEVE_FILES = "files/retrieve"


class MiriaFile(ArchiveFile):
>>>>>>> 34a21bcb
    """Model for representing a singular object transfer."""

    _metadata = None
    destination: str
    source: str

    @classmethod
    def from_file_and_sample(cls, file: File, sample: Sample) -> "MiriaFile":
        """Instantiates the class from a File and Sample object."""
        return cls(destination=sample.internal_id, source=file.path)

    def trim_path(self, attribute_to_trim: str):
        """Trims the given attribute (source or destination) from its root directory."""
        setattr(
            self,
            attribute_to_trim,
            f"/{Path(getattr(self, attribute_to_trim)).relative_to(ROOT_TO_TRIM)}",
        )

    def add_repositories(self, source_prefix: str, destination_prefix: str):
        """Prepends the given repositories to the source and destination paths."""
        self.source: str = source_prefix + self.source
        self.destination: str = destination_prefix + self.destination


class TransferPayload(BaseModel):
    """Model for representing a Dataflow transfer task."""

    files_to_transfer: List[MiriaFile]
    osType: str = OSTYPE
    createFolder: bool = False

    def trim_paths(self, attribute_to_trim: str):
        """Trims the source path from its root directory for all objects in the transfer."""
        for miria_file in self.files_to_transfer:
            miria_file.trim_path(attribute_to_trim=attribute_to_trim)

    def add_repositories(self, source_prefix: str, destination_prefix: str):
        """Prepends the given repositories to the source and destination paths all objects in the
        transfer."""
        for miria_file in self.files_to_transfer:
            miria_file.add_repositories(
                source_prefix=source_prefix, destination_prefix=destination_prefix
            )

    def model_dump(self, **kwargs) -> dict:
        """Creates a correctly structured dict to be used as the request payload."""
<<<<<<< HEAD
        payload: dict = super().model_dump(exclude={"files_to_transfer"})
        payload["pathInfo"] = [
            transfer_data.model_dump() for transfer_data in self.files_to_transfer
        ]
=======
        payload: dict = super().dict(exclude={"files_to_transfer"})
        payload["pathInfo"] = [miria_file.dict() for miria_file in self.files_to_transfer]
>>>>>>> 34a21bcb
        payload["metadataList"] = []
        return payload

    def post_request(self, url: str, headers: dict) -> int:
        """Sends a request to the given url with, the given headers, and its own content as
        payload. Raises an error if the response code is not ok. Returns the job ID of the
        launched transfer task.
        """
        response: Response = APIRequest.api_request_from_content(
            api_method=APIMethods.POST,
            url=url,
            headers=headers,
            json=self.model_dump(),
        )
        response.raise_for_status()
        parsed_response = TransferJob.model_validate_json(response.content)
        return parsed_response.job_id


class AuthPayload(BaseModel):
    """Model representing the payload for an Authentication request."""

    dbName: str
    name: str
    password: str
    superUser: bool = False


class RefreshPayload(BaseModel):
    """Model representing the payload for Auth-token refresh request."""

    refresh: str


class AuthToken(BaseModel):
    """Model representing th response fields from an access request to the Dataflow API."""

    access: str
    expire: int
    refresh: Optional[str] = None


class TransferJob(BaseModel):
    """Model representing th response fields of an archive or retrieve reqeust to the Dataflow
    API."""

    job_id: int


class DDNDataFlowClient(ArchiveInterface):
    """Class for archiving and retrieving folders via DDN Dataflow."""

    def __init__(self, config: DDNDataFlowConfig):
        self.database_name: str = config.database_name
        self.user: str = config.user
        self.password: str = config.password
        self.url: str = config.url
        self.archive_repository: str = config.archive_repository
        self.local_storage: str = config.local_storage
        self.auth_token: str
        self.refresh_token: str
        self.token_expiration: datetime
        self.headers: Dict[str, str] = {
            "Content-Type": "application/json",
            "accept": "application/json",
        }
        self._set_auth_tokens()

    def _set_auth_tokens(self) -> None:
        """Retrieves and sets auth and refresh token from the REST-API."""
        response: Response = APIRequest.api_request_from_content(
            api_method=APIMethods.POST,
            url=urljoin(base=self.url, url=DataflowEndpoints.GET_AUTH_TOKEN),
            headers=self.headers,
            json=AuthPayload(
                dbName=self.database_name,
                name=self.user,
                password=self.password,
            ).model_dump(),
        )
        if not response.ok:
            raise DdnDataflowAuthenticationError(message=response.content)
        response_content: AuthToken = AuthToken.model_validate_json(response.content.decode())
        self.refresh_token: str = response_content.refresh
        self.auth_token: str = response_content.access
        self.token_expiration: datetime = datetime.fromtimestamp(response_content.expire)

    def _refresh_auth_token(self) -> None:
        """Updates the auth token by providing the refresh token to the REST-API."""
        response: Response = APIRequest.api_request_from_content(
            api_method=APIMethods.POST,
            url=urljoin(base=self.url, url=DataflowEndpoints.REFRESH_AUTH_TOKEN),
            headers=self.headers,
            json=RefreshPayload(refresh=self.refresh_token).model_dump(),
        )
        response_content: AuthToken = AuthToken.model_validate_json(response.content)
        self.auth_token: str = response_content.access
        self.token_expiration: datetime = datetime.fromtimestamp(response_content.expire)

    @property
    def auth_header(self) -> Dict[str, str]:
        """Returns an authorization header based on the current auth token, or updates it if
        needed."""
        if datetime.now() > self.token_expiration:
            self._refresh_auth_token()
        return {"Authorization": f"Bearer {self.auth_token}"}

<<<<<<< HEAD
    def archive_folders(self, sources_and_destinations: List[TransferData]) -> int:
        """Archives all folders provided, to their corresponding destination, as given by sources
        and destination in TransferData. Returns the job ID of the archiving task."""
        transfer_request: TransferPayload = self.create_transfer_request(
            sources_and_destinations, is_archiving_request=True
=======
    def archive_folders(self, sources_and_destinations: Dict[Path, Path]) -> bool:
        """Archives all folders provided, to their corresponding destination, as given by sources and destination parameter."""
        miria_files: List[MiriaFile] = [
            MiriaFile(source=source.as_posix(), destination=destination.as_posix())
            for source, destination in sources_and_destinations.items()
        ]
        transfer_request: TransferPayload = TransferPayload(files_to_transfer=miria_files)
        transfer_request.trim_paths(attribute_to_trim=SOURCE_ATTRIBUTE)
        transfer_request.add_repositories(
            source_prefix=self.local_storage, destination_prefix=self.archive_repository
>>>>>>> 34a21bcb
        )

        job_id: int = transfer_request.post_request(
            headers=dict(self.headers, **self.auth_header),
            url=urljoin(base=self.url, url=DataflowEndpoints.ARCHIVE_FILES),
        )
        return job_id

<<<<<<< HEAD
    def retrieve_folders(self, sources_and_destinations: List[TransferData]) -> int:
        """Retrieves all folders provided, to their corresponding destination, as given by sources
        and destination in TransferData. Returns the job ID of the retrieval task."""
        transfer_request: TransferPayload = self.create_transfer_request(
            sources_and_destinations, is_archiving_request=False
=======
    def retrieve_folders(self, sources_and_destinations: Dict[Path, Path]) -> bool:
        """Retrieves all folders provided, to their corresponding destination, as given by the sources and destination parameter."""
        miria_files: List[MiriaFile] = [
            MiriaFile(source=source.as_posix(), destination=destination.as_posix())
            for source, destination in sources_and_destinations.items()
        ]
        transfer_request: TransferPayload = TransferPayload(files_to_transfer=miria_files)
        transfer_request.trim_paths(attribute_to_trim=DESTINATION_ATTRIBUTE)
        transfer_request.add_repositories(
            source_prefix=self.archive_repository, destination_prefix=self.local_storage
>>>>>>> 34a21bcb
        )
        job_id: int = transfer_request.post_request(
            headers=dict(self.headers, **self.auth_header),
            url=urljoin(base=self.url, url=DataflowEndpoints.RETRIEVE_FILES),
        )
        return job_id

    def create_transfer_request(
        self, sources_and_destinations: List[TransferData], is_archiving_request: bool
    ) -> TransferPayload:
        """Performs the necessary curation of paths for the request to be valid, depending on if
        it is an archiving or a retrieve request.
        """
        source_prefix: str
        destination_prefix: str
        attribute: str

        source_prefix, destination_prefix, attribute = (
            (self.local_storage, self.archive_repository, SOURCE_ATTRIBUTE)
            if is_archiving_request
            else (self.archive_repository, self.local_storage, DESTINATION_ATTRIBUTE)
        )

        transfer_request: TransferPayload = TransferPayload(
            files_to_transfer=sources_and_destinations
        )
        transfer_request.trim_paths(attribute_to_trim=attribute)
        transfer_request.add_repositories(
            source_prefix=source_prefix, destination_prefix=destination_prefix
        )
        return transfer_request<|MERGE_RESOLUTION|>--- conflicted
+++ resolved
@@ -4,22 +4,13 @@
 from typing import Dict, List, Optional
 from urllib.parse import urljoin
 
-<<<<<<< HEAD
-from pydantic import BaseModel
-from requests.models import Response
-=======
 from housekeeper.store.models import File
->>>>>>> 34a21bcb
 
 from datetime import datetime
 from cg.constants.constants import APIMethods
 from cg.exc import DdnDataflowAuthenticationError
-<<<<<<< HEAD
+from cg.meta.archive.models import ArchiveInterface, ArchiveFile
 from cg.io.controller import APIRequest
-=======
-from cg.io.controller import APIRequest, ReadStream
-from cg.meta.archive.models import ArchiveInterface, ArchiveFile
->>>>>>> 34a21bcb
 from cg.models.cg_config import DDNDataFlowConfig
 from pydantic.v1 import BaseModel
 from requests.models import Response
@@ -42,20 +33,7 @@
     RETRIEVE_FILES = "files/retrieve"
 
 
-<<<<<<< HEAD
-class TransferData(BaseModel):
-=======
-class ResponseFields(str, Enum):
-    """Enum containing all DDN dataflow endpoints used."""
-
-    ACCESS = "access"
-    EXPIRE = "expire"
-    REFRESH = "refresh"
-    RETRIEVE_FILES = "files/retrieve"
-
-
 class MiriaFile(ArchiveFile):
->>>>>>> 34a21bcb
     """Model for representing a singular object transfer."""
 
     _metadata = None
@@ -103,15 +81,8 @@
 
     def model_dump(self, **kwargs) -> dict:
         """Creates a correctly structured dict to be used as the request payload."""
-<<<<<<< HEAD
         payload: dict = super().model_dump(exclude={"files_to_transfer"})
-        payload["pathInfo"] = [
-            transfer_data.model_dump() for transfer_data in self.files_to_transfer
-        ]
-=======
-        payload: dict = super().dict(exclude={"files_to_transfer"})
-        payload["pathInfo"] = [miria_file.dict() for miria_file in self.files_to_transfer]
->>>>>>> 34a21bcb
+        payload["pathInfo"] = [miria_file.model_dump() for miria_file in self.files_to_transfer]
         payload["metadataList"] = []
         return payload
 
@@ -219,50 +190,23 @@
             self._refresh_auth_token()
         return {"Authorization": f"Bearer {self.auth_token}"}
 
-<<<<<<< HEAD
-    def archive_folders(self, sources_and_destinations: List[TransferData]) -> int:
+    def archive_folders(self, sources_and_destinations: List[MiriaFile]) -> int:
         """Archives all folders provided, to their corresponding destination, as given by sources
         and destination in TransferData. Returns the job ID of the archiving task."""
         transfer_request: TransferPayload = self.create_transfer_request(
             sources_and_destinations, is_archiving_request=True
-=======
-    def archive_folders(self, sources_and_destinations: Dict[Path, Path]) -> bool:
-        """Archives all folders provided, to their corresponding destination, as given by sources and destination parameter."""
-        miria_files: List[MiriaFile] = [
-            MiriaFile(source=source.as_posix(), destination=destination.as_posix())
-            for source, destination in sources_and_destinations.items()
-        ]
-        transfer_request: TransferPayload = TransferPayload(files_to_transfer=miria_files)
-        transfer_request.trim_paths(attribute_to_trim=SOURCE_ATTRIBUTE)
-        transfer_request.add_repositories(
-            source_prefix=self.local_storage, destination_prefix=self.archive_repository
->>>>>>> 34a21bcb
-        )
-
+        )
         job_id: int = transfer_request.post_request(
             headers=dict(self.headers, **self.auth_header),
             url=urljoin(base=self.url, url=DataflowEndpoints.ARCHIVE_FILES),
         )
         return job_id
 
-<<<<<<< HEAD
-    def retrieve_folders(self, sources_and_destinations: List[TransferData]) -> int:
+    def retrieve_folders(self, sources_and_destinations: List[MiriaFile]) -> bool:
         """Retrieves all folders provided, to their corresponding destination, as given by sources
         and destination in TransferData. Returns the job ID of the retrieval task."""
         transfer_request: TransferPayload = self.create_transfer_request(
             sources_and_destinations, is_archiving_request=False
-=======
-    def retrieve_folders(self, sources_and_destinations: Dict[Path, Path]) -> bool:
-        """Retrieves all folders provided, to their corresponding destination, as given by the sources and destination parameter."""
-        miria_files: List[MiriaFile] = [
-            MiriaFile(source=source.as_posix(), destination=destination.as_posix())
-            for source, destination in sources_and_destinations.items()
-        ]
-        transfer_request: TransferPayload = TransferPayload(files_to_transfer=miria_files)
-        transfer_request.trim_paths(attribute_to_trim=DESTINATION_ATTRIBUTE)
-        transfer_request.add_repositories(
-            source_prefix=self.archive_repository, destination_prefix=self.local_storage
->>>>>>> 34a21bcb
         )
         job_id: int = transfer_request.post_request(
             headers=dict(self.headers, **self.auth_header),
@@ -271,7 +215,7 @@
         return job_id
 
     def create_transfer_request(
-        self, sources_and_destinations: List[TransferData], is_archiving_request: bool
+        self, sources_and_destinations: List[MiriaFile], is_archiving_request: bool
     ) -> TransferPayload:
         """Performs the necessary curation of paths for the request to be valid, depending on if
         it is an archiving or a retrieve request.
