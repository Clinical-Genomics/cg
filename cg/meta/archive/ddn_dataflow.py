--- conflicted
+++ resolved
@@ -103,12 +103,8 @@
 
     files_to_transfer: list[MiriaObject]
     osType: str = OSTYPE
-<<<<<<< HEAD
     createFolder: bool = True
-=======
-    createFolder: bool = False
     settings: list[dict] = []
->>>>>>> d075a467
 
     def trim_paths(self, attribute_to_trim: str):
         """Trims the source path from its root directory for all objects in the transfer."""
@@ -189,23 +185,6 @@
     API."""
 
     job_id: int = Field(alias="jobId")
-<<<<<<< HEAD
-
-
-class SubJob(BaseModel):
-    """Model representing the response fields in a subjob returned in a get_job_status post."""
-
-    subjob_id: int
-    subjob_type: str
-    status: int
-    description: str
-    progress: float
-    total_rate: int
-    throughput: int
-    estimated_end: datetime
-    estimated_left: int
-=======
->>>>>>> d075a467
 
 
 class GetJobStatusResponse(BaseModel):
@@ -224,7 +203,6 @@
         """Sends a get request to the given URL with the given headers.
         Returns the parsed status response of the task specified in the URL.
         Raises:
-<<<<<<< HEAD
              HTTPError if the response code is not ok.
         """
 
@@ -241,11 +219,7 @@
             headers=headers,
             json=self.model_dump(),
             verify=False,
-=======
-             HTTPError if the response code is not successful."""
-        response: Response = APIRequest.api_request_from_content(
-            api_method=APIMethods.GET, url=url, headers=headers, json={}
->>>>>>> d075a467
+
         )
         response.raise_for_status()
         return GetJobStatusResponse.model_validate(response.json())
