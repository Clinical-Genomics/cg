--- conflicted
+++ resolved
@@ -3,11 +3,7 @@
 """
 
 import logging
-<<<<<<< HEAD
-=======
-import re
 from datetime import datetime, timedelta
->>>>>>> 82dd44d3
 from pathlib import Path
 
 from housekeeper.store.models import File, Version
