"""
    API for compressing files. Functionality to compress FASTQ, decompress SPRING and clean files
"""

import logging
from pathlib import Path
from typing import List, Optional
<<<<<<< HEAD

from housekeeper.store import models as housekeeper_models
=======
>>>>>>> 594db33f

from cg.apps.crunchy import CrunchyAPI
from cg.apps.crunchy.files import update_metadata_date
from cg.apps.housekeeper.hk import HousekeeperAPI
<<<<<<< HEAD
from cg.meta.backup.backup import SpringBackupAPI
=======
from cg.constants.compression import CompressionHkTags
>>>>>>> 594db33f
from cg.meta.compress import files
from cg.models import CompressionData, FileData
from cg.store import models
from cg.store.queries import get_cases_to_compress

LOG = logging.getLogger(__name__)


class CompressAPI:
    """API for compressing BAM and FASTQ files"""

    def __init__(
        self,
        hk_api: HousekeeperAPI,
        crunchy_api: CrunchyAPI,
<<<<<<< HEAD
        backup_api: SpringBackupAPI = None,
=======
        demux_root: str,
>>>>>>> 594db33f
        dry_run: bool = False,
    ):

        self.hk_api = hk_api
        self.crunchy_api = crunchy_api
<<<<<<< HEAD
        self.backup_api = backup_api
=======
        self.demux_root: Path = Path(demux_root)
>>>>>>> 594db33f
        self.dry_run = dry_run
        self.get_cases_to_compress = get_cases_to_compress

    def set_dry_run(self, dry_run: bool):
        """Update dry run"""
        self.dry_run = dry_run
        if self.crunchy_api.dry_run is False:
            self.crunchy_api.set_dry_run(dry_run)
        self.backup_api.dry_run = self.dry_run

    def get_flow_cell_name(self, fastq_path: Path) -> str:
        """
        Extract the flow cell name from a fastq path assuming fastq files are kept in their
        demultipelxed path and the following run_name convention:

            - <date>_<machine>_<run_numbers>_<A|B><flow_cell_id>:
            - Ex: 220128_A00689_0460_BHVN2FDSX2
        """
        run_name: str = fastq_path.relative_to(self.demux_root).parts[0]
        return run_name.split("_")[-1][1:]

    def get_latest_version(self, bundle_name: str) -> Optional[housekeeper_models.Version]:
        """Fetch the latest version of a hk bundle"""
        last_version = self.hk_api.last_version(bundle_name)
        if not last_version:
            LOG.warning("No bundle found for %s in housekeeper", bundle_name)
            return None
        LOG.debug("Found version obj for %s: %s", bundle_name, repr(last_version))
        return last_version

    # Compression methods
    def compress_fastq(self, sample_id: str) -> bool:
        """Compress the FASTQ files for a individual"""
        LOG.info("Check if FASTQ compression is possible for %s", sample_id)
        version_obj = self.get_latest_version(sample_id)
        if not version_obj:
            return False

        sample_fastq_dict = files.get_fastq_files(sample_id=sample_id, version_obj=version_obj)
        if not sample_fastq_dict:
            return False

        all_ok = True
        for run_name in sample_fastq_dict:
            LOG.info("Check if compression possible for run %s", run_name)
            compression_object = sample_fastq_dict[run_name]["compression_data"]
            if FileData.is_empty(compression_object.fastq_first):
                LOG.warning(
                    "Fastq files are empty for %s: %s", sample_id, compression_object.fastq_first
                )
                self.delete_fastq_housekeeper(
                    hk_fastq_first=sample_fastq_dict[run_name]["hk_first"],
                    hk_fastq_second=sample_fastq_dict[run_name]["hk_second"],
                )
                all_ok = False
                continue

            if not self.crunchy_api.is_fastq_compression_possible(compression_object):
                LOG.warning("FASTQ to SPRING not possible for %s, run %s", sample_id, run_name)
                all_ok = False
                continue

            LOG.info(
                "Compressing %s and %s for sample %s into SPRING format",
                compression_object.fastq_first,
                compression_object.fastq_second,
                sample_id,
            )
            self.crunchy_api.fastq_to_spring(compression_object, sample_id=sample_id)

        return all_ok

    def decompress_spring(self, sample_id: str) -> bool:
        """Decompress SPRING archive for a sample

        This function will make sure that everything is ready for decompression from SPRING archive
        to FASTQ files.

            - Housekeeper will be updated to include FASTQ files
            - Housekeeper will still have the SPRING and SPRING metadata file
            - The SPRING metadata file will be updated to include date for decompression
            - PDC archived SPRING files will be retrieved and decrypted before decompression
        """
        version_obj = self.get_latest_version(sample_id)
        if not version_obj:
            return False

        compression_objs = files.get_spring_paths(version_obj)
        for compression_obj in compression_objs:
            if not self.crunchy_api.is_spring_decompression_possible(compression_obj):
                LOG.info("SPRING to FASTQ decompression not possible for %s", sample_id)
                if not self.backup_api.needs_to_be_retrieved_and_decrypted(
                    compression_obj.spring_path
                ):
                    return False
                LOG.info("Until the SPRING file is retrieved from PDC and decrypted")
                self.backup_api.retrieve_and_decrypt_spring_file(Path(compression_obj.spring_path))

            LOG.info(
                "Decompressing %s to FASTQ format for sample %s ",
                compression_obj.spring_path,
                sample_id,
            )

            self.crunchy_api.spring_to_fastq(compression_obj, sample_id=sample_id)
            update_metadata_date(compression_obj.spring_metadata_path)

        return True

    def clean_fastq(self, sample_id: str) -> bool:
        """Check that FASTQ compression is completed for a case and clean

        This means removing compressed FASTQ files and update housekeeper to point to the new SPRING
        file and its metadata file
        """
        LOG.info("Clean FASTQ files for %s", sample_id)
        version_obj = self.get_latest_version(sample_id)
        if not version_obj:
            return False

        sample_fastq_dict = files.get_fastq_files(sample_id=sample_id, version_obj=version_obj)
        if not sample_fastq_dict:
            return False

        all_cleaned = True
        for run_name in sample_fastq_dict:

            compression_object = sample_fastq_dict[run_name]["compression_data"]

            if not self.crunchy_api.is_fastq_compression_done(compression_object):
                LOG.info("FASTQ compression not done for sample %s, run %s", sample_id, run_name)
                all_cleaned = False
                continue

            LOG.info("FASTQ compression done for sample %s, run %s!!", sample_id, run_name)

            self.update_fastq_hk(
                sample_id=sample_id,
                compression_obj=compression_object,
                hk_fastq_first=sample_fastq_dict[run_name]["hk_first"],
                hk_fastq_second=sample_fastq_dict[run_name]["hk_second"],
            )

            self.remove_fastq(
                fastq_first=compression_object.fastq_first,
                fastq_second=compression_object.fastq_second,
            )

        if all_cleaned:
            LOG.info("All FASTQ files cleaned for %s!!", sample_id)

        return all_cleaned

    def add_decompressed_fastq(self, sample_obj: models.Sample) -> bool:
        """Adds unpacked FASTQ files to housekeeper"""
        LOG.info("Adds FASTQ to Housekeeper for %s", sample_obj.internal_id)
        version_obj = self.get_latest_version(sample_obj.internal_id)
        if not version_obj:
            LOG.warning("Could not find version obj for %s", sample_obj.internal_id)
            return False

        spring_paths: List[CompressionData] = files.get_spring_paths(version_obj)
        if not spring_paths:
            LOG.warning("Could not find any spring paths for %s", sample_obj.internal_id)
        for compression_object in spring_paths:
            if not self.crunchy_api.is_spring_decompression_done(compression_object):
                LOG.info("SPRING to FASTQ decompression not finished %s", sample_obj.internal_id)
                return False

            fastq_first = compression_object.fastq_first
            fastq_second = compression_object.fastq_second
            if files.is_file_in_version(
                version_obj=version_obj, path=fastq_first
            ) or files.is_file_in_version(version_obj=version_obj, path=fastq_second):
                LOG.warning("FASTQ files already exists in Housekeeper")
                continue

            LOG.info(
                "Adding decompressed FASTQ files to Housekeeper for sample %s ",
                sample_obj.internal_id,
            )

            self.add_fastq_hk(
                sample_obj=sample_obj, fastq_first=fastq_first, fastq_second=fastq_second
            )

        return True

    def delete_fastq_housekeeper(
        self, hk_fastq_first: housekeeper_models.File, hk_fastq_second: housekeeper_models.File
    ) -> None:
        """Delete fastq files from housekeeper"""
        LOG.info("Deleting FASTQ files from Housekeeper")
        hk_fastq_first.delete()
        hk_fastq_second.delete()
        self.hk_api.commit()
        LOG.debug("FASTQ files deleted from Housekeeper")

    # Methods to update housekeeper
    def update_fastq_hk(
        self,
        sample_id: str,
        compression_obj: CompressionData,
        hk_fastq_first: housekeeper_models.File,
        hk_fastq_second: housekeeper_models.File,
    ) -> None:
        """Update Housekeeper with compressed FASTQ files and SPRING metadata file"""
        version_obj = self.hk_api.last_version(sample_id)

        spring_tags = [sample_id, CompressionHkTags.SPRING]
        spring_metadata_tags = [sample_id, CompressionHkTags.SPRING_METADATA]
        LOG.info("Updating FASTQ files in Housekeeper update for %s:", sample_id)
        LOG.info(
            "%s, %s -> %s, with tags %s",
            compression_obj.fastq_first,
            compression_obj.fastq_second,
            compression_obj.spring_path,
            spring_tags,
        )
        LOG.info(
            "Adds %s, with tags %s", compression_obj.spring_metadata_path, spring_metadata_tags
        )
        if self.dry_run:
            return

        LOG.info("Updating files in Housekeeper...")
        if files.is_file_in_version(version_obj, compression_obj.spring_path):
            LOG.info("SPRING file is already in Housekeeper")
        else:
            LOG.info("Adding SPRING file to Housekeeper")
            self.hk_api.add_file(
                path=compression_obj.spring_path, version_obj=version_obj, tags=spring_tags
            )
            self.hk_api.commit()

        if files.is_file_in_version(version_obj, compression_obj.spring_metadata_path):
            LOG.info("Spring metadata file is already in Housekeeper")
        else:
            self.hk_api.add_file(
                path=compression_obj.spring_metadata_path,
                version_obj=version_obj,
                tags=spring_metadata_tags,
            )
            self.hk_api.commit()

        self.delete_fastq_housekeeper(hk_fastq_first, hk_fastq_second)

    def add_fastq_hk(
        self, sample_obj: models.Sample, fastq_first: Path, fastq_second: Path
    ) -> None:
        """Add FASTQ files to housekeeper"""

        if not sample_obj.application_version.application.is_external:
            flow_cell_name: str = self.get_flow_cell_name(fastq_path=fastq_first)
            fastq_tags = [flow_cell_name, CompressionHkTags.FASTQ]
        else:
            fastq_tags = [sample_obj.internal_id, CompressionHkTags.FASTQ]
        last_version = self.hk_api.last_version(bundle=sample_obj.internal_id)
        LOG.info(
            "Adds %s, %s to bundle %s with tags %s",
            fastq_first,
            fastq_second,
            sample_obj.internal_id,
            fastq_tags,
        )
        if self.dry_run:
            return

        LOG.info("Updating files in Housekeeper...")
        self.hk_api.add_file(path=fastq_first, version_obj=last_version, tags=fastq_tags)
        self.hk_api.add_file(path=fastq_second, version_obj=last_version, tags=fastq_tags)
        self.hk_api.commit()

    # Methods to remove files from disc
    def remove_fastq(self, fastq_first: Path, fastq_second: Path):
        """Remove FASTQ files"""
        LOG.info("Will remove %s and %s", fastq_first, fastq_second)
        if self.dry_run:
            return
        fastq_first.unlink()
        LOG.debug("First FASTQ in pair %s removed", fastq_first)
        fastq_second.unlink()
        LOG.debug("Second FASTQ in pair %s removed", fastq_second)
        LOG.info("FASTQ files removed")<|MERGE_RESOLUTION|>--- conflicted
+++ resolved
@@ -5,20 +5,14 @@
 import logging
 from pathlib import Path
 from typing import List, Optional
-<<<<<<< HEAD
 
 from housekeeper.store import models as housekeeper_models
-=======
->>>>>>> 594db33f
 
 from cg.apps.crunchy import CrunchyAPI
 from cg.apps.crunchy.files import update_metadata_date
 from cg.apps.housekeeper.hk import HousekeeperAPI
-<<<<<<< HEAD
 from cg.meta.backup.backup import SpringBackupAPI
-=======
 from cg.constants.compression import CompressionHkTags
->>>>>>> 594db33f
 from cg.meta.compress import files
 from cg.models import CompressionData, FileData
 from cg.store import models
@@ -34,21 +28,15 @@
         self,
         hk_api: HousekeeperAPI,
         crunchy_api: CrunchyAPI,
-<<<<<<< HEAD
         backup_api: SpringBackupAPI = None,
-=======
         demux_root: str,
->>>>>>> 594db33f
         dry_run: bool = False,
     ):
 
         self.hk_api = hk_api
         self.crunchy_api = crunchy_api
-<<<<<<< HEAD
         self.backup_api = backup_api
-=======
         self.demux_root: Path = Path(demux_root)
->>>>>>> 594db33f
         self.dry_run = dry_run
         self.get_cases_to_compress = get_cases_to_compress
 
