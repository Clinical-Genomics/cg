--- conflicted
+++ resolved
@@ -264,8 +264,22 @@
         self.delete_fastq_housekeeper(
             hk_fastq_first=hk_fastq_first, hk_fastq_second=hk_fastq_second
         )
-
-<<<<<<< HEAD
+        
+    def get_spring_metadata_tags_from_fastq(self, fastq_file: File) -> List[str]:
+        non_fastq_tags: List[str] = self.get_all_non_fastq_tags(fastq_file)
+        return non_fastq_tags + [SequencingFileTag.SPRING_METADATA]
+
+    def get_spring_tags_from_fastq(self, fastq_file: File) -> List[str]:
+        non_fastq_tags: List[str] = self.get_all_non_fastq_tags(fastq_file)
+        return non_fastq_tags + [SequencingFileTag.SPRING]
+
+    @staticmethod
+    def get_all_non_fastq_tags(fastq_file: File) -> List[str]:
+        """Returns a list with all tags except 'fastq' for the fastq_first file of the given fastq file."""
+        fastq_tags: List[str] = [tag.name for tag in fastq_file.tags]
+        fastq_tags.remove(SequencingFileTag.FASTQ)
+        return fastq_tags
+
     def add_fastq_hk(
         self,
         spring_path: Path,
@@ -275,31 +289,7 @@
     ) -> None:
         """Add decompressed FASTQ files to Housekeeper."""
         fastq_tags: List[str] = self.get_fastq_tags_from_spring_path(spring_path)
-=======
-    def get_spring_metadata_tags_from_fastq(self, fastq_file: File) -> List[str]:
-        non_fastq_tags: List[str] = self.get_all_non_fastq_tags(fastq_file)
-        return non_fastq_tags + [SequencingFileTag.SPRING_METADATA]
-
-    def get_spring_tags_from_fastq(self, fastq_file: File) -> List[str]:
-        non_fastq_tags: List[str] = self.get_all_non_fastq_tags(fastq_file)
-        return non_fastq_tags + [SequencingFileTag.SPRING]
-
-    @staticmethod
-    def get_all_non_fastq_tags(fastq_file: File) -> List[str]:
-        """Returns a list with all tags except 'fastq' for the fastq_first file of the given fastq file."""
-        fastq_tags: List[str] = [tag.name for tag in fastq_file.tags]
-        fastq_tags.remove(SequencingFileTag.FASTQ)
-        return fastq_tags
-
-    def add_fastq_hk(self, sample_obj: Sample, fastq_first: Path, fastq_second: Path) -> None:
-        """Add FASTQ files to Housekeeper."""
-
-        if not sample_obj.application_version.application.is_external:
-            flow_cell_id: str = self.get_flow_cell_id(fastq_path=fastq_first)
-            fastq_tags: List[str] = [flow_cell_id, SequencingFileTag.FASTQ]
-        else:
-            fastq_tags: List[str] = [sample_obj.internal_id, SequencingFileTag.FASTQ]
->>>>>>> e271b08d
+
         LOG.info(
             f"Adds {fastq_first}, {fastq_second} to bundle {sample_internal_id} with tags {fastq_tags}"
         )
