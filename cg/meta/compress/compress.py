--- conflicted
+++ resolved
@@ -16,11 +16,8 @@
 from cg.meta.backup.backup import SpringBackupAPI
 from cg.meta.compress import files
 from cg.models.compression_data import CompressionData
-<<<<<<< HEAD
 from cg.store.models import Case, Sample
-=======
-from cg.store.models import Sample
->>>>>>> 3314111b
+
 
 LOG = logging.getLogger(__name__)
 
