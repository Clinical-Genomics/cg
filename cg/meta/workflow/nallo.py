--- conflicted
+++ resolved
@@ -3,11 +3,8 @@
 import logging
 
 from cg.constants import Workflow
-<<<<<<< HEAD
 from cg.constants.constants import GenomeVersion
-=======
 from cg.constants.nf_analysis import NALLO_METRIC_CONDITIONS
->>>>>>> 8d71afc0
 from cg.constants.subject import PlinkPhenotypeStatus, PlinkSex
 from cg.meta.workflow.nf_analysis import NfAnalysisAPI
 from cg.models.cg_config import CGConfig
@@ -98,7 +95,6 @@
             outdir=outdir,
         )
 
-<<<<<<< HEAD
     @property
     def is_gene_panel_required(self) -> bool:
         """Return True if a gene panel needs to be created using information in StatusDB and exporting it from Scout."""
@@ -107,7 +103,6 @@
     def get_genome_build(self, case_id: str) -> GenomeVersion:
         """Return reference genome for a Nallo case. Currently fixed for hg38."""
         return GenomeVersion.HG38
-=======
+
     def get_workflow_metrics(self, metric_id: str) -> dict:
-        return NALLO_METRIC_CONDITIONS
->>>>>>> 8d71afc0
+        return NALLO_METRIC_CONDITIONS