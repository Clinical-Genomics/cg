--- conflicted
+++ resolved
@@ -99,7 +99,6 @@
             filter_variants_hgnc_ids=f"{outdir}/{ScoutExportFileName.PANELS_TSV}",
         )
 
-<<<<<<< HEAD
     @property
     def is_gene_panel_required(self) -> bool:
         """Return True if a gene panel needs to be created using information in StatusDB and exporting it from Scout."""
@@ -133,12 +132,11 @@
     def get_genome_build(self, case_id: str) -> GenomeVersion:
         """Return reference genome for a Nallo case. Currently fixed for hg38."""
         return GenomeVersion.HG38
-=======
+
     @staticmethod
     def get_bundle_filenames_path() -> Path:
         """Return Nallo bundle filenames path."""
         return NALLO_BUNDLE_FILENAMES_PATH
->>>>>>> b393613b
 
     def get_workflow_metrics(self, metric_id: str) -> dict:
         return NALLO_METRIC_CONDITIONS