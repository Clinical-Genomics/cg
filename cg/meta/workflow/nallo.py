"""Module for Nallo Analysis API."""

import logging
<<<<<<< HEAD
from pathlib import Path
=======
>>>>>>> 8d71afc0

from cg.constants import Workflow
from cg.constants.nf_analysis import NALLO_METRIC_CONDITIONS
from cg.constants.subject import PlinkPhenotypeStatus, PlinkSex
from cg.meta.workflow.nf_analysis import NfAnalysisAPI
from cg.models.cg_config import CGConfig
from cg.models.nallo.nallo import NalloParameters, NalloSampleSheetEntry, NalloSampleSheetHeaders
from cg.resources import NALLO_BUNDLE_FILENAMES_PATH
from cg.store.models import CaseSample

LOG = logging.getLogger(__name__)


class NalloAnalysisAPI(NfAnalysisAPI):
    """Handles communication between Nallo processes
    and the rest of CG infrastructure."""

    def __init__(
        self,
        config: CGConfig,
        workflow: Workflow = Workflow.NALLO,
    ):
        super().__init__(config=config, workflow=workflow)
        self.root_dir: str = config.nallo.root
        self.workflow_bin_path: str = config.nallo.workflow_bin_path
        self.profile: str = config.nallo.profile
        self.conda_env: str = config.nallo.conda_env
        self.conda_binary: str = config.nallo.conda_binary
        self.platform: str = config.nallo.platform
        self.params: str = config.nallo.params
        self.workflow_config_path: str = config.nallo.config
        self.resources: str = config.nallo.resources
        self.tower_binary_path: str = config.tower_binary_path
        self.tower_workflow: str = config.nallo.tower_workflow
        self.account: str = config.nallo.slurm.account
        self.email: str = config.nallo.slurm.mail_user
        self.compute_env_base: str = config.nallo.compute_env
        self.revision: str = config.nallo.revision
        self.nextflow_binary_path: str = config.nallo.binary_path

    @property
    def sample_sheet_headers(self) -> list[str]:
        """Headers for sample sheet."""
        return NalloSampleSheetHeaders.list()

    def get_sample_sheet_content_per_sample(self, case_sample: CaseSample) -> list[list[str]]:
        """Collect and format information required to build a sample sheet for a single sample."""
        read_file_paths = self.get_bam_read_file_paths(sample=case_sample.sample)
        sample_sheet_entries = []

        for bam_path in read_file_paths:
            sample_sheet_entry = NalloSampleSheetEntry(
                project=case_sample.case.internal_id,
                sample=case_sample.sample.internal_id,
                read_file=Path(bam_path),
                family_id=case_sample.case.internal_id,
                paternal_id=case_sample.get_paternal_sample_id or "0",
                maternal_id=case_sample.get_maternal_sample_id or "0",
                sex=self.get_sex_code(case_sample.sample.sex),
                phenotype=self.get_phenotype_code(case_sample.status),
            )
            sample_sheet_entries.extend(sample_sheet_entry.reformat_sample_content)
        return sample_sheet_entries

    @staticmethod
    def get_phenotype_code(phenotype: str) -> int:
        """Return Nallo phenotype code."""
        LOG.debug("Translate phenotype to integer code")
        try:
            code = PlinkPhenotypeStatus[phenotype.upper()]
        except KeyError:
            raise ValueError(f"{phenotype} is not a valid phenotype")
        return code

    @staticmethod
    def get_sex_code(sex: str) -> int:
        """Return Nallo sex code."""
        LOG.debug("Translate sex to integer code")
        try:
            code = PlinkSex[sex.upper()]
        except KeyError:
            raise ValueError(f"{sex} is not a valid sex")
        return code

    def get_built_workflow_parameters(self, case_id: str) -> NalloParameters:
        """Return parameters."""
        outdir = self.get_case_path(case_id=case_id)

        return NalloParameters(
            input=self.get_sample_sheet_path(case_id=case_id),
            outdir=outdir,
        )

<<<<<<< HEAD
    @staticmethod
    def get_bundle_filenames_path() -> Path:
        """Return Raredisease bundle filenames path."""
        return NALLO_BUNDLE_FILENAMES_PATH
=======
    def get_workflow_metrics(self, metric_id: str) -> dict:
        return NALLO_METRIC_CONDITIONS
>>>>>>> 8d71afc0
<|MERGE_RESOLUTION|>--- conflicted
+++ resolved
@@ -1,10 +1,7 @@
 """Module for Nallo Analysis API."""
 
 import logging
-<<<<<<< HEAD
 from pathlib import Path
-=======
->>>>>>> 8d71afc0
 
 from cg.constants import Workflow
 from cg.constants.nf_analysis import NALLO_METRIC_CONDITIONS
@@ -98,12 +95,10 @@
             outdir=outdir,
         )
 
-<<<<<<< HEAD
     @staticmethod
     def get_bundle_filenames_path() -> Path:
         """Return Raredisease bundle filenames path."""
         return NALLO_BUNDLE_FILENAMES_PATH
-=======
+
     def get_workflow_metrics(self, metric_id: str) -> dict:
-        return NALLO_METRIC_CONDITIONS
->>>>>>> 8d71afc0
+        return NALLO_METRIC_CONDITIONS