"""Module for Balsamic PON Analysis API."""
import logging
from pathlib import Path
from typing import List

<<<<<<< HEAD
from cgmodels.cg.constants import Pipeline

=======
from cg.constants.constants import Pipeline
>>>>>>> f4ede682
from cg.constants.indexes import ListIndexes
from cg.exc import BalsamicStartError
from cg.meta.workflow.balsamic import BalsamicAnalysisAPI
from cg.models.cg_config import CGConfig
from cg.store.models import Family
from cg.utils.utils import build_command_from_dict

LOG = logging.getLogger(__name__)


class BalsamicPonAnalysisAPI(BalsamicAnalysisAPI):
    """Handles communication between Balsamic PON processes and the rest of CG infrastructure."""

    def __init__(
        self,
        config: CGConfig,
        pipeline: Pipeline = Pipeline.BALSAMIC_PON,
    ):
        super().__init__(config=config, pipeline=pipeline)

    def config_case(
        self,
        case_id: str,
        gender: str,
        genome_version: str,
        panel_bed: str,
        pon_cnn: str,
        observations: List[str],
        cache_version: str,
        dry_run: bool = False,
    ) -> None:
        """Creates a config file for BALSAMIC PON analysis."""
        case: Family = self.status_db.get_case_by_internal_id(internal_id=case_id)
        sample_parameters: dict = self.get_sample_params(case_id=case_id, panel_bed=panel_bed)
        if not sample_parameters:
            LOG.error(f"{case_id} has no samples tagged for Balsamic PON analysis")
            raise BalsamicStartError()
        verified_panel_bed: str = self.get_verified_bed(
            panel_bed=panel_bed, sample_data=sample_parameters
        )
        options: List[str] = build_command_from_dict(
            {
                "--case-id": case.internal_id,
                "--analysis-dir": self.root_dir,
                "--fastq-path": self.get_sample_fastq_destination_dir(case),
                "--panel-bed": verified_panel_bed,
                "--genome-version": genome_version,
                "--balsamic-cache": self.balsamic_cache,
                "--cache-version": cache_version,
                "--version": self.get_next_pon_version(verified_panel_bed),
            }
        )
        parameters: List[str] = ["config", "pon"] + options
        self.process.run_command(parameters=parameters, dry_run=dry_run)

    def get_case_config_path(self, case_id: str) -> Path:
        """Returns the BALSAMIC PON config path."""
        return Path(self.root_dir, case_id, case_id + "_PON.json")

    def get_next_pon_version(self, panel_bed: str) -> str:
        """Returns the next PON version to be generated."""
        latest_pon_file: str = self.get_latest_pon_file(panel_bed=panel_bed)
        next_version = (
            int(Path(latest_pon_file).stem.split("_v")[ListIndexes.LAST.value]) + 1
            if latest_pon_file
            else 1
        )
        return "v" + str(next_version)<|MERGE_RESOLUTION|>--- conflicted
+++ resolved
@@ -3,12 +3,7 @@
 from pathlib import Path
 from typing import List
 
-<<<<<<< HEAD
-from cgmodels.cg.constants import Pipeline
-
-=======
 from cg.constants.constants import Pipeline
->>>>>>> f4ede682
 from cg.constants.indexes import ListIndexes
 from cg.exc import BalsamicStartError
 from cg.meta.workflow.balsamic import BalsamicAnalysisAPI
