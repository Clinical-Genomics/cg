--- conflicted
+++ resolved
@@ -2,11 +2,7 @@
 import operator
 from datetime import datetime
 from pathlib import Path
-<<<<<<< HEAD
 from typing import List, Optional
-=======
-from typing import Optional, List
->>>>>>> 45a05a67
 
 from cg.constants import Pipeline
 from cg.constants.constants import FileExtensions, FileFormat, WorkflowManager
@@ -14,15 +10,10 @@
 from cg.exc import CgError
 from cg.io.controller import ReadFile, WriteFile
 from cg.meta.workflow.analysis import AnalysisAPI
-<<<<<<< HEAD
-=======
-from cg.meta.workflow.fastq import FastqHandler
-from cg.meta.workflow.nextflow_common import NextflowAnalysisAPI
-from cg.meta.workflow.tower_common import TowerAnalysisAPI
+from cg.models.cg_config import CGConfig
 from cg.models.rnafusion.command_args import CommandArgs
->>>>>>> 45a05a67
-from cg.models.cg_config import CGConfig
 from cg.utils import Process
+from cg.utils.nf_handlers import NextflowHandler, NfTowerHandler
 
 LOG = logging.getLogger(__name__)
 
@@ -156,7 +147,6 @@
         if not Path(self.get_deliverables_file_path(case_id=case_id)).exists():
             raise CgError(f"No deliverables file found for case {case_id}")
 
-<<<<<<< HEAD
     def get_replace_map(self, case_id: str) -> dict:
         """Get a mapping to replace constants from template to create case deliverables."""
         return {
@@ -195,12 +185,6 @@
             file_format=FileFormat.YAML,
             file_path=config_path,
         )
-=======
-    def get_metrics_deliverables_path(self, case_id: str) -> Path:
-        """Return a path where the <case>_metrics_deliverables.yaml file should be located."""
-        return Path(self.root_dir, case_id, f"{case_id}_metrics_deliverables").with_suffix(
-            FileExtensions.YAML
-        )
 
     def run_analysis(
         self,
@@ -209,34 +193,30 @@
         use_nextflow: bool,
         dry_run: bool = False,
     ) -> None:
-        """Execute nf-core run analysis with given options."""
+        """Execute run analysis with given options."""
         if use_nextflow:
             self.process = Process(
                 binary=self.nextflow_binary_path,
                 environment=self.conda_env,
                 conda_binary=self.conda_binary,
-                launch_directory=NextflowAnalysisAPI.get_case_path(
-                    case_id=case_id, root_dir=self.root_dir
-                ),
+                launch_directory=self.get_case_path(case_id=case_id),
             )
             LOG.info("Pipeline will be executed using nextflow")
-            parameters: List[str] = NextflowAnalysisAPI.get_nextflow_run_parameters(
+            parameters: List[str] = NextflowHandler.get_nextflow_run_parameters(
                 case_id=case_id,
                 pipeline_path=self.nfcore_pipeline_path,
                 root_dir=self.root_dir,
                 command_args=command_args.dict(),
             )
             self.process.export_variables(
-                export=NextflowAnalysisAPI.get_variables_to_export(
-                    case_id=case_id, root_dir=self.root_dir
-                ),
+                export=NextflowHandler.get_variables_to_export(),
             )
 
             command = self.process.get_command(parameters=parameters)
             LOG.info(f"{command}")
-            sbatch_number: int = NextflowAnalysisAPI.execute_head_job(
+            sbatch_number: int = NextflowHandler.execute_head_job(
                 case_id=case_id,
-                root_dir=self.root_dir,
+                case_directory=self.get_case_path(case_id=case_id),
                 slurm_account=self.account,
                 email=self.email,
                 qos=self.get_slurm_qos_for_case(case_id=case_id),
@@ -250,16 +230,16 @@
             if command_args.resume:
                 from_tower_id: int = command_args.id
                 if not from_tower_id:
-                    from_tower_id: int = TowerAnalysisAPI.get_last_tower_id(
+                    from_tower_id: int = NfTowerHandler.get_last_tower_id(
                         case_id=case_id,
                         trailblazer_config=self.get_trailblazer_config_path(case_id=case_id),
                     )
                 LOG.info(f"Pipeline will be resumed from run {from_tower_id}.")
-                parameters: List[str] = TowerAnalysisAPI.get_tower_relaunch_parameters(
+                parameters: List[str] = NfTowerHandler.get_tower_relaunch_parameters(
                     from_tower_id=from_tower_id, command_args=command_args.dict()
                 )
             else:
-                parameters: List[str] = TowerAnalysisAPI.get_tower_launch_parameters(
+                parameters: List[str] = NfTowerHandler.get_tower_launch_parameters(
                     tower_pipeline=self.tower_pipeline,
                     command_args=command_args.dict(),
                 )
@@ -267,7 +247,6 @@
             if self.process.stderr:
                 LOG.error(self.process.stderr)
             if not dry_run:
-                tower_id = TowerAnalysisAPI.get_tower_id(stdout_lines=self.process.stdout_lines())
+                tower_id = NfTowerHandler.get_tower_id(stdout_lines=self.process.stdout_lines())
                 self.write_trailblazer_config(case_id=case_id, tower_id=tower_id)
-            LOG.info(self.process.stdout)
->>>>>>> 45a05a67
+            LOG.info(self.process.stdout)