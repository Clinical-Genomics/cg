import logging
import click
<<<<<<< HEAD
=======
from pydantic.v1 import ValidationError
>>>>>>> 25d265b5
from datetime import datetime
from pathlib import Path
from typing import Any

from cg.constants import Workflow
from cg.constants.constants import FileExtensions, FileFormat, MultiQC, WorkflowManager
from cg.constants.nextflow import NFX_WORK_DIR
from cg.constants.tb import AnalysisStatus
<<<<<<< HEAD
from cg.exc import CgError, MetricsQCError, NfAnalysisError
=======
from cg.exc import CgError, HousekeeperStoreError, MetricsQCError
>>>>>>> 25d265b5
from cg.io.controller import ReadFile, WriteFile
from cg.io.txt import write_txt
from cg.io.yaml import write_yaml_nextflow_style
from cg.meta.workflow.analysis import AnalysisAPI
from cg.meta.workflow.nf_handlers import NextflowHandler, NfTowerHandler
from cg.models.cg_config import CGConfig
from cg.models.deliverables.metric_deliverables import (
    MetricsBase,
    MetricsDeliverablesCondition,
)
from cg.models.fastq import FastqFileMeta
from cg.models.nf_analysis import FileDeliverable, WorkflowDeliverables
from cg.models.nf_analysis import NfCommandArgs
from cg.utils import Process
from cg.store.models import Sample
from cg.constants.constants import CaseActions
from cg.constants.nf_analysis import NfTowerStatus

LOG = logging.getLogger(__name__)


class NfAnalysisAPI(AnalysisAPI):
    """Parent class for handling NF-core analyses."""

    def __init__(self, config: CGConfig, workflow: Workflow):
        super().__init__(workflow=workflow, config=config)
        self.workflow: Workflow = workflow
        self.root_dir: str | None = None
        self.nfcore_workflow_path: str | None = None
        self.references: str | None = None
        self.profile: str | None = None
        self.conda_env: str | None = None
        self.conda_binary: str | None = None
        self.tower_binary_path: str | None = None
        self.tower_workflow: str | None = None
        self.account: str | None = None
        self.email: str | None = None
        self.compute_env_base: str | None = None
        self.revision: str | None = None
        self.nextflow_binary_path: str | None = None

    @property
    def root(self) -> str:
        return self.root_dir

    @property
    def process(self):
        if not self._process:
            self._process = Process(
                binary=self.tower_binary_path,
            )
        return self._process

    @process.setter
    def process(self, process: Process):
        self._process = process

    def get_profile(self, profile: str | None = None) -> str:
        """Get NF profiles."""
        return profile or self.profile

    def get_workflow_manager(self) -> str:
        """Get workflow manager from Tower."""
        return WorkflowManager.Tower.value

    def get_workflow_version(self, case_id: str) -> str:
        """Get workflow version from config."""
        return self.revision

    def get_nextflow_config_content(self) -> str | None:
        """Return nextflow config content."""
        return None

    def get_case_path(self, case_id: str) -> Path:
        """Path to case working directory."""
        return Path(self.root_dir, case_id)

    def get_sample_sheet_path(self, case_id: str) -> Path:
        """Path to sample sheet."""
        return Path(self.get_case_path(case_id), f"{case_id}_samplesheet").with_suffix(
            FileExtensions.CSV
        )

    def get_compute_env(self, case_id: str) -> str:
        """Get the compute environment for the head job based on the case priority."""
        return f"{self.compute_env_base}-{self.get_slurm_qos_for_case(case_id=case_id)}"

    def get_nextflow_config_path(
        self, case_id: str, nextflow_config: Path | str | None = None
    ) -> Path:
        """Path to nextflow config file."""
        if nextflow_config:
            return Path(nextflow_config).absolute()
        return Path((self.get_case_path(case_id)), f"{case_id}_nextflow_config").with_suffix(
            FileExtensions.JSON
        )

    def get_job_ids_path(self, case_id: str) -> Path:
        """Return the path to a Trailblazer config file containing Tower IDs."""
        return Path(self.root_dir, case_id, "tower_ids").with_suffix(FileExtensions.YAML)

    def get_deliverables_file_path(self, case_id: str) -> Path:
        """Path to deliverables file for a case."""
        return Path(self.get_case_path(case_id), f"{case_id}_deliverables").with_suffix(
            FileExtensions.YAML
        )

    def get_metrics_deliverables_path(self, case_id: str) -> Path:
        """Return a path where the <case>_metrics_deliverables.yaml file should be located."""
        return Path(self.root_dir, case_id, f"{case_id}_metrics_deliverables").with_suffix(
            FileExtensions.YAML
        )

    def get_params_file_path(self, case_id: str, params_file: Path | None = None) -> Path:
        """Return parameters file or a path where the default parameters file for a case id should be located."""
        if params_file:
            return Path(params_file).absolute()
        return Path((self.get_case_path(case_id)), f"{case_id}_params_file").with_suffix(
            FileExtensions.YAML
        )

    def create_case_directory(self, case_id: str, dry_run: bool = False) -> None:
        """Create case directory."""
        if not dry_run:
            Path(self.get_case_path(case_id=case_id)).mkdir(parents=True, exist_ok=True)

    def get_log_path(self, case_id: str, workflow: str, log: str = None) -> Path:
        """Path to NF log."""
        if log:
            return log
        launch_time: str = datetime.now().strftime("%Y-%m-%d_%H.%M.%S")
        return Path(
            self.get_case_path(case_id),
            f"{case_id}_{workflow}_nextflow_{launch_time}",
        ).with_suffix(FileExtensions.LOG)

    def get_workdir_path(self, case_id: str, work_dir: Path | None = None) -> Path:
        """Path to NF work directory."""
        if work_dir:
            return work_dir.absolute()
        return Path(self.get_case_path(case_id), NFX_WORK_DIR)

    def set_cluster_options(self, case_id: str) -> str:
        return f'process.clusterOptions = "-A {self.account} --qos={self.get_slurm_qos_for_case(case_id=case_id)}"\n'

    @staticmethod
    def extract_read_files(
        metadata: list[FastqFileMeta], forward_read: bool = False, reverse_read: bool = False
    ) -> list[str]:
        """Extract a list of fastq file paths for either forward or reverse reads."""
        if forward_read and not reverse_read:
            read_direction = 1
        elif reverse_read and not forward_read:
            read_direction = 2
        else:
            raise ValueError("Either forward or reverse needs to be specified")
        sorted_metadata: list = sorted(metadata, key=lambda k: k.path)
        return [
            fastq_file.path
            for fastq_file in sorted_metadata
            if fastq_file.read_direction == read_direction
        ]

    def verify_sample_sheet_exists(self, case_id: str, dry_run: bool = False) -> None:
        """Raise an error if sample sheet file is not found."""
        if not dry_run and not Path(self.get_sample_sheet_path(case_id=case_id)).exists():
            raise ValueError(f"No config file found for case {case_id}")

    def verify_deliverables_file_exists(self, case_id: str) -> None:
        """Raise an error if a deliverable file is not found."""
        if not Path(self.get_deliverables_file_path(case_id=case_id)).exists():
            raise CgError(f"No deliverables file found for case {case_id}")

    def write_params_file(self, case_id: str, workflow_parameters: dict) -> None:
        """Write params-file for analysis."""
        LOG.debug("Writing parameters file")
        write_yaml_nextflow_style(
            content=workflow_parameters,
            file_path=self.get_params_file_path(case_id=case_id),
        )

    def write_nextflow_config(self, case_id: str) -> None:
        """Write nextflow config in json format."""
        if content := self.get_nextflow_config_content():
            LOG.debug("Writing nextflow config file")
            write_txt(
                content=content,
                file_path=self.get_nextflow_config_path(case_id=case_id),
            )

    @staticmethod
    def write_sample_sheet(
        content: list[list[Any]],
        file_path: Path,
        header: list[str],
    ) -> None:
        """Write sample sheet CSV file."""
        LOG.debug("Writing sample sheet")
        if header:
            content.insert(0, header)
        WriteFile.write_file_from_content(
            content=content,
            file_format=FileFormat.CSV,
            file_path=file_path,
        )

    @staticmethod
    def write_deliverables_file(
        deliverables_content: dict, file_path: Path, file_format=FileFormat.YAML
    ) -> None:
        """Write deliverables file."""
        WriteFile.write_file_from_content(
            content=deliverables_content, file_format=file_format, file_path=file_path
        )

    def write_trailblazer_config(self, case_id: str, tower_id: str) -> None:
        """Write Tower IDs to a file used as the Trailblazer config."""
        config_path: Path = self.get_job_ids_path(case_id=case_id)
        LOG.info(f"Writing Tower ID to {config_path.as_posix()}")
        WriteFile.write_file_from_content(
            content={case_id: [tower_id]},
            file_format=FileFormat.YAML,
            file_path=config_path,
        )

    def _run_analysis_with_nextflow(
        self, case_id: str, command_args: NfCommandArgs, dry_run: bool
    ) -> None:
        """Run analysis with given options using Nextflow."""
        self.process = Process(
            binary=self.nextflow_binary_path,
            environment=self.conda_env,
            conda_binary=self.conda_binary,
            launch_directory=self.get_case_path(case_id=case_id),
        )
        LOG.info("Workflow will be executed using Nextflow")
        parameters: list[str] = NextflowHandler.get_nextflow_run_parameters(
            case_id=case_id,
            workflow_path=self.nfcore_workflow_path,
            root_dir=self.root_dir,
            command_args=command_args.dict(),
        )
        self.process.export_variables(
            export=NextflowHandler.get_variables_to_export(),
        )
        command: str = self.process.get_command(parameters=parameters)
        LOG.info(f"{command}")
        sbatch_number: int = NextflowHandler.execute_head_job(
            case_id=case_id,
            case_directory=self.get_case_path(case_id=case_id),
            slurm_account=self.account,
            email=self.email,
            qos=self.get_slurm_qos_for_case(case_id=case_id),
            commands=command,
            dry_run=dry_run,
        )
        LOG.info(f"Nextflow head job running as job: {sbatch_number}")

    def _run_analysis_with_tower(
        self, case_id: str, command_args: NfCommandArgs, dry_run: bool
    ) -> None:
        """Run analysis with given options using NF-Tower."""
        LOG.info("Workflow will be executed using Tower")
        if command_args.resume:
            from_tower_id: int = command_args.id or NfTowerHandler.get_last_tower_id(
                case_id=case_id,
                trailblazer_config=self.get_job_ids_path(case_id=case_id),
            )
            LOG.info(f"Workflow will be resumed from run with Tower id: {from_tower_id}.")
            parameters: list[str] = NfTowerHandler.get_tower_relaunch_parameters(
                from_tower_id=from_tower_id, command_args=command_args.dict()
            )
        else:
            parameters: list[str] = NfTowerHandler.get_tower_launch_parameters(
                tower_workflow=self.tower_workflow, command_args=command_args.dict()
            )
        self.process.run_command(parameters=parameters, dry_run=dry_run)
        if self.process.stderr:
            LOG.error(self.process.stderr)
        if not dry_run:
            tower_id = NfTowerHandler.get_tower_id(stdout_lines=self.process.stdout_lines())
            self.write_trailblazer_config(case_id=case_id, tower_id=tower_id)
        LOG.info(self.process.stdout)

    def get_command_args(
        self,
        case_id: str,
        log: str,
        work_dir: str,
        from_start: bool,
        profile: str,
        config: str,
        params_file: str | None,
        revision: str,
        compute_env: str,
        nf_tower_id: str | None,
    ) -> NfCommandArgs:
        command_args: NfCommandArgs = NfCommandArgs(
            **{
                "log": self.get_log_path(case_id=case_id, workflow=self.workflow, log=log),
                "work_dir": self.get_workdir_path(case_id=case_id, work_dir=work_dir),
                "resume": not from_start,
                "profile": self.get_profile(profile=profile),
                "config": self.get_nextflow_config_path(case_id=case_id, nextflow_config=config),
                "params_file": self.get_params_file_path(case_id=case_id, params_file=params_file),
                "name": case_id,
                "compute_env": compute_env or self.get_compute_env(case_id=case_id),
                "revision": revision or self.revision,
                "wait": NfTowerStatus.SUBMITTED,
                "id": nf_tower_id,
            }
        )
        return command_args

    def run_nextflow_analysis(
        self,
        case_id: str,
        use_nextflow: bool,
        log: str,
        work_dir: str,
        from_start: bool,
        profile: str,
        config: str,
        params_file: str | None,
        revision: str,
        compute_env: str,
        nf_tower_id: str | None,
        dry_run: bool = False,
    ) -> None:
        """Prepare and start run analysis: check existence of all input files generated by config-case and sync with trailblazer."""
        self.status_db.verify_case_exists(case_internal_id=case_id)

        command_args = self.get_command_args(
            case_id=case_id,
            log=log,
            work_dir=work_dir,
            from_start=from_start,
            profile=profile,
            config=config,
            params_file=params_file,
            revision=revision,
            compute_env=compute_env,
            nf_tower_id=nf_tower_id,
        )

        try:
            self.verify_sample_sheet_exists(case_id=case_id, dry_run=dry_run)
            self.check_analysis_ongoing(case_id=case_id)
            LOG.info(f"Running analysis for {case_id}")
            self.run_analysis(
                case_id=case_id,
                command_args=command_args,
                use_nextflow=use_nextflow,
                dry_run=dry_run,
            )
            self.set_statusdb_action(case_id=case_id, action=CaseActions.RUNNING, dry_run=dry_run)
        except FileNotFoundError as error:
            LOG.error(f"Could not resume analysis: {error}")
            raise FileNotFoundError
        except Exception as error:
            LOG.error(f"Could not run analysis: {error}")
            raise error
        if not dry_run:
            self.add_pending_trailblazer_analysis(case_id=case_id)

    def run_analysis(
        self,
        case_id: str,
        command_args: NfCommandArgs,
        use_nextflow: bool,
        dry_run: bool = False,
    ) -> None:
        """Execute run analysis with given options."""
        if use_nextflow:
            self._run_analysis_with_nextflow(
                case_id=case_id,
                command_args=command_args,
                dry_run=dry_run,
            )
        else:
            self._run_analysis_with_tower(
                case_id=case_id,
                command_args=command_args,
                dry_run=dry_run,
            )

    def get_deliverables_template_content(self) -> list[dict]:
        """Return deliverables file template content."""
        raise NotImplementedError

    def get_bundle_filenames_path(self) -> Path | None:
        """Return bundle filenames path."""
        return None

    @staticmethod
    def get_formatted_file_deliverable(
        file_template: dict[str | None, str | None],
        case_id: str,
        sample_id: str,
        sample_name: str,
        case_path: str,
    ) -> FileDeliverable:
        """Return the formatted file deliverable with the case and sample attributes."""
        deliverables = file_template.copy()
        for deliverable_field, deliverable_value in file_template.items():
            if deliverable_value is None:
                continue
            deliverables[deliverable_field] = (
                deliverables[deliverable_field]
                .replace("CASEID", case_id)
                .replace("SAMPLEID", sample_id)
                .replace("SAMPLENAME", sample_name)
                .replace("PATHTOCASE", case_path)
            )
        return FileDeliverable(**deliverables)

    def get_deliverables_for_sample(
        self, sample: Sample, case_id: str, template: list[dict[str, str]]
    ) -> list[FileDeliverable]:
        """Return a list of FileDeliverables for each sample."""
        sample_id: str = sample.internal_id
        sample_name: str = sample.name
        case_path = str(self.get_case_path(case_id=case_id))
        files: list[FileDeliverable] = []
        for file in template:
            files.append(
                self.get_formatted_file_deliverable(
                    file_template=file,
                    case_id=case_id,
                    sample_id=sample_id,
                    sample_name=sample_name,
                    case_path=case_path,
                )
            )
        return files

    def get_deliverables_for_case(self, case_id: str) -> WorkflowDeliverables:
        """Return workflow deliverables for a given case."""
        deliverable_template: list[dict] = self.get_deliverables_template_content()
        samples: list[Sample] = self.status_db.get_samples_by_case_id(case_id=case_id)
        files: list[FileDeliverable] = []

        for sample in samples:
            bundles_per_sample = self.get_deliverables_for_sample(
                sample=sample, case_id=case_id, template=deliverable_template
            )
            files.extend(bundle for bundle in bundles_per_sample if bundle not in files)

        return WorkflowDeliverables(files=files)

    def get_multiqc_json_path(self, case_id: str) -> Path:
        """Return the path of the multiqc_data.json file."""
        return Path(
            self.root_dir,
            case_id,
            MultiQC.MULTIQC,
            MultiQC.MULTIQC_DATA,
            MultiQC.MULTIQC_DATA + FileExtensions.JSON,
        )

    def get_workflow_metrics(self) -> dict:
        """Get nf-core workflow metrics constants."""
        return {}

    def get_multiqc_json_metrics(self, case_id: str) -> list[MetricsBase]:
        """Return a list of the metrics specified in a MultiQC json file."""
        raise NotImplementedError

    def get_metric_base_list(self, sample_id: str, metrics_values: dict) -> list[MetricsBase]:
        """Return a list of MetricsBase objects for a given sample."""
        metric_base_list: list[MetricsBase] = []
        for metric_name, metric_value in metrics_values.items():
            metric_base_list.append(
                MetricsBase(
                    header=None,
                    id=sample_id,
                    input=MultiQC.MULTIQC_DATA + FileExtensions.JSON,
                    name=metric_name,
                    step=MultiQC.MULTIQC,
                    value=metric_value,
                    condition=self.get_workflow_metrics().get(metric_name, None),
                )
            )
        return metric_base_list

    @staticmethod
    def ensure_mandatory_metrics_present(metrics: list[MetricsBase]) -> None:
        return None

    def create_metrics_deliverables_content(self, case_id: str) -> dict[str, list[dict[str, Any]]]:
        """Create the content of metrics deliverables file."""
        metrics: list[MetricsBase] = self.get_multiqc_json_metrics(case_id=case_id)
        self.ensure_mandatory_metrics_present(metrics=metrics)
        return {"metrics": [metric.dict() for metric in metrics]}

    def write_metrics_deliverables(self, case_id: str, dry_run: bool = False) -> None:
        """Write <case>_metrics_deliverables.yaml file."""
        metrics_deliverables_path: Path = self.get_metrics_deliverables_path(case_id=case_id)
        content: dict = self.create_metrics_deliverables_content(case_id=case_id)
        if dry_run:
            LOG.info(
                f"Dry-run: metrics deliverables file would be written to {metrics_deliverables_path.as_posix()}"
            )
            return

        LOG.info(f"Writing metrics deliverables file to {metrics_deliverables_path.as_posix()}")
        WriteFile.write_file_from_content(
            content=content,
            file_format=FileFormat.YAML,
            file_path=metrics_deliverables_path,
        )

    def validate_qc_metrics(self, case_id: str, dry_run: bool = False) -> None:
        """Validate the information from a QC metrics deliverable file."""

        if dry_run:
            LOG.info("Dry-run: QC metrics validation would be performed")
            return

        LOG.info("Validating QC metrics")
        try:
            metrics_deliverables_path: Path = self.get_metrics_deliverables_path(case_id=case_id)
            qc_metrics_raw: dict = ReadFile.get_content_from_file(
                file_format=FileFormat.YAML, file_path=metrics_deliverables_path
            )
            MetricsDeliverablesCondition(**qc_metrics_raw)
        except MetricsQCError as error:
            LOG.error(f"QC metrics failed for {case_id}")
            self.trailblazer_api.set_analysis_status(case_id=case_id, status=AnalysisStatus.FAILED)
            self.trailblazer_api.add_comment(case_id=case_id, comment=str(error))
            raise MetricsQCError from error
        except CgError as error:
            LOG.error(f"Could not create metrics deliverables file: {error}")
            self.trailblazer_api.set_analysis_status(case_id=case_id, status=AnalysisStatus.ERROR)
            raise CgError from error
        self.trailblazer_api.set_analysis_status(case_id=case_id, status=AnalysisStatus.COMPLETED)

    def report_deliver(self, case_id: str) -> None:
        """Write deliverables file."""
        workflow_content: WorkflowDeliverables = self.get_deliverables_for_case(case_id=case_id)
        self.write_deliverables_file(
            deliverables_content=workflow_content.dict(),
            file_path=self.get_deliverables_file_path(case_id=case_id),
        )
        LOG.info(
            f"Writing deliverables file in {self.get_deliverables_file_path(case_id=case_id).as_posix()}"
        )

    def store_analysis_housekeeper(self, case_id: str, dry_run: bool = False) -> None:
        """Store a finished nextflow analysis in Housekeeper and StatusDB"""

        try:
            self.status_db.verify_case_exists(case_internal_id=case_id)
            self.trailblazer_api.is_latest_analysis_completed(case_id=case_id)
            self.verify_deliverables_file_exists(case_id=case_id)
            self.upload_bundle_housekeeper(case_id=case_id, dry_run=dry_run)
            self.upload_bundle_statusdb(case_id=case_id, dry_run=dry_run)
            self.set_statusdb_action(case_id=case_id, action=None, dry_run=dry_run)
        except ValidationError as error:
            raise HousekeeperStoreError(f"Deliverables file is malformed: {error}")
        except CgError as error:
            raise HousekeeperStoreError(
                f"Could not store bundle in Housekeeper and StatusDB: {error}"
            )
        except Exception as error:
            self.housekeeper_api.rollback()
            self.status_db.session.rollback()
            raise HousekeeperStoreError(
                f"Could not store bundle in Housekeeper and StatusDB: {error}"
            )<|MERGE_RESOLUTION|>--- conflicted
+++ resolved
@@ -1,9 +1,6 @@
 import logging
 import click
-<<<<<<< HEAD
-=======
 from pydantic.v1 import ValidationError
->>>>>>> 25d265b5
 from datetime import datetime
 from pathlib import Path
 from typing import Any
@@ -12,11 +9,7 @@
 from cg.constants.constants import FileExtensions, FileFormat, MultiQC, WorkflowManager
 from cg.constants.nextflow import NFX_WORK_DIR
 from cg.constants.tb import AnalysisStatus
-<<<<<<< HEAD
-from cg.exc import CgError, MetricsQCError, NfAnalysisError
-=======
 from cg.exc import CgError, HousekeeperStoreError, MetricsQCError
->>>>>>> 25d265b5
 from cg.io.controller import ReadFile, WriteFile
 from cg.io.txt import write_txt
 from cg.io.yaml import write_yaml_nextflow_style
