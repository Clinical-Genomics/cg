import logging
from datetime import datetime
from pathlib import Path
from typing import Any, Iterator

from pydantic.v1 import ValidationError

from cg.constants import Workflow
from cg.constants.constants import (
    CaseActions,
    FileExtensions,
    FileFormat,
    GenomeVersion,
    MultiQC,
    WorkflowManager,
)
<<<<<<< HEAD
from cg.constants.gene_panel import GenePanelGenomeBuild
=======
>>>>>>> e6b1c38c
from cg.constants.nextflow import NFX_WORK_DIR
from cg.constants.nf_analysis import NfTowerStatus
from cg.constants.tb import AnalysisStatus
from cg.exc import CgError, HousekeeperStoreError, MetricsQCError
from cg.io.config import write_config_nextflow_style
from cg.io.controller import ReadFile, WriteFile
from cg.io.json import read_json
from cg.io.txt import concat_txt, write_txt
from cg.io.yaml import write_yaml_nextflow_style
from cg.meta.workflow.analysis import AnalysisAPI
from cg.meta.workflow.nf_handlers import NextflowHandler, NfTowerHandler
from cg.models.analysis import NextflowAnalysis, AnalysisModel
from cg.models.cg_config import CGConfig
from cg.models.deliverables.metric_deliverables import (
    MetricsBase,
    MetricsDeliverablesCondition,
    MultiqcDataJson,
)
from cg.models.fastq import FastqFileMeta
from cg.models.nf_analysis import (
    FileDeliverable,
    NfCommandArgs,
    WorkflowDeliverables,
    WorkflowParameters,
)
from cg.store.models import Case, CaseSample, Sample
from cg.utils import Process

LOG = logging.getLogger(__name__)


class NfAnalysisAPI(AnalysisAPI):
    """Parent class for handling NF-core analyses."""

    def __init__(self, config: CGConfig, workflow: Workflow):
        super().__init__(workflow=workflow, config=config)
        self.workflow: Workflow = workflow
        self.root_dir: str | None = None
        self.nfcore_workflow_path: str | None = None
        self.references: str | None = None
        self.profile: str | None = None
        self.conda_env: str | None = None
        self.conda_binary: str | None = None
        self.config_platform: str | None = None
        self.config_params: str | None = None
        self.config_resources: str | None = None
        self.tower_binary_path: str | None = None
        self.tower_workflow: str | None = None
        self.account: str | None = None
        self.email: str | None = None
        self.compute_env_base: str | None = None
        self.revision: str | None = None
        self.nextflow_binary_path: str | None = None

    @property
    def root(self) -> str:
        return self.root_dir

    @property
    def process(self):
        if not self._process:
            self._process = Process(
                binary=self.tower_binary_path,
            )
        return self._process

    @process.setter
    def process(self, process: Process):
        self._process = process

    @property
    def use_read_count_threshold(self) -> bool:
        """Defines whether the threshold for adequate read count should be passed for all samples
        when determining if the analysis for a case should be automatically started."""
        return True

    @property
    def sample_sheet_headers(self) -> list[str]:
        """Headers for sample sheet."""
        raise NotImplementedError

    @property
    def is_params_appended_to_nextflow_config(self) -> bool:
        """Return True if parameters should be added into the nextflow config file instead of the params file."""
        return True

    @property
    def is_multiple_samples_allowed(self) -> bool:
        """Return whether the analysis supports multiple samples to be linked to the case."""
        raise NotImplementedError

    @property
    def is_multiqc_pattern_search_exact(self) -> bool:
        """Return True if only exact pattern search is allowed to collect metrics information from MultiQC file.
        If false, pattern must be present but does not need to be exact."""
        return False

    @property
    def is_gene_panel_required(self) -> bool:
        """Return True if a gene panel is needs to be created using the information in StatusDB and exporting it from Scout."""
        return False

    def get_profile(self, profile: str | None = None) -> str:
        """Get NF profiles."""
        return profile or self.profile

    def get_workflow_manager(self) -> str:
        """Get workflow manager from Tower."""
        return WorkflowManager.Tower.value

    def get_workflow_version(self, case_id: str) -> str:
        """Get workflow version from config."""
        return self.revision

    def get_workflow_parameters(self, case_id: str) -> WorkflowParameters:
        """Return workflow parameters."""
        raise NotImplementedError

    def get_nextflow_config_content(self, case_id: str) -> str:
        """Return nextflow config content."""
        config_files_list: list[str] = [
            self.config_platform,
            self.config_params,
            self.config_resources,
        ]
        extra_parameters_str: list[str] = [
            self.set_cluster_options(case_id=case_id),
        ]
        if self.is_params_appended_to_nextflow_config:
            extra_parameters_str.append(
                write_config_nextflow_style(self.get_workflow_parameters(case_id=case_id).dict())
            )
        return concat_txt(
            file_paths=config_files_list,
            str_content=extra_parameters_str,
        )

    def get_case_path(self, case_id: str) -> Path:
        """Path to case working directory."""
        return Path(self.root_dir, case_id)

    def get_sample_sheet_path(self, case_id: str) -> Path:
        """Path to sample sheet."""
        return Path(self.get_case_path(case_id), f"{case_id}_samplesheet").with_suffix(
            FileExtensions.CSV
        )

    def get_compute_env(self, case_id: str) -> str:
        """Get the compute environment for the head job based on the case priority."""
        return f"{self.compute_env_base}-{self.get_slurm_qos_for_case(case_id=case_id)}"

    def get_nextflow_config_path(
        self, case_id: str, nextflow_config: Path | str | None = None
    ) -> Path:
        """Path to nextflow config file."""
        if nextflow_config:
            return Path(nextflow_config).absolute()
        return Path((self.get_case_path(case_id)), f"{case_id}_nextflow_config").with_suffix(
            FileExtensions.JSON
        )

    def get_job_ids_path(self, case_id: str) -> Path:
        """Return the path to a Trailblazer config file containing Tower IDs."""
        return Path(self.root_dir, case_id, "tower_ids").with_suffix(FileExtensions.YAML)

    def get_deliverables_file_path(self, case_id: str) -> Path:
        """Path to deliverables file for a case."""
        return Path(self.get_case_path(case_id), f"{case_id}_deliverables").with_suffix(
            FileExtensions.YAML
        )

    def get_metrics_deliverables_path(self, case_id: str) -> Path:
        """Return a path where the <case>_metrics_deliverables.yaml file should be located."""
        return Path(self.root_dir, case_id, f"{case_id}_metrics_deliverables").with_suffix(
            FileExtensions.YAML
        )

    def get_params_file_path(self, case_id: str, params_file: Path | None = None) -> Path:
        """Return parameters file or a path where the default parameters file for a case id should be located."""
        if params_file:
            return Path(params_file).absolute()
        return Path((self.get_case_path(case_id)), f"{case_id}_params_file").with_suffix(
            FileExtensions.YAML
        )

    def create_case_directory(self, case_id: str, dry_run: bool = False) -> None:
        """Create case directory."""
        if not dry_run:
            Path(self.get_case_path(case_id=case_id)).mkdir(parents=True, exist_ok=True)

    def get_log_path(self, case_id: str, workflow: str, log: str = None) -> Path:
        """Path to NF log."""
        if log:
            return log
        launch_time: str = datetime.now().strftime("%Y-%m-%d_%H.%M.%S")
        return Path(
            self.get_case_path(case_id),
            f"{case_id}_{workflow}_nextflow_{launch_time}",
        ).with_suffix(FileExtensions.LOG)

    def get_workdir_path(self, case_id: str, work_dir: Path | None = None) -> Path:
        """Path to NF work directory."""
        if work_dir:
            return work_dir.absolute()
        return Path(self.get_case_path(case_id), NFX_WORK_DIR)

    def get_gene_panels_path(self, case_id: str) -> Path:
        """Path to gene panels bed file exported from Scout."""
        return Path(self.get_case_path(case_id=case_id), "gene_panels").with_suffix(
            FileExtensions.BED
        )

    def set_cluster_options(self, case_id: str) -> str:
        return f'process.clusterOptions = "-A {self.account} --qos={self.get_slurm_qos_for_case(case_id=case_id)}"\n'

    @staticmethod
    def extract_read_files(
        metadata: list[FastqFileMeta], forward_read: bool = False, reverse_read: bool = False
    ) -> list[str]:
        """Extract a list of fastq file paths for either forward or reverse reads."""
        if forward_read and not reverse_read:
            read_direction = 1
        elif reverse_read and not forward_read:
            read_direction = 2
        else:
            raise ValueError("Either forward or reverse needs to be specified")
        sorted_metadata: list = sorted(metadata, key=lambda k: k.path)
        return [
            fastq_file.path
            for fastq_file in sorted_metadata
            if fastq_file.read_direction == read_direction
        ]

    def get_paired_read_paths(self, sample=Sample) -> tuple[list[str], list[str]]:
        """Returns a tuple of paired fastq file paths for the forward and reverse read."""
        sample_metadata: list[FastqFileMeta] = self.gather_file_metadata_for_sample(sample=sample)
        fastq_forward_read_paths: list[str] = self.extract_read_files(
            metadata=sample_metadata, forward_read=True
        )
        fastq_reverse_read_paths: list[str] = self.extract_read_files(
            metadata=sample_metadata, reverse_read=True
        )
        return fastq_forward_read_paths, fastq_reverse_read_paths

    def get_sample_sheet_content_per_sample(self, case_sample: CaseSample) -> list[list[str]]:
        """Collect and format information required to build a sample sheet for a single sample."""
        raise NotImplementedError

    def get_sample_sheet_content(self, case_id: str) -> list[list[Any]]:
        """Collect and format information required to build a sample sheet for a case.
        This contains information for all samples linked to the case."""
        case: Case = self.status_db.get_case_by_internal_id(internal_id=case_id)
        if len(case.links) == 0:
            raise CgError(f"No samples linked to {case_id}")
        if nlinks := len(case.links) > 1 and not self.is_multiple_samples_allowed:
            raise CgError(f"Only one sample per case is allowed. {nlinks} found")
        sample_sheet_content = []
        LOG.info(f"Samples linked to case {case_id}: {len(case.links)}")
        LOG.debug("Getting sample sheet information")
        for link in case.links:
            sample_sheet_content.extend(self.get_sample_sheet_content_per_sample(case_sample=link))
        return sample_sheet_content

    def verify_sample_sheet_exists(self, case_id: str, dry_run: bool = False) -> None:
        """Raise an error if sample sheet file is not found."""
        if not dry_run and not Path(self.get_sample_sheet_path(case_id=case_id)).exists():
            raise ValueError(f"No config file found for case {case_id}")

    def verify_deliverables_file_exists(self, case_id: str) -> None:
        """Raise an error if a deliverable file is not found."""
        if not Path(self.get_deliverables_file_path(case_id=case_id)).exists():
            raise CgError(f"No deliverables file found for case {case_id}")

    def write_params_file(self, case_id: str, workflow_parameters: dict = None) -> None:
        """Write params-file for analysis."""
        LOG.debug("Writing parameters file")
        if workflow_parameters:
            write_yaml_nextflow_style(
                content=workflow_parameters,
                file_path=self.get_params_file_path(case_id=case_id),
            )
        else:
            self.get_params_file_path(case_id=case_id).touch()

    @staticmethod
    def write_sample_sheet(
        content: list[list[Any]],
        file_path: Path,
        header: list[str],
    ) -> None:
        """Write sample sheet CSV file."""
        LOG.debug("Writing sample sheet")
        if header:
            content.insert(0, header)
        WriteFile.write_file_from_content(
            content=content,
            file_format=FileFormat.CSV,
            file_path=file_path,
        )

    @staticmethod
    def write_deliverables_file(
        deliverables_content: dict, file_path: Path, file_format=FileFormat.YAML
    ) -> None:
        """Write deliverables file."""
        WriteFile.write_file_from_content(
            content=deliverables_content, file_format=file_format, file_path=file_path
        )

    def write_trailblazer_config(self, case_id: str, tower_id: str) -> None:
        """Write Tower IDs to a file used as the Trailblazer config."""
        config_path: Path = self.get_job_ids_path(case_id=case_id)
        LOG.info(f"Writing Tower ID to {config_path.as_posix()}")
        WriteFile.write_file_from_content(
            content={case_id: [tower_id]},
            file_format=FileFormat.YAML,
            file_path=config_path,
        )

    def create_sample_sheet(self, case_id: str, dry_run: bool):
        """Create sample sheet for a case."""
        sample_sheet_content: list[list[Any]] = self.get_sample_sheet_content(case_id=case_id)
        if not dry_run:
            self.write_sample_sheet(
                content=sample_sheet_content,
                file_path=self.get_sample_sheet_path(case_id=case_id),
                header=self.sample_sheet_headers,
            )

    def create_params_file(self, case_id: str, dry_run: bool):
        """Create parameters file for a case."""
        LOG.debug("Getting parameters information")
        workflow_parameters = None
        if not self.is_params_appended_to_nextflow_config:
            workflow_parameters: dict | None = self.get_workflow_parameters(case_id=case_id).dict()
        if not dry_run:
            self.write_params_file(case_id=case_id, workflow_parameters=workflow_parameters)

    def create_nextflow_config(self, case_id: str, dry_run: bool = False) -> None:
        """Create nextflow config file."""
        if content := self.get_nextflow_config_content(case_id=case_id):
            LOG.debug("Writing nextflow config file")
            if dry_run:
                return
            write_txt(
                content=content,
                file_path=self.get_nextflow_config_path(case_id=case_id),
            )

    def create_gene_panel(self, case_id: str, dry_run: bool) -> None:
        """Create and write an aggregated gene panel file exported from Scout."""
        LOG.info("Creating gene panel file")
        bed_lines: list[str] = self.get_gene_panel(case_id=case_id, dry_run=dry_run)
        if dry_run:
            bed_lines: str = "\n".join(bed_lines)
            LOG.debug(f"{bed_lines}")
            return
        self.write_panel(case_id=case_id, content=bed_lines)

    def config_case(self, case_id: str, dry_run: bool):
        """Create directory and config files required by a workflow for a case."""
        if dry_run:
            LOG.info("Dry run: Config files will not be written")
        self.status_db.verify_case_exists(case_internal_id=case_id)
        self.create_case_directory(case_id=case_id, dry_run=dry_run)
        self.create_sample_sheet(case_id=case_id, dry_run=dry_run)
        self.create_params_file(case_id=case_id, dry_run=dry_run)
        self.create_nextflow_config(case_id=case_id, dry_run=dry_run)
        if self.is_gene_panel_required:
            self.create_gene_panel(case_id=case_id, dry_run=dry_run)

    def _run_analysis_with_nextflow(
        self, case_id: str, command_args: NfCommandArgs, dry_run: bool
    ) -> None:
        """Run analysis with given options using Nextflow."""
        self.process = Process(
            binary=self.nextflow_binary_path,
            environment=self.conda_env,
            conda_binary=self.conda_binary,
            launch_directory=self.get_case_path(case_id=case_id),
        )
        LOG.info("Workflow will be executed using Nextflow")
        parameters: list[str] = NextflowHandler.get_nextflow_run_parameters(
            case_id=case_id,
            workflow_path=self.nfcore_workflow_path,
            root_dir=self.root_dir,
            command_args=command_args.dict(),
        )
        self.process.export_variables(
            export=NextflowHandler.get_variables_to_export(),
        )
        command: str = self.process.get_command(parameters=parameters)
        LOG.info(f"{command}")
        sbatch_number: int = NextflowHandler.execute_head_job(
            case_id=case_id,
            case_directory=self.get_case_path(case_id=case_id),
            slurm_account=self.account,
            email=self.email,
            qos=self.get_slurm_qos_for_case(case_id=case_id),
            commands=command,
            dry_run=dry_run,
        )
        LOG.info(f"Nextflow head job running as job: {sbatch_number}")

    def _run_analysis_with_tower(
        self, case_id: str, command_args: NfCommandArgs, dry_run: bool
    ) -> None:
        """Run analysis with given options using NF-Tower."""
        LOG.info("Workflow will be executed using Tower")
        if command_args.resume:
            from_tower_id: int = command_args.id or NfTowerHandler.get_last_tower_id(
                case_id=case_id,
                trailblazer_config=self.get_job_ids_path(case_id=case_id),
            )
            LOG.info(f"Workflow will be resumed from run with Tower id: {from_tower_id}.")
            parameters: list[str] = NfTowerHandler.get_tower_relaunch_parameters(
                from_tower_id=from_tower_id, command_args=command_args.dict()
            )
        else:
            parameters: list[str] = NfTowerHandler.get_tower_launch_parameters(
                tower_workflow=self.tower_workflow, command_args=command_args.dict()
            )
        self.process.run_command(parameters=parameters, dry_run=dry_run)
        if self.process.stderr:
            LOG.error(self.process.stderr)
        if not dry_run:
            tower_id = NfTowerHandler.get_tower_id(stdout_lines=self.process.stdout_lines())
            self.write_trailblazer_config(case_id=case_id, tower_id=tower_id)
        LOG.info(self.process.stdout)

    def get_command_args(
        self,
        case_id: str,
        log: str,
        work_dir: str,
        from_start: bool,
        profile: str,
        config: str,
        params_file: str | None,
        revision: str,
        compute_env: str,
        nf_tower_id: str | None,
    ) -> NfCommandArgs:
        command_args: NfCommandArgs = NfCommandArgs(
            **{
                "log": self.get_log_path(case_id=case_id, workflow=self.workflow, log=log),
                "work_dir": self.get_workdir_path(case_id=case_id, work_dir=work_dir),
                "resume": not from_start,
                "profile": self.get_profile(profile=profile),
                "config": self.get_nextflow_config_path(case_id=case_id, nextflow_config=config),
                "params_file": self.get_params_file_path(case_id=case_id, params_file=params_file),
                "name": case_id,
                "compute_env": compute_env or self.get_compute_env(case_id=case_id),
                "revision": revision or self.revision,
                "wait": NfTowerStatus.SUBMITTED,
                "id": nf_tower_id,
            }
        )
        return command_args

    def run_nextflow_analysis(
        self,
        case_id: str,
        use_nextflow: bool,
        log: str,
        work_dir: str,
        from_start: bool,
        profile: str,
        config: str,
        params_file: str | None,
        revision: str,
        compute_env: str,
        nf_tower_id: str | None = None,
        dry_run: bool = False,
    ) -> None:
        """Prepare and start run analysis: check existence of all input files generated by config-case and sync with trailblazer."""
        self.status_db.verify_case_exists(case_internal_id=case_id)

        command_args = self.get_command_args(
            case_id=case_id,
            log=log,
            work_dir=work_dir,
            from_start=from_start,
            profile=profile,
            config=config,
            params_file=params_file,
            revision=revision,
            compute_env=compute_env,
            nf_tower_id=nf_tower_id,
        )

        try:
            self.verify_sample_sheet_exists(case_id=case_id, dry_run=dry_run)
            self.check_analysis_ongoing(case_id=case_id)
            LOG.info(f"Running analysis for {case_id}")
            self.run_analysis(
                case_id=case_id,
                command_args=command_args,
                use_nextflow=use_nextflow,
                dry_run=dry_run,
            )
            self.set_statusdb_action(case_id=case_id, action=CaseActions.RUNNING, dry_run=dry_run)
        except FileNotFoundError as error:
            LOG.error(f"Could not resume analysis: {error}")
            raise FileNotFoundError
        except ValueError as error:
            LOG.error(f"Could not run analysis: {error}")
            raise ValueError
        except CgError as error:
            LOG.error(f"Could not run analysis: {error}")
            raise CgError

        if not dry_run:
            self.add_pending_trailblazer_analysis(case_id=case_id)

    def run_analysis(
        self,
        case_id: str,
        command_args: NfCommandArgs,
        use_nextflow: bool,
        dry_run: bool = False,
    ) -> None:
        """Execute run analysis with given options."""
        if use_nextflow:
            self._run_analysis_with_nextflow(
                case_id=case_id,
                command_args=command_args,
                dry_run=dry_run,
            )
        else:
            self._run_analysis_with_tower(
                case_id=case_id,
                command_args=command_args,
                dry_run=dry_run,
            )

    def get_deliverables_template_content(self) -> list[dict[str, str]]:
        """Return deliverables file template content."""
        return ReadFile.get_content_from_file(
            file_format=FileFormat.YAML,
            file_path=self.get_bundle_filenames_path(),
        )

    @staticmethod
    def get_bundle_filenames_path() -> Path | None:
        """Return bundle filenames path."""
        return None

    @staticmethod
    def get_formatted_file_deliverable(
        file_template: dict[str | None, str | None],
        case_id: str,
        sample_id: str,
        sample_name: str,
        case_path: str,
    ) -> FileDeliverable:
        """Return the formatted file deliverable with the case and sample attributes."""
        deliverables = file_template.copy()
        for deliverable_field, deliverable_value in file_template.items():
            if deliverable_value is None:
                continue
            deliverables[deliverable_field] = (
                deliverables[deliverable_field]
                .replace("CASEID", case_id)
                .replace("SAMPLEID", sample_id)
                .replace("SAMPLENAME", sample_name)
                .replace("PATHTOCASE", case_path)
            )
        return FileDeliverable(**deliverables)

    def get_deliverables_for_sample(
        self, sample: Sample, case_id: str, template: list[dict[str, str]]
    ) -> list[FileDeliverable]:
        """Return a list of FileDeliverables for each sample."""
        sample_id: str = sample.internal_id
        sample_name: str = sample.name
        case_path = str(self.get_case_path(case_id=case_id))
        files: list[FileDeliverable] = []
        for file in template:
            files.append(
                self.get_formatted_file_deliverable(
                    file_template=file,
                    case_id=case_id,
                    sample_id=sample_id,
                    sample_name=sample_name,
                    case_path=case_path,
                )
            )
        return files

    def get_deliverables_for_case(self, case_id: str) -> WorkflowDeliverables:
        """Return workflow deliverables for a given case."""
        deliverable_template: list[dict] = self.get_deliverables_template_content()
        samples: list[Sample] = self.status_db.get_samples_by_case_id(case_id=case_id)
        files: list[FileDeliverable] = []

        for sample in samples:
            bundles_per_sample = self.get_deliverables_for_sample(
                sample=sample, case_id=case_id, template=deliverable_template
            )
            files.extend(bundle for bundle in bundles_per_sample if bundle not in files)

        return WorkflowDeliverables(files=files)

    def get_multiqc_json_path(self, case_id: str) -> Path:
        """Return the path of the multiqc_data.json file."""
        return Path(
            self.root_dir,
            case_id,
            MultiQC.MULTIQC,
            MultiQC.MULTIQC_DATA,
            MultiQC.MULTIQC_DATA + FileExtensions.JSON,
        )

    def get_workflow_metrics(self) -> dict:
        """Get nf-core workflow metrics constants."""
        return {}

    def get_multiqc_search_patterns(self, case_id: str) -> dict:
        """Return search patterns for MultiQC. Each key is a search pattern and each value
        corresponds to the metric ID to set in the metrics deliverables file.
        Multiple search patterns can be added. Ideally patterns used should be sample ids, e.g.
        {sample_id_1: sample_id_1, sample_id_2: sample_id_2}."""
        sample_ids: Iterator[str] = self.status_db.get_sample_ids_by_case_id(case_id=case_id)
        search_patterns: dict[str, str] = {sample_id: sample_id for sample_id in sample_ids}
        return search_patterns

    @staticmethod
    def get_deduplicated_metrics(metrics: list[MetricsBase]) -> list[MetricsBase]:
        """Return deduplicated metrics based on metric ID and name. If duplicated entries are found
        only the first one will be kept."""
        deduplicated_metric_id_name = set([])
        deduplicated_metrics: list = []
        for metric in metrics:
            if (metric.id, metric.name) not in deduplicated_metric_id_name:
                deduplicated_metric_id_name.add((metric.id, metric.name))
                deduplicated_metrics.append(metric)
        return deduplicated_metrics

    def get_multiqc_json_metrics(self, case_id: str) -> list[MetricsBase]:
        """Return a list of the metrics specified in a MultiQC json file."""
        multiqc_json = MultiqcDataJson(
            **read_json(file_path=self.get_multiqc_json_path(case_id=case_id))
        )
        metrics = []
        for search_pattern, metric_id in self.get_multiqc_search_patterns(case_id=case_id).items():
            metrics_for_pattern: list[MetricsBase] = (
                self.get_metrics_from_multiqc_json_with_pattern(
                    search_pattern=search_pattern,
                    multiqc_json=multiqc_json,
                    metric_id=metric_id,
                    exact_match=self.is_multiqc_pattern_search_exact,
                )
            )
            metrics.extend(metrics_for_pattern)
        metrics = self.get_deduplicated_metrics(metrics=metrics)
        return metrics

    def get_metrics_from_multiqc_json_with_pattern(
        self,
        search_pattern: str,
        multiqc_json: MultiqcDataJson,
        metric_id: str,
        exact_match: bool = False,
    ) -> list[MetricsBase]:
        """Parse a MultiqcDataJson and returns a list of metrics."""
        metrics: list[MetricsBase] = []
        for section in multiqc_json.report_general_stats_data:
            for section_name, section_values in section.items():
                if exact_match:
                    is_pattern_found: bool = search_pattern == section_name
                else:
                    is_pattern_found: bool = search_pattern in section_name
                if is_pattern_found:
                    for metric_name, metric_value in section_values.items():
                        metric: MetricsBase = self.get_multiqc_metric(
                            metric_name=metric_name, metric_value=metric_value, metric_id=metric_id
                        )
                        metrics.append(metric)
        return metrics

    def get_multiqc_metric(
        self, metric_name: str, metric_value: str | int | float, metric_id: str
    ) -> MetricsBase:
        """Return a MetricsBase object for a given metric."""
        return MetricsBase(
            header=None,
            id=metric_id,
            input=MultiQC.MULTIQC_DATA + FileExtensions.JSON,
            name=metric_name,
            step=MultiQC.MULTIQC,
            value=metric_value,
            condition=self.get_workflow_metrics().get(metric_name, None),
        )

    @staticmethod
    def ensure_mandatory_metrics_present(metrics: list[MetricsBase]) -> None:
        return None

    def create_metrics_deliverables_content(self, case_id: str) -> dict[str, list[dict[str, Any]]]:
        """Create the content of metrics deliverables file."""
        metrics: list[MetricsBase] = self.get_multiqc_json_metrics(case_id=case_id)
        self.ensure_mandatory_metrics_present(metrics=metrics)
        return {"metrics": [metric.dict() for metric in metrics]}

    def write_metrics_deliverables(self, case_id: str, dry_run: bool = False) -> None:
        """Write <case>_metrics_deliverables.yaml file."""
        metrics_deliverables_path: Path = self.get_metrics_deliverables_path(case_id=case_id)
        content: dict = self.create_metrics_deliverables_content(case_id=case_id)
        if dry_run:
            LOG.info(
                f"Dry-run: metrics deliverables file would be written to {metrics_deliverables_path.as_posix()}"
            )
            return

        LOG.info(f"Writing metrics deliverables file to {metrics_deliverables_path.as_posix()}")
        WriteFile.write_file_from_content(
            content=content,
            file_format=FileFormat.YAML,
            file_path=metrics_deliverables_path,
        )

    def validate_qc_metrics(self, case_id: str, dry_run: bool = False) -> None:
        """Validate the information from a QC metrics deliverable file."""

        if dry_run:
            LOG.info("Dry-run: QC metrics validation would be performed")
            return

        LOG.info("Validating QC metrics")
        try:
            metrics_deliverables_path: Path = self.get_metrics_deliverables_path(case_id=case_id)
            qc_metrics_raw: dict = ReadFile.get_content_from_file(
                file_format=FileFormat.YAML, file_path=metrics_deliverables_path
            )
            MetricsDeliverablesCondition(**qc_metrics_raw)
        except MetricsQCError as error:
            LOG.error(f"QC metrics failed for {case_id}, with: {error}")
            self.trailblazer_api.set_analysis_status(case_id=case_id, status=AnalysisStatus.FAILED)
            self.trailblazer_api.add_comment(case_id=case_id, comment=str(error))
            raise MetricsQCError from error
        except CgError as error:
            LOG.error(f"Could not create metrics deliverables file: {error}")
            self.trailblazer_api.set_analysis_status(case_id=case_id, status=AnalysisStatus.ERROR)
            raise CgError from error
        self.trailblazer_api.set_analysis_status(case_id=case_id, status=AnalysisStatus.COMPLETED)

    def metrics_deliver(self, case_id: str, dry_run: bool):
        """Create and validate a metrics deliverables file for given case id."""
        self.status_db.verify_case_exists(case_internal_id=case_id)
        self.write_metrics_deliverables(case_id=case_id, dry_run=dry_run)
        self.validate_qc_metrics(case_id=case_id, dry_run=dry_run)

    def report_deliver(self, case_id: str, dry_run: bool) -> None:
        """Write deliverables file."""

        self.status_db.verify_case_exists(case_internal_id=case_id)
        self.trailblazer_api.is_latest_analysis_completed(case_id=case_id)
        if dry_run:
            LOG.info(f"Dry-run: Would have created delivery files for case {case_id}")
            return
        workflow_content: WorkflowDeliverables = self.get_deliverables_for_case(case_id=case_id)
        self.write_deliverables_file(
            deliverables_content=workflow_content.dict(),
            file_path=self.get_deliverables_file_path(case_id=case_id),
        )
        LOG.info(
            f"Writing deliverables file in {self.get_deliverables_file_path(case_id=case_id).as_posix()}"
        )

    def store_analysis_housekeeper(self, case_id: str, dry_run: bool = False) -> None:
        """Store a finished nextflow analysis in Housekeeper and StatusDB"""

        try:
            self.status_db.verify_case_exists(case_internal_id=case_id)
            self.trailblazer_api.is_latest_analysis_completed(case_id=case_id)
            self.verify_deliverables_file_exists(case_id=case_id)
            self.upload_bundle_housekeeper(case_id=case_id, dry_run=dry_run)
            self.upload_bundle_statusdb(case_id=case_id, dry_run=dry_run)
            self.set_statusdb_action(case_id=case_id, action=None, dry_run=dry_run)
        except ValidationError as error:
            raise HousekeeperStoreError(f"Deliverables file is malformed: {error}")
        except Exception as error:
            self.housekeeper_api.rollback()
            self.status_db.session.rollback()
            raise HousekeeperStoreError(
                f"Could not store bundle in Housekeeper and StatusDB: {error}"
            )

    def store(self, case_id: str, dry_run: bool):
        """Generate deliverable files for a case and store in Housekeeper if they
        pass QC metrics checks."""
        is_latest_analysis_qc: bool = self.trailblazer_api.is_latest_analysis_qc(case_id=case_id)
        if not is_latest_analysis_qc and not self.trailblazer_api.is_latest_analysis_completed(
            case_id=case_id
        ):
            LOG.error(
                "Case not stored. Trailblazer status must be either QC or COMPLETE to be able to store"
            )
            raise ValueError

        if (
            is_latest_analysis_qc
            or not self.get_metrics_deliverables_path(case_id=case_id).exists()
        ):
            LOG.info(f"Generating metrics file and performing QC checks for {case_id}")
            self.metrics_deliver(case_id=case_id, dry_run=dry_run)
        LOG.info(f"Storing analysis for {case_id}")
        self.report_deliver(case_id=case_id, dry_run=dry_run)
        self.store_analysis_housekeeper(case_id=case_id, dry_run=dry_run)

    def get_cases_to_store(self) -> list[Case]:
        """Return cases where analysis finished successfully,
        and is ready to be stored in Housekeeper."""
        return [
            case
            for case in self.status_db.get_running_cases_in_workflow(workflow=self.workflow)
            if self.trailblazer_api.is_latest_analysis_completed(case_id=case.internal_id)
            or self.trailblazer_api.is_latest_analysis_qc(case_id=case.internal_id)
        ]

<<<<<<< HEAD
    def get_reference_genome(self, case_id: str) -> GenomeVersion:
        """Return reference genome for a case.
        Raises CgError if this information is missing or inconsistent for the samples linked to a case.
        """
        reference_genome: set[str] = {
            sample.reference_genome
            for sample in self.status_db.get_samples_by_case_id(case_id=case_id)
        }
        if len(reference_genome) == 1:
            return reference_genome.pop()
        elif len(reference_genome) > 1:
            raise CgError(
                f"Samples linked to case {case_id} have different reference genome versions set"
            )
        else:
            raise CgError("No reference genome specified")

    def get_gene_panel_genome_build(self, case_id: str) -> GenePanelGenomeBuild:
        """Return build version of the gene panel for a case."""
        reference_genome: GenomeVersion = self.get_reference_genome(case_id=case_id)
        try:
            return getattr(GenePanelGenomeBuild, reference_genome)
        except AttributeError as error:
            raise CgError(
                f"Reference {reference_genome} has no associated genome build for panels: {error}"
            ) from error

    def get_gene_panel(self, case_id: str, dry_run: bool = False) -> list[str]:
        """Create and return the aggregated gene panel file."""
        return self._get_gene_panel(
            case_id=case_id,
            genome_build=self.get_gene_panel_genome_build(case_id=case_id),
            dry_run=dry_run,
        )
=======
    def parse_analysis(self, qc_metrics_raw: list[MetricsBase], **kwargs) -> NextflowAnalysis:
        """Parse Nextflow output analysis files and return an analysis model."""
        sample_metrics: dict[str, dict] = {}
        for metric in qc_metrics_raw:
            try:
                sample_metrics[metric.id].update({metric.name.lower(): metric.value})
            except KeyError:
                sample_metrics[metric.id] = {metric.name.lower(): metric.value}
        return NextflowAnalysis(sample_metrics=sample_metrics)

    def get_latest_metadata(self, case_id: str) -> NextflowAnalysis:
        """Return analysis output of a Nextflow case."""
        qc_metrics: list[MetricsBase] = self.get_multiqc_json_metrics(case_id)
        return self.parse_analysis(qc_metrics_raw=qc_metrics)

    def get_genome_build(self, case_id: str) -> str:
        """Return the reference genome build version of Nextflow analysis."""
        return GenomeVersion.hg38.value
>>>>>>> e6b1c38c
<|MERGE_RESOLUTION|>--- conflicted
+++ resolved
@@ -14,10 +14,7 @@
     MultiQC,
     WorkflowManager,
 )
-<<<<<<< HEAD
 from cg.constants.gene_panel import GenePanelGenomeBuild
-=======
->>>>>>> e6b1c38c
 from cg.constants.nextflow import NFX_WORK_DIR
 from cg.constants.nf_analysis import NfTowerStatus
 from cg.constants.tb import AnalysisStatus
@@ -29,7 +26,7 @@
 from cg.io.yaml import write_yaml_nextflow_style
 from cg.meta.workflow.analysis import AnalysisAPI
 from cg.meta.workflow.nf_handlers import NextflowHandler, NfTowerHandler
-from cg.models.analysis import NextflowAnalysis, AnalysisModel
+from cg.models.analysis import NextflowAnalysis
 from cg.models.cg_config import CGConfig
 from cg.models.deliverables.metric_deliverables import (
     MetricsBase,
@@ -839,9 +836,8 @@
             or self.trailblazer_api.is_latest_analysis_qc(case_id=case.internal_id)
         ]
 
-<<<<<<< HEAD
-    def get_reference_genome(self, case_id: str) -> GenomeVersion:
-        """Return reference genome for a case.
+    def get_genome_build(self, case_id: str) -> GenomeVersion:
+        """Return reference genome version for a case.
         Raises CgError if this information is missing or inconsistent for the samples linked to a case.
         """
         reference_genome: set[str] = {
@@ -859,7 +855,7 @@
 
     def get_gene_panel_genome_build(self, case_id: str) -> GenePanelGenomeBuild:
         """Return build version of the gene panel for a case."""
-        reference_genome: GenomeVersion = self.get_reference_genome(case_id=case_id)
+        reference_genome: GenomeVersion = self.get_genome_build(case_id=case_id)
         try:
             return getattr(GenePanelGenomeBuild, reference_genome)
         except AttributeError as error:
@@ -874,7 +870,7 @@
             genome_build=self.get_gene_panel_genome_build(case_id=case_id),
             dry_run=dry_run,
         )
-=======
+
     def parse_analysis(self, qc_metrics_raw: list[MetricsBase], **kwargs) -> NextflowAnalysis:
         """Parse Nextflow output analysis files and return an analysis model."""
         sample_metrics: dict[str, dict] = {}
@@ -888,9 +884,4 @@
     def get_latest_metadata(self, case_id: str) -> NextflowAnalysis:
         """Return analysis output of a Nextflow case."""
         qc_metrics: list[MetricsBase] = self.get_multiqc_json_metrics(case_id)
-        return self.parse_analysis(qc_metrics_raw=qc_metrics)
-
-    def get_genome_build(self, case_id: str) -> str:
-        """Return the reference genome build version of Nextflow analysis."""
-        return GenomeVersion.hg38.value
->>>>>>> e6b1c38c
+        return self.parse_analysis(qc_metrics_raw=qc_metrics)