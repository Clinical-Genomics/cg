--- conflicted
+++ resolved
@@ -1,12 +1,8 @@
 import logging
 from datetime import datetime
 from pathlib import Path
-<<<<<<< HEAD
-from typing import Any
 from dateutil.parser import parse as parse_date
-=======
 from typing import Any, Iterator
->>>>>>> 8193035c
 
 from pydantic.v1 import ValidationError
 
