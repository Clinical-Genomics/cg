--- conflicted
+++ resolved
@@ -814,7 +814,7 @@
             or self.trailblazer_api.is_latest_analysis_qc(case_id=case.internal_id)
         ]
 
-<<<<<<< HEAD
+
     def clean_workflow_run_dir(self, yes: bool, case_id: str, dry_run: bool = False):
         """Remove workflow run directory."""
 
@@ -845,7 +845,7 @@
                 LOG.error(f"Failed to clean directories for case {case_id} - {repr(error)}")
 
         LOG.info(f"Done cleaning {self.workflow} output")
-=======
+
     def parse_analysis(self, qc_metrics_raw: list[MetricsBase], **kwargs) -> NextflowAnalysis:
         """Parse Nextflow output analysis files and return an analysis model."""
         sample_metrics: dict[str, dict] = {}
@@ -864,4 +864,3 @@
     def get_genome_build(self, case_id: str) -> str:
         """Return the reference genome build version of Nextflow analysis."""
         return GenomeVersion.hg38.value
->>>>>>> e6b1c38c
