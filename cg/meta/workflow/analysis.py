import datetime as dt
import logging
import os
import shutil
from pathlib import Path
from subprocess import CalledProcessError

import click
from housekeeper.store.models import Bundle, Version

from cg.apps.environ import environ_email
from cg.constants import EXIT_FAIL, EXIT_SUCCESS, Priority, SequencingFileTag, Workflow
from cg.constants.constants import (
    AnalysisType,
    CaseActions,
    FileFormat,
    WorkflowManager,
)
from cg.constants.gene_panel import GenePanelCombo
from cg.constants.scout import ScoutExportFileName
from cg.exc import AnalysisNotReadyError, BundleAlreadyAddedError, CgDataError, CgError
from cg.io.controller import WriteFile
from cg.meta.archive.archive import SpringArchiveAPI
from cg.meta.meta import MetaAPI
from cg.meta.workflow.fastq import FastqHandler
from cg.models.analysis import AnalysisModel
from cg.models.cg_config import CGConfig
from cg.models.fastq import FastqFileMeta
from cg.store.models import Analysis, BedVersion, Case, CaseSample, Sample

LOG = logging.getLogger(__name__)


def add_gene_panel_combo(default_panels: set[str]) -> set[str]:
    """Add gene panels combinations for gene panels being part of gene panel combination and return updated gene panels."""
    additional_panels = set()
    for panel in default_panels:
        if panel in GenePanelCombo.COMBO_1:
            additional_panels |= GenePanelCombo.COMBO_1.get(panel)
    default_panels |= additional_panels
    return default_panels


class AnalysisAPI(MetaAPI):
    """
    Parent class containing all methods that are either shared or overridden by other workflow APIs.
    """

    def __init__(self, workflow: Workflow, config: CGConfig):
        super().__init__(config=config)
        self.workflow = workflow
        self._process = None

    @property
    def root(self):
        raise NotImplementedError

    @property
    def use_read_count_threshold(self) -> bool:
        """Defines whether the threshold for adequate read count should be passed for all samples
        when determining if the analysis for a case should be automatically started"""
        return False

    @property
    def process(self):
        raise NotImplementedError

    @property
    def fastq_handler(self):
        return FastqHandler

    @staticmethod
    def get_help(context):
        """
        If no argument is passed, print help text
        """
        if context.invoked_subcommand is None:
            click.echo(context.get_help())

    def verify_deliverables_file_exists(self, case_id: str) -> None:
        if not Path(self.get_deliverables_file_path(case_id=case_id)).exists():
            raise CgError(f"No deliverables file found for case {case_id}")

    def verify_case_config_file_exists(self, case_id: str, dry_run: bool = False) -> None:
        if not Path(self.get_case_config_path(case_id=case_id)).exists() and not dry_run:
            raise CgError(f"No config file found for case {case_id}")

    def check_analysis_ongoing(self, case_id: str) -> None:
        if self.trailblazer_api.is_latest_analysis_ongoing(case_id=case_id):
            LOG.warning(f"{case_id} : analysis is still ongoing - skipping")
            raise CgError(f"Analysis still ongoing in Trailblazer for case {case_id}")

    def verify_case_path_exists(self, case_id: str) -> None:
        """Check if case path exists."""
        if not self.get_case_path(case_id=case_id).exists():
            LOG.info(f"No working directory for {case_id} exists")
            raise FileNotFoundError(f"No working directory for {case_id} exists")

    def get_priority_for_case(self, case_id: str) -> int:
        """Get priority from the status db case priority"""
        case: Case = self.status_db.get_case_by_internal_id(internal_id=case_id)
        return case.priority or Priority.research

    def get_slurm_qos_for_case(self, case_id: str) -> str:
        """Get Quality of service (SLURM QOS) for the case."""
        priority: int = self.get_priority_for_case(case_id=case_id)
        return Priority.priority_to_slurm_qos().get(priority)

    def get_workflow_manager(self) -> str:
        """Get workflow manager for a given workflow."""
        return WorkflowManager.Slurm.value

    def get_case_path(self, case_id: str) -> list[Path] | Path:
        """Path to case working directory."""
        raise NotImplementedError

    def get_case_config_path(self, case_id) -> Path:
        """Path to case config file"""
        raise NotImplementedError

    def get_job_ids_path(self, case_id: str) -> Path:
        """Path to file containing slurm/tower job ids for the case."""
        raise NotImplementedError

    def get_sample_name_from_lims_id(self, lims_id: str) -> str:
        """Retrieve sample name provided by customer for specific sample"""
        sample: Sample = self.status_db.get_sample_by_internal_id(internal_id=lims_id)
        return sample.name

    def link_fastq_files(self, case_id: str, dry_run: bool = False) -> None:
        """
        Links fastq files from Housekeeper to case working directory
        """
        raise NotImplementedError

    def get_bundle_deliverables_type(self, case_id: str) -> str | None:
        return None

    @staticmethod
    def get_application_type(sample_obj: Sample) -> str:
        """
        Gets application type for sample. Only application types supported by trailblazer (or other)
        are valid outputs.
        """
        prep_category: str = sample_obj.prep_category
        if prep_category and prep_category.lower() in {
            AnalysisType.TARGETED_GENOME_SEQUENCING,
            AnalysisType.WHOLE_EXOME_SEQUENCING,
            AnalysisType.WHOLE_GENOME_SEQUENCING,
            AnalysisType.WHOLE_TRANSCRIPTOME_SEQUENCING,
        }:
            return prep_category.lower()
        return AnalysisType.OTHER

    def upload_bundle_housekeeper(self, case_id: str, dry_run: bool = False) -> None:
        """Storing bundle data in Housekeeper for CASE_ID"""
        LOG.info(f"Storing bundle data in Housekeeper for {case_id}")
        bundle_data: dict = self.get_hermes_transformed_deliverables(case_id)
        bundle_result: tuple[Bundle, Version] = self.housekeeper_api.add_bundle(
            bundle_data=bundle_data
        )
        if not bundle_result:
            LOG.info("Bundle already added to Housekeeper!")
            raise BundleAlreadyAddedError("Bundle already added to Housekeeper!")
        bundle_object, bundle_version = bundle_result
        if dry_run:
            LOG.info("Dry-run: Housekeeper changes will not be commited")
            LOG.info(
                "The following files would be stored:\n%s",
                "\n".join([f["path"] for f in bundle_data["files"]]),
            )
            return
        self.housekeeper_api.include(bundle_version)
        self.housekeeper_api.add_commit(bundle_object)
        self.housekeeper_api.add_commit(bundle_version)
        LOG.info(
            f"Analysis successfully stored in Housekeeper: {case_id} : {bundle_version.created_at}"
        )

    def upload_bundle_statusdb(self, case_id: str, dry_run: bool = False) -> None:
        """Storing analysis bundle in StatusDB for CASE_ID"""

        LOG.info(f"Storing analysis in StatusDB for {case_id}")
        case_obj: Case = self.status_db.get_case_by_internal_id(internal_id=case_id)
        analysis_start: dt.datetime = self.get_bundle_created_date(case_id=case_id)
        workflow_version: str = self.get_workflow_version(case_id=case_id)
        new_analysis: Case = self.status_db.add_analysis(
            workflow=self.workflow,
            version=workflow_version,
            completed_at=dt.datetime.now(),
            primary=(len(case_obj.analyses) == 0),
            started_at=analysis_start,
        )
        new_analysis.case = case_obj
        if dry_run:
            LOG.info("Dry-run: StatusDB changes will not be commited")
            return
        self.status_db.session.add(new_analysis)
        self.status_db.session.commit()
        LOG.info(f"Analysis successfully stored in StatusDB: {case_id} : {analysis_start}")

    def get_deliverables_file_path(self, case_id: str) -> Path:
        raise NotImplementedError

    def get_analysis_finish_path(self, case_id: str) -> Path:
        raise NotImplementedError

    def add_pending_trailblazer_analysis(self, case_id: str) -> None:
        self.check_analysis_ongoing(case_id)
        application_type: str = self.get_application_type(
            self.status_db.get_case_by_internal_id(case_id).links[0].sample
        )
        config_path: str = self.get_job_ids_path(case_id).as_posix()
        data_analysis: str = str(self.workflow)
        email: str = environ_email()
        order_id: str = str(self._get_order_id_from_case_id(case_id))
        out_dir: str = self.get_job_ids_path(case_id).parent.as_posix()
        slurm_quality_of_service: str = self.get_slurm_qos_for_case(case_id)
        ticket: str = self.status_db.get_latest_ticket_from_case(case_id)
        workflow_manager: str = self.get_workflow_manager()
        self.trailblazer_api.add_pending_analysis(
            analysis_type=application_type,
            case_id=case_id,
<<<<<<< HEAD
            config_path=config_path,
            data_analysis=data_analysis,
            email=email,
            order_id=order_id,
            out_dir=out_dir,
            slurm_quality_of_service=slurm_quality_of_service,
            ticket=ticket,
            workflow_manager=workflow_manager,
=======
            analysis_type=self.get_application_type(
                self.status_db.get_case_by_internal_id(case_id).links[0].sample
            ),
            config_path=self.get_job_ids_path(case_id).as_posix(),
            out_dir=self.get_job_ids_path(case_id).parent.as_posix(),
            slurm_quality_of_service=self.get_slurm_qos_for_case(case_id),
            email=environ_email(),
            workflow=self.workflow,
            ticket=self.status_db.get_latest_ticket_from_case(case_id),
            workflow_manager=self.get_workflow_manager(),
>>>>>>> acabe348
        )

    def _get_order_id_from_case_id(self, case_id) -> int:
        case: Case = self.status_db.get_case_by_internal_id(case_id)
        return case.order_id

    def get_hermes_transformed_deliverables(self, case_id: str) -> dict:
        return self.hermes_api.create_housekeeper_bundle(
            bundle_name=case_id,
            deliverables=self.get_deliverables_file_path(case_id=case_id),
            workflow=str(self.workflow),
            analysis_type=self.get_bundle_deliverables_type(case_id),
            created=self.get_bundle_created_date(case_id),
        ).model_dump()

    def get_bundle_created_date(self, case_id: str) -> dt.datetime:
        return self.get_date_from_file_path(self.get_deliverables_file_path(case_id=case_id))

    def get_workflow_version(self, case_id: str) -> str:
        """
        Calls the workflow to get the workflow version number. If fails, returns a placeholder value instead.
        """
        try:
            self.process.run_command(["--version"])
            return list(self.process.stdout_lines())[0].split()[-1]
        except (Exception, CalledProcessError):
            LOG.warning(f"Could not retrieve {self.workflow} workflow version!")
            return "0.0.0"

    def set_statusdb_action(self, case_id: str, action: str | None, dry_run: bool = False) -> None:
        """
        Set one of the allowed actions on a case in StatusDB.
        """
        if dry_run:
            LOG.info(f"Dry-run: Action {action} would be set for case {case_id}")
            return
        if action in [None, *CaseActions.actions()]:
            case: Case = self.status_db.get_case_by_internal_id(internal_id=case_id)
            case.action = action
            self.status_db.session.commit()
            LOG.info("Action %s set for case %s", action, case_id)
            return
        LOG.warning(
            f"Action '{action}' not permitted by StatusDB and will not be set for case {case_id}"
        )

    def get_analyses_to_clean(self, before: dt.datetime) -> list[Analysis]:
        analyses_to_clean = self.status_db.get_analyses_to_clean(
            before=before, workflow=self.workflow
        )
        return analyses_to_clean

    def get_cases_to_analyze(self) -> list[Case]:
        return self.status_db.cases_to_analyze(
            workflow=self.workflow, threshold=self.use_read_count_threshold
        )

    def get_cases_to_store(self) -> list[Case]:
        """Return cases where analysis finished successfully,
        and is ready to be stored in Housekeeper."""
        return [
            case
            for case in self.status_db.get_running_cases_in_workflow(workflow=self.workflow)
            if self.trailblazer_api.is_latest_analysis_completed(case_id=case.internal_id)
        ]

    def get_cases_to_qc(self) -> list[Case]:
        """Return cases where analysis finished successfully,
        and is ready for QC metrics checks."""
        return [
            case
            for case in self.status_db.get_running_cases_in_workflow(workflow=self.workflow)
            if self.trailblazer_api.is_latest_analysis_qc(case_id=case.internal_id)
        ]

    def get_sample_fastq_destination_dir(self, case: Case, sample: Sample) -> Path:
        """Return the path to the FASTQ destination directory."""
        raise NotImplementedError

    def gather_file_metadata_for_sample(self, sample: Sample) -> list[FastqFileMeta]:
        return [
            self.fastq_handler.parse_file_data(hk_file.full_path)
            for hk_file in self.housekeeper_api.files(
                bundle=sample.internal_id, tags={SequencingFileTag.FASTQ}
            )
        ]

    def link_fastq_files_for_sample(
        self, case: Case, sample: Sample, concatenate: bool = False
    ) -> None:
        """
        Link FASTQ files for a sample to the work directory.
        If workflow input requires concatenated fastq, files can also be concatenated
        """
        linked_reads_paths: dict[int, list[Path]] = {1: [], 2: []}
        concatenated_paths: dict[int, str] = {1: "", 2: ""}
        fastq_files_meta: list[FastqFileMeta] = self.gather_file_metadata_for_sample(sample=sample)
        sorted_fastq_files_meta: list[FastqFileMeta] = sorted(
            fastq_files_meta, key=lambda k: k.path
        )
        fastq_dir: Path = self.get_sample_fastq_destination_dir(case=case, sample=sample)
        fastq_dir.mkdir(parents=True, exist_ok=True)

        for fastq_file in sorted_fastq_files_meta:
            fastq_file_name: str = self.fastq_handler.create_fastq_name(
                lane=fastq_file.lane,
                flow_cell=fastq_file.flow_cell_id,
                sample=sample.internal_id,
                read_direction=fastq_file.read_direction,
                undetermined=fastq_file.undetermined,
                meta=self.get_lims_naming_metadata(sample),
            )
            destination_path = Path(fastq_dir, fastq_file_name)
            linked_reads_paths[fastq_file.read_direction].append(destination_path)
            concatenated_paths[fastq_file.read_direction] = (
                f"{fastq_dir}/{self.fastq_handler.get_concatenated_name(fastq_file_name)}"
            )

            if not destination_path.exists():
                LOG.info(f"Linking: {fastq_file.path} -> {destination_path}")
                destination_path.symlink_to(fastq_file.path)
            else:
                LOG.warning(f"Destination path already exists: {destination_path}")

        if not concatenate:
            return

        LOG.info(f"Concatenation in progress for sample: {sample.internal_id}")
        for read, value in linked_reads_paths.items():
            self.fastq_handler.concatenate(linked_reads_paths[read], concatenated_paths[read])
            self.fastq_handler.remove_files(value)

    def get_target_bed_from_lims(self, case_id: str) -> str | None:
        """Get target bed filename from LIMS."""
        case: Case = self.status_db.get_case_by_internal_id(internal_id=case_id)
        sample: Sample = case.links[0].sample
        if sample.from_sample:
            sample: Sample = self.status_db.get_sample_by_internal_id(
                internal_id=sample.from_sample
            )
        target_bed_shortname: str = self.lims_api.capture_kit(lims_id=sample.internal_id)
        if not target_bed_shortname:
            return None
        bed_version: BedVersion | None = self.status_db.get_bed_version_by_short_name(
            bed_version_short_name=target_bed_shortname
        )
        if not bed_version:
            raise CgDataError(f"Bed-version {target_bed_shortname} does not exist")
        return bed_version.filename

    def decompression_running(self, case_id: str) -> None:
        """Check if decompression is running for a case"""
        is_decompression_running: bool = self.prepare_fastq_api.is_spring_decompression_running(
            case_id
        )
        if not is_decompression_running:
            LOG.warning(
                "Decompression can not be started for %s",
                case_id,
            )
            return
        LOG.info(
            "Decompression is running for %s, analysis will be started when decompression is done",
            case_id,
        )
        self.set_statusdb_action(case_id=case_id, action="analyze")

    def decompress_case(self, case_id: str, dry_run: bool) -> None:
        """Decompress all possible fastq files for all samples in a case"""
        LOG.info(
            "The analysis for %s could not start, decompression is needed",
            case_id,
        )
        decompression_possible: bool = (
            self.prepare_fastq_api.can_at_least_one_sample_be_decompressed(case_id)
        )
        if not decompression_possible:
            self.decompression_running(case_id=case_id)
            return
        case_obj: Case = self.status_db.get_case_by_internal_id(internal_id=case_id)
        link: CaseSample
        any_decompression_started = False
        for link in case_obj.links:
            sample_id: str = link.sample.internal_id
            if dry_run:
                LOG.info(
                    f"This is a dry run, therefore decompression for {sample_id} won't be started"
                )
                continue
            decompression_started: bool = self.prepare_fastq_api.compress_api.decompress_spring(
                sample_id
            )
            if decompression_started:
                any_decompression_started = True

        if not any_decompression_started:
            LOG.warning("Decompression failed to start for %s", case_id)
            return
        if not dry_run:
            self.set_statusdb_action(case_id=case_id, action="analyze")
        LOG.info("Decompression started for %s", case_id)

    def resolve_decompression(self, case_id: str, dry_run: bool) -> None:
        """
        Decompresses a case if needed and adds new fastq files to Housekeeper.
        """
        if self.prepare_fastq_api.is_spring_decompression_needed(case_id):
            self.decompress_case(case_id=case_id, dry_run=dry_run)
            return

        if self.prepare_fastq_api.is_spring_decompression_running(case_id):
            self.set_statusdb_action(case_id=case_id, action=CaseActions.ANALYZE)
            return

        self.prepare_fastq_api.add_decompressed_fastq_files_to_housekeeper(case_id)

    @staticmethod
    def get_date_from_file_path(file_path: Path) -> dt.datetime.date:
        """
        Get date from deliverables path using date created metadata.
        """
        return dt.datetime.fromtimestamp(int(os.path.getctime(file_path)))

    def get_lims_naming_metadata(self, sample: Sample) -> str | None:
        return None

    def get_latest_metadata(self, case_id: str) -> AnalysisModel:
        """Get the latest metadata of a specific case"""

        raise NotImplementedError

    def parse_analysis(
        self, config_raw: dict, qc_metrics_raw: dict, sample_info_raw: dict
    ) -> AnalysisModel:
        """Parses output analysis files"""

        raise NotImplementedError

    def clean_analyses(self, case_id: str) -> None:
        """Add a cleaned at date for all analyses related to a case."""
        analyses: list = self.status_db.get_case_by_internal_id(internal_id=case_id).analyses
        LOG.info(f"Adding a cleaned at date for case {case_id}")
        for analysis_obj in analyses:
            analysis_obj.cleaned_at = analysis_obj.cleaned_at or dt.datetime.now()
            self.status_db.session.commit()

    def clean_run_dir(self, case_id: str, yes: bool, case_path: list[Path] | Path) -> int:
        """Remove workflow run directory."""

        try:
            self.verify_case_path_exists(case_id=case_id)
        except FileNotFoundError:
            self.clean_analyses(case_id)

        if yes or click.confirm(f"Are you sure you want to remove all files in {case_path}?"):
            if case_path.is_symlink():
                LOG.warning(
                    f"Will not automatically delete symlink: {case_path}, delete it manually",
                )
                return EXIT_FAIL

            shutil.rmtree(case_path, ignore_errors=True)
            LOG.info(f"Cleaned {case_path}")
            self.clean_analyses(case_id=case_id)
            return EXIT_SUCCESS

    def _is_flow_cell_check_applicable(self, case_id) -> bool:
        """Returns true if the case is neither down sampled nor external."""
        return not (
            self.status_db.is_case_down_sampled(case_id) or self.status_db.is_case_external(case_id)
        )

    def ensure_flow_cells_on_disk(self, case_id: str) -> None:
        """Check if flow cells are on disk for given case. If not, request flow cells."""
        if not self._is_flow_cell_check_applicable(case_id):
            LOG.info(
                "Flow cell check is not applicable - "
                "the case is either down sampled or external."
            )
            return
        if not self.status_db.are_all_flow_cells_on_disk(case_id=case_id):
            self.status_db.request_flow_cells_for_case(case_id)

    def is_case_ready_for_analysis(self, case_id: str) -> bool:
        """Returns True if no files need to be retrieved from an external location and if all Spring files are
        decompressed."""
        if self.does_any_file_need_to_be_retrieved(case_id):
            return False
        if self.prepare_fastq_api.is_spring_decompression_needed(
            case_id
        ) or self.prepare_fastq_api.is_spring_decompression_running(case_id):
            LOG.warning(f"Case {case_id} is not ready - not all files are decompressed.")
            return False
        return True

    def does_any_file_need_to_be_retrieved(self, case_id: str) -> bool:
        """Checks whether we need to retrieve files from an external data location."""
        if self._is_flow_cell_check_applicable(
            case_id
        ) and not self.status_db.are_all_flow_cells_on_disk(case_id):
            LOG.warning(f"Case {case_id} is not ready - all flow cells not present on disk.")
            return True
        else:
            if not self.are_all_spring_files_present(case_id):
                LOG.warning(f"Case {case_id} is not ready - some files are archived.")
                return True
        return False

    def prepare_fastq_files(self, case_id: str, dry_run: bool) -> None:
        """Retrieves or decompresses Spring files if needed. If so, an AnalysisNotReady error
        is raised."""
        self.ensure_files_are_present(case_id)
        self.resolve_decompression(case_id=case_id, dry_run=dry_run)
        if not self.is_case_ready_for_analysis(case_id):
            raise AnalysisNotReadyError("FASTQ files are not present for the analysis to start")

    def ensure_files_are_present(self, case_id: str):
        """Checks if any flow cells need to be retrieved and submits a job if that is the case.
        Also checks if any spring files are archived and submits a job to retrieve any which are."""
        self.ensure_flow_cells_on_disk(case_id)
        if not self.are_all_spring_files_present(case_id):
            LOG.warning(f"Files are archived for case {case_id}")
            spring_archive_api = SpringArchiveAPI(
                status_db=self.status_db,
                housekeeper_api=self.housekeeper_api,
                data_flow_config=self.config.data_flow,
            )
            spring_archive_api.retrieve_case(case_id)

    def are_all_spring_files_present(self, case_id: str) -> bool:
        """Return True if no Spring files for the case are archived in the data location used by the customer."""
        case: Case = self.status_db.get_case_by_internal_id(case_id)
        for sample in [link.sample for link in case.links]:
            if (
                files := self.housekeeper_api.get_archived_files_for_bundle(
                    bundle_name=sample.internal_id, tags=[SequencingFileTag.SPRING]
                )
            ) and not all(file.archive.retrieved_at for file in files):
                return False
        return True

    def get_archive_location_for_case(self, case_id: str) -> str:
        return self.status_db.get_case_by_internal_id(case_id).customer.data_archive_location

    @staticmethod
    def _write_managed_variants(out_dir: Path, content: list[str]) -> None:
        """Write the managed variants to case dir."""
        out_dir.mkdir(parents=True, exist_ok=True)
        WriteFile.write_file_from_content(
            content="\n".join(content),
            file_format=FileFormat.TXT,
            file_path=Path(out_dir, ScoutExportFileName.MANAGED_VARIANTS),
        )

    @staticmethod
    def _write_panel(out_dir: Path, content: list[str]) -> None:
        """Write the managed variants to case dir."""
        out_dir.mkdir(parents=True, exist_ok=True)
        WriteFile.write_file_from_content(
            content="\n".join(content),
            file_format=FileFormat.TXT,
            file_path=Path(out_dir, ScoutExportFileName.PANELS),
        )

    def _get_gene_panel(self, case_id: str, genome_build: str) -> list[str]:
        """Create and return the aggregated gene panel file."""
        case: Case = self.status_db.get_case_by_internal_id(internal_id=case_id)
        all_panels: list[str] = self.get_aggregated_panels(
            customer_id=case.customer.internal_id, default_panels=set(case.panels)
        )
        return self.scout_api.export_panels(build=genome_build, panels=all_panels)

    def _get_managed_variants(self, genome_build: str) -> list[str]:
        """Create and return the managed variants."""
        return self.scout_api.export_managed_variants(genome_build=genome_build)<|MERGE_RESOLUTION|>--- conflicted
+++ resolved
@@ -221,27 +221,17 @@
         self.trailblazer_api.add_pending_analysis(
             analysis_type=application_type,
             case_id=case_id,
-<<<<<<< HEAD
-            config_path=config_path,
-            data_analysis=data_analysis,
-            email=email,
-            order_id=order_id,
-            out_dir=out_dir,
-            slurm_quality_of_service=slurm_quality_of_service,
-            ticket=ticket,
-            workflow_manager=workflow_manager,
-=======
             analysis_type=self.get_application_type(
                 self.status_db.get_case_by_internal_id(case_id).links[0].sample
             ),
             config_path=self.get_job_ids_path(case_id).as_posix(),
+            order_id=order_id,
             out_dir=self.get_job_ids_path(case_id).parent.as_posix(),
             slurm_quality_of_service=self.get_slurm_qos_for_case(case_id),
             email=environ_email(),
             workflow=self.workflow,
             ticket=self.status_db.get_latest_ticket_from_case(case_id),
             workflow_manager=self.get_workflow_manager(),
->>>>>>> acabe348
         )
 
     def _get_order_id_from_case_id(self, case_id) -> int:
