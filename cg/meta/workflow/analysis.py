--- conflicted
+++ resolved
@@ -9,7 +9,6 @@
 from housekeeper.store.models import Bundle, Version
 
 from cg.apps.environ import environ_email
-<<<<<<< HEAD
 from cg.constants import (
     CASE_ACTIONS,
     EXIT_FAIL,
@@ -18,9 +17,6 @@
     Priority,
     SequencingFileTag,
 )
-=======
-from cg.constants import EXIT_FAIL, EXIT_SUCCESS, Pipeline, Priority
->>>>>>> 18405bbe
 from cg.constants.constants import AnalysisType, CaseActions, WorkflowManager
 from cg.exc import AnalysisNotReadyError, BundleAlreadyAddedError, CgDataError, CgError
 from cg.meta.archive.archive import SpringArchiveAPI
