--- conflicted
+++ resolved
@@ -1,3 +1,4 @@
+# -*- coding: utf-8 -*-
 import gzip
 import logging
 import re
@@ -105,7 +106,8 @@
             external = link_obj.sample.application_version.application.is_external
             if downsampled or external:
                 self.LOG.info(
-                    "%s: downsampled/external - skip evaluation", link_obj.sample.internal_id
+                    "%s: downsampled/external - skip evaluation",
+                    link_obj.sample.internal_id,
                 )
                 kwargs["skip_evaluation"] = True
                 break
@@ -147,38 +149,28 @@
                 if link.sample.capture_kit:
                     # set the capture kit from status: key or custom file name
                     mip_capturekit = CAPTUREKIT_MAP.get(link.sample.capture_kit)
-                    sample_data["capture_kit"] = mip_capturekit or link.sample.capture_kit
+                    sample_data["capture_kit"] = (
+                        mip_capturekit or link.sample.capture_kit
+                    )
                 else:
                     if link.sample.downsampled_to:
-<<<<<<< HEAD
-                        self.LOG.debug(f"{link.sample.name}: downsampled sample, skipping")
-=======
                         self.LOG.debug(
                             "%s: downsampled sample, skipping", link.sample.name
                         )
->>>>>>> 6c1784d4
                     else:
                         try:
                             capture_kit = self.lims.capture_kit(link.sample.internal_id)
                             if capture_kit is None or capture_kit == "NA":
                                 self.LOG.warning(
-<<<<<<< HEAD
-                                    f"%s: capture kit not found", link.sample.internal_id
-=======
                                     "%s: capture kit not found",
                                     link.sample.internal_id,
->>>>>>> 6c1784d4
                                 )
                             else:
                                 sample_data["capture_kit"] = CAPTUREKIT_MAP[capture_kit]
                         except HTTPError:
-<<<<<<< HEAD
-                            self.LOG.warning(f"{link.sample.internal_id}: not found (LIMS)")
-=======
                             self.LOG.warning(
                                 "%s: not found (LIMS)", link.sample.internal_id
                             )
->>>>>>> 6c1784d4
             if link.mother:
                 sample_data["mother"] = link.mother.internal_id
             if link.father:
@@ -284,7 +276,9 @@
 
     def panel(self, family_obj: models.Family) -> List[str]:
         """Create the aggregated panel file."""
-        all_panels = self.convert_panels(family_obj.customer.internal_id, family_obj.panels)
+        all_panels = self.convert_panels(
+            family_obj.customer.internal_id, family_obj.panels
+        )
         bed_lines = self.scout.export_panels(all_panels)
         return bed_lines
 
@@ -328,20 +322,24 @@
     def _open_bundle_file(self, relative_file_path: str) -> Any:
         """Open a bundle file and return it as an Python object."""
 
-        full_file_path = self.pather(self.deliver.get_post_analysis_files_root_dir()).joinpath(
-            relative_file_path
-        )
+        full_file_path = self.pather(
+            self.deliver.get_post_analysis_files_root_dir()
+        ).joinpath(relative_file_path)
         open_file = self.yaml_loader(self.pather(full_file_path).open())
         return open_file
 
     def get_latest_metadata(self, family_id: str) -> dict:
         """Get the latest trending data for a family."""
 
-        mip_config_raw = self._get_latest_raw_file(family_id=family_id, tag="mip-config")
+        mip_config_raw = self._get_latest_raw_file(
+            family_id=family_id, tag="mip-config"
+        )
 
         qcmetrics_raw = self._get_latest_raw_file(family_id=family_id, tag="qcmetrics")
 
-        sampleinfo_raw = self._get_latest_raw_file(family_id=family_id, tag="sampleinfo")
+        sampleinfo_raw = self._get_latest_raw_file(
+            family_id=family_id, tag="sampleinfo"
+        )
 
         trending = dict()
 
