--- conflicted
+++ resolved
@@ -59,16 +59,6 @@
     def is_multiple_samples_allowed(self) -> bool:
         """Return whether the analysis supports multiple samples to be linked to the case."""
         return False
-<<<<<<< HEAD
-      
-    def get_deliverables_template_content(self) -> list[dict]:
-        """Return deliverables file template content."""
-        return ReadFile.get_content_from_file(
-            file_format=FileFormat.YAML,
-            file_path=self.get_bundle_filenames_path(),
-        )
-=======
->>>>>>> 0e04b120
 
     def get_nextflow_config_content(self, case_id: str) -> str:
         """Return nextflow config content."""
