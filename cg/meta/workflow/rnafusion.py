--- conflicted
+++ resolved
@@ -50,18 +50,9 @@
         self.revision: str = config.rnafusion.revision
         self.nextflow_binary_path: str = config.rnafusion.binary_path
 
-<<<<<<< HEAD
-    @staticmethod
-    def get_deliverables_template_content() -> list[dict]:
-=======
-    @property
-    def use_read_count_threshold(self) -> bool:
-        """Defines whether the threshold for adequate read count should be passed for all samples
-        when determining if the analysis for a case should be automatically started."""
-        return True
+
 
     def get_deliverables_template_content(self) -> list[dict]:
->>>>>>> 970ec6fa
         """Return deliverables file template content."""
         return ReadFile.get_content_from_file(
             file_format=FileFormat.YAML,
