"""Module for Rnafusion Analysis API."""

import logging
from pathlib import Path
from typing import Any

from cg import resources
from cg.constants import Workflow
from cg.constants.constants import FileFormat, Strandedness
from cg.constants.nf_analysis import MULTIQC_NEXFLOW_CONFIG, RNAFUSION_METRIC_CONDITIONS
from cg.exc import MissingMetrics
from cg.io.controller import ReadFile
from cg.io.json import read_json
from cg.meta.workflow.nf_analysis import NfAnalysisAPI
from cg.models.cg_config import CGConfig
from cg.models.deliverables.metric_deliverables import MetricsBase, MultiqcDataJson
from cg.models.fastq import FastqFileMeta
from cg.models.rnafusion.rnafusion import (
    RnafusionAnalysis,
    RnafusionParameters,
    RnafusionSampleSheetEntry,
)
from cg.resources import RNAFUSION_BUNDLE_FILENAMES_PATH
from cg.store.models import Case, CaseSample, Sample

LOG = logging.getLogger(__name__)


class RnafusionAnalysisAPI(NfAnalysisAPI):
    """Handles communication between RNAFUSION processes
    and the rest of CG infrastructure."""

    def __init__(
        self,
        config: CGConfig,
        workflow: Workflow = Workflow.RNAFUSION,
    ):
        super().__init__(config=config, workflow=workflow)
        self.root_dir: str = config.rnafusion.root
        self.nfcore_workflow_path: str = config.rnafusion.workflow_path
        self.references: str = config.rnafusion.references
        self.profile: str = config.rnafusion.profile
        self.conda_env: str = config.rnafusion.conda_env
        self.conda_binary: str = config.rnafusion.conda_binary
        self.tower_binary_path: str = config.tower_binary_path
        self.tower_workflow: str = config.rnafusion.tower_workflow
        self.account: str = config.rnafusion.slurm.account
        self.email: str = config.rnafusion.slurm.mail_user
        self.compute_env_base: str = config.rnafusion.compute_env
        self.revision: str = config.rnafusion.revision
        self.nextflow_binary_path: str = config.rnafusion.binary_path

<<<<<<< HEAD
=======
    @property
    def sample_sheet_headers(self) -> list[str]:
        """Headers for sample sheet."""
        return RnafusionSampleSheetEntry.headers()

    @property
    def is_params_appended_to_nextflow_config(self) -> bool:
        """Return True if parameters should be added into the nextflow config file instead of the params file."""
        return False

    @property
    def is_multiple_samples_allowed(self) -> bool:
        """Return whether the analysis supports multiple samples to be linked to the case."""
        return False

>>>>>>> fe196b32
    def get_deliverables_template_content(self) -> list[dict]:
        """Return deliverables file template content."""
        return ReadFile.get_content_from_file(
            file_format=FileFormat.YAML,
            file_path=self.get_bundle_filenames_path(),
        )

    def get_nextflow_config_content(self, case_id: str) -> str:
        """Return nextflow config content."""
        return MULTIQC_NEXFLOW_CONFIG

    @staticmethod
    def get_bundle_filenames_path() -> Path:
        """Return Rnafusion bundle filenames path."""
        return RNAFUSION_BUNDLE_FILENAMES_PATH

    def get_sample_sheet_content_per_sample(self, case_sample: CaseSample) -> list[list[str]]:
        """Collect and format information required to build a sample sheet for a single sample."""
        fastq_forward_read_paths, fastq_reverse_read_paths = self.get_paired_read_paths(
            sample=case_sample.sample
        )
        sample_sheet_entry = RnafusionSampleSheetEntry(
            name=case_sample.case.internal_id,
            fastq_forward_read_paths=fastq_forward_read_paths,
            fastq_reverse_read_paths=fastq_reverse_read_paths,
            strandedness=Strandedness.REVERSE,
        )
        return sample_sheet_entry.reformat_sample_content()

    def get_workflow_parameters(
        self, case_id: str, genomes_base: Path | None = None
    ) -> RnafusionParameters:
        """Get Rnafusion parameters."""
        return RnafusionParameters(
            cluster_options=f"--qos={self.get_slurm_qos_for_case(case_id=case_id)}",
            genomes_base=genomes_base or self.get_references_path(),
            input=self.get_sample_sheet_path(case_id=case_id),
            outdir=self.get_case_path(case_id=case_id),
            priority=self.account,
        )

    def get_references_path(self, genomes_base: Path | None = None) -> Path:
        if genomes_base:
            return genomes_base.absolute()
        return Path(self.references).absolute()

    def parse_multiqc_json_for_case(self, case_id: str) -> dict:
        """Parse a multiqc_data.json file and returns a dictionary with metric name and metric values for a case."""
        multiqc_json = MultiqcDataJson(
            **read_json(file_path=self.get_multiqc_json_path(case_id=case_id))
        )
        metrics_values: dict = {}
        for key in multiqc_json.report_general_stats_data:
            if case_id in key:
                metrics_values.update(list(key.values())[0])
                LOG.info(f"Key: {key}, Values: {list(key.values())[0]}")
        return metrics_values

    def get_multiqc_json_metrics(self, case_id: str) -> list[MetricsBase]:
        """Get a multiqc_data.json file and returns metrics and values formatted."""
        case: Case = self.status_db.get_case_by_internal_id(internal_id=case_id)
        sample_id: str = case.links[0].sample.internal_id
        metric_values: dict = self.parse_multiqc_json_for_case(case_id=case_id)
        metric_base_list: list = self.get_metric_base_list(
            sample_id=sample_id, metrics_values=metric_values
        )
        return metric_base_list

    @staticmethod
    def ensure_mandatory_metrics_present(metrics: list[MetricsBase]) -> None:
        """Check that all mandatory metrics are present. Raise error if missing."""
        given_metrics: set = {metric.name for metric in metrics}
        mandatory_metrics: set = set(RNAFUSION_METRIC_CONDITIONS.keys())
        LOG.info("Mandatory Metrics Keys:")
        for key in mandatory_metrics:
            LOG.info(key)
        missing_metrics: set = mandatory_metrics.difference(given_metrics)
        if missing_metrics:
            LOG.error(f"Some mandatory metrics are missing: {', '.join(missing_metrics)}")
            raise MissingMetrics()

    def parse_analysis(self, qc_metrics_raw: list[MetricsBase], **kwargs) -> RnafusionAnalysis:
        """Parse Rnafusion output analysis files and return analysis model."""
        sample_metrics: dict[str, dict] = {}
        for metric in qc_metrics_raw:
            try:
                sample_metrics[metric.id].update({metric.name.lower(): metric.value})
            except KeyError:
                sample_metrics[metric.id] = {metric.name.lower(): metric.value}
        return RnafusionAnalysis(sample_metrics=sample_metrics)

    def get_latest_metadata(self, case_id: str) -> RnafusionAnalysis:
        """Return the latest metadata of a specific Rnafusion case."""
        qc_metrics: list[MetricsBase] = self.get_multiqc_json_metrics(case_id)
        return self.parse_analysis(qc_metrics_raw=qc_metrics)

    def get_workflow_metrics(self) -> dict:
        return RNAFUSION_METRIC_CONDITIONS<|MERGE_RESOLUTION|>--- conflicted
+++ resolved
@@ -50,8 +50,6 @@
         self.revision: str = config.rnafusion.revision
         self.nextflow_binary_path: str = config.rnafusion.binary_path
 
-<<<<<<< HEAD
-=======
     @property
     def sample_sheet_headers(self) -> list[str]:
         """Headers for sample sheet."""
@@ -66,8 +64,7 @@
     def is_multiple_samples_allowed(self) -> bool:
         """Return whether the analysis supports multiple samples to be linked to the case."""
         return False
-
->>>>>>> fe196b32
+      
     def get_deliverables_template_content(self) -> list[dict]:
         """Return deliverables file template content."""
         return ReadFile.get_content_from_file(
