--- conflicted
+++ resolved
@@ -368,15 +368,11 @@
             return
         LOG.info(f"Writing metrics deliverables file to {metrics_deliverables_path.as_posix()}")
         WriteFile.write_file_from_content(
-<<<<<<< HEAD
-            content={"metrics": self.get_multiqc_json_metrics(case_id=case_id)},
-=======
             content={
                 "metrics": [
                     metric.dict() for metric in self.get_multiqc_json_metrics(case_id=case_id)
                 ]
             },
->>>>>>> 2653bfc9
             file_format=FileFormat.YAML,
             file_path=metrics_deliverables_path,
         )