--- conflicted
+++ resolved
@@ -173,12 +173,9 @@
             return master_list
         all_panels: set[str] = add_gene_panel_combo(default_panels=default_panels)
         all_panels.add(GenePanelMasterList.OMIM_AUTO)
-<<<<<<< HEAD
-=======
         # add PANELAPP-GREEN to every panel choice
         all_panels.add(GenePanelMasterList.PANELAPP_GREEN)
 
->>>>>>> 8dfb6ff2
         return list(all_panels)
 
     def _get_latest_raw_file(self, family_id: str, tags: list[str]) -> Any:
