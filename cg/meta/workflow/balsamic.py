"""Module for Balsamic Analyses"""
import gzip
import re

from typing import Optional
from cg.apps import hk, lims
from cg.apps.balsamic.api import BalsamicAPI
from cg.apps.balsamic.fastq import FastqHandler
from cg.utils.fastq import FastqAPI
from cg.exc import LimsDataError, BalsamicStartError
from cg.store import Store
from pathlib import Path
import logging

LOG = logging.getLogger(__name__)


class BalsamicAnalysisAPI:
    """Handles communication between BALASMIC processes 
    and the rest of CG infrastructure"""

    __BALSAMIC_APPLICATIONS = {"wgs", "wes", "tgs"}
    __BALSAMIC_BED_APPLICATIONS = {"wes", "tgs"}

    def __init__(self, config):
        self.balsamic_api = BalsamicAPI(config)
        self.store = Store(config["database"])
        self.housekeeper_api = hk.HousekeeperAPI(config)
        self.fastq_handler = FastqHandler(config)
        self.lims_api = lims.LimsAPI(config)
        self.fastq_api = FastqAPI

    def get_deliverables_file_path(self, case_id: str) -> Path:
        """Generates a path where the Balsamic deliverables file for the case_id should be
        located"""
        return Path(self.balsamic_api.root_dir, case_id, "delivery_report", case_id + ".hk")

    def get_config_path(self, case_id: str) -> Path:
        """Generates a path where the Balsamic config for the case_id should be located"""
        return Path(self.balsamic_api.root_dir, case_id, case_id + ".json").as_posix()

    def get_case_path(self, case_id: str) -> Path:
        """Generates a path where the Balsamic case for the case_id should be located"""
        return Path(self.balsamic_api.root_dir, case_id).as_posix()

    def get_file_collection(self, sample_id: str) -> dict:
        file_objs = self.housekeeper_api.files(bundle=sample_id, tags=["fastq"])
        files = []

        for file_obj in file_objs:
            # figure out flowcell name from header
            with gzip.open(file_obj.full_path) as handle:
                header_line = handle.readline().decode()
                header_info = self.fastq_api.parse_header(header_line)

            data = {
                "path": file_obj.full_path,
                "lane": int(header_info["lane"]),
                "flowcell": header_info["flowcell"],
                "read": int(header_info["readnumber"]),
                "undetermined": ("_Undetermined_" in file_obj.path),
            }
            # look for tile identifier (HiSeq X runs)
            matches = re.findall(r"-l[1-9]t([1-9]{2})_", file_obj.path)
            if len(matches) > 0:
                data["flowcell"] = f"{data['flowcell']}-{matches[0]}"
            files.append(data)

        return files

    def get_case_object(self, case_id: str):
        """Look up case ID in StoreDB and return result"""
        case_object = self.store.family(case_id)
        return case_object

    def link_samples(self, case_object) -> None:
        """Links and copies files to working directory"""
        for link_object in case_object.links:
            LOG.info(
                "%s: %s link FASTQ files",
                link_object.sample.internal_id,
                link_object.sample.data_analysis,
            )
            if "balsamic" in link_object.sample.data_analysis.lower():
                LOG.info(
                    f"{link_object.sample.internal_id} has balsamic as data analysis, linking."
                )

                file_collection = self.get_file_collection(sample_id=link_object.sample.internal_id)
                self.fastq_handler.link(
                    case=link_object.family.internal_id,
                    sample=link_object.sample.internal_id,
                    files=file_collection,
                )
            else:
                LOG.info(
                    f"{link_object.sample.internal_id} does not have balsamic as data analysis, skipping."
                )
        LOG.info("Linking completed")

    def get_target_bed_from_lims(self, link_object) -> str(Path):
        """Get target bed filename from lims"""
        capture_kit = self.lims_api.capture_kit(link_object.sample.internal_id)
        if capture_kit:
            panel_bed = self.store.bed_version(capture_kit).filename
            return panel_bed

    def get_fastq_path(self, link_object) -> str(Path):
        file_collection = self.get_file_collection(sample_id=link_object.sample.internal_id)
        fastq_data = file_collection[0]
        linked_fastq_name = self.fastq_handler.FastqFileNameCreator.create(
            lane=fastq_data["lane"],
            flowcell=fastq_data["flowcell"],
            sample=link_object.sample.internal_id,
            read=fastq_data["read"],
            more={"undetermined": fastq_data["undetermined"]},
        )
        concatenated_fastq_name = self.fastq_handler.FastqFileNameCreator.get_concatenated_name(
            linked_fastq_name
        )
        concatenated_path = Path(
            self.balsamic_api.root_dir,
            link_object.family.internal_id,
            "fastq",
            concatenated_fastq_name,
        ).as_posix()
        return concatenated_path

    def get_sample_type(self, link_object) -> str:
        if link_object.sample.is_tumour:
            return "tumor"
        return "normal"

    def get_application_type(self, link_object) -> str:
        application_type = link_object.sample.application_version.application.prep_category
        return application_type

    def get_priority(self, case_id) -> str:
        if self.get_case_object(case_id).high_priority:
            return "high"
        if self.get_case_object(case_id).low_priority:
            return "low"
        return "normal"


    def get_verified_bed(self, sample_data: dict) -> Optional[str]:
        application_types = set([v["application_type"] for k, v in sample_data.items()])
        target_beds = set([v["target_bed"] for k, v in sample_data.items()])

        if not application_types.issubset(self.__BALSAMIC_APPLICATIONS):
            raise BalsamicStartError
        if len(application_types) != 1 or len(target_beds) != 1:
            raise BalsamicStartError
        if not application_types.issubset(self.__BALSAMIC_BED_APPLICATIONS):
            return None
        return target_beds.pop()

    def get_verified_tumor_path(self, sample_data: dict) -> str(Path):
        tumor_paths = [
            val["concatenated_path"]
            for key, val in sample_data.items()
            if val["tissue_type"] == "tumor"
        ]
        if len(tumor_paths) != 1:
            raise BalsamicStartError
        return tumor_paths[0]

    def get_verified_normal_path(self, sample_data: dict) -> Optional[str]:
        normal_paths = [
            val["concatenated_path"]
            for key, val in sample_data.items()
            if val["tissue_type"] == "normal"
        ]
        if len(normal_paths) > 1:
            raise BalsamicStartError
        if len(normal_paths) == 0:
            return None
        return normal_paths[0]

<<<<<<< HEAD
    def get_verified_config_params(self, case_id: str, panel_bed: str,
                                   sample_data: dict) -> dict:
        """Takes a dictionary with per-sample parameters, 
        verifies their structure, and transforms into command line arguments
        """

=======
    def get_verified_config_params(self, case_id: str, panel_bed: str, sample_data: dict) -> dict:
>>>>>>> c74919ae
        arguments = {
            "case_id": case_id,
            "normal": self.get_verified_normal_path(sample_data),
            "tumor": self.get_verified_tumor_path(sample_data),
            "panel_bed": panel_bed or self.get_verified_bed(sample_data),
            "output_config": f"{case_id}.json",
        }
        return arguments

    def get_sample_params(self, case_object) -> dict:
        """Fetches attributes for each sample in given family, 
        and returns them as a dictionary where SAMPLE ID is key"""

        sample_data = {}
        for link_object in case_object.links:
            if "balsamic" in link_object.sample.data_analysis.lower():
                sample_data[link_object.sample.internal_id] = {
                    "tissue_type": self.get_sample_type(link_object),
                    "concatenated_path": self.get_fastq_path(link_object),
                    "application_type": self.get_application_type(link_object),
                    "target_bed": self.get_target_bed_from_lims(link_object),
                }
        return sample_data<|MERGE_RESOLUTION|>--- conflicted
+++ resolved
@@ -177,16 +177,12 @@
             return None
         return normal_paths[0]
 
-<<<<<<< HEAD
     def get_verified_config_params(self, case_id: str, panel_bed: str,
                                    sample_data: dict) -> dict:
         """Takes a dictionary with per-sample parameters, 
         verifies their structure, and transforms into command line arguments
         """
 
-=======
-    def get_verified_config_params(self, case_id: str, panel_bed: str, sample_data: dict) -> dict:
->>>>>>> c74919ae
         arguments = {
             "case_id": case_id,
             "normal": self.get_verified_normal_path(sample_data),
