"""Module for Balsamic Analysis API"""

import logging
from pathlib import Path
from typing import List, Optional, Union

from pydantic import ValidationError
<<<<<<< HEAD
from cg.constants import Pipeline
=======
from cg.constants import DataDelivery, Pipeline
from cg.constants.indexes import ListIndexes
>>>>>>> 60d0d642
from cg.constants.subject import Gender
from cg.constants.constants import FileFormat
from cg.constants.tags import BalsamicAnalysisTag
from cg.exc import BalsamicStartError, CgError
from cg.io.controller import ReadFile
from cg.meta.workflow.analysis import AnalysisAPI
from cg.meta.workflow.fastq import BalsamicFastqHandler
from cg.models.balsamic.analysis import BalsamicAnalysis
from cg.models.balsamic.metrics import (
    BalsamicTargetedQCMetrics,
    BalsamicWGSQCMetrics,
    BalsamicMetricsBase,
)
from cg.models.cg_config import CGConfig
from cg.store import models
from cg.utils import Process

LOG = logging.getLogger(__name__)


class BalsamicAnalysisAPI(AnalysisAPI):
    """Handles communication between BALSAMIC processes
    and the rest of CG infrastructure"""

    __BALSAMIC_APPLICATIONS = {"wgs", "wes", "tgs"}
    __BALSAMIC_BED_APPLICATIONS = {"wes", "tgs"}

    def __init__(
        self,
        config: CGConfig,
        pipeline: Pipeline = Pipeline.BALSAMIC,
    ):
        super().__init__(config=config, pipeline=pipeline)
        self.root_dir = config.balsamic.root
        self.account = config.balsamic.slurm.account
        self.balsamic_cache = config.balsamic.balsamic_cache
        self.email = config.balsamic.slurm.mail_user
        self.qos = config.balsamic.slurm.qos
        self.bed_path = config.bed_path
        self.pon_path = config.pon_path

    @property
    def root(self) -> str:
        return self.root_dir

    @property
    def threshold_reads(self):
        return True

    @property
    def fastq_handler(self):
        return BalsamicFastqHandler

    @property
    def process(self):
        if not self._process:
            self._process = Process(self.config.balsamic.binary_path)
        return self._process

    @property
    def PON_file_suffix(self) -> str:
        """Panel of normals reference file suffix (<panel-bed>_<PON>_<version>.cnn)"""

        return "CNVkit_PON_reference_v*.cnn"

    def get_case_path(self, case_id: str) -> Path:
        """Returns a path where the Balsamic case for the case_id should be located"""
        return Path(self.root_dir, case_id)

    def get_cases_to_analyze(self) -> List[models.Family]:
        cases_query: List[models.Family] = self.status_db.cases_to_analyze(
            pipeline=self.pipeline, threshold=self.threshold_reads
        )
        cases_to_analyze = []
        for case_obj in cases_query:
            if case_obj.action == "analyze" or not case_obj.latest_analyzed:
                cases_to_analyze.append(case_obj)
            elif (
                self.trailblazer_api.get_latest_analysis_status(case_id=case_obj.internal_id)
                == "failed"
            ):
                cases_to_analyze.append(case_obj)
        return cases_to_analyze

    def get_deliverables_file_path(self, case_id: str) -> Path:
        """Returns a path where the Balsamic deliverables file for the case_id should be located.

        (Optional) Checks if deliverables file exists
        """
        return Path(
            self.root_dir,
            case_id,
            "analysis",
            "delivery_report",
            case_id + ".hk",
        )

    def get_case_config_path(self, case_id: str) -> Path:
        """Generates a path where the Balsamic config for the case_id should be located.

        (Optional) Checks if config file exists.
        """
        return Path(self.root_dir, case_id, case_id + ".json")

    def get_trailblazer_config_path(self, case_id: str) -> Path:
        return Path(self.root_dir, case_id, "analysis", "slurm_jobids.yaml")

    def get_bundle_deliverables_type(self, case_id: str) -> str:
        """Return the analysis type for a case

        Analysis types are any of ["tumor_wgs", "tumor_normal_wgs", "tumor_panel", "tumor_normal_panel"]
        """
        LOG.debug("Fetch analysis type for %s", case_id)
        number_of_samples: int = len(self.status_db.family(case_id).links)

        application_type: str = self.get_application_type(
            self.status_db.family(case_id).links[0].sample
        )
        sample_type = "tumor"
        if number_of_samples == 2:
            sample_type = "tumor_normal"
        if application_type != "wgs":
            application_type = "panel"
        analysis_type = "_".join([sample_type, application_type])
        LOG.info("Found analysis type %s", analysis_type)
        return analysis_type

    def get_sample_fastq_destination_dir(
        self, case_obj: models.Family, sample_obj: models.Sample = None
    ) -> Path:
        return self.get_case_path(case_obj.internal_id) / "fastq"

    def link_fastq_files(self, case_id: str, dry_run: bool = False) -> None:
        case_obj = self.status_db.family(case_id)
        for link in case_obj.links:
            self.link_fastq_files_for_sample(
                case_obj=case_obj, sample_obj=link.sample, concatenate=True
            )

    def get_concatenated_fastq_path(self, link_object: models.FamilySample) -> Path:
        """Returns path to the concatenated FASTQ file of a sample"""
        file_collection: List[dict] = self.gather_file_metadata_for_sample(link_object.sample)
        fastq_data = file_collection[0]
        linked_fastq_name = self.fastq_handler.create_fastq_name(
            lane=fastq_data["lane"],
            flowcell=fastq_data["flowcell"],
            sample=link_object.sample.internal_id,
            read=fastq_data["read"],
            undetermined=fastq_data["undetermined"],
        )
        concatenated_fastq_name: str = self.fastq_handler.get_concatenated_name(linked_fastq_name)
        return Path(
            self.root_dir,
            link_object.family.internal_id,
            "fastq",
            concatenated_fastq_name,
        )

    @staticmethod
    def get_gender(sample_obj: models.Sample) -> str:
        """Returns the gender associated to a specific sample"""

        return sample_obj.sex

    @staticmethod
    def get_sample_type(sample_obj: models.Sample) -> str:
        """Returns tissue type of a sample"""
        if sample_obj.is_tumour:
            return "tumor"
        return "normal"

    def get_derived_bed(self, panel_bed: str) -> Optional[Path]:
        """Returns the verified capture kit path or extracts the derived panel bed"""

        if panel_bed:
            if Path(panel_bed).is_file():
                panel_bed = Path(panel_bed)
            else:
                derived_panel_bed = Path(
                    self.bed_path,
                    self.status_db.bed_version(panel_bed).filename,
                )
                if not derived_panel_bed.is_file():
                    raise BalsamicStartError(
                        f"{panel_bed} or {derived_panel_bed} are not valid paths to a BED file. "
                        f"Please provide absolute path to desired BED file or a valid bed shortname!"
                    )
                panel_bed = derived_panel_bed

        return panel_bed

    def get_verified_bed(self, panel_bed: str, sample_data: dict) -> Optional[str]:
        """ "Takes a dict with samples and attributes.
        Retrieves unique attributes for application type and target_bed.
        Verifies that those attributes are the same across multiple samples,
        where applicable.
        Verifies that the attributes are valid BALSAMIC attributes
        If application type requires bed, returns path to bed.

        Raises BalsamicStartError:
        - When application type invalid for balsamic
        - When multiple samples have different parameters
        - When bed file required for analysis, but is not set or cannot be retrieved.
        """

        panel_bed = self.get_derived_bed(panel_bed)
        application_types = {v["application_type"].lower() for k, v in sample_data.items()}
        target_beds = {v["target_bed"] for k, v in sample_data.items()}

        if not application_types.issubset(self.__BALSAMIC_APPLICATIONS):
            raise BalsamicStartError("Case application not compatible with BALSAMIC")
        if len(application_types) != 1:
            raise BalsamicStartError("Multiple application types found in LIMS")
        if not application_types.issubset(self.__BALSAMIC_BED_APPLICATIONS):
            if panel_bed:
                raise BalsamicStartError("Cannot set panel_bed for WGS sample!")
            return None
        if panel_bed:
            return panel_bed.as_posix()
        if len(target_beds) == 1:
            target_bed = target_beds.pop()
            if not target_bed:
                raise BalsamicStartError(
                    f"Application type {application_types.pop()} requires a bed file to be analyzed!"
                )
            return Path(self.bed_path, target_bed).as_posix()

    def get_verified_pon(self, panel_bed: str, pon_cnn: str) -> Optional[str]:
        """Returns the validated PON or extracts the latest one available if it is not provided

        Raises BalsamicStartError:
            When there is a missmatch between the PON and the panel bed file names
        """

        if pon_cnn:
            latest_pon = pon_cnn
            if Path(panel_bed).stem not in Path(latest_pon).stem:
                raise BalsamicStartError(
                    f"The specified PON reference file {latest_pon} does not match the panel bed {panel_bed}"
                )
        else:
            latest_pon = self.get_latest_pon_file(panel_bed)
            if latest_pon:
                LOG.info(
                    f"The following PON reference file will be used for the analysis: {latest_pon}"
                )

        return latest_pon

    def get_latest_pon_file(self, panel_bed: str) -> Optional[str]:
        """Returns the latest PON cnn file associated to a specific capture bed"""

        if not panel_bed:
            raise BalsamicStartError("BALSAMIC PON workflow requires a panel bed to be specified")

        pon_list = Path(self.pon_path).glob(f"*{Path(panel_bed).stem}_{self.PON_file_suffix}")
        sorted_pon_files = sorted(
            pon_list,
            key=lambda file: int(file.stem.split("_v")[ListIndexes.LAST.value]),
            reverse=True,
        )

        return sorted_pon_files[0].as_posix() if sorted_pon_files else None

    @staticmethod
    def get_verified_tumor_path(sample_data: dict) -> str:
        """Takes a dict with samples and attributes, and returns the path
        of tumor sample.
        If the number of paths is exactly 1, the path is returned.
        Raises BalsamicStartError:
            When there are no tumor samples, or more than one tumor sample
        """
        tumor_paths = [
            val["concatenated_path"]
            for key, val in sample_data.items()
            if val["tissue_type"] == "tumor"
        ]
        if len(tumor_paths) != 1:
            raise BalsamicStartError(
                f"Invalid number of tumor samples: {len(tumor_paths)}, "
                f"BALSAMIC analysis requires exactly 1 tumor sample per case to run successfully!"
            )
        return tumor_paths[0]

    @staticmethod
    def get_verified_gender(sample_data: dict) -> Union[Gender.FEMALE, Gender.MALE]:
        """Takes a dict with samples and attributes, and returns a verified case gender provided by the customer"""

        gender = next(iter(sample_data.values()))["gender"]

        if all(val["gender"] == gender for val in sample_data.values()) and gender in set(
            value for value in Gender
        ):
            if gender not in [Gender.FEMALE, Gender.MALE]:
                LOG.warning(
                    f"The provided gender is unknown, setting {Gender.FEMALE.value} as the default"
                )
                gender = Gender.FEMALE.value

            return gender
        else:
            LOG.error(f"Unable to retrieve a valid gender from samples: {sample_data.keys()}")
            raise BalsamicStartError

    @staticmethod
    def get_verified_normal_path(sample_data: dict) -> Optional[str]:
        """Takes a dict with samples and attributes, and retrieves the path
        of normal sample.
        If the number of paths is exactly 1, the path is returned.
        If there are no paths, then the sample is not paired, and None is returned.
        Raises BalsamicStartError:
            When there is more than one normal sample.
        """
        normal_paths = [
            val["concatenated_path"]
            for key, val in sample_data.items()
            if val["tissue_type"] == "normal"
        ]
        if len(normal_paths) > 1:
            raise BalsamicStartError(
                f"Invalid number of normal samples: {len(normal_paths)}, only up to 1 allowed!!"
            )
        if not normal_paths:
            return None
        return normal_paths[0]

    def get_latest_raw_file_data(self, case_id: str, tags: list) -> Union[dict, list]:
        """Retrieves the data of the latest file associated to a specific case ID and a list of tags"""

        version = self.housekeeper_api.last_version(bundle=case_id)
        raw_file = self.housekeeper_api.get_files(
            bundle=case_id, version=version.id, tags=tags
        ).first()

        if not raw_file:
            raise FileNotFoundError(
                f"No file associated to {tags} was found in housekeeper for {case_id}"
            )
        return ReadFile.get_content_from_file(
            file_format=FileFormat.YAML, file_path=Path(raw_file.full_path)
        )

    def get_latest_metadata(self, case_id: str) -> BalsamicAnalysis:
        """Get the latest metadata of a specific BALSAMIC case"""

        config_raw_data = self.get_latest_raw_file_data(case_id, [BalsamicAnalysisTag.CONFIG])
        metrics_raw_data = self.get_latest_raw_file_data(case_id, [BalsamicAnalysisTag.QC_METRICS])

        if config_raw_data and metrics_raw_data:
            try:
                balsamic_analysis = self.parse_analysis(
                    config_raw=config_raw_data, qc_metrics_raw=metrics_raw_data
                )
                return balsamic_analysis
            except ValidationError as error:
                LOG.error(
                    "get_latest_metadata failed for '%s', missing attribute: %s",
                    case_id,
                    error,
                )
                raise error
        else:
            LOG.error(f"Unable to retrieve the latest metadata for {case_id}")
            raise CgError

    def parse_analysis(self, config_raw: dict, qc_metrics_raw: dict, **kwargs) -> BalsamicAnalysis:
        """Returns a formatted BalsamicAnalysis object"""

        sequencing_type = config_raw["analysis"]["sequencing_type"]
        qc_metrics = dict()

        for value in qc_metrics_raw:
            sample_metric = BalsamicMetricsBase(**value)
            try:
                qc_metrics[sample_metric.id].update(
                    {sample_metric.name.lower(): sample_metric.value}
                )
            except KeyError:
                qc_metrics[sample_metric.id] = {sample_metric.name.lower(): sample_metric.value}

        return BalsamicAnalysis(
            config=config_raw,
            sample_metrics=self.cast_metrics_type(sequencing_type, qc_metrics),
        )

    @staticmethod
    def cast_metrics_type(
        sequencing_type: str, metrics: dict
    ) -> Union[BalsamicTargetedQCMetrics, BalsamicWGSQCMetrics]:
        """Cast metrics model type according to the sequencing type"""

        if metrics:
            for k, v in metrics.items():
                metrics[k] = (
                    BalsamicWGSQCMetrics(**v)
                    if sequencing_type == "wgs"
                    else BalsamicTargetedQCMetrics(**v)
                )

        return metrics

    def get_tumor_sample_name(self, case_id: str) -> Optional[str]:
        sample_obj = (
            self.status_db.query(models.Sample)
            .join(models.Family.links, models.FamilySample.sample)
            .filter(models.Family.internal_id == case_id)
            .filter(models.Sample.is_tumour == True)
            .first()
        )
        if sample_obj:
            return sample_obj.internal_id

    def get_normal_sample_name(self, case_id: str) -> Optional[str]:

        sample_obj = (
            self.status_db.query(models.Sample)
            .join(models.Family.links, models.FamilySample.sample)
            .filter(models.Family.internal_id == case_id)
            .filter(models.Sample.is_tumour == False)
            .first()
        )
        if sample_obj:
            return sample_obj.internal_id

    def get_verified_config_case_arguments(
        self,
        case_id: str,
        genome_version: str,
        panel_bed: str,
        pon_cnn: str,
        gender: Optional[str] = None,
    ) -> dict:
        """Takes a dictionary with per-sample parameters,
        validates them, and transforms into command line arguments
        Raises BalsamicStartError:
            When no samples associated with case are marked for BALSAMIC analysis
        """
        sample_data = self.get_sample_params(case_id=case_id, panel_bed=panel_bed)
        if len(sample_data) == 0:
            raise BalsamicStartError(f"{case_id} has no samples tagged for BALSAMIC analysis!")

        verified_panel_bed = self.get_verified_bed(panel_bed=panel_bed, sample_data=sample_data)
        verified_pon = (
            self.get_verified_pon(pon_cnn=pon_cnn, panel_bed=verified_panel_bed)
            if verified_panel_bed
            else None
        )

        return {
            "case_id": case_id,
            "analysis_workflow": self.pipeline,
            "genome_version": genome_version,
            "gender": gender or self.get_verified_gender(sample_data=sample_data),
            "normal": self.get_verified_normal_path(sample_data=sample_data),
            "tumor": self.get_verified_tumor_path(sample_data=sample_data),
            "panel_bed": verified_panel_bed,
            "pon_cnn": verified_pon,
            "tumor_sample_name": self.get_tumor_sample_name(case_id=case_id),
            "normal_sample_name": self.get_normal_sample_name(case_id=case_id),
        }

    def build_sample_id_map_string(self, case_id: str) -> str:
        """Creates sample info string for balsamic with format lims_id:tumor/normal:customer_sample_id"""

        tumor_sample_lims_id = self.get_tumor_sample_name(case_id=case_id)
        tumor_string = f"{tumor_sample_lims_id}:tumor:{self.status_db.sample(internal_id=tumor_sample_lims_id).name}"
        normal_sample_lims_id = self.get_normal_sample_name(case_id=case_id)
        if normal_sample_lims_id:
            normal_string = f"{normal_sample_lims_id}:normal:{self.status_db.sample(internal_id=normal_sample_lims_id).name}"
            return ",".join([tumor_string, normal_string])
        return tumor_string

    def build_case_id_map_string(self, case_id: str) -> Optional[str]:
        """Creates case info string for balsamic with format panel_shortname:case_name:application_tag"""

        case_obj: models.Family = self.status_db.family(case_id)
        sample_obj: models.Sample = case_obj.links[0].sample
        if sample_obj.from_sample:
            sample_obj: models.Sample = self.status_db.sample(sample_obj.from_sample)
        capture_kit = self.lims_api.capture_kit(sample_obj.internal_id)
        if capture_kit:
            panel_shortname = self.status_db.bed_version(capture_kit).shortname
        elif self.get_application_type(case_obj.links[0].sample) == "wgs":
            panel_shortname = "Whole_Genome"
        else:
            return
        application_tag = (
            self.status_db.query(models.ApplicationVersion)
            .filter(models.ApplicationVersion.id == case_obj.links[0].sample.application_version_id)
            .first()
            .application.tag
        )
        return f"{panel_shortname}:{case_obj.name}:{application_tag}"

    @staticmethod
    def print_sample_params(case_id: str, sample_data: dict) -> None:
        """Outputs a table of samples to be displayed in log"""

        LOG.info(f"Case {case_id} has following BALSAMIC samples:")
        LOG.info(
            "{:<20} {:<20} {:<20} {:<20}".format(
                "SAMPLE ID", "TISSUE TYPE", "APPLICATION", "BED VERSION"
            )
        )
        for key in sample_data:
            LOG.info(
                "{:<20} {:<20} {:<20} {:<20}".format(
                    key,
                    str(sample_data[key]["tissue_type"]),
                    str(sample_data[key]["application_type"]),
                    str(sample_data[key]["target_bed"]),
                )
            )
        LOG.info("")

    def get_sample_params(self, case_id: str, panel_bed: Optional[str]) -> dict:

        """Returns a dictionary of attributes for each sample in given family,
        where SAMPLE ID is used as key"""

        sample_data = {
            link_object.sample.internal_id: {
                "gender": self.get_gender(link_object.sample),
                "tissue_type": self.get_sample_type(link_object.sample),
                "concatenated_path": self.get_concatenated_fastq_path(link_object).as_posix(),
                "application_type": self.get_application_type(link_object.sample),
                "target_bed": self.resolve_target_bed(panel_bed=panel_bed, link_object=link_object),
            }
            for link_object in self.status_db.family(case_id).links
        }

        self.print_sample_params(case_id=case_id, sample_data=sample_data)
        return sample_data

    def get_case_application_type(self, case_id: str) -> str:
        application_types = {
            self.get_application_type(link_object.sample)
            for link_object in self.status_db.family(case_id).links
        }

        if application_types:
            return application_types.pop().lower()

    def resolve_target_bed(
        self, panel_bed: Optional[str], link_object: models.FamilySample
    ) -> Optional[str]:
        if panel_bed:
            return panel_bed
        if self.get_application_type(link_object.sample) not in self.__BALSAMIC_BED_APPLICATIONS:
            return None
        return self.get_target_bed_from_lims(link_object.family.internal_id)

    def get_pipeline_version(self, case_id: str) -> str:
        LOG.debug("Fetch pipeline version")
        config_data: dict = ReadFile.get_content_from_file(
            file_format=FileFormat.JSON, file_path=self.get_case_config_path(case_id=case_id)
        )
        return config_data["analysis"]["BALSAMIC_version"]

    def family_has_correct_number_tumor_normal_samples(self, case_id: str) -> bool:
        """Evaluates if a case has exactly one tumor and up to one normal sample in ClinicalDB.
        This check is only applied to filter jobs which start automatically"""
        query = (
            self.status_db.query(models.Sample)
            .join(models.Family.links, models.FamilySample.sample)
            .filter(models.Family.internal_id == case_id)
            .filter(models.Family.data_analysis == self.pipeline)
        )
        return all(
            [
                len(query.filter(models.Sample.is_tumour == False).all()) <= 1,
                len(query.filter(models.Sample.is_tumour == True).all()) == 1,
            ]
        )

    def get_valid_cases_to_analyze(self) -> list:
        """Retrieve a list of balsamic cases without analysis,
        where samples have enough reads to be analyzed"""

        return [
            case_object.internal_id
            for case_object in self.get_cases_to_analyze()
            if self.family_has_correct_number_tumor_normal_samples(case_object.internal_id)
        ]

    @staticmethod
    def __build_command_str(options: dict) -> List[str]:
        formatted_options = []
        for key, val in options.items():
            if val:
                formatted_options.append(str(key))
                formatted_options.append(str(val))
        return formatted_options

    def config_case(
        self,
        case_id: str,
        gender: str,
        genome_version: str,
        panel_bed: str,
        pon_cnn: str,
        dry_run: bool = False,
    ) -> None:
        """Create config file for BALSAMIC analysis"""
        arguments = self.get_verified_config_case_arguments(
            case_id=case_id,
            gender=gender,
            genome_version=genome_version,
            panel_bed=panel_bed,
            pon_cnn=pon_cnn,
        )
        command = ["config", "case"]
        options = self.__build_command_str(
            {
                "--analysis-dir": self.root_dir,
                "--balsamic-cache": self.balsamic_cache,
                "--case-id": arguments.get("case_id"),
                "--gender": arguments.get("gender"),
                "--analysis-workflow": arguments.get("analysis_workflow"),
                "--genome-version": arguments.get("genome_version"),
                "--normal": arguments.get("normal"),
                "--tumor": arguments.get("tumor"),
                "--panel-bed": arguments.get("panel_bed"),
                "--pon-cnn": arguments.get("pon_cnn"),
                "--umi-trim-length": arguments.get("umi_trim_length"),
                "--tumor-sample-name": arguments.get("tumor_sample_name"),
                "--normal-sample-name": arguments.get("normal_sample_name"),
            }
        )
        parameters = command + options
        self.process.run_command(parameters=parameters, dry_run=dry_run)

    def run_analysis(
        self,
        case_id: str,
        run_analysis: bool = True,
        slurm_quality_of_service: Optional[str] = None,
        dry_run: bool = False,
    ) -> None:
        """Execute BALSAMIC run analysis with given options"""

        command = ["run", "analysis"]
        run_analysis = ["--run-analysis"] if run_analysis else []
        benchmark = ["--benchmark"]
        options = self.__build_command_str(
            {
                "--account": self.account,
                "--mail-user": self.email,
                "--qos": slurm_quality_of_service or self.get_slurm_qos_for_case(case_id=case_id),
                "--sample-config": self.get_case_config_path(case_id=case_id),
            }
        )
        parameters = command + options + run_analysis + benchmark
        self.process.run_command(parameters=parameters, dry_run=dry_run)

    def report_deliver(self, case_id: str, dry_run: bool = False) -> None:
        """Execute BALSAMIC report deliver with given options"""

        command = ["report", "deliver"]
        options = self.__build_command_str(
            {
                "--sample-config": self.get_case_config_path(case_id=case_id),
            }
        )
        parameters = command + options
        self.process.run_command(parameters=parameters, dry_run=dry_run)<|MERGE_RESOLUTION|>--- conflicted
+++ resolved
@@ -5,12 +5,8 @@
 from typing import List, Optional, Union
 
 from pydantic import ValidationError
-<<<<<<< HEAD
 from cg.constants import Pipeline
-=======
-from cg.constants import DataDelivery, Pipeline
 from cg.constants.indexes import ListIndexes
->>>>>>> 60d0d642
 from cg.constants.subject import Gender
 from cg.constants.constants import FileFormat
 from cg.constants.tags import BalsamicAnalysisTag
