"""Module for Balsamic Analysis API"""

import json
import logging
from pathlib import Path
from typing import List, Optional, Union, Any

import yaml
from pydantic import ValidationError
from cg.constants import DataDelivery, Pipeline
from cg.constants.tags import BalsamicAnalysisTag
from cg.exc import BalsamicStartError, CgError
from cg.meta.workflow.analysis import AnalysisAPI
from cg.meta.workflow.fastq import BalsamicFastqHandler
from cg.models.balsamic.analysis import BalsamicAnalysis
from cg.models.balsamic.metrics import (
    BalsamicTargetedQCMetrics,
    BalsamicWGSQCMetrics,
    BalsamicMetricsBase,
)
from cg.models.cg_config import CGConfig
from cg.store import models
from cg.utils import Process

LOG = logging.getLogger(__name__)


class BalsamicAnalysisAPI(AnalysisAPI):
    """Handles communication between BALSAMIC processes
    and the rest of CG infrastructure"""

    __BALSAMIC_APPLICATIONS = {"wgs", "wes", "tgs"}
    __BALSAMIC_BED_APPLICATIONS = {"wes", "tgs"}

    def __init__(
        self,
        config: CGConfig,
        pipeline: Pipeline = Pipeline.BALSAMIC,
    ):
        super().__init__(config=config, pipeline=pipeline)
        self.root_dir = config.balsamic.root
        self.account = config.balsamic.slurm.account
        self.balsamic_cache = config.balsamic.balsamic_cache
        self.email = config.balsamic.slurm.mail_user
        self.qos = config.balsamic.slurm.qos
        self.bed_path = config.bed_path

    @property
    def root(self) -> str:
        return self.root_dir

    @property
    def threshold_reads(self):
        return True

    @property
    def fastq_handler(self):
        return BalsamicFastqHandler

    @property
    def process(self):
        if not self._process:
            self._process = Process(self.config.balsamic.binary_path)
        return self._process

    def get_case_path(self, case_id: str) -> Path:
        """Returns a path where the Balsamic case for the case_id should be located"""
        return Path(self.root_dir, case_id)

    def get_cases_to_analyze(self) -> List[models.Family]:
        cases_query: List[models.Family] = self.status_db.cases_to_analyze(
            pipeline=self.pipeline, threshold=self.threshold_reads
        )
        cases_to_analyze = []
        for case_obj in cases_query:
            if case_obj.action == "analyze" or not case_obj.latest_analyzed:
                cases_to_analyze.append(case_obj)
            elif (
                self.trailblazer_api.get_latest_analysis_status(case_id=case_obj.internal_id)
                == "failed"
            ):
                cases_to_analyze.append(case_obj)
        return cases_to_analyze

    def get_deliverables_file_path(self, case_id: str) -> Path:
        """Returns a path where the Balsamic deliverables file for the case_id should be located.

        (Optional) Checks if deliverables file exists
        """
        return Path(
            self.root_dir,
            case_id,
            "analysis",
            "delivery_report",
            case_id + ".hk",
        )

    def get_case_config_path(self, case_id: str) -> Path:
        """Generates a path where the Balsamic config for the case_id should be located.

        (Optional) Checks if config file exists.
        """
        return Path(self.root_dir, case_id, case_id + ".json")

    def get_trailblazer_config_path(self, case_id: str) -> Path:
        return Path(self.root_dir, case_id, "analysis", "slurm_jobids.yaml")

    def get_bundle_deliverables_type(self, case_id: str) -> str:
        """Return the analysis type for a case

        Analysis types are any of ["tumor_wgs", "tumor_normal_wgs", "tumor_panel", "tumor_normal_panel"]
        """
        LOG.debug("Fetch analysis type for %s", case_id)
        number_of_samples: int = len(self.status_db.family(case_id).links)

        application_type: str = self.get_application_type(
            self.status_db.family(case_id).links[0].sample
        )
        sample_type = "tumor"
        if number_of_samples == 2:
            sample_type = "tumor_normal"
        if application_type != "wgs":
            application_type = "panel"
        analysis_type = "_".join([sample_type, application_type])
        LOG.info("Found analysis type %s", analysis_type)
        return analysis_type

    def get_sample_fastq_destination_dir(
        self, case_obj: models.Family, sample_obj: models.Sample
    ) -> Path:
        return self.get_case_path(case_obj.internal_id) / "fastq"

    def link_fastq_files(self, case_id: str, dry_run: bool = False) -> None:
        case_obj = self.status_db.family(case_id)
        for link in case_obj.links:
            self.link_fastq_files_for_sample(
                case_obj=case_obj, sample_obj=link.sample, concatenate=True
            )

    def get_concatenated_fastq_path(self, link_object: models.FamilySample) -> Path:
        """Returns path to the concatenated FASTQ file of a sample"""
        file_collection: List[dict] = self.gather_file_metadata_for_sample(link_object.sample)
        fastq_data = file_collection[0]
        linked_fastq_name = self.fastq_handler.create_fastq_name(
            lane=fastq_data["lane"],
            flowcell=fastq_data["flowcell"],
            sample=link_object.sample.internal_id,
            read=fastq_data["read"],
            undetermined=fastq_data["undetermined"],
        )
        concatenated_fastq_name: str = self.fastq_handler.get_concatenated_name(linked_fastq_name)
        return Path(
            self.root_dir,
            link_object.family.internal_id,
            "fastq",
            concatenated_fastq_name,
        )

    @staticmethod
    def get_sample_type(sample_obj: models.Sample) -> str:
        """Returns tissue type of a sample"""
        if sample_obj.is_tumour:
            return "tumor"
        return "normal"

    def get_verified_bed(self, sample_data: dict, panel_bed: Path) -> Optional[str]:
        """ "Takes a dict with samples and attributes.
        Retrieves unique attributes for application type and target_bed.
        Verifies that those attributes are the same across multiple samples,
        where applicable.
        Verifies that the attributes are valid BALSAMIC attributes
        If application type requires bed, returns path to bed.

        Raises BalsamicStartError:
        - When application type invalid for balsamic
        - When multiple samples have different parameters
        - When bed file required for analysis, but is not set or cannot be retrieved.
        """
        application_types = {v["application_type"].lower() for k, v in sample_data.items()}

        target_beds = {v["target_bed"] for k, v in sample_data.items()}

        if not application_types.issubset(self.__BALSAMIC_APPLICATIONS):
            raise BalsamicStartError("Case application not compatible with BALSAMIC")
        if len(application_types) != 1:
            raise BalsamicStartError("Multiple application types found in LIMS")
        if not application_types.issubset(self.__BALSAMIC_BED_APPLICATIONS):
            if panel_bed:
                raise BalsamicStartError("Cannot set panel_bed for WGS sample!")
            return None
        if panel_bed:
            return panel_bed.as_posix()
        if len(target_beds) == 1:
            target_bed = target_beds.pop()
            if not target_bed:
                raise BalsamicStartError(
                    f"Application type {application_types.pop()} requires a bed file to be analyzed!"
                )
            return Path(self.bed_path, target_bed).as_posix()

    @staticmethod
    def get_verified_pon(panel_bed: Path, pon_cnn: str) -> Optional[str]:
        """Returns the validated PoN path

        Raises BalsamicStartError:
            When there is a missmatch between the PoN and the panel bed file names
        """
        if pon_cnn:
            pon_cnn = Path(str(pon_cnn))
            if panel_bed.stem not in pon_cnn.stem:
                raise BalsamicStartError(
                    f"The specified PoN reference file {pon_cnn} does not match the panel bed {panel_bed}"
                )

            return pon_cnn.as_posix()

        return pon_cnn

    @staticmethod
    def get_verified_tumor_path(sample_data: dict) -> str:
        """Takes a dict with samples and attributes, and returns the path
        of tumor sample.
        If the number of paths is exactly 1, the path is returned.
        Raises BalsamicStartError:
            When there are no tumor samples, or more than one tumor sample
        """
        tumor_paths = [
            val["concatenated_path"]
            for key, val in sample_data.items()
            if val["tissue_type"] == "tumor"
        ]
        if len(tumor_paths) != 1:
            raise BalsamicStartError(
                f"Invalid number of tumor samples: {len(tumor_paths)}, "
                f"BALSAMIC analysis requires exactly 1 tumor sample per case to run successfully!"
            )
        return tumor_paths[0]

    @staticmethod
    def get_verified_normal_path(sample_data: dict) -> Optional[str]:
        """Takes a dict with samples and attributes, and retrieves the path
        of normal sample.
        If the number of paths is exactly 1, the path is returned.
        If there are no paths, then the sample is not paired, and None is returned.
        Raises BalsamicStartError:
            When there is more than one normal sample.
        """
        normal_paths = [
            val["concatenated_path"]
            for key, val in sample_data.items()
            if val["tissue_type"] == "normal"
        ]
        if len(normal_paths) > 1:
            raise BalsamicStartError(
                f"Invalid number of normal samples: {len(normal_paths)}, only up to 1 allowed!!"
            )
        if not normal_paths:
            return None
        return normal_paths[0]

    def get_latest_raw_file_data(self, case_id: str, tags: list) -> Any:
        """Retrieves the data of the latest file associated to a specific case ID and a list of tags"""

        version = self.housekeeper_api.last_version(bundle=case_id)
        raw_file = self.housekeeper_api.get_files(
            bundle=case_id, version=version.id, tags=tags
        ).first()

        if not raw_file:
            raise FileNotFoundError(
                f"No file associated to {tags} was found in housekeeper for {case_id}"
            )

        with open(Path(raw_file.full_path), "r") as stream:
            data = yaml.safe_load(stream)

        return data

    def get_latest_metadata(self, case_id: str) -> BalsamicAnalysis:
        """Get the latest metadata of a specific BALSAMIC case"""

        config_raw_data = self.get_latest_raw_file_data(case_id, [BalsamicAnalysisTag.CONFIG])
        metrics_raw_data = self.get_latest_raw_file_data(case_id, [BalsamicAnalysisTag.QC_METRICS])

        if config_raw_data and metrics_raw_data:
            try:
                balsamic_analysis = self.parse_analysis(
                    config_raw=config_raw_data, qc_metrics_raw=metrics_raw_data
                )
                return balsamic_analysis
            except ValidationError as error:
                LOG.error(
                    "get_latest_metadata failed for '%s', missing attribute: %s",
                    case_id,
                    error,
                )
                raise error
        else:
            LOG.error(f"Unable to retrieve the latest metadata for {case_id}")
            raise CgError

    def parse_analysis(self, config_raw: dict, qc_metrics_raw: dict, **kwargs) -> BalsamicAnalysis:
        """Returns a formatted BalsamicAnalysis object"""

        sequencing_type = config_raw["analysis"]["sequencing_type"]
        qc_metrics = dict()

        for value in qc_metrics_raw:
            sample_metric = BalsamicMetricsBase(**value)
            try:
                qc_metrics[sample_metric.id].update(
                    {sample_metric.name.lower(): sample_metric.value}
                )
            except KeyError:
                qc_metrics[sample_metric.id] = {sample_metric.name.lower(): sample_metric.value}

        return BalsamicAnalysis(
            config=config_raw,
            sample_metrics=self.cast_metrics_type(sequencing_type, qc_metrics),
        )

    @staticmethod
    def cast_metrics_type(
        sequencing_type: str, metrics: dict
    ) -> Union[BalsamicTargetedQCMetrics, BalsamicWGSQCMetrics]:
        """Cast metrics model type according to the sequencing type"""

        if metrics:
            for k, v in metrics.items():
                metrics[k] = (
                    BalsamicWGSQCMetrics(**v)
                    if sequencing_type == "wgs"
                    else BalsamicTargetedQCMetrics(**v)
                )

        return metrics

    def get_tumor_sample_name(self, case_id: str) -> Optional[str]:
        sample_obj = (
            self.status_db.query(models.Sample)
            .join(models.Family.links, models.FamilySample.sample)
            .filter(models.Family.internal_id == case_id)
            .filter(models.Sample.is_tumour == True)
            .first()
        )
        if sample_obj:
            return sample_obj.internal_id

    def get_normal_sample_name(self, case_id: str) -> Optional[str]:

        sample_obj = (
            self.status_db.query(models.Sample)
            .join(models.Family.links, models.FamilySample.sample)
            .filter(models.Family.internal_id == case_id)
            .filter(models.Sample.is_tumour == False)
            .first()
        )
        if sample_obj:
            return sample_obj.internal_id

    def get_verified_config_case_arguments(
        self, case_id: str, genome_version: str, panel_bed: str, pon_cnn: str
    ) -> dict:
        """Takes a dictionary with per-sample parameters,
        validates them, and transforms into command line arguments
        Raises BalsamicStartError:
            When no samples associated with case are marked for BALSAMIC analysis
        """
        sample_data = self.get_sample_params(case_id=case_id, panel_bed=panel_bed)
        if len(sample_data) == 0:
            raise BalsamicStartError(f"{case_id} has no samples tagged for BALSAMIC analysis!")
        if panel_bed:
            if Path(f"{panel_bed}").is_file():
                panel_bed = Path(f"{panel_bed}")
            else:
                derived_panel_bed = Path(
                    self.bed_path,
                    self.status_db.bed_version(panel_bed).filename,
                )
                if not derived_panel_bed.is_file():
                    raise BalsamicStartError(
                        f"{panel_bed} or {derived_panel_bed} are not valid paths to a BED file. "
                        f"Please provide absolute path to desired BED file or a valid bed shortname!"
                    )
                panel_bed = derived_panel_bed

        return {
            "case_id": case_id,
<<<<<<< HEAD
            "analysis_workflow": self.pipeline,
=======
            "genome_version": genome_version,
>>>>>>> 09daba21
            "normal": self.get_verified_normal_path(sample_data=sample_data),
            "tumor": self.get_verified_tumor_path(sample_data=sample_data),
            "panel_bed": self.get_verified_bed(sample_data=sample_data, panel_bed=panel_bed),
            "pon_cnn": self.get_verified_pon(pon_cnn=pon_cnn, panel_bed=panel_bed),
            "tumor_sample_name": self.get_tumor_sample_name(case_id=case_id),
            "normal_sample_name": self.get_normal_sample_name(case_id=case_id),
        }

    def build_sample_id_map_string(self, case_id: str) -> str:
        """Creates sample info string for balsamic with format lims_id:tumor/normal:customer_sample_id"""

        tumor_sample_lims_id = self.get_tumor_sample_name(case_id=case_id)
        tumor_string = f"{tumor_sample_lims_id}:tumor:{self.status_db.sample(internal_id=tumor_sample_lims_id).name}"
        normal_sample_lims_id = self.get_normal_sample_name(case_id=case_id)
        if normal_sample_lims_id:
            normal_string = f"{normal_sample_lims_id}:normal:{self.status_db.sample(internal_id=normal_sample_lims_id).name}"
            return ",".join([tumor_string, normal_string])
        return tumor_string

    def build_case_id_map_string(self, case_id: str) -> Optional[str]:
        """Creates case info string for balsamic with format panel_shortname:case_name:application_tag"""

        case_obj: models.Family = self.status_db.family(case_id)
        sample_obj: models.Sample = case_obj.links[0].sample
        if sample_obj.from_sample:
            sample_obj: models.Sample = self.status_db.sample(sample_obj.from_sample)
        capture_kit = self.lims_api.capture_kit(sample_obj.internal_id)
        if capture_kit:
            panel_shortname = self.status_db.bed_version(capture_kit).shortname
        elif self.get_application_type(case_obj.links[0].sample) == "wgs":
            panel_shortname = "Whole_Genome"
        else:
            return
        application_tag = (
            self.status_db.query(models.ApplicationVersion)
            .filter(models.ApplicationVersion.id == case_obj.links[0].sample.application_version_id)
            .first()
            .application.tag
        )
        return f"{panel_shortname}:{case_obj.name}:{application_tag}"

    @staticmethod
    def print_sample_params(case_id: str, sample_data: dict) -> None:
        """Outputs a table of samples to be displayed in log"""

        LOG.info(f"Case {case_id} has following BALSAMIC samples:")
        LOG.info(
            "{:<20} {:<20} {:<20} {:<20}".format(
                "SAMPLE ID", "TISSUE TYPE", "APPLICATION", "BED VERSION"
            )
        )
        for key in sample_data:
            LOG.info(
                "{:<20} {:<20} {:<20} {:<20}".format(
                    key,
                    str(sample_data[key]["tissue_type"]),
                    str(sample_data[key]["application_type"]),
                    str(sample_data[key]["target_bed"]),
                )
            )
        LOG.info("")

    def get_sample_params(self, case_id: str, panel_bed: Optional[str]) -> dict:

        """Returns a dictionary of attributes for each sample in given family,
        where SAMPLE ID is used as key"""

        sample_data = {
            link_object.sample.internal_id: {
                "tissue_type": self.get_sample_type(link_object.sample),
                "concatenated_path": self.get_concatenated_fastq_path(link_object).as_posix(),
                "application_type": self.get_application_type(link_object.sample),
                "target_bed": self.resolve_target_bed(panel_bed=panel_bed, link_object=link_object),
            }
            for link_object in self.status_db.family(case_id).links
        }

        self.print_sample_params(case_id=case_id, sample_data=sample_data)
        return sample_data

    def get_case_application_type(self, case_id: str) -> str:
        application_types = {
            self.get_application_type(link_object.sample)
            for link_object in self.status_db.family(case_id).links
        }

        if application_types:
            return application_types.pop().lower()

    def resolve_target_bed(
        self, panel_bed: Optional[str], link_object: models.FamilySample
    ) -> Optional[str]:
        if panel_bed:
            return panel_bed
        if self.get_application_type(link_object.sample) not in self.__BALSAMIC_BED_APPLICATIONS:
            return None
        return self.get_target_bed_from_lims(link_object.family.internal_id)

    def get_pipeline_version(self, case_id: str) -> str:
        LOG.debug("Fetch pipeline version")
        sample_config = self.get_case_config_path(case_id=case_id)
        config_data: dict = json.load(open(sample_config, "r"))
        return config_data["analysis"]["BALSAMIC_version"]

    def family_has_correct_number_tumor_normal_samples(self, case_id: str) -> bool:
        """Evaluates if a case has exactly one tumor and up to one normal sample in ClinicalDB.
        This check is only applied to filter jobs which start automatically"""
        query = (
            self.status_db.query(models.Sample)
            .join(models.Family.links, models.FamilySample.sample)
            .filter(models.Family.internal_id == case_id)
            .filter(models.Family.data_analysis == self.pipeline)
        )
        return all(
            [
                len(query.filter(models.Sample.is_tumour == False).all()) <= 1,
                len(query.filter(models.Sample.is_tumour == True).all()) == 1,
            ]
        )

    def get_valid_cases_to_analyze(self) -> list:
        """Retrieve a list of balsamic cases without analysis,
        where samples have enough reads to be analyzed"""

        return [
            case_object.internal_id
            for case_object in self.get_cases_to_analyze()
            if self.family_has_correct_number_tumor_normal_samples(case_object.internal_id)
        ]

    @staticmethod
    def __build_command_str(options: dict) -> List[str]:
        formatted_options = []
        for key, val in options.items():
            if val:
                formatted_options.append(str(key))
                formatted_options.append(str(val))
        return formatted_options

    def config_case(
        self,
        case_id: str,
        genome_version: str,
        panel_bed: str,
        pon_cnn: str,
        dry_run: bool = False,
    ) -> None:
        """Create config file for BALSAMIC analysis"""
        arguments = self.get_verified_config_case_arguments(
            case_id=case_id,
            genome_version=genome_version,
            panel_bed=panel_bed,
            pon_cnn=pon_cnn,
        )
        command = ["config", "case"]
        options = self.__build_command_str(
            {
                "--analysis-dir": self.root_dir,
                "--balsamic-cache": self.balsamic_cache,
                "--case-id": arguments.get("case_id"),
<<<<<<< HEAD
                "--analysis-workflow": arguments.get("analysis_workflow"),
=======
                "--genome-version": arguments.get("genome_version"),
>>>>>>> 09daba21
                "--normal": arguments.get("normal"),
                "--tumor": arguments.get("tumor"),
                "--panel-bed": arguments.get("panel_bed"),
                "--pon-cnn": arguments.get("pon_cnn"),
                "--umi-trim-length": arguments.get("umi_trim_length"),
                "--tumor-sample-name": arguments.get("tumor_sample_name"),
                "--normal-sample-name": arguments.get("normal_sample_name"),
            }
        )
        parameters = command + options
        self.process.run_command(parameters=parameters, dry_run=dry_run)

    def run_analysis(
        self,
        case_id: str,
        analysis_type: Optional[str],
        run_analysis: bool = True,
        slurm_quality_of_service: Optional[str] = None,
        dry_run: bool = False,
    ) -> None:
        """Execute BALSAMIC run analysis with given options"""

        command = ["run", "analysis"]
        run_analysis = ["--run-analysis"] if run_analysis else []
        benchmark = ["--benchmark"]
        options = self.__build_command_str(
            {
                "--account": self.account,
                "--mail-user": self.email,
                "--qos": slurm_quality_of_service or self.get_slurm_qos_for_case(case_id=case_id),
                "--sample-config": self.get_case_config_path(case_id=case_id),
                "--analysis-type": analysis_type or self.get_analysis_type(case_id),
            }
        )
        parameters = command + options + run_analysis + benchmark
        self.process.run_command(parameters=parameters, dry_run=dry_run)

    def report_deliver(
        self, case_id: str, analysis_type: Optional[str] = None, dry_run: bool = False
    ) -> None:
        """Execute BALSAMIC report deliver with given options"""

        command = ["report", "deliver"]
        options = self.__build_command_str(
            {
                "--sample-config": self.get_case_config_path(case_id=case_id),
                "--analysis-type": analysis_type or self.get_analysis_type(case_id),
            }
        )
        parameters = command + options
        self.process.run_command(parameters=parameters, dry_run=dry_run)

    def get_analysis_type(self, case_id: str) -> Optional[str]:
        case_obj = self.status_db.family(case_id)
        if case_obj.data_delivery in [DataDelivery.FASTQ_QC, DataDelivery.FASTQ]:
            return "qc"<|MERGE_RESOLUTION|>--- conflicted
+++ resolved
@@ -386,11 +386,8 @@
 
         return {
             "case_id": case_id,
-<<<<<<< HEAD
             "analysis_workflow": self.pipeline,
-=======
             "genome_version": genome_version,
->>>>>>> 09daba21
             "normal": self.get_verified_normal_path(sample_data=sample_data),
             "tumor": self.get_verified_tumor_path(sample_data=sample_data),
             "panel_bed": self.get_verified_bed(sample_data=sample_data, panel_bed=panel_bed),
@@ -551,11 +548,8 @@
                 "--analysis-dir": self.root_dir,
                 "--balsamic-cache": self.balsamic_cache,
                 "--case-id": arguments.get("case_id"),
-<<<<<<< HEAD
                 "--analysis-workflow": arguments.get("analysis_workflow"),
-=======
                 "--genome-version": arguments.get("genome_version"),
->>>>>>> 09daba21
                 "--normal": arguments.get("normal"),
                 "--tumor": arguments.get("tumor"),
                 "--panel-bed": arguments.get("panel_bed"),
