--- conflicted
+++ resolved
@@ -226,13 +226,8 @@
     @staticmethod
     def get_application_type(link_object: models.FamilySample) -> Literal["wgs", "wes", "tgs"]:
         """Returns application type of a sample."""
-<<<<<<< HEAD
-        application_type: str = link_object.sample.application_version.application.prep_category
-
-        return application_type
-=======
+
         return link_object.sample.application_version.application.prep_category
->>>>>>> 60d67559
 
     def get_priority(self, case_id: str) -> str:
         """Returns priority for the case in clinical-db as text"""
