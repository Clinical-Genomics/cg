--- conflicted
+++ resolved
@@ -546,11 +546,8 @@
         panel_bed: str,
         pon_cnn: str,
         observations: list[str],
-<<<<<<< HEAD
         cache_version: str,
         dry_run: bool = False,
-=======
->>>>>>> 13e46820
     ) -> None:
         """Create config file for BALSAMIC analysis"""
         arguments = self.get_verified_config_case_arguments(
@@ -594,7 +591,7 @@
             }
         )
         parameters = command + options
-        self.process.run_command(parameters=parameters)
+        self.process.run_command(parameters=parameters, dry_run=dry_run)
 
     def run_analysis(
         self,
