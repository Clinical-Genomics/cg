"""Module for Balsamic Analyses"""
import gzip
import re

from cg.apps import hk, lims
from cg.apps.balsamic.api import BalsamicAPI
from cg.apps.balsamic.fastq import FastqHandler
from cg.utils.fastq import FastqAPI
from cg.cli.workflow.balsamic.store import store as store_cmd
from cg.cli.workflow.balsamic.deliver import deliver as deliver_cmd
from cg.cli.workflow.get_links import get_links
from cg.exc import LimsDataError, BalsamicStartError
from cg.meta.workflow.base import get_target_bed_from_lims
from cg.store import Store
from cg.utils.commands import Process
from pathlib import Path
from cg.utils.fastq import FastqAPI
import logging

LOG = logging.getLogger(__name__)


class BalsamicAnalysisAPI:
    """Methods relevant for Balsamic Analyses"""

<<<<<<< HEAD
    def __init__(self, hk_api: hk.HousekeeperAPI, fastq_api: FastqAPI, fastq_handler: FastqHandler):
=======
    def __init__(self, config: dict, hk_api: hk.HousekeeperAPI, fastq_api: FastqAPI):
        self.root_dir = Path(config["balsamic"]["root"])
>>>>>>> eaf43e2a
        self.hk = hk_api
        self.fastq = fastq_api

    def get_deliverables_file_path(self, case_id):
        """Generates a path where the Balsamic deliverables file for the case_id should be
        located"""
        return self.get_case_path(case_id) / "delivery_report" / (case_id + ".hk")

    def get_config_path(self, case_id: str) -> Path:
        """Generates a path where the Balsamic config for the case_id should be located"""
        return self.get_case_path(case_id) / (case_id + ".json")

    def get_case_path(self, case_id: str) -> Path:
        """Generates a path where the Balsamic case for the case_id should be located"""
        return self.root_dir / case_id

    def link_sample(self, fastq_handler: FastqHandler, sample: str, case: str):
        """Link FASTQ files for a sample."""
        file_objs = self.hk.files(bundle=sample, tags=["fastq"])
        files = []

        for file_obj in file_objs:
            # figure out flowcell name from header
            with gzip.open(file_obj.full_path) as handle:
                header_line = handle.readline().decode()
                header_info = self.fastq.parse_header(header_line)

            data = {
                "path": file_obj.full_path,
                "lane": int(header_info["lane"]),
                "flowcell": header_info["flowcell"],
                "read": int(header_info["readnumber"]),
                "undetermined": ("_Undetermined_" in file_obj.path),
            }
            # look for tile identifier (HiSeq X runs)
            matches = re.findall(r"-l[1-9]t([1-9]{2})_", file_obj.path)
            if len(matches) > 0:
                data["flowcell"] = f"{data['flowcell']}-{matches[0]}"
            files.append(data)

        fastq_handler.link(case=case, sample=sample, files=files)


class MetaBalsamicAPI:
    """Handles communication between BALASMIC processes 
    and the rest of CG infrastructure"""

    def __init__(self, config):

        self.balsamic_api = BalsamicAPI(config)
        self.store = Store(config["database"])
        self.housekeeper_api = hk.HousekeeperAPI(config)
        self.fastq_handler = FastqHandler(config)
        self.lims_api = lims.LimsAPI(config)
        self.fastq_api = FastqAPI

    def get_deliverables_file_path(self, case_id):
        """Generates a path where the Balsamic deliverables file for the case_id should be
        located"""
        return Path(self.balsamic_api.root_dir / case_id / "delivery_report" / (case_id + ".hk"))

    def get_config_path(self, case_id):
        """Generates a path where the Balsamic config for the case_id should be located"""
        return Path(self.balsamic_api.root_dir / case_id / (case_id + ".json"))

    def get_file_collection(self, sample):
        file_objs = self.housekeeper_api.files(bundle=sample, tags=["fastq"])
        files = []

        for file_obj in file_objs:
            # figure out flowcell name from header
            with gzip.open(file_obj.full_path) as handle:
                header_line = handle.readline().decode()
                header_info = self.fastq_api.parse_header(header_line)

            data = {
                "path": file_obj.full_path,
                "lane": int(header_info["lane"]),
                "flowcell": header_info["flowcell"],
                "read": int(header_info["readnumber"]),
                "undetermined": ("_Undetermined_" in file_obj.path),
            }
            # look for tile identifier (HiSeq X runs)
            matches = re.findall(r"-l[1-9]t([1-9]{2})_", file_obj.path)
            if len(matches) > 0:
                data["flowcell"] = f"{data['flowcell']}-{matches[0]}"
            files.append(data)

        return files

    def lookup_samples(self, case_id):
        """Look up case ID in StoreDB and return result"""

        case_object = self.store.family(case_id)
        return case_object

    def link_samples(self, case_object_links):

        for link_object in case_object_links:
            LOG.info(
                "%s: %s link FASTQ files",
                link_object.sample.internal_id,
                link_object.sample.data_analysis,
            )

            if (
                link_object.sample.data_analysis
                and "balsamic" in link_object.sample.data_analysis.lower()
            ):
                LOG.info(
                    "%s has balsamic as data analysis, linking.", link_object.sample.internal_id
                )

                file_collection = self.get_file_collection(sample=link_object.sample.internal_id)
                self.fastq_handler.link(
                    case=link_object.family.internal_id,
                    sample=link_object.sample.internal_id,
                    files=file_collection,
                )

            else:
                LOG.info(
                    "%s does not have blasamic as data analysis, skipping.",
                    link_object.sample.internal_id,
                )

        LOG.info("Linking completed")

    def get_case_config_params(self, case_id, case_object_links) -> dict:
        """Determines correct config params and returns them in a dict"""

        setup_data = {}
        # Iterate over all links
        for link_object in case_object_links:
            # Check of Balsamic as analysis type
            if (
                link_object.sample.data_analysis
                and "balsamic" in link_object.sample.data_analysis.lower()
            ):

                # Get file collection for sample id
                file_collection = self.get_file_collection(sample=link_object.sample.internal_id)
                fastq_data = file_collection[0]
                linked_fastq_name = self.fastq_handler.FastqFileNameCreator.create(
                    lane=fastq_data["lane"],
                    flowcell=fastq_data["flowcell"],
                    sample=link_object.sample.internal_id,
                    read=fastq_data["read"],
                    more={"undetermined": fastq_data["undetermined"]},
                )
                concatenated_fastq_name = self.fastq_handler.FastqFileNameCreator.get_concatenated_name(
                    linked_fastq_name
                )
                concatenated_path = (
                    f"{self.balsamic_api.root_dir}/{case_id}/fastq/{concatenated_fastq_name}"
                )

                # Block to get application type
                application_type = link_object.sample.application_version.application.prep_category

                # Block to get panel BED
                target_bed_filename = get_target_bed_from_lims(
                    lims=self.lims_api,
                    status_db=self.store,
                    target_bed=link_object.sample.internal_id,
                )

                # Check if tumor
                if link_object.sample.is_tumour:
                    tissue_type = "tumor"
                else:
                    tissue_type = "normal"
                setup_data[link_object.sample.internal_id] = {
                    "tissue_type": tissue_type,
                    "concatenated_path": concatenated_path,
                    "application_type": application_type,
                    "target_bed": target_bed_filename,
                }

        return setup_data<|MERGE_RESOLUTION|>--- conflicted
+++ resolved
@@ -23,12 +23,8 @@
 class BalsamicAnalysisAPI:
     """Methods relevant for Balsamic Analyses"""
 
-<<<<<<< HEAD
-    def __init__(self, hk_api: hk.HousekeeperAPI, fastq_api: FastqAPI, fastq_handler: FastqHandler):
-=======
     def __init__(self, config: dict, hk_api: hk.HousekeeperAPI, fastq_api: FastqAPI):
         self.root_dir = Path(config["balsamic"]["root"])
->>>>>>> eaf43e2a
         self.hk = hk_api
         self.fastq = fastq_api
 
