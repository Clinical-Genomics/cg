--- conflicted
+++ resolved
@@ -463,14 +463,8 @@
 
     def get_analyses_to_clean(self, before_date: dt.datetime = dt.datetime.now()) -> list:
         """Retrieve a list of analyses for cleaning created before certain date"""
-<<<<<<< HEAD
-        analyses_before = self.store.analyses(before=before_date)
-        analyses_to_clean = self.store.analyses_to_clean(pipeline="balsamic")
-        return [x for x in analyses_to_clean if x in analyses_before]
-=======
         analyses_to_clean = self.store.analyses_to_clean(pipeline="balsamic", before=before_date)
         return analyses_to_clean.all()
->>>>>>> 7d1793b7
 
     def get_cases_to_analyze(self) -> list:
         """Retrieve a list of balsamic cases without analysis,
