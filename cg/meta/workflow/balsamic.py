--- conflicted
+++ resolved
@@ -6,12 +6,8 @@
 from typing import List, Optional, Union
 
 from pydantic import ValidationError
-<<<<<<< HEAD
-from cg.constants import Pipeline
-=======
 from cg.constants import DataDelivery, Pipeline
 from cg.constants.indexes import ListIndexes
->>>>>>> f577633c
 from cg.constants.subject import Gender
 from cg.constants.constants import FileFormat
 from cg.constants.tags import BalsamicAnalysisTag
