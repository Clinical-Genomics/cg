--- conflicted
+++ resolved
@@ -157,36 +157,9 @@
         return Path(self.get_case_path(case.internal_id), FileFormat.FASTQ)
 
     def link_fastq_files(self, case_id: str, dry_run: bool = False) -> None:
-<<<<<<< HEAD
-        case: Family = self.status_db.get_case_by_internal_id(internal_id=case_id)
+        case: Case = self.status_db.get_case_by_internal_id(internal_id=case_id)
         for link in case.links:
             self.link_fastq_files_for_sample(case_obj=case, sample_obj=link.sample)
-=======
-        case_obj = self.status_db.get_case_by_internal_id(internal_id=case_id)
-        for link in case_obj.links:
-            self.link_fastq_files_for_sample(
-                case_obj=case_obj, sample_obj=link.sample, concatenate=True
-            )
-
-    def get_concatenated_fastq_path(self, link_object: CaseSample) -> Path:
-        """Returns path to the concatenated FASTQ file of a sample"""
-        file_collection: list[dict] = self.gather_file_metadata_for_sample(link_object.sample)
-        fastq_data = file_collection[0]
-        linked_fastq_name = self.fastq_handler.create_fastq_name(
-            lane=fastq_data["lane"],
-            flowcell=fastq_data["flowcell"],
-            sample=link_object.sample.internal_id,
-            read=fastq_data["read"],
-            undetermined=fastq_data["undetermined"],
-        )
-        concatenated_fastq_name: str = self.fastq_handler.get_concatenated_name(linked_fastq_name)
-        return Path(
-            self.root_dir,
-            link_object.case.internal_id,
-            "fastq",
-            concatenated_fastq_name,
-        )
->>>>>>> dc285150
 
     @staticmethod
     def get_gender(sample_obj: Sample) -> str:
