"""Module for Balsamic Analysis API"""

import logging
from pathlib import Path
from typing import Dict, List, Optional, Union

from housekeeper.store.models import Version, File
from pydantic.v1 import ValidationError

from cg.constants import Pipeline
from cg.constants.constants import FileFormat, SampleType, AnalysisType
from cg.constants.housekeeper_tags import BalsamicAnalysisTag
from cg.constants.indexes import ListIndexes
from cg.constants.observations import ObservationsFileWildcards
from cg.constants.sequencing import Variants
from cg.constants.subject import Gender
from cg.exc import BalsamicStartError, CgError
from cg.io.controller import ReadFile
from cg.meta.workflow.analysis import AnalysisAPI
from cg.meta.workflow.fastq import BalsamicFastqHandler
from cg.models.balsamic.analysis import BalsamicAnalysis
from cg.models.balsamic.metrics import (
    BalsamicMetricsBase,
    BalsamicTargetedQCMetrics,
    BalsamicWGSQCMetrics,
)
from cg.models.cg_config import CGConfig
from cg.store.models import Family, FamilySample, Sample
from cg.utils import Process
from cg.utils.utils import build_command_from_dict, get_string_from_list_by_pattern

LOG = logging.getLogger(__name__)


class BalsamicAnalysisAPI(AnalysisAPI):
    """Handles communication between BALSAMIC processes
    and the rest of CG infrastructure"""

    __BALSAMIC_APPLICATIONS = {"wgs", "wes", "tgs"}
    __BALSAMIC_BED_APPLICATIONS = {"wes", "tgs"}

    def __init__(
        self,
        config: CGConfig,
        pipeline: Pipeline = Pipeline.BALSAMIC,
    ):
        super().__init__(config=config, pipeline=pipeline)
        self.root_dir = config.balsamic.root
        self.account = config.balsamic.slurm.account
        self.balsamic_cache = config.balsamic.balsamic_cache
        self.email = config.balsamic.slurm.mail_user
        self.qos = config.balsamic.slurm.qos
        self.bed_path = config.balsamic.bed_path
        self.pon_path = config.balsamic.pon_path
        self.loqusdb_path = config.balsamic.loqusdb_path
        self.swegen_path = config.balsamic.swegen_path

    @property
    def root(self) -> str:
        return self.root_dir

    @property
    def threshold_reads(self):
        return True

    @property
    def fastq_handler(self):
        return BalsamicFastqHandler

    @property
    def process(self):
        if not self._process:
            self._process = Process(self.config.balsamic.binary_path)
        return self._process

    @property
    def PON_file_suffix(self) -> str:
        """Panel of normals reference file suffix (<panel-bed>_<PON>_<version>.cnn)"""

        return "CNVkit_PON_reference_v*.cnn"

    def get_case_path(self, case_id: str) -> Path:
        """Returns a path where the Balsamic case for the case_id should be located"""
        return Path(self.root_dir, case_id)

    def get_cases_to_analyze(self) -> List[Family]:
        cases_query: List[Family] = self.status_db.cases_to_analyze(
            pipeline=self.pipeline, threshold=self.threshold_reads
        )
        cases_to_analyze = []
        for case_obj in cases_query:
            if case_obj.action == "analyze" or not case_obj.latest_analyzed:
                cases_to_analyze.append(case_obj)
            elif (
                self.trailblazer_api.get_latest_analysis_status(case_id=case_obj.internal_id)
                == "failed"
            ):
                cases_to_analyze.append(case_obj)
        return cases_to_analyze

    def get_deliverables_file_path(self, case_id: str) -> Path:
        """Returns a path where the Balsamic deliverables file for the case_id should be located.

        (Optional) Checks if deliverables file exists
        """
        return Path(
            self.root_dir,
            case_id,
            "analysis",
            "delivery_report",
            case_id + ".hk",
        )

    def get_case_config_path(self, case_id: str) -> Path:
        """Generates a path where the Balsamic config for the case_id should be located.

        (Optional) Checks if config file exists.
        """
        return Path(self.root_dir, case_id, case_id + ".json")

    def get_trailblazer_config_path(self, case_id: str) -> Path:
        return Path(self.root_dir, case_id, "analysis", "slurm_jobids.yaml")

    def get_bundle_deliverables_type(self, case_id: str) -> str:
        """Return the analysis type for a case

        Analysis types are any of ["tumor_wgs", "tumor_normal_wgs", "tumor_panel", "tumor_normal_panel"]
        """
        LOG.debug("Fetch analysis type for %s", case_id)
        number_of_samples: int = len(
            self.status_db.get_case_by_internal_id(internal_id=case_id).links
        )

        application_type: str = self.get_application_type(
            self.status_db.get_case_by_internal_id(internal_id=case_id).links[0].sample
        )
        sample_type = "tumor"
        if number_of_samples == 2:
            sample_type = "tumor_normal"
        if application_type != "wgs":
            application_type = "panel"
        analysis_type = "_".join([sample_type, application_type])
        LOG.info("Found analysis type %s", analysis_type)
        return analysis_type

    def get_sample_fastq_destination_dir(self, case: Family, sample: Sample = None) -> Path:
        """Return the path to the FASTQ destination directory."""
        return Path(self.get_case_path(case.internal_id), FileFormat.FASTQ)

    def link_fastq_files(self, case_id: str, dry_run: bool = False) -> None:
        """Link fastq files from Housekeeper to the working directory of a case."""
        case: Family = self.status_db.get_case_by_internal_id(internal_id=case_id)
        for link in case.links:
            self.link_fastq_files_for_sample(case_obj=case, sample_obj=link.sample)

    @staticmethod
    def get_gender(sample_obj: Sample) -> str:
        """Returns the gender associated to a specific sample"""

        return sample_obj.sex

    @staticmethod
    def get_sample_type(sample_obj: Sample) -> SampleType:
        """Return the tissue type of the sample."""
        if sample_obj.is_tumour:
            return SampleType.TUMOR
        return SampleType.NORMAL

    def get_derived_bed(self, panel_bed: str) -> Optional[Path]:
        """Returns the verified capture kit path or the derived panel BED path."""
        if not panel_bed:
            return None
        panel_bed: Path = Path(panel_bed)
        if panel_bed.is_file():
            return panel_bed
        derived_panel_bed: Path = Path(
            self.bed_path,
            self.status_db.get_bed_version_by_short_name(
                bed_version_short_name=panel_bed.as_posix()
            ).filename,
        )
        if not derived_panel_bed.is_file():
            raise BalsamicStartError(
                f"{panel_bed} or {derived_panel_bed} are not valid paths to a BED file. "
                f"Please provide absolute path to desired BED file or a valid bed shortname!"
            )
        return derived_panel_bed

    def get_verified_bed(self, panel_bed: str, sample_data: dict) -> Optional[str]:
        """Takes a dict with samples and attributes.
        Retrieves unique attributes for application type and target_bed.
        Verifies that those attributes are the same across multiple samples,
        where applicable.
        Verifies that the attributes are valid BALSAMIC attributes
        If application type requires bed, returns path to bed.

        Raises BalsamicStartError:
        - When application type invalid for balsamic
        - When multiple samples have different parameters
        - When bed file required for analysis, but is not set or cannot be retrieved.
        """

        panel_bed: Optional[Path] = self.get_derived_bed(panel_bed)
        application_types = {v["application_type"].lower() for k, v in sample_data.items()}
        target_beds: set = {v["target_bed"] for k, v in sample_data.items()}

        if not application_types.issubset(self.__BALSAMIC_APPLICATIONS):
            raise BalsamicStartError("Case application not compatible with BALSAMIC")
        if len(application_types) != 1:
            raise BalsamicStartError("Multiple application types found in LIMS")
        if not application_types.issubset(self.__BALSAMIC_BED_APPLICATIONS):
            if panel_bed:
                raise BalsamicStartError("Cannot set panel_bed for WGS sample!")
            return None
        if panel_bed:
            return panel_bed.as_posix()
        if len(target_beds) == 1:
            target_bed = target_beds.pop()
            if not target_bed:
                raise BalsamicStartError(
                    f"Application type {application_types.pop()} requires a bed file to be analyzed!"
                )
            return Path(self.bed_path, target_bed).as_posix()

    def get_verified_pon(self, panel_bed: str, pon_cnn: str) -> Optional[str]:
        """Returns the validated PON or extracts the latest one available if it is not provided

        Raises BalsamicStartError:
            When there is a missmatch between the PON and the panel bed file names
        """

        if pon_cnn:
            latest_pon = pon_cnn
            if Path(panel_bed).stem not in Path(latest_pon).stem:
                raise BalsamicStartError(
                    f"The specified PON reference file {latest_pon} does not match the panel bed {panel_bed}"
                )
        else:
            latest_pon = self.get_latest_pon_file(panel_bed)
            if latest_pon:
                LOG.info(
                    f"The following PON reference file will be used for the analysis: {latest_pon}"
                )

        return latest_pon

    def get_latest_pon_file(self, panel_bed: str) -> Optional[str]:
        """Returns the latest PON cnn file associated to a specific capture bed"""

        if not panel_bed:
            raise BalsamicStartError("BALSAMIC PON workflow requires a panel bed to be specified")

        pon_list = Path(self.pon_path).glob(f"*{Path(panel_bed).stem}_{self.PON_file_suffix}")
        sorted_pon_files = sorted(
            pon_list,
            key=lambda file: int(file.stem.split("_v")[ListIndexes.LAST.value]),
            reverse=True,
        )

        return sorted_pon_files[0].as_posix() if sorted_pon_files else None

    @staticmethod
    def get_verified_gender(sample_data: dict) -> Union[Gender.FEMALE, Gender.MALE]:
        """Takes a dict with samples and attributes, and returns a verified case gender provided by the customer"""

        gender = next(iter(sample_data.values()))["gender"]

        if all(val["gender"] == gender for val in sample_data.values()) and gender in set(
            value for value in Gender
        ):
            if gender not in [Gender.FEMALE, Gender.MALE]:
                LOG.warning(
                    f"The provided gender is unknown, setting {Gender.FEMALE.value} as the default"
                )
                gender = Gender.FEMALE.value

            return gender
        else:
            LOG.error(f"Unable to retrieve a valid gender from samples: {sample_data.keys()}")
            raise BalsamicStartError

    def get_verified_samples(self, case_id: str) -> Dict[str, str]:
        """Return a verified tumor and normal sample dictionary."""
        tumor_samples: List[Sample] = self.status_db.get_samples_by_type(
            case_id=case_id, sample_type=SampleType.TUMOR
        )
        normal_samples: List[Sample] = self.status_db.get_samples_by_type(
            case_id=case_id, sample_type=SampleType.NORMAL
        )
        if (
            not tumor_samples
            and not normal_samples
            or len(tumor_samples) > 1
            or len(normal_samples) > 1
        ):
            LOG.error(f"Case {case_id} has an invalid number of samples")
            raise BalsamicStartError

        tumor_sample_id: str = tumor_samples[0].internal_id if tumor_samples else None
        normal_sample_id: str = normal_samples[0].internal_id if normal_samples else None
        if normal_sample_id and not tumor_sample_id:
            LOG.warning(
                f"Only a normal sample was found for case {case_id}. "
                f"Balsamic analysis will treat it as a tumor sample."
            )
            tumor_sample_id, normal_sample_id = normal_sample_id, None
        return {"tumor_sample_name": tumor_sample_id, "normal_sample_name": normal_sample_id}

    def get_latest_raw_file_data(self, case_id: str, tags: list) -> Union[dict, list]:
        """Retrieves the data of the latest file associated to a specific case ID and a list of tags."""

        version: Version = self.housekeeper_api.last_version(bundle=case_id)
        raw_file: File = self.housekeeper_api.get_latest_file(
            bundle=case_id, version=version.id, tags=tags
        )

        if not raw_file:
            raise FileNotFoundError(
                f"No file associated to {tags} was found in housekeeper for {case_id}"
            )
        return ReadFile.get_content_from_file(
            file_format=FileFormat.YAML, file_path=Path(raw_file.full_path)
        )

    def get_latest_metadata(self, case_id: str) -> BalsamicAnalysis:
        """Get the latest metadata of a specific BALSAMIC case"""

        config_raw_data = self.get_latest_raw_file_data(case_id, [BalsamicAnalysisTag.CONFIG])
        metrics_raw_data = self.get_latest_raw_file_data(case_id, [BalsamicAnalysisTag.QC_METRICS])

        if config_raw_data and metrics_raw_data:
            try:
                balsamic_analysis = self.parse_analysis(
                    config_raw=config_raw_data, qc_metrics_raw=metrics_raw_data
                )
                return balsamic_analysis
            except ValidationError as error:
                LOG.error(
                    "get_latest_metadata failed for '%s', missing attribute: %s",
                    case_id,
                    error,
                )
                raise error
        else:
            LOG.error(f"Unable to retrieve the latest metadata for {case_id}")
            raise CgError

    def parse_analysis(self, config_raw: dict, qc_metrics_raw: dict, **kwargs) -> BalsamicAnalysis:
        """Returns a formatted BalsamicAnalysis object"""

        sequencing_type = config_raw["analysis"]["sequencing_type"]
        qc_metrics = dict()

        for value in qc_metrics_raw:
            sample_metric = BalsamicMetricsBase(**value)
            try:
                qc_metrics[sample_metric.id].update(
                    {sample_metric.name.lower(): sample_metric.value}
                )
            except KeyError:
                qc_metrics[sample_metric.id] = {sample_metric.name.lower(): sample_metric.value}

        return BalsamicAnalysis(
            config=config_raw,
            sample_metrics=self.cast_metrics_type(sequencing_type, qc_metrics),
        )

    @staticmethod
    def cast_metrics_type(
        sequencing_type: str, metrics: dict
    ) -> Union[BalsamicTargetedQCMetrics, BalsamicWGSQCMetrics]:
        """Cast metrics model type according to the sequencing type"""

        if metrics:
            for k, v in metrics.items():
                metrics[k] = (
                    BalsamicWGSQCMetrics(**v)
                    if sequencing_type == "wgs"
                    else BalsamicTargetedQCMetrics(**v)
                )

        return metrics

    @staticmethod
    def get_latest_file_by_pattern(directory: Path, pattern: str) -> Optional[str]:
        """Returns the latest file (<file_name>-<date>-.vcf.gz) matching a pattern from a specific directory."""
        available_files: iter = sorted(
            Path(directory).glob(f"*{pattern}*.vcf.gz"),
            key=lambda file: file.stem.split("-"),
            reverse=True,
        )
        return str(available_files[0]) if available_files else None

    def get_parsed_observation_file_paths(self, observations: List[str]) -> dict:
        """Returns a verified {option: path} observations dictionary."""
        verified_observations: Dict[str, str] = {}
        for wildcard in list(ObservationsFileWildcards):
            file_path: str = get_string_from_list_by_pattern(observations, wildcard)
            verified_observations.update(
                {
                    wildcard: file_path
                    if file_path
                    else self.get_latest_file_by_pattern(
                        directory=self.loqusdb_path, pattern=wildcard
                    )
                }
            )

        return verified_observations

    def get_swegen_verified_path(self, variants: Variants) -> Optional[str]:
        """Return verified SweGen path."""
        swegen_file: str = self.get_latest_file_by_pattern(
            directory=self.swegen_path, pattern=variants
        )
        return swegen_file

    def get_verified_config_case_arguments(
        self,
        case_id: str,
        genome_version: str,
        panel_bed: str,
        pon_cnn: str,
        observations: List[str] = None,
        gender: Optional[str] = None,
    ) -> dict:
        """Takes a dictionary with per-sample parameters,
        validates them, and transforms into command line arguments
        Raises BalsamicStartError:
            When no samples associated with case are marked for BALSAMIC analysis
        """
        sample_data = self.get_sample_params(case_id=case_id, panel_bed=panel_bed)
        if len(sample_data) == 0:
            raise BalsamicStartError(f"{case_id} has no samples tagged for BALSAMIC analysis!")

        verified_panel_bed = self.get_verified_bed(panel_bed=panel_bed, sample_data=sample_data)
        verified_pon = (
            self.get_verified_pon(pon_cnn=pon_cnn, panel_bed=verified_panel_bed)
            if verified_panel_bed
            else None
        )

        config_case: Dict[str, str] = {
            "case_id": case_id,
            "analysis_workflow": self.pipeline,
            "genome_version": genome_version,
            "gender": gender or self.get_verified_gender(sample_data=sample_data),
            "panel_bed": verified_panel_bed,
            "pon_cnn": verified_pon,
            "swegen_snv": self.get_swegen_verified_path(Variants.SNV),
            "swegen_sv": self.get_swegen_verified_path(Variants.SV),
        }
        config_case.update(self.get_verified_samples(case_id=case_id))
        config_case.update(self.get_parsed_observation_file_paths(observations))

        return config_case

    @staticmethod
    def print_sample_params(case_id: str, sample_data: dict) -> None:
        """Outputs a table of samples to be displayed in log"""

        LOG.info(f"Case {case_id} has following BALSAMIC samples:")
        LOG.info(
            "{:<20} {:<20} {:<20} {:<20}".format(
                "SAMPLE ID", "TISSUE TYPE", "APPLICATION", "BED VERSION"
            )
        )
        for key in sample_data:
            LOG.info(
                "{:<20} {:<20} {:<20} {:<20}".format(
                    key,
                    str(sample_data[key]["tissue_type"]),
                    str(sample_data[key]["application_type"]),
                    str(sample_data[key]["target_bed"]),
                )
            )
        LOG.info("")

    def get_sample_params(self, case_id: str, panel_bed: Optional[str]) -> dict:
        """Returns a dictionary of attributes for each sample in given family,
        where SAMPLE ID is used as key"""

        sample_data = {
            link_object.sample.internal_id: {
                "gender": self.get_gender(link_object.sample),
                "tissue_type": self.get_sample_type(link_object.sample).value,
                "application_type": self.get_application_type(link_object.sample),
                "target_bed": self.resolve_target_bed(panel_bed=panel_bed, link_object=link_object),
            }
            for link_object in self.status_db.get_case_by_internal_id(internal_id=case_id).links
        }

        self.print_sample_params(case_id=case_id, sample_data=sample_data)
        return sample_data

    def get_case_application_type(self, case_id: str) -> str:
        application_types = {
            self.get_application_type(link_object.sample)
            for link_object in self.status_db.get_case_by_internal_id(internal_id=case_id).links
        }

        if application_types:
            return application_types.pop().lower()

    def resolve_target_bed(
        self, panel_bed: Optional[str], link_object: FamilySample
    ) -> Optional[str]:
        if panel_bed:
            return panel_bed
        if self.get_application_type(link_object.sample) not in self.__BALSAMIC_BED_APPLICATIONS:
            return None
        return self.get_target_bed_from_lims(link_object.family.internal_id)

    def get_pipeline_version(self, case_id: str) -> str:
        LOG.debug("Fetch pipeline version")
        config_data: dict = ReadFile.get_content_from_file(
            file_format=FileFormat.JSON, file_path=self.get_case_config_path(case_id=case_id)
        )
        return config_data["analysis"]["BALSAMIC_version"]

    def config_case(
        self,
        case_id: str,
        gender: str,
        genome_version: str,
        panel_bed: str,
        pon_cnn: str,
        observations: List[str],
        dry_run: bool = False,
    ) -> None:
        """Create config file for BALSAMIC analysis"""
        arguments = self.get_verified_config_case_arguments(
            case_id=case_id,
            gender=gender,
            genome_version=genome_version,
            panel_bed=panel_bed,
            pon_cnn=pon_cnn,
            observations=observations,
        )
        command = ["config", "case"]
        options = build_command_from_dict(
            {
                "--analysis-dir": self.root_dir,
                "--balsamic-cache": self.balsamic_cache,
                "--fastq-path": self.get_sample_fastq_destination_dir(
                    self.status_db.get_case_by_internal_id(case_id)
                ),
                "--case-id": arguments.get("case_id"),
                "--gender": arguments.get("gender"),
                "--analysis-workflow": arguments.get("analysis_workflow"),
                "--genome-version": arguments.get("genome_version"),
                "--panel-bed": arguments.get("panel_bed"),
                "--pon-cnn": arguments.get("pon_cnn"),
                "--umi-trim-length": arguments.get("umi_trim_length"),
                "--tumor-sample-name": arguments.get("tumor_sample_name"),
                "--normal-sample-name": arguments.get("normal_sample_name"),
                "--swegen-snv": arguments.get("swegen_snv"),
                "--swegen-sv": arguments.get("swegen_sv"),
                "--clinical-snv-observations": arguments.get("clinical_snv"),
                "--clinical-sv-observations": arguments.get("clinical_sv"),
                "--cancer-germline-snv-observations": arguments.get("cancer_germline_snv"),
<<<<<<< HEAD
=======
                "--cancer-germline-sv-observations": arguments.get("cancer_germline_sv"),
>>>>>>> 8882312f
                "--cancer-somatic-snv-observations": arguments.get("cancer_somatic_snv"),
                "--cancer-somatic-sv-observations": arguments.get("cancer_somatic_sv"),
            }
        )
        parameters = command + options
        self.process.run_command(parameters=parameters, dry_run=dry_run)

    def run_analysis(
        self,
        case_id: str,
        run_analysis: bool = True,
        slurm_quality_of_service: Optional[str] = None,
        dry_run: bool = False,
    ) -> None:
        """Execute BALSAMIC run analysis with given options"""

        command = ["run", "analysis"]
        run_analysis = ["--run-analysis"] if run_analysis else []
        benchmark = ["--benchmark"]
        options = build_command_from_dict(
            {
                "--account": self.account,
                "--mail-user": self.email,
                "--qos": slurm_quality_of_service or self.get_slurm_qos_for_case(case_id=case_id),
                "--sample-config": self.get_case_config_path(case_id=case_id),
            }
        )
        parameters = command + options + run_analysis + benchmark
        self.process.run_command(parameters=parameters, dry_run=dry_run)

    def report_deliver(self, case_id: str, dry_run: bool = False) -> None:
        """Execute BALSAMIC report deliver with given options"""

        command = ["report", "deliver"]
        options = build_command_from_dict(
            {
                "--sample-config": self.get_case_config_path(case_id=case_id),
            }
        )
        parameters = command + options
        self.process.run_command(parameters=parameters, dry_run=dry_run)<|MERGE_RESOLUTION|>--- conflicted
+++ resolved
@@ -8,7 +8,7 @@
 from pydantic.v1 import ValidationError
 
 from cg.constants import Pipeline
-from cg.constants.constants import FileFormat, SampleType, AnalysisType
+from cg.constants.constants import FileFormat, SampleType
 from cg.constants.housekeeper_tags import BalsamicAnalysisTag
 from cg.constants.indexes import ListIndexes
 from cg.constants.observations import ObservationsFileWildcards
@@ -559,10 +559,7 @@
                 "--clinical-snv-observations": arguments.get("clinical_snv"),
                 "--clinical-sv-observations": arguments.get("clinical_sv"),
                 "--cancer-germline-snv-observations": arguments.get("cancer_germline_snv"),
-<<<<<<< HEAD
-=======
                 "--cancer-germline-sv-observations": arguments.get("cancer_germline_sv"),
->>>>>>> 8882312f
                 "--cancer-somatic-snv-observations": arguments.get("cancer_somatic_snv"),
                 "--cancer-somatic-sv-observations": arguments.get("cancer_somatic_sv"),
             }
