--- conflicted
+++ resolved
@@ -153,37 +153,9 @@
         return Path(self.get_case_path(case.internal_id), FileFormat.FASTQ)
 
     def link_fastq_files(self, case_id: str, dry_run: bool = False) -> None:
-<<<<<<< HEAD
-        """Link fastq files from Housekeeper to the working directory of a case."""
         case: Family = self.status_db.get_case_by_internal_id(internal_id=case_id)
         for link in case.links:
             self.link_fastq_files_for_sample(case_obj=case, sample_obj=link.sample)
-=======
-        case_obj = self.status_db.get_case_by_internal_id(internal_id=case_id)
-        for link in case_obj.links:
-            self.link_fastq_files_for_sample(
-                case_obj=case_obj, sample_obj=link.sample, concatenate=True
-            )
-
-    def get_concatenated_fastq_path(self, link_object: FamilySample) -> Path:
-        """Returns path to the concatenated FASTQ file of a sample"""
-        file_collection: list[dict] = self.gather_file_metadata_for_sample(link_object.sample)
-        fastq_data = file_collection[0]
-        linked_fastq_name = self.fastq_handler.create_fastq_name(
-            lane=fastq_data["lane"],
-            flowcell=fastq_data["flowcell"],
-            sample=link_object.sample.internal_id,
-            read=fastq_data["read"],
-            undetermined=fastq_data["undetermined"],
-        )
-        concatenated_fastq_name: str = self.fastq_handler.get_concatenated_name(linked_fastq_name)
-        return Path(
-            self.root_dir,
-            link_object.family.internal_id,
-            "fastq",
-            concatenated_fastq_name,
-        )
->>>>>>> b9147d95
 
     @staticmethod
     def get_gender(sample_obj: Sample) -> str:
@@ -311,16 +283,9 @@
             LOG.error(f"Unable to retrieve a valid gender from samples: {sample_data.keys()}")
             raise BalsamicStartError
 
-<<<<<<< HEAD
-    def get_verified_samples(self, case_id: str) -> Dict[str, str]:
+    def get_verified_samples(self, case_id: str) -> dict[str, str]:
         """Return a verified tumor and normal sample dictionary."""
-        tumor_samples: List[Sample] = self.status_db.get_samples_by_type(
-=======
-    def get_verified_samples(self, case_id: str, sample_data: dict) -> dict[str, str]:
-        """Return a verified tumor and normal sample dictionary."""
-
         tumor_samples: list[Sample] = self.status_db.get_samples_by_type(
->>>>>>> b9147d95
             case_id=case_id, sample_type=SampleType.TUMOR
         )
         normal_samples: list[Sample] = self.status_db.get_samples_by_type(
@@ -564,12 +529,8 @@
         genome_version: str,
         panel_bed: str,
         pon_cnn: str,
-<<<<<<< HEAD
-        observations: List[str],
+        observations: list[str],
         cache_version: str,
-=======
-        observations: list[str],
->>>>>>> b9147d95
         dry_run: bool = False,
     ) -> None:
         """Create config file for BALSAMIC analysis"""
