--- conflicted
+++ resolved
@@ -7,11 +7,8 @@
 
 from pydantic import ValidationError
 from cg.constants import DataDelivery, Pipeline
-<<<<<<< HEAD
+from cg.constants.subject import Gender
 from cg.constants.constants import FileFormat
-=======
-from cg.constants.subject import Gender
->>>>>>> 1f6bc7d2
 from cg.constants.tags import BalsamicAnalysisTag
 from cg.exc import BalsamicStartError, CgError
 from cg.io.controller import ReadFile
