--- conflicted
+++ resolved
@@ -4,13 +4,9 @@
 from pathlib import Path
 from typing import Dict, List, Optional, Tuple
 from pydantic.v1 import ValidationError
-<<<<<<< HEAD
 from cg.meta.workflow.analysis import AnalysisAPI
 from cg.models.cg_config import CGConfig
 from cg.models.rnafusion.command_args import CommandArgs
-=======
-
->>>>>>> e3dd26d1
 from cg.constants import Pipeline
 from cg.constants.nextflow import NFX_READ1_HEADER, NFX_READ2_HEADER, NFX_SAMPLE_HEADER
 from cg.constants.sequencing import SequencingPlatform
@@ -19,11 +15,8 @@
     TAXPROFILER_INSTRUMENT_PLATFORM,
     TAXPROFILER_RUN_ACCESSION,
     TAXPROFILER_SAMPLE_SHEET_HEADERS,
-<<<<<<< HEAD
     TAXPROFILER_FASTA_HEADER,
     TaxprofilerDefaults,
-=======
->>>>>>> e3dd26d1
 )
 from cg.meta.workflow.analysis import AnalysisAPI
 from cg.meta.workflow.fastq import TaxprofilerFastqHandler
