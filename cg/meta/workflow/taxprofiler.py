--- conflicted
+++ resolved
@@ -14,12 +14,7 @@
     TAXPROFILER_FASTA_HEADER,
     TaxprofilerDefaults,
 )
-<<<<<<< HEAD
-from cg.meta.workflow.nextflow_common import NextflowAnalysisAPI
 from cg.meta.workflow.nf_analysis import NfAnalysisAPI
-=======
-from cg.meta.workflow.analysis import AnalysisAPI
->>>>>>> 19ab0bb7
 from cg.models.cg_config import CGConfig
 from cg.models.taxprofiler.taxprofiler_sample import TaxprofilerSample
 from cg.store.models import Family
@@ -117,13 +112,9 @@
                 sample_sheet_content.setdefault(headers, []).extend(contents)
 
             LOG.info(sample_sheet_content)
-<<<<<<< HEAD
             if dry_run:
                 continue
-            NextflowAnalysisAPI.create_samplesheet_csv(
-=======
-            self.create_samplesheet_csv(
->>>>>>> 19ab0bb7
+            self.write_samplesheet_csv(
                 samplesheet_content=sample_sheet_content,
                 headers=TAXPROFILER_SAMPLE_SHEET_HEADERS,
                 config_path=self.get_case_config_path(case_id=case_id),
