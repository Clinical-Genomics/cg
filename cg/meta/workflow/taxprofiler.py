"""Module for Taxprofiler Analysis API."""

import logging
from pathlib import Path
from typing import Any

from cg.constants import Workflow
<<<<<<< HEAD
=======
from cg.constants.nf_analysis import MULTIQC_NEXFLOW_CONFIG
from cg.constants.sequencing import SequencingPlatform
>>>>>>> 355c42e5
from cg.io.json import read_json
from cg import resources
from cg.constants.sequencing import SequencingPlatform
from cg.constants.constants import FileFormat
from cg.meta.workflow.nf_analysis import NfAnalysisAPI
from cg.models.cg_config import CGConfig
from cg.models.deliverables.metric_deliverables import MetricsBase, MultiqcDataJson
from cg.models.fastq import FastqFileMeta
from cg.io.controller import ReadFile
from cg.models.taxprofiler.taxprofiler import (
    TaxprofilerParameters,
    TaxprofilerSampleSheetEntry,
)
from cg.store.models import Case, Sample

LOG = logging.getLogger(__name__)


class TaxprofilerAnalysisAPI(NfAnalysisAPI):
    """Handles communication between Taxprofiler processes
    and the rest of CG infrastructure."""

    def __init__(
        self,
        config: CGConfig,
        workflow: Workflow = Workflow.TAXPROFILER,
    ):
        super().__init__(config=config, workflow=workflow)
        self.root_dir: str = config.taxprofiler.root
        self.nfcore_workflow_path: str = config.taxprofiler.workflow_path
        self.conda_env: str = config.taxprofiler.conda_env
        self.conda_binary: str = config.taxprofiler.conda_binary
        self.profile: str = config.taxprofiler.profile
        self.revision: str = config.taxprofiler.revision
        self.hostremoval_reference: Path = Path(config.taxprofiler.hostremoval_reference)
        self.databases: Path = Path(config.taxprofiler.databases)
        self.tower_binary_path: str = config.tower_binary_path
        self.tower_workflow: str = config.taxprofiler.tower_workflow
        self.account: str = config.taxprofiler.slurm.account
        self.email: str = config.taxprofiler.slurm.mail_user
        self.nextflow_binary_path: str = config.taxprofiler.binary_path
        self.compute_env_base: str = config.taxprofiler.compute_env

    def get_nextflow_config_content(self) -> str:
        """Return nextflow config content."""
        return MULTIQC_NEXFLOW_CONFIG

    def get_sample_sheet_content_per_sample(
        self, sample: Sample, instrument_platform: SequencingPlatform.ILLUMINA, fasta: str = ""
    ) -> list[list[str]]:
        """Get sample sheet content per sample."""
        sample_name: str = sample.name
        sample_metadata: list[FastqFileMeta] = self.gather_file_metadata_for_sample(sample)
        fastq_forward_read_paths: list[str] = self.extract_read_files(
            metadata=sample_metadata, forward_read=True
        )
        fastq_reverse_read_paths: list[str] = self.extract_read_files(
            metadata=sample_metadata, reverse_read=True
        )
        sample_sheet_entry = TaxprofilerSampleSheetEntry(
            name=sample_name,
            run_accession=sample_name,
            instrument_platform=instrument_platform,
            fastq_forward_read_paths=fastq_forward_read_paths,
            fastq_reverse_read_paths=fastq_reverse_read_paths,
            fasta=fasta,
        )
        return sample_sheet_entry.reformat_sample_content()

    def get_sample_sheet_content(
        self,
        case_id: str,
        instrument_platform: SequencingPlatform.ILLUMINA,
        fasta: str = "",
    ) -> list[list[Any]]:
        """Write sample sheet for Taxprofiler analysis in case folder."""
        case: Case = self.status_db.get_case_by_internal_id(internal_id=case_id)
        sample_sheet_content = []
        LOG.info(f"Samples linked to case {case_id}: {len(case.links)}")
        LOG.debug("Getting sample sheet information")
        for link in case.links:
            sample_sheet_content.extend(
                self.get_sample_sheet_content_per_sample(
                    sample=link.sample, instrument_platform=instrument_platform, fasta=fasta
                )
            )
        return sample_sheet_content

    def get_workflow_parameters(self, case_id: str) -> TaxprofilerParameters:
        """Return Taxprofiler parameters."""
        LOG.debug("Getting parameters information")
        return TaxprofilerParameters(
            cluster_options=f"--qos={self.get_slurm_qos_for_case(case_id=case_id)}",
            sample_sheet_path=self.get_sample_sheet_path(case_id=case_id),
            outdir=self.get_case_path(case_id=case_id),
            databases=self.databases,
            hostremoval_reference=self.hostremoval_reference,
            priority=self.account,
        )

    def config_case(
        self,
        case_id: str,
        instrument_platform: SequencingPlatform.ILLUMINA,
        dry_run: bool,
        fasta: str = "",
    ) -> None:
        """Create sample sheet file and parameters file for Taxprofiler analysis."""
        self.create_case_directory(case_id=case_id, dry_run=dry_run)
        sample_sheet_content: list[list[Any]] = self.get_sample_sheet_content(
            case_id=case_id,
            instrument_platform=instrument_platform,
            fasta=fasta,
        )
        workflow_parameters: TaxprofilerParameters = self.get_workflow_parameters(case_id=case_id)
        if dry_run:
            LOG.info("Dry run: Config files will not be written")
            return
        self.write_sample_sheet(
            content=sample_sheet_content,
            file_path=self.get_sample_sheet_path(case_id=case_id),
            header=TaxprofilerSampleSheetEntry.headers(),
        )
        self.write_params_file(case_id=case_id, workflow_parameters=workflow_parameters.dict())
        self.write_nextflow_config(case_id=case_id)

    def get_multiqc_json_metrics(self, case_id: str) -> list[MetricsBase]:
        """Return a list of the metrics specified in a MultiQC json file for the case samples."""
        multiqc_json: list[dict] = MultiqcDataJson(
            **read_json(file_path=self.get_multiqc_json_path(case_id=case_id))
        ).report_general_stats_data
        samples: list[Sample] = self.status_db.get_samples_by_case_id(case_id=case_id)
        metrics_list: list[MetricsBase] = []
        for sample in samples:
            sample_id: str = sample.internal_id
            metrics_values: dict = self.parse_multiqc_json_for_sample(
                sample_name=sample.name, multiqc_json=multiqc_json
            )
            metric_base_list: list = self.get_metric_base_list(
                sample_id=sample_id, metrics_values=metrics_values
            )
            metrics_list.extend(metric_base_list)
        return metrics_list

    @staticmethod
    def parse_multiqc_json_for_sample(sample_name: str, multiqc_json: list[dict]) -> dict:
        """Parse a multiqc_data.json and returns a dictionary with metric name and metric values for each sample."""
        metrics_values: dict = {}
        for stat_dict in multiqc_json:
            for sample_key, sample_values in stat_dict.items():
                if sample_key == f"{sample_name}_{sample_name}":
                    LOG.info(f"Key: {sample_key}, Values: {sample_values}")
                    metrics_values.update(sample_values)

        return metrics_values

    @staticmethod
    def get_deliverables_template_content() -> list[dict]:
        """Return deliverables file template content."""
        return ReadFile.get_content_from_file(
            file_format=FileFormat.YAML,
            file_path=resources.TAXPROFILER_BUNDLE_FILENAMES_PATH,
        )<|MERGE_RESOLUTION|>--- conflicted
+++ resolved
@@ -5,11 +5,7 @@
 from typing import Any
 
 from cg.constants import Workflow
-<<<<<<< HEAD
-=======
 from cg.constants.nf_analysis import MULTIQC_NEXFLOW_CONFIG
-from cg.constants.sequencing import SequencingPlatform
->>>>>>> 355c42e5
 from cg.io.json import read_json
 from cg import resources
 from cg.constants.sequencing import SequencingPlatform
