"""Module for Raredisease Analysis API."""

import logging
from pathlib import Path
from typing import Any

from cg.constants import Workflow
from cg.constants.constants import GenomeVersion
from cg.constants.gene_panel import GenePanelGenomeBuild
from cg.constants.nf_analysis import RAREDISEASE_METRIC_CONDITIONS
from cg.constants.subject import PlinkPhenotypeStatus, PlinkSex
from cg.meta.workflow.nf_analysis import NfAnalysisAPI
from cg.models.cg_config import CGConfig
from cg.models.nf_analysis import WorkflowParameters
from cg.models.raredisease.raredisease import (
    RarediseaseSampleSheetEntry,
    RarediseaseSampleSheetHeaders,
)
<<<<<<< HEAD
from cg.resources import RAREDISEASE_BUNDLE_FILENAMES_PATH
from cg.store.models import CaseSample
=======
from cg.store.models import CaseSample, Sample
>>>>>>> b5118446

LOG = logging.getLogger(__name__)


class RarediseaseAnalysisAPI(NfAnalysisAPI):
    """Handles communication between RAREDISEASE processes
    and the rest of CG infrastructure."""

    def __init__(
        self,
        config: CGConfig,
        workflow: Workflow = Workflow.RAREDISEASE,
    ):
        super().__init__(config=config, workflow=workflow)
        self.root_dir: str = config.raredisease.root
        self.nfcore_workflow_path: str = config.raredisease.workflow_path
        self.references: str = config.raredisease.references
        self.profile: str = config.raredisease.profile
        self.conda_env: str = config.raredisease.conda_env
        self.conda_binary: str = config.raredisease.conda_binary
        self.config_platform: str = config.raredisease.config_platform
        self.config_params: str = config.raredisease.config_params
        self.config_resources: str = config.raredisease.config_resources
        self.tower_binary_path: str = config.tower_binary_path
        self.tower_workflow: str = config.raredisease.tower_workflow
        self.account: str = config.raredisease.slurm.account
        self.email: str = config.raredisease.slurm.mail_user
        self.compute_env_base: str = config.raredisease.compute_env
        self.revision: str = config.raredisease.revision
        self.nextflow_binary_path: str = config.raredisease.binary_path

    @property
    def sample_sheet_headers(self) -> list[str]:
        """Headers for sample sheet."""
        return RarediseaseSampleSheetHeaders.list()

    def get_genome_build(self, case_id: str) -> GenomeVersion:
        """Return reference genome for a case. Currently fixed for hg19."""
        return GenomeVersion.hg19

    def get_sample_sheet_content_per_sample(self, case_sample: CaseSample) -> list[list[str]]:
        """Collect and format information required to build a sample sheet for a single sample."""
        fastq_forward_read_paths, fastq_reverse_read_paths = self.get_paired_read_paths(
            sample=case_sample.sample
        )
        sample_sheet_entry = RarediseaseSampleSheetEntry(
            name=case_sample.sample.internal_id,
            fastq_forward_read_paths=fastq_forward_read_paths,
            fastq_reverse_read_paths=fastq_reverse_read_paths,
            sex=self.get_sex_code(case_sample.sample.sex),
            phenotype=self.get_phenotype_code(case_sample.status),
            paternal_id=case_sample.get_paternal_sample_id,
            maternal_id=case_sample.get_maternal_sample_id,
            case_id=case_sample.case.internal_id,
        )
        return sample_sheet_entry.reformat_sample_content

    def get_workflow_parameters(self, case_id: str) -> WorkflowParameters:
        """Return parameters."""
        return WorkflowParameters(
            input=self.get_sample_sheet_path(case_id=case_id),
            outdir=self.get_case_path(case_id=case_id),
        )

    @staticmethod
    def get_phenotype_code(phenotype: str) -> int:
        """Return Raredisease phenotype code."""
        LOG.debug("Translate phenotype to integer code")
        try:
            code = PlinkPhenotypeStatus[phenotype.upper()]
        except KeyError:
            raise ValueError(f"{phenotype} is not a valid phenotype")
        return code

    @staticmethod
    def get_sex_code(sex: str) -> int:
        """Return Raredisease sex code."""
        LOG.debug("Translate sex to integer code")
        try:
            code = PlinkSex[sex.upper()]
        except KeyError:
            raise ValueError(f"{sex} is not a valid sex")
        return code

    @staticmethod
    def get_bundle_filenames_path() -> Path:
        """Return Raredisease bundle filenames path."""
        return RAREDISEASE_BUNDLE_FILENAMES_PATH

    @property
    def root(self) -> str:
        return self.config.raredisease.root

    def write_managed_variants(self, case_id: str, content: list[str]) -> None:
        self._write_managed_variants(out_dir=Path(self.root, case_id), content=content)

    def get_managed_variants(self) -> list[str]:
        """Create and return the managed variants."""
        return self._get_managed_variants(genome_build=GenePanelGenomeBuild.hg19)

    def get_workflow_metrics(self, sample_id: str) -> dict:
        sample: Sample = self.status_db.get_sample_by_internal_id(internal_id=sample_id)
        metric_conditions: dict[str, dict[str, Any]] = dict(RAREDISEASE_METRIC_CONDITIONS)
        self.set_order_sex_for_sample(sample, metric_conditions)
        return metric_conditions

    @staticmethod
    def set_order_sex_for_sample(sample: Sample, metric_conditions: dict) -> None:
        metric_conditions["predicted_sex_sex_check"]["threshold"] = sample.sex<|MERGE_RESOLUTION|>--- conflicted
+++ resolved
@@ -16,12 +16,8 @@
     RarediseaseSampleSheetEntry,
     RarediseaseSampleSheetHeaders,
 )
-<<<<<<< HEAD
 from cg.resources import RAREDISEASE_BUNDLE_FILENAMES_PATH
-from cg.store.models import CaseSample
-=======
 from cg.store.models import CaseSample, Sample
->>>>>>> b5118446
 
 LOG = logging.getLogger(__name__)
 
