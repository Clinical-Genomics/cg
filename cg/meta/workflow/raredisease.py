--- conflicted
+++ resolved
@@ -15,11 +15,7 @@
     RarediseaseSampleSheetEntry,
     RarediseaseSampleSheetHeaders,
 )
-<<<<<<< HEAD
-from cg.models.nf_analysis import WorkflowParameters
 from cg.resources import RAREDISEASE_BUNDLE_FILENAMES_PATH
-=======
->>>>>>> 86be5efb
 from cg.store.models import CaseSample
 
 LOG = logging.getLogger(__name__)
