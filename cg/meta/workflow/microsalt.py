""" API to manage Microsalt Analyses
    Organism - Fallback based on reference, ‘Other species’ and ‘Comment’. Default to “Unset”.
    Priority = Default to empty string. Weird response. Typically “standard” or “research”.
    Reference = Defaults to “None”
    Method: Outputted as “1273:23”. Defaults to “Not in LIMS”
    Date: Returns latest == most recent date. Outputted as DT object “YYYY MM DD”. Defaults to
    datetime.min"""
import logging
import os
import re
import shutil
from datetime import datetime
from pathlib import Path
from typing import Any, Dict, List, Optional, Tuple, Union
import glob

import click
from cg.constants import Pipeline
from cg.constants.constants import MicrosaltQC, MicrosaltAppTags
from cg.constants.tb import AnalysisStatus
from cg.exc import CgDataError
from cg.meta.workflow.analysis import AnalysisAPI
from cg.meta.workflow.fastq import MicrosaltFastqHandler
from cg.models.cg_config import CGConfig
from cg.models.orders.sample_base import ControlEnum
from cg.store.models import Family, Sample
from cg.utils import Process
from cg.constants import EXIT_FAIL, EXIT_SUCCESS
from cg.io.json import read_json, write_json

from cg.constants import Priority

LOG = logging.getLogger(__name__)


class MicrosaltAnalysisAPI(AnalysisAPI):
    """API to manage Microsalt Analyses"""

    def __init__(self, config: CGConfig, pipeline: Pipeline = Pipeline.MICROSALT):
        super().__init__(pipeline, config)
        self.root_dir = config.microsalt.root
        self.queries_path = config.microsalt.queries_path

    @property
    def threshold_reads(self):
        return False

    @property
    def fastq_handler(self):
        return MicrosaltFastqHandler

    @property
    def conda_binary(self) -> str:
        return self.config.microsalt.conda_binary

    @property
    def process(self) -> Process:
        if not self._process:
            self._process = Process(
                binary=self.config.microsalt.binary_path,
                conda_binary=f"{self.conda_binary}" if self.conda_binary else None,
                environment=self.config.microsalt.conda_env,
            )
        return self._process

    def get_case_path(self, case_id: str) -> List[Path]:
        """Returns all paths associated with the case or single sample analysis."""
        case_obj: Family = self.status_db.get_case_by_internal_id(internal_id=case_id)
        lims_project: str = self.get_project(case_obj.links[0].sample.internal_id)
        lims_project_dir_path: Path = Path(self.root_dir, "results", lims_project)

        case_directories: List[Path] = [
            Path(path) for path in glob.glob(f"{lims_project_dir_path}*", recursive=True)
        ]

        return sorted(case_directories, key=os.path.getctime, reverse=True)

    def get_latest_case_path(self, case_id: str) -> Union[Path, None]:
        """Return latest run dir for a microbial case, if no path found it returns None."""
        lims_project: str = self.get_project(
            self.status_db.get_case_by_internal_id(internal_id=case_id).links[0].sample.internal_id
        )

        return next(
            (
                path
                for path in self.get_case_path(case_id=case_id)
                if lims_project + "_" in str(path)
            ),
            None,
        )

    def clean_run_dir(self, case_id: str, yes: bool, case_path: Union[List[Path], Path]) -> int:
        """Remove workflow run directories for a MicroSALT case."""

        if not case_path:
            LOG.info(
                f"There is no case paths for case {case_id}. Setting cleaned at to {datetime.now()}"
            )
            self.clean_analyses(case_id=case_id)
            return EXIT_SUCCESS

        for analysis_path in case_path:
            if yes or click.confirm(
                f"Are you sure you want to remove all files in {analysis_path}?"
            ):
                if analysis_path.is_symlink():
                    LOG.warning(
                        f"Will not automatically delete symlink: {analysis_path}, delete it manually",
                    )
                    return EXIT_FAIL

                shutil.rmtree(analysis_path, ignore_errors=True)
                LOG.info(f"Cleaned {analysis_path}")

        self.clean_analyses(case_id=case_id)
        return EXIT_SUCCESS

    def get_case_fastq_path(self, case_id: str) -> Path:
        """Get fastq paths for a case."""
        return Path(self.root_dir, "fastq", case_id)

    def get_config_path(self, filename: str) -> Path:
        return Path(self.queries_path, filename).with_suffix(".json")

    def get_trailblazer_config_path(self, case_id: str) -> Path:
        """Get trailblazer config path."""
        case_obj: Family = self.status_db.get_case_by_internal_id(internal_id=case_id)
        sample_obj: Sample = case_obj.links[0].sample
        project_id: str = self.get_project(sample_obj.internal_id)
        return Path(
            self.root_dir, "results", "reports", "trailblazer", f"{project_id}_slurm_ids.yaml"
        )

    def get_deliverables_file_path(self, case_id: str) -> Path:
        """Returns a path where the microSALT deliverables file for the order_id should be
        located"""
        case_obj: Family = self.status_db.get_case_by_internal_id(internal_id=case_id)
        order_id: str = case_obj.name
        deliverables_file_path = Path(
            self.root_dir,
            "results",
            "reports",
            "deliverables",
            f"{order_id}_deliverables.yaml",
        )
        if deliverables_file_path.exists():
            LOG.info("Found deliverables file %s", deliverables_file_path)
        return deliverables_file_path

    def get_sample_fastq_destination_dir(self, case: Family, sample: Sample) -> Path:
        return Path(self.get_case_fastq_path(case_id=case.internal_id), sample.internal_id)

    def link_fastq_files(
        self, case_id: str, sample_id: Optional[str], dry_run: bool = False
    ) -> None:
        case_obj: Family = self.status_db.get_case_by_internal_id(internal_id=case_id)
        samples: List[Sample] = self.get_samples(case_id=case_id, sample_id=sample_id)
        for sample_obj in samples:
            self.link_fastq_files_for_sample(case_obj=case_obj, sample_obj=sample_obj)

    def get_samples(self, case_id: str, sample_id: Optional[str] = None) -> List[Sample]:
        """Returns a list of samples to configure
        If sample_id is specified, will return a list with only this sample_id.
        Otherwise, returns all samples in given case"""
        if sample_id:
<<<<<<< HEAD
            return [
                self.status_db.session.query(Sample).filter(Sample.internal_id == sample_id).first()
            ]
=======
            return [self.status_db.get_sample_by_internal_id(internal_id=sample_id)]
>>>>>>> 55de55d0

        case_obj: Family = self.status_db.get_case_by_internal_id(internal_id=case_id)
        return [link.sample for link in case_obj.links]

    def get_lims_comment(self, sample_id: str) -> str:
        """Returns the comment associated with a sample stored in lims"""
        comment: str = self.lims_api.get_sample_comment(sample_id) or ""
        if re.match(r"\w{4}\d{2,3}", comment):
            return comment

        return ""

    def get_organism(self, sample_obj: Sample) -> str:
        """Organism
        - Fallback based on reference, ‘Other species’ and ‘Comment’.
        Default to "Unset"."""

        if not sample_obj.organism:
            raise CgDataError(f"Organism missing on Sample")

        organism: str = sample_obj.organism.internal_id.strip()
        comment: str = self.get_lims_comment(sample_id=sample_obj.internal_id)

        if "gonorrhoeae" in organism:
            organism = "Neisseria spp."
        elif "Cutibacterium acnes" in organism:
            organism = "Propionibacterium acnes"

        if organism == "VRE":
            reference = sample_obj.organism.reference_genome
            has_comment = bool(comment)
            if reference == "NC_017960.1":
                organism = "Enterococcus faecium"
            elif reference == "NC_004668.1":
                organism = "Enterococcus faecalis"
            elif has_comment:
                organism = comment

        return organism

    def get_parameters(self, sample_obj: Sample) -> Dict[str, str]:
        """Fill a dict with case config information for one sample"""

        sample_id = sample_obj.internal_id
        method_library_prep = self.lims_api.get_prep_method(sample_id)
        method_sequencing = self.lims_api.get_sequencing_method(sample_id)
        priority = (
            Priority.research.name if sample_obj.priority_int == 0 else Priority.standard.name
        )

        return {
            "CG_ID_project": self.get_project(sample_id),
            "Customer_ID_project": sample_obj.original_ticket,
            "CG_ID_sample": sample_obj.internal_id,
            "Customer_ID_sample": sample_obj.name,
            "organism": self.get_organism(sample_obj),
            "priority": priority,
            "reference": sample_obj.reference_genome,
            "Customer_ID": sample_obj.customer.internal_id,
            "application_tag": sample_obj.application_version.application.tag,
            "date_arrival": str(sample_obj.received_at or datetime.min),
            "date_sequencing": str(sample_obj.sequenced_at or datetime.min),
            "date_libprep": str(sample_obj.prepared_at or datetime.min),
            "method_libprep": method_library_prep or "Not in LIMS",
            "method_sequencing": method_sequencing or "Not in LIMS",
            "sequencing_qc_passed": sample_obj.sequencing_qc,
        }

    def get_project(self, sample_id: str) -> str:
        """Get LIMS project for a sample"""
        return self.lims_api.get_sample_project(sample_id)

    def get_cases_to_store(self) -> List[Family]:
        """Return a list of cases where analysis finished successfully,
        and is ready to be stored in Housekeeper."""
        cases_qc_ready: List[Family] = self.get_completed_cases()
        cases_to_store: List[Family] = []
        LOG.info(f"Found {len(cases_qc_ready)} cases to perform QC on!")

        for case in cases_qc_ready:
            case_run_dir: Union[Path, None] = self.get_latest_case_path(case_id=case.internal_id)
            if self.is_qc_required(case_run_dir=case_run_dir, case_id=case.internal_id):
                if self.microsalt_qc(
                    case_id=case.internal_id,
                    run_dir_path=case_run_dir,
                    lims_project=self.get_project(case.samples[0].internal_id),
                ):
                    self.trailblazer_api.add_comment(case_id=case.internal_id, comment="QC passed")
                    cases_to_store.append(case)
                else:
                    self.trailblazer_api.set_analysis_status(
                        case_id=case.internal_id, status=AnalysisStatus.FAILED
                    )
                    self.trailblazer_api.add_comment(case_id=case.internal_id, comment="QC failed")
            else:
                cases_to_store.append(case)

        return cases_to_store

    def is_qc_required(self, case_run_dir: Union[Path, None], case_id: str) -> bool:
        """Checks if a qc is required for a microbial case."""
        if case_run_dir is None:
            LOG.info(f"There are no running directories for case {case_id}.")
            return False

        if case_run_dir.joinpath("QC_done.json").exists():
            LOG.info(f"QC already performed for case {case_id}, storing case.")
            return False

        LOG.info(f"Performing QC on case {case_id}")
        return True

    def get_completed_cases(self) -> List[Family]:
        """Retrieve a list of cases that are completed in trailblazer."""
        return [
            case
            for case in self.get_running_cases()
            if self.trailblazer_api.is_latest_analysis_completed(case_id=case.internal_id)
        ]

    def resolve_case_sample_id(
        self, sample: bool, ticket: bool, unique_id: Any
    ) -> Tuple[str, Optional[str]]:
        """Resolve case_id and sample_id w based on input arguments."""
        if ticket and sample:
            LOG.error("Flags -t and -s are mutually exclusive!")
            raise click.Abort

        if ticket:
            case_id, sample_id = self.get_case_id_from_ticket(unique_id)

        elif sample:
            case_id, sample_id = self.get_case_id_from_sample(unique_id)

        else:
            case_id, sample_id = self.get_case_id_from_case(unique_id)

        return case_id, sample_id

    def get_case_id_from_ticket(self, unique_id: str) -> Tuple[str, None]:
        """If ticked is provided as argument, finds the corresponding case_id and returns it.
        Since sample_id is not specified, nothing is returned as sample_id"""
        case: Family = self.status_db.get_case_by_name(name=unique_id)
        if not case:
            LOG.error("No case found for ticket number:  %s", unique_id)
            raise click.Abort
        case_id = case.internal_id
        return case_id, None

    def get_case_id_from_sample(self, unique_id: str) -> Tuple[str, str]:
        """If sample is specified, finds the corresponding case_id to which this sample belongs.
        The case_id is to be used for identifying the appropriate path to link fastq files and store the analysis output
        """
<<<<<<< HEAD
        sample_obj: Sample = (
            self.status_db.session.query(Sample).filter(Sample.internal_id == unique_id).first()
        )
        if not sample_obj:
=======
        sample: Sample = self.status_db.get_sample_by_internal_id(internal_id=unique_id)
        if not sample:
>>>>>>> 55de55d0
            LOG.error("No sample found with id: %s", unique_id)
            raise click.Abort
        case_id = sample.links[0].family.internal_id
        sample_id = sample.internal_id
        return case_id, sample_id

    def get_case_id_from_case(self, unique_id: str) -> Tuple[str, None]:
        """If case_id is specified, validates the presence of case_id in database and returns it"""
        case_obj: Family = self.status_db.get_case_by_internal_id(internal_id=unique_id)
        if not case_obj:
            LOG.error("No case found with the id:  %s", unique_id)
            raise click.Abort
        case_id = case_obj.internal_id
        return case_id, None

    def microsalt_qc(self, case_id: str, run_dir_path: Path, lims_project: str) -> bool:
        """Check if given microSALT case passes QC check."""
        failed_samples: Dict = {}
        case_qc: Dict = read_json(file_path=Path(run_dir_path, f"{lims_project}.json"))

        for sample_id in case_qc:
            sample: Sample = self.status_db.get_sample_by_internal_id(internal_id=sample_id)
            sample_check: Union[Dict, None] = self.qc_sample_check(
                sample=sample,
                sample_qc=case_qc[sample_id],
            )
            if sample_check is not None:
                failed_samples[sample_id] = sample_check

        return self.qc_case_check(
            case_id=case_id,
            failed_samples=failed_samples,
            number_of_samples=len(case_qc),
            run_dir_path=run_dir_path,
        )

    def qc_case_check(
        self, case_id: str, failed_samples: Dict, number_of_samples: int, run_dir_path: Path
    ) -> bool:
        """Perform the final QC check for a microbial case based on failed samples."""
        qc_pass: bool = True

        for sample_id in failed_samples:
            sample: Sample = self.status_db.get_sample_by_internal_id(internal_id=sample_id)
            if sample.control == ControlEnum.negative:
                qc_pass = False
            if sample.application_version.application.tag == MicrosaltAppTags.MWRNXTR003:
                qc_pass = False

        # Check if more than 10% of MWX samples failed
        if len(failed_samples) / number_of_samples > MicrosaltQC.QC_PERCENT_THRESHOLD_MWX:
            qc_pass = False

        if not qc_pass:
            LOG.warning(
                f"Case {case_id} failed QC, see {run_dir_path}/QC_done.json for more information."
            )
        else:
            LOG.info(f"Case {case_id} passed QC.")

        self.create_qc_done_file(
            run_dir_path=run_dir_path,
            failed_samples=failed_samples,
        )
        return qc_pass

    def create_qc_done_file(self, run_dir_path: Path, failed_samples: Dict) -> None:
        """Creates a QC_done when a QC check is performed."""
        write_json(file_path=run_dir_path.joinpath("QC_done.json"), content=failed_samples)

    def qc_sample_check(self, sample: Sample, sample_qc: Dict) -> Union[Dict, None]:
        """Perform a QC on a sample."""
        if sample.control == ControlEnum.negative:
            reads_pass: bool = self.check_external_negative_control_sample(sample)
            if not reads_pass:
                LOG.warning(f"Negative control sample {sample.internal_id} failed QC.")
                return {"Passed QC Reads": reads_pass}
        else:
            reads_pass: bool = sample.sequencing_qc
            coverage_10x_pass: bool = self.check_coverage_10x(
                sample_name=sample.internal_id, sample_qc=sample_qc
            )
            if not reads_pass or not coverage_10x_pass:
                LOG.warning(f"Sample {sample.internal_id} failed QC.")
                return {"Passed QC Reads": reads_pass, "Passed Coverage 10X": coverage_10x_pass}

    def check_coverage_10x(self, sample_name: str, sample_qc: Dict) -> bool:
        """Check if a sample passed the coverage_10x criteria."""
        try:
            return (
                sample_qc["microsalt_samtools_stats"]["coverage_10x"]
                >= MicrosaltQC.COVERAGE_10X_THRESHOLD
            )
        except TypeError as e:
            LOG.error(
                f"There is no 10X coverage value for sample {sample_name}, setting qc to fail for this sample"
            )
            LOG.error(f"See error: {e}")
            return False

    def check_external_negative_control_sample(self, sample: Sample) -> bool:
        """Check if external negative control passed read check"""
        return sample.reads < (
            sample.application_version.application.target_reads
            * MicrosaltQC.NEGATIVE_CONTROL_READS_THRESHOLD
        )<|MERGE_RESOLUTION|>--- conflicted
+++ resolved
@@ -164,13 +164,7 @@
         If sample_id is specified, will return a list with only this sample_id.
         Otherwise, returns all samples in given case"""
         if sample_id:
-<<<<<<< HEAD
-            return [
-                self.status_db.session.query(Sample).filter(Sample.internal_id == sample_id).first()
-            ]
-=======
             return [self.status_db.get_sample_by_internal_id(internal_id=sample_id)]
->>>>>>> 55de55d0
 
         case_obj: Family = self.status_db.get_case_by_internal_id(internal_id=case_id)
         return [link.sample for link in case_obj.links]
@@ -324,15 +318,8 @@
         """If sample is specified, finds the corresponding case_id to which this sample belongs.
         The case_id is to be used for identifying the appropriate path to link fastq files and store the analysis output
         """
-<<<<<<< HEAD
-        sample_obj: Sample = (
-            self.status_db.session.query(Sample).filter(Sample.internal_id == unique_id).first()
-        )
-        if not sample_obj:
-=======
         sample: Sample = self.status_db.get_sample_by_internal_id(internal_id=unique_id)
         if not sample:
->>>>>>> 55de55d0
             LOG.error("No sample found with id: %s", unique_id)
             raise click.Abort
         case_id = sample.links[0].family.internal_id
