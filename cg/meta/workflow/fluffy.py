import datetime as dt
import logging
import shutil
from enum import Enum
from pathlib import Path
from typing import List, Optional

<<<<<<< HEAD
import pandas as pd
=======

from pydantic import BaseModel
from sqlalchemy.orm import Query

from cg.apps.demultiplex.sample_sheet.models import SampleSheet
from cg.apps.demultiplex.sample_sheet.read_sample_sheet import (
    get_sample_sheet_from_file,
    get_sample_type_from_sequencer_type,
)
>>>>>>> 43efb58d
from cg.constants import Pipeline
from cg.constants.constants import FileFormat
from cg.exc import HousekeeperFileMissingError
from cg.io.controller import WriteFile
from cg.meta.demultiplex.housekeeper_storage_functions import get_sample_sheets_from_latest_version
from cg.meta.workflow.analysis import AnalysisAPI
from cg.models.cg_config import CGConfig
from cg.store.models import Family, Flowcell, Sample
from cg.utils import Process
from sqlalchemy.orm import Query

LOG = logging.getLogger(__name__)


class FluffySampleSheetHeaders(Enum):
    flow_cell_id: str = "FCID"
    lane: str = "Lane"
    sample_internal_id: str = "Sample_ID"
    sample_reference: str = "SampleRef"
    index: str = "index"
    index2: str = "index2"
    sample_name: str = "SampleName"
    control: str = "Control"
    recipe: str = "Recipe"
    operator: str = "Operator"
    sample_project: str = "SampleProject"
    exclude: str = "Exclude"
    library_nM: str = "Library_nM"
    sequencing_date: str = "SequencingDate"


class FluffySample(BaseModel):
    flow_cell_id: str
    lane: int
    sample_internal_id: str
    sample_reference: str = "hg19"
    index: str
    index2: str
    sample_name: str
    control: Optional[str] = "N"
    recipe: Optional[str] = "R1"
    operator: Optional[str] = "script"
    sample_project: str
    exclude: bool
    library_nM: float
    sequencing_date: dt.date


class FluffySampleSheet(BaseModel):
    samples: List[FluffySample]

    def write_sample_sheet(self, out_path: Path) -> None:
        LOG.info(f"Writing fluffy sample sheet to {out_path}")
        headers = [header.value for header in FluffySampleSheetHeaders]
        entries = [entry.model_dump().values() for entry in self.samples]
        content = [headers] + entries
        WriteFile.write_file_from_content(content, FileFormat.CSV, out_path)


class FluffyAnalysisAPI(AnalysisAPI):
    def __init__(
        self,
        config: CGConfig,
        pipeline: Pipeline = Pipeline.FLUFFY,
    ):
        self.root_dir = Path(config.fluffy.root_dir)
        LOG.info("Set root dir to %s", config.fluffy.root_dir)
        self.fluffy_config = Path(config.fluffy.config_path)
        super().__init__(
            pipeline,
            config,
        )

    @property
    def threshold_reads(self):
        return False

    @property
    def process(self) -> Process:
        if not self._process:
            self._process = Process(binary=self.config.fluffy.binary_path)
        return self._process

    def get_case_path(self, case_id: str) -> Path:
        return Path(self.root_dir, case_id)

    def get_sample_sheet_path(self, case_id: str) -> Path:
        """
        Location in case folder where sample sheet is expected to be stored. Sample sheet is used as a config
        required to run Fluffy
        """
        starlims_id: str = (
            self.status_db.get_case_by_internal_id(internal_id=case_id).links[0].sample.order
        )
        return Path(self.root_dir, case_id, f"SampleSheet_{starlims_id}.csv")

    def get_workdir_path(self, case_id: str) -> Path:
        """
        Location in case folder where all sub-folders for each sample containing fastq files are to e saved
        """
        return Path(self.root_dir, case_id, "fastq")

    def get_fastq_path(self, case_id: str, sample_id: str) -> Path:
        """
        Location in working directory to which fastq files are saved for each sample separately
        """
        return Path(self.get_workdir_path(case_id), sample_id)

    def get_output_path(self, case_id: str) -> Path:
        """
        Location in case directory where Fluffy outputs will be stored
        """
        return Path(self.root_dir, case_id, "output")

    def get_deliverables_file_path(self, case_id: str) -> Path:
        """
        Location in working directory where deliverables file will be stored upon completion of analysis.
        Deliverables file is used to communicate paths and tag definitions for files in a finished analysis
        """
        return Path(self.get_output_path(case_id), "deliverables.yaml")

    def get_trailblazer_config_path(self, case_id: str) -> Path:
        """
        Location in working directory where SLURM job id file is to be stored.
        This file contains SLURM ID of jobs associated with current analysis ,
        is used as a config to be submitted to Trailblazer and track job progress in SLURM
        """
        return Path(self.get_output_path(case_id), "sacct", "submitted_jobs.yaml")

    def get_analysis_finish_path(self, case_id: str) -> Path:
        return Path(self.get_output_path(case_id), "COMPLETE")

    def link_fastq_files(self, case_id: str, dry_run: bool = False) -> None:
        """
        Links fastq files from Housekeeper to case working directory
        """
        case_obj: Family = self.status_db.get_case_by_internal_id(internal_id=case_id)
        latest_flow_cell = self.status_db.get_latest_flow_cell_on_case(family_id=case_id)
        workdir_path = self.get_workdir_path(case_id=case_id)
        if workdir_path.exists() and not dry_run:
            LOG.info("Fastq directory exists, removing and re-linking files!")
            shutil.rmtree(workdir_path, ignore_errors=True)
        workdir_path.mkdir(parents=True, exist_ok=True)
        for family_sample in case_obj.links:
            sample_id = family_sample.sample.internal_id
            files: Query = self.housekeeper_api.files(
                bundle=sample_id, tags=["fastq", latest_flow_cell.name]
            )

            sample_path: Path = self.get_fastq_path(case_id=case_id, sample_id=sample_id)
            for file in files:
                if not dry_run:
                    Path.mkdir(sample_path, exist_ok=True, parents=True)
                    Path(sample_path / Path(file.full_path).name).symlink_to(file.full_path)
                LOG.info(f"Linking {file.full_path} to {sample_path / Path(file.full_path).name}")

    def get_concentrations_from_lims(self, sample_id: str) -> str:
        """Get sample concentration from LIMS"""
        return self.lims_api.get_sample_attribute(lims_id=sample_id, key="concentration_sample")

    def get_sample_sequenced_date(self, sample_id: str) -> Optional[dt.date]:
        sample_obj: Sample = self.status_db.get_sample_by_internal_id(sample_id)
        reads_updated_at: dt.datetime = sample_obj.reads_updated_at
        if reads_updated_at:
            return reads_updated_at.date()

    def get_sample_control_status(self, sample_id: str) -> bool:
        sample_obj: Sample = self.status_db.get_sample_by_internal_id(sample_id)
        return bool(sample_obj.control)

    def create_fluffy_sample_sheet(
        self,
        sample_sheet: SampleSheet,
        flow_cell_id: str,
    ) -> FluffySampleSheet:
        fluffy_sample_sheet_rows = []

        for sample in sample_sheet.samples:
            sample_id: str = sample.sample_id
            db_sample: Sample = self.status_db.get_sample_by_internal_id(sample_id)

            sample_sheet_row = FluffySample(
                flow_cell_id=flow_cell_id,
                lane=sample.lane,
                sample_internal_id=sample_id,
                index=sample.index,
                index2=sample.index2,
                sample_name=db_sample.name,
                sample_project=db_sample.order,
                exclude=self.get_sample_control_status(sample_id),
                library_nM=self.get_concentrations_from_lims(sample_id),
                sequencing_date=self.get_sample_sequenced_date(sample_id),
            )
            fluffy_sample_sheet_rows.append(sample_sheet_row)

        return FluffySampleSheet(samples=fluffy_sample_sheet_rows)

    def get_sample_sheet_housekeeper_path(self, flowcell_name: str) -> Path:
        """Returns the path to original sample sheet file that is added to Housekeeper."""
        sample_sheet_files: list = get_sample_sheets_from_latest_version(
            flow_cell_id=flowcell_name, hk_api=self.housekeeper_api
        )
        if not sample_sheet_files:
            LOG.error(
                f"Sample sheet file for flowcell {flowcell_name} could not be found in Housekeeper!"
            )
            raise HousekeeperFileMissingError
        return Path(sample_sheet_files[0].full_path)

    def make_sample_sheet(self, case_id: str, dry_run: bool) -> None:
        """
        Create SampleSheet.csv file in working directory and add desired values to the file
        """
        flow_cell: Flowcell = self.status_db.get_latest_flow_cell_on_case(case_id)
        sample_sheet_housekeeper_path: Path = self.get_sample_sheet_housekeeper_path(flow_cell.name)
        flow_cell_sample_type = get_sample_type_from_sequencer_type(flow_cell.sequencer_type)

        sample_sheet: SampleSheet = get_sample_sheet_from_file(
            infile=sample_sheet_housekeeper_path,
            flow_cell_sample_type=flow_cell_sample_type,
        )

        if not dry_run:
            Path(self.root_dir, case_id).mkdir(parents=True, exist_ok=True)
            fluffy_sample_sheet: FluffySampleSheet = self.create_fluffy_sample_sheet(
                sample_sheet=sample_sheet,
                flow_cell_id=flow_cell.name,
            )

            sample_sheet_out_path = Path(self.get_sample_sheet_path(case_id))
            fluffy_sample_sheet.write_sample_sheet(sample_sheet_out_path)

    def run_fluffy(
        self, case_id: str, dry_run: bool, workflow_config: str, external_ref: bool = False
    ) -> None:
        """
        Call fluffy with the configured command-line arguments
        """
        output_path: Path = self.get_output_path(case_id=case_id)
        if output_path.exists():
            LOG.info("Old working directory found, cleaning!")
            if not dry_run:
                shutil.rmtree(output_path, ignore_errors=True)
        if not workflow_config:
            workflow_config = self.fluffy_config.as_posix()
        if not external_ref:
            batch_ref_flag = "--batch-ref"
        else:
            batch_ref_flag = ""
        command_args = [
            "--config",
            workflow_config,
            "--sample",
            self.get_sample_sheet_path(case_id=case_id).as_posix(),
            "--project",
            self.get_workdir_path(case_id=case_id).as_posix(),
            "--out",
            self.get_output_path(case_id=case_id).as_posix(),
            "--analyse",
            batch_ref_flag,
            "--slurm_params",
            self.get_slurm_param_qos(case_id=case_id),
        ]
        self.process.run_command(command_args, dry_run=dry_run)

    def get_cases_to_store(self) -> List[Family]:
        """Return cases where analysis finished successfully,
        and is ready to be stored in Housekeeper."""
        return [
            case
            for case in self.status_db.get_running_cases_in_pipeline(pipeline=self.pipeline)
            if Path(self.get_analysis_finish_path(case_id=case.internal_id)).exists()
        ]

    def get_slurm_param_qos(self, case_id):
        return f"qos:{self.get_slurm_qos_for_case(case_id=case_id)}"<|MERGE_RESOLUTION|>--- conflicted
+++ resolved
@@ -5,10 +5,6 @@
 from pathlib import Path
 from typing import List, Optional
 
-<<<<<<< HEAD
-import pandas as pd
-=======
-
 from pydantic import BaseModel
 from sqlalchemy.orm import Query
 
@@ -17,7 +13,6 @@
     get_sample_sheet_from_file,
     get_sample_type_from_sequencer_type,
 )
->>>>>>> 43efb58d
 from cg.constants import Pipeline
 from cg.constants.constants import FileFormat
 from cg.exc import HousekeeperFileMissingError
