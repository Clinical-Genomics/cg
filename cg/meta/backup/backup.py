--- conflicted
+++ resolved
@@ -3,13 +3,9 @@
 import re
 import subprocess
 from pathlib import Path
-<<<<<<< HEAD
-from typing import Dict, List, Optional
-=======
 from typing import Optional, Dict, List, Tuple
 
 from housekeeper.store.models import File
->>>>>>> a640f4df
 
 from cg.apps.housekeeper.hk import HousekeeperAPI
 from cg.constants.constants import FileExtensions, FlowCellStatus
