""" Module for retrieving flow cells from backup."""
import logging
import subprocess
from pathlib import Path
from typing import Optional

from housekeeper.store.models import File
from sqlalchemy.exc import OperationalError

from cg.apps.housekeeper.hk import HousekeeperAPI
from cg.constants.backup import MAX_PROCESSING_FLOW_CELLS
from cg.constants.constants import FileExtensions, FlowCellStatus
from cg.constants.demultiplexing import DemultiplexingDirsAndFiles
from cg.constants.indexes import ListIndexes
from cg.constants.symbols import NEW_LINE
from cg.exc import ChecksumFailedError, PdcError, PdcNoFilesMatchingSearchError
from cg.meta.backup.pdc import PdcAPI
from cg.meta.encryption.encryption import EncryptionAPI, SpringEncryptionAPI
from cg.meta.tar.tar import TarAPI
from cg.models import CompressionData
from cg.models.cg_config import EncryptionDirectories
from cg.store import Store
from cg.store.models import Flowcell
from cg.utils.time import get_elapsed_time, get_start_time

LOG = logging.getLogger(__name__)


class BackupAPI:
    """Class for retrieving FCs from backup."""

    def __init__(
        self,
        encryption_api: EncryptionAPI,
        encryption_directories: EncryptionDirectories,
        status: Store,
        tar_api: TarAPI,
        pdc_api: PdcAPI,
        flow_cells_dir: str,
        dry_run: bool = False,
    ):
        self.encryption_api = encryption_api
        self.encryption_directories: EncryptionDirectories = encryption_directories
        self.status: Store = status
        self.tar_api: TarAPI = tar_api
        self.pdc: PdcAPI = pdc_api
        self.flow_cells_dir: str = flow_cells_dir
        self.dry_run: bool = dry_run

    def check_processing(self) -> bool:
        """Check if the processing queue for flow cells is not full."""
        processing_flow_cells_count: int = len(
            self.status.get_flow_cells_by_statuses(flow_cell_statuses=[FlowCellStatus.PROCESSING])
        )
        LOG.debug(f"Processing flow cells: {processing_flow_cells_count}")
        return processing_flow_cells_count < MAX_PROCESSING_FLOW_CELLS

    def get_first_flow_cell(self) -> Optional[Flowcell]:
        """Get the first flow cell from the requested queue."""
        flow_cell: Optional[Flowcell] = self.status.get_flow_cells_by_statuses(
            flow_cell_statuses=[FlowCellStatus.REQUESTED]
        )
        return flow_cell[0] if flow_cell else None

    def fetch_flow_cell(self, flow_cell: Optional[Flowcell] = None) -> Optional[float]:
        """Start fetching a flow cell from backup if possible.

        1. The processing queue is not full.
        2. The requested queue is not emtpy.
        """
        if self.check_processing() is False:
            LOG.info("Processing queue is full")
            return None

        if not flow_cell:
            flow_cell: Optional[Flowcell] = self.get_first_flow_cell()

        if not flow_cell:
            LOG.info("No flow cells requested")
            return None

        flow_cell.status = FlowCellStatus.PROCESSING
        if not self.dry_run:
            self.status.session.commit()
            LOG.info(f"{flow_cell.name}: retrieving from PDC")

        dsmc_output: list[str] = self.query_pdc_for_flow_cell(flow_cell.name)

        archived_key: Path = self.get_archived_encryption_key_path(dsmc_output=dsmc_output)
        archived_flow_cell: Path = self.get_archived_flow_cell_path(dsmc_output=dsmc_output)

        if not self.dry_run:
            return self._process_flow_cell(
                flow_cell=flow_cell,
                archived_key=archived_key,
                archived_flow_cell=archived_flow_cell,
            )

    def _process_flow_cell(
        self, flow_cell: Flowcell, archived_key: Path, archived_flow_cell: Path
    ) -> float:
        """Process a flow cell from backup. Return elapsed time."""
        start_time: float = get_start_time()
        run_dir: Path = Path(self.flow_cells_dir)
        self.retrieve_archived_key(archived_key=archived_key, flow_cell=flow_cell, run_dir=run_dir)
        self.retrieve_archived_flow_cell(
            archived_flow_cell=archived_flow_cell, flow_cell=flow_cell, run_dir=run_dir
        )

        try:
            (
                decrypted_flow_cell,
                encryption_key,
                retrieved_flow_cell,
                retrieved_key,
            ) = self.decrypt_flow_cell(archived_flow_cell, archived_key, run_dir)

            self.extract_flow_cell(decrypted_flow_cell, run_dir)
            self.create_rta_complete(decrypted_flow_cell, run_dir)
            self.unlink_files(
                decrypted_flow_cell, encryption_key, retrieved_flow_cell, retrieved_key
            )
        except subprocess.CalledProcessError as error:
            LOG.error(f"Decryption failed: {error.stderr}")
            if not self.dry_run:
                flow_cell.status: str = FlowCellStatus.REQUESTED
                self.status.session.commit()
            raise error

        return get_elapsed_time(start_time=start_time)

    def unlink_files(
        self,
        decrypted_flow_cell: Path,
        encryption_key: Path,
        retrieved_flow_cell: Path,
        retrieved_key: Path,
    ):
        """Remove files after flow cell has been fetched from PDC."""
        if self.dry_run:
            return
        LOG.debug("Unlink files")
        message = f"{retrieved_flow_cell} not found, skipping removal"
        try:
            retrieved_flow_cell.unlink()
        except FileNotFoundError:
            LOG.info(message)
        try:
            decrypted_flow_cell.unlink()
        except FileNotFoundError:
            LOG.info(message)
        try:
            retrieved_key.unlink()
        except FileNotFoundError:
            LOG.info(message)
        try:
            encryption_key.unlink()
        except FileNotFoundError:
            LOG.info(message)

    @staticmethod
    def create_rta_complete(decrypted_flow_cell: Path, run_dir: Path):
        """Create an RTAComplete.txt file in the flow cell run directory."""
        (
            run_dir / Path(decrypted_flow_cell.stem).stem / DemultiplexingDirsAndFiles.RTACOMPLETE
        ).touch()

    def extract_flow_cell(self, decrypted_flow_cell, run_dir):
        """Extract the flow cell tar archive."""
        extraction_command = self.tar_api.get_extract_file_command(
            input_file=decrypted_flow_cell, output_dir=run_dir
        )
        LOG.debug(f"Extract flow cell command: {extraction_command}")
        self.tar_api.run_tar_command(extraction_command)

    def decrypt_flow_cell(
        self, archived_flow_cell: Path, archived_key: Path, run_dir: Path
    ) -> tuple[Path, Path, Path, Path]:
        """Decrypt the flow cell."""
        retrieved_key: Path = run_dir / archived_key.name
        encryption_key: Path = retrieved_key.with_suffix(FileExtensions.NO_EXTENSION)
        decryption_command: list[str] = self.encryption_api.get_asymmetric_decryption_command(
            input_file=retrieved_key, output_file=encryption_key
        )
        LOG.debug(f"Decrypt key command: {decryption_command}")
        self.encryption_api.run_gpg_command(decryption_command)
        retrieved_flow_cell: Path = run_dir / archived_flow_cell.name
        decrypted_flow_cell: Path = retrieved_flow_cell.with_suffix(FileExtensions.NO_EXTENSION)
        decryption_command: list[str] = self.encryption_api.get_symmetric_decryption_command(
            input_file=retrieved_flow_cell,
            output_file=decrypted_flow_cell,
            encryption_key=encryption_key,
        )
        LOG.debug(f"Decrypt flow cell command: {decryption_command}")
        self.encryption_api.run_gpg_command(decryption_command)
        return decrypted_flow_cell, encryption_key, retrieved_flow_cell, retrieved_key

    def retrieve_archived_key(self, archived_key: Path, flow_cell: Flowcell, run_dir: Path) -> None:
        """Attempt to retrieve an archived key."""
        try:
            self.retrieve_archived_file(
                archived_file=archived_key,
                run_dir=run_dir,
            )
        except PdcError as error:
            LOG.error(f"{flow_cell.name}: key retrieval failed")
            if not self.dry_run:
                flow_cell.status = FlowCellStatus.REQUESTED
                self.status.session.commit()
            raise error

    def retrieve_archived_flow_cell(
        self, archived_flow_cell: Path, flow_cell: Flowcell, run_dir: Path
    ):
        """Attempt to retrieve an archived flow cell."""
        try:
            self.retrieve_archived_file(
                archived_file=archived_flow_cell,
                run_dir=run_dir,
            )
<<<<<<< HEAD
            if not self.dry_run:
                self._set_flow_cell_status_to_retrieved(flow_cell)
        except PdcError as error:
            LOG.error(f"{flow_cell.name}: run directory retrieval failed")
            if not self.dry_run:
                flow_cell.status = FlowCellStatus.REQUESTED
                self.status.session.commit()
            raise error
=======
        except subprocess.CalledProcessError as error:
            if error.returncode == RETURN_WARNING:
                LOG.warning(
                    f"WARNING for retrieval of flow cell {flow_cell.name}, please check dsmerror.log"
                )
            else:
                LOG.error(f"{flow_cell.name}: run directory retrieval failed")
                if not self.dry_run:
                    flow_cell.status = FlowCellStatus.REQUESTED
                    self.status.session.commit()
                raise error
        if not self.dry_run:
            try:
                self._set_flow_cell_status_to_retrieved(flow_cell)
            except OperationalError as error:
                LOG.error(f"Could not set status for flow cell {flow_cell.name}: {error}")
                raise error
>>>>>>> 8389d16a

    def _set_flow_cell_status_to_retrieved(self, flow_cell: Flowcell):
        flow_cell.status = FlowCellStatus.RETRIEVED
        self.status.session.commit()
        LOG.info(f"Status for flow cell {flow_cell.name} set to {flow_cell.status}")

    def query_pdc_for_flow_cell(self, flow_cell_id: str) -> list[str]:
        """Query PDC for a given flow cell id.
        Raise:
            PdcNoFilesMatchingSearchError if no files are found.
        """
        for _, encryption_directory in self.encryption_directories:
            search_pattern = f"{encryption_directory}*{flow_cell_id}*{FileExtensions.GPG}"
            self.pdc.query_pdc(search_pattern)
            if self.pdc.was_file_found(self.pdc.process.stderr):
                LOG.info(f"Found archived files for PDC query: {search_pattern}")
                return self.pdc.process.stdout.split(NEW_LINE)
            LOG.debug(f"No archived files found for PDC query: {search_pattern}")

        raise PdcNoFilesMatchingSearchError(
            message=f"No flow cell files found at PDC for {flow_cell_id}"
        )

    def retrieve_archived_file(self, archived_file: Path, run_dir: Path) -> None:
        """Retrieve the archived file from PDC to a flow cell runs directory."""
        retrieved_file = Path(run_dir, archived_file.name)
        LOG.debug(f"Retrieving file {archived_file} to {retrieved_file}")
        self.pdc.retrieve_file_from_pdc(
            file_path=str(archived_file), target_path=str(retrieved_file)
        )

    @classmethod
    def get_archived_flow_cell_path(cls, dsmc_output: list[str]) -> Optional[Path]:
        """Get the path of the archived flow cell from a PDC query."""
        flow_cell_line: str = [
            row
            for row in dsmc_output
            if FileExtensions.TAR in row
            and FileExtensions.GZIP in row
            and FileExtensions.GPG in row
        ][ListIndexes.FIRST.value]

        archived_flow_cell = Path(flow_cell_line.split()[4])
        if archived_flow_cell:
            LOG.info(f"Flow cell found: {archived_flow_cell}")
            return archived_flow_cell

    @classmethod
    def get_archived_encryption_key_path(cls, dsmc_output: list[str]) -> Optional[Path]:
        """Get the encryption key for the archived flow cell from a PDC query."""
        encryption_key_line: str = [
            row
            for row in dsmc_output
            if FileExtensions.KEY in row
            and FileExtensions.GPG in row
            and FileExtensions.GZIP not in row
        ][ListIndexes.FIRST.value]

        archived_encryption_key = Path(encryption_key_line.split()[4])
        if archived_encryption_key:
            LOG.info(f"Encryption key found: {archived_encryption_key}")
            return archived_encryption_key


class SpringBackupAPI:
    """Class for handling PDC backup and retrieval of spring compressed fastq files."""

    def __init__(
        self,
        encryption_api: SpringEncryptionAPI,
        pdc_api: PdcAPI,
        hk_api: HousekeeperAPI,
        dry_run: bool = False,
    ):
        self.encryption_api: SpringEncryptionAPI = encryption_api
        self.hk_api: HousekeeperAPI = hk_api
        self.pdc: PdcAPI = pdc_api
        self.dry_run = dry_run

    def encrypt_and_archive_spring_file(self, spring_file_path: Path) -> None:
        """Encrypts and archives a spring file and its decryption key."""
        LOG.debug(f"*** START BACKUP PROCESS OF SPRING FILE {spring_file_path} ***")
        if self.is_compression_ongoing(spring_file_path):
            LOG.info(
                f"Spring (de)compression ongoing, skipping archiving for spring file {spring_file_path}",
            )
            return
        self.encryption_api.cleanup(spring_file_path)
        if self.is_spring_file_archived(spring_file_path):
            LOG.info(
                "Spring file already archived! Spring file will be removed from disk, continuing "
                "to next spring file "
            )
            self.remove_archived_spring_file(spring_file_path)
            return
        try:
            self.encryption_api.spring_symmetric_encryption(spring_file_path)
            self.encryption_api.key_asymmetric_encryption(spring_file_path)
            self.encryption_api.compare_spring_file_checksums(spring_file_path)
            self.pdc.archive_file_to_pdc(
                file_path=str(self.encryption_api.encrypted_spring_file_path(spring_file_path))
            )
            self.pdc.archive_file_to_pdc(
                file_path=str(self.encryption_api.encrypted_key_path(spring_file_path))
            )
            self.mark_file_as_archived(spring_file_path)
            self.encryption_api.cleanup(spring_file_path)
            self.remove_archived_spring_file(spring_file_path)
            LOG.debug("*** ARCHIVING PROCESS COMPLETED SUCCESSFULLY ***")
        except subprocess.CalledProcessError as error:
            LOG.error(f"Encryption failed: {error.stderr}")
            LOG.debug("*** COMMAND PROCESS FAILED! ***")
            self.encryption_api.cleanup(spring_file_path)
        except ChecksumFailedError as error:
            LOG.error(error)
            self.encryption_api.cleanup(spring_file_path)
            LOG.debug("*** CHECKSUM PROCESS FAILED! ***")

    def retrieve_and_decrypt_spring_file(self, spring_file_path: Path) -> None:
        """Retrieves and decrypts a spring file and its decryption key."""
        LOG.info(f"*** START RETRIEVAL PROCESS OF SPRING FILE {spring_file_path} ***")
        try:
            self.pdc.retrieve_file_from_pdc(
                file_path=str(self.encryption_api.encrypted_spring_file_path(spring_file_path)),
            )
            self.pdc.retrieve_file_from_pdc(
                file_path=str(self.encryption_api.encrypted_key_path(spring_file_path)),
            )
            self.encryption_api.key_asymmetric_decryption(spring_file_path)
            self.encryption_api.spring_symmetric_decryption(
                spring_file_path, output_file=spring_file_path
            )
        except subprocess.CalledProcessError as error:
            LOG.error(f"Decryption failed: {error.stderr}")
            LOG.debug("*** RETRIEVAL PROCESS FAILED! ***")
        self.encryption_api.cleanup(spring_file_path)
        LOG.debug("*** RETRIEVAL PROCESS COMPLETED SUCCESSFULLY ***")

    def mark_file_as_archived(self, spring_file_path: Path) -> None:
        """Set the field 'to_archive' of the file in Housekeeper to mark that it has been
        archived to PDC."""
        if self.dry_run:
            LOG.info(f"Dry run, no changes made to {spring_file_path}")
            return
        hk_spring_file: File = self.hk_api.files(path=str(spring_file_path)).first()
        if hk_spring_file:
            LOG.info(f"Setting {spring_file_path} to archived in Housekeeper")
            self.hk_api.set_to_archive(file=hk_spring_file, value=True)
        else:
            LOG.warning(f"Could not find {spring_file_path} on disk")

    def remove_archived_spring_file(self, spring_file_path: Path) -> None:
        """Removes all files related to spring PDC archiving."""
        if not self.dry_run:
            LOG.info(f"Removing spring file {spring_file_path} from disk")
            spring_file_path.unlink()

    def is_to_be_retrieved_and_decrypted(self, spring_file_path: Path) -> bool:
        """Determines if a spring file is archived on PDC and needs to be retrieved and decrypted."""
        spring_file: File = self.hk_api.files(path=str(spring_file_path)).first()
        if spring_file and not spring_file_path.exists():
            return spring_file.to_archive
        return False

    def is_spring_file_archived(self, spring_file_path: Path) -> bool:
        """Checks if a spring file is marked as archived in Housekeeper."""
        spring_file: File = self.hk_api.files(path=str(spring_file_path)).first()
        if spring_file:
            return spring_file.to_archive
        return False

    @staticmethod
    def is_compression_ongoing(spring_file_path: Path) -> bool:
        """Determines if (de)compression of the spring file ongoing."""
        return CompressionData(spring_file_path).pending_exists()<|MERGE_RESOLUTION|>--- conflicted
+++ resolved
@@ -218,7 +218,6 @@
                 archived_file=archived_flow_cell,
                 run_dir=run_dir,
             )
-<<<<<<< HEAD
             if not self.dry_run:
                 self._set_flow_cell_status_to_retrieved(flow_cell)
         except PdcError as error:
@@ -227,25 +226,6 @@
                 flow_cell.status = FlowCellStatus.REQUESTED
                 self.status.session.commit()
             raise error
-=======
-        except subprocess.CalledProcessError as error:
-            if error.returncode == RETURN_WARNING:
-                LOG.warning(
-                    f"WARNING for retrieval of flow cell {flow_cell.name}, please check dsmerror.log"
-                )
-            else:
-                LOG.error(f"{flow_cell.name}: run directory retrieval failed")
-                if not self.dry_run:
-                    flow_cell.status = FlowCellStatus.REQUESTED
-                    self.status.session.commit()
-                raise error
-        if not self.dry_run:
-            try:
-                self._set_flow_cell_status_to_retrieved(flow_cell)
-            except OperationalError as error:
-                LOG.error(f"Could not set status for flow cell {flow_cell.name}: {error}")
-                raise error
->>>>>>> 8389d16a
 
     def _set_flow_cell_status_to_retrieved(self, flow_cell: Flowcell):
         flow_cell.status = FlowCellStatus.RETRIEVED
