--- conflicted
+++ resolved
@@ -26,25 +26,13 @@
 
 def suggest_cases_to_upload(context: click.Context, pipeline: Pipeline) -> None:
     LOG.warning("provide a case, suggestions:")
-<<<<<<< HEAD
     records = context.obj["status_db"].analyses_to_upload(pipeline=pipeline)[:50]
-    for family_obj in records:
-        click.echo(family_obj)
-=======
-    records = context.obj["status_db"].analyses_to_upload()[:50]
     for case_obj in records:
         click.echo(case_obj)
->>>>>>> 3b10dbe4
 
 
 def suggest_cases_delivery_report(context: click.Context, pipeline: Pipeline) -> None:
     LOG.error("provide a case, suggestions:")
-<<<<<<< HEAD
     records = context.obj["status_db"].analyses_to_delivery_report(pipeline=pipeline)[:50]
-    for family_obj in records:
-        click.echo(family_obj)
-=======
-    records = context.obj["status_db"].analyses_to_delivery_report()[:50]
     for case_obj in records:
-        click.echo(case_obj)
->>>>>>> 3b10dbe4
+        click.echo(case_obj)