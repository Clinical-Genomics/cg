--- conflicted
+++ resolved
@@ -86,15 +86,11 @@
             upload_api = MicrosaltUploadAPI(config_object)
         elif case.data_analysis == Workflow.RAREDISEASE:
             upload_api = RarediseaseUploadAPI(config_object)
-<<<<<<< HEAD
-        elif case.data_analysis in {Workflow.RNAFUSION, Workflow.TOMTE, Workflow.TAXPROFILER}:
-=======
         elif case.data_analysis in {
             Workflow.RNAFUSION,
             Workflow.TOMTE,
             Workflow.TAXPROFILER,
         }:
->>>>>>> f66dc9da
             upload_api = NfAnalysisUploadAPI(config_object, case.data_analysis)
 
         context.obj.meta_apis["upload_api"] = upload_api
