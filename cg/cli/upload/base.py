"""Code that handles upload CLI commands."""

import logging
import sys
import traceback

import click

from cg.cli.upload.clinical_delivery import auto_fastq, upload_clinical_delivery
from cg.cli.upload.coverage import upload_coverage
from cg.cli.upload.delivery_report import upload_delivery_report_to_scout
from cg.cli.upload.fohm import fohm
from cg.cli.upload.genotype import upload_genotypes
from cg.cli.upload.gens import upload_to_gens
from cg.cli.upload.gisaid import upload_to_gisaid
from cg.cli.upload.mutacc import process_solved, processed_solved
from cg.cli.upload.nipt import nipt
from cg.cli.upload.observations import (
    upload_available_observations_to_loqusdb,
    upload_observations_to_loqusdb,
)
from cg.cli.upload.scout import (
    create_scout_load_config,
    upload_case_to_scout,
    upload_multiqc_to_scout,
    upload_rna_alignment_file_to_scout,
    upload_rna_fusion_report_to_scout,
    upload_rna_junctions_to_scout,
    upload_rna_to_scout,
    upload_to_scout,
)
from cg.cli.upload.utils import suggest_cases_to_upload
from cg.cli.upload.validate import validate
from cg.constants import Workflow
from cg.exc import AnalysisAlreadyUploadedError
from cg.meta.upload.balsamic.balsamic import BalsamicUploadAPI
from cg.meta.upload.microsalt.microsalt_upload_api import MicrosaltUploadAPI
from cg.meta.upload.mip.mip_dna import MipDNAUploadAPI
from cg.meta.upload.mip.mip_rna import MipRNAUploadAPI
<<<<<<< HEAD
from cg.meta.upload.nf_analysis import NfAnalysisUploadAPI
=======
from cg.meta.upload.rnafusion.rnafusion import RnafusionUploadAPI
from cg.meta.upload.taxprofiler.taxprofiler import TaxprofilerUploadAPI
>>>>>>> b287259b
from cg.meta.upload.upload_api import UploadAPI
from cg.models.cg_config import CGConfig
from cg.store.models import Case
from cg.store.store import Store
from cg.utils.click.EnumChoice import EnumChoice

LOG = logging.getLogger(__name__)


@click.group(invoke_without_command=True)
@click.option("-c", "--case", "case_id", help="Upload to all apps")
@click.option(
    "-r",
    "--restart",
    is_flag=True,
    help="Force upload of an analysis that has already been uploaded or marked as started",
)
@click.pass_context
def upload(context: click.Context, case_id: str | None, restart: bool):
    """Upload results from analyses"""

    config_object: CGConfig = context.obj
    upload_api: UploadAPI = MipDNAUploadAPI(config_object)

    LOG.info("----------------- UPLOAD -----------------")

    if context.invoked_subcommand is not None:
        context.obj.meta_apis["upload_api"] = upload_api
    elif case_id:  # Provided case ID without a subcommand: upload everything
        try:
            upload_api.analysis_api.status_db.verify_case_exists(case_id)
            case: Case = upload_api.status_db.get_case_by_internal_id(case_id)
            upload_api.verify_analysis_upload(case_obj=case, restart=restart)
        except AnalysisAlreadyUploadedError:
            # Analysis being uploaded or it has been already uploaded
            return

        if Workflow.BALSAMIC in case.data_analysis:
            upload_api = BalsamicUploadAPI(config_object)
        elif case.data_analysis == Workflow.MIP_RNA:
            upload_api = MipRNAUploadAPI(config_object)
        elif case.data_analysis == Workflow.MICROSALT:
            upload_api = MicrosaltUploadAPI(config_object)
<<<<<<< HEAD
        elif case.data_analysis in {Workflow.RNAFUSION, Workflow.TOMTE}:
            upload_api = NfAnalysisUploadAPI(config_object)
=======
        elif case.data_analysis == Workflow.TAXPROFILER:
            upload_api = TaxprofilerUploadAPI(config_object)
>>>>>>> b287259b

        context.obj.meta_apis["upload_api"] = upload_api
        upload_api.upload(ctx=context, case=case, restart=restart)
        click.echo(click.style(f"{case_id} analysis has been successfully uploaded", fg="green"))
    else:
        suggest_cases_to_upload(status_db=upload_api.status_db)
        raise click.Abort()


@upload.command("auto")
@click.option("--workflow", type=EnumChoice(Workflow), help="Limit to specific workflow")
@click.pass_context
def upload_all_completed_analyses(context: click.Context, workflow: Workflow = None):
    """Upload all completed analyses."""

    LOG.info("----------------- AUTO -----------------")

    status_db: Store = context.obj.status_db

    exit_code = 0
    for analysis_obj in status_db.get_analyses_to_upload(workflow=workflow):
        if analysis_obj.case.analyses[0].uploaded_at is not None:
            LOG.warning(
                f"Skipping upload for case {analysis_obj.case.internal_id}. "
                f"Case has been already uploaded at {analysis_obj.case.analyses[0].uploaded_at}."
            )
            continue

        case_id = analysis_obj.case.internal_id
        LOG.info(f"Uploading analysis for case: {case_id}")
        try:
            context.invoke(upload, case_id=case_id)
        except Exception:
            LOG.error(f"Case {case_id} upload failed")
            LOG.error(traceback.format_exc())
            exit_code = 1

    sys.exit(exit_code)


upload.add_command(auto_fastq)
upload.add_command(create_scout_load_config)
upload.add_command(fohm)
upload.add_command(nipt)
upload.add_command(process_solved)
upload.add_command(processed_solved)
upload.add_command(upload_available_observations_to_loqusdb)
upload.add_command(upload_case_to_scout)
upload.add_command(upload_clinical_delivery)
upload.add_command(upload_coverage)
upload.add_command(upload_delivery_report_to_scout)
upload.add_command(upload_genotypes)
upload.add_command(upload_multiqc_to_scout)
upload.add_command(upload_observations_to_loqusdb)
upload.add_command(upload_rna_alignment_file_to_scout)
upload.add_command(upload_rna_fusion_report_to_scout)
upload.add_command(upload_rna_junctions_to_scout)
upload.add_command(upload_rna_to_scout)
upload.add_command(upload_to_gens)
upload.add_command(upload_to_gisaid)
upload.add_command(upload_to_scout)
upload.add_command(validate)<|MERGE_RESOLUTION|>--- conflicted
+++ resolved
@@ -37,12 +37,8 @@
 from cg.meta.upload.microsalt.microsalt_upload_api import MicrosaltUploadAPI
 from cg.meta.upload.mip.mip_dna import MipDNAUploadAPI
 from cg.meta.upload.mip.mip_rna import MipRNAUploadAPI
-<<<<<<< HEAD
 from cg.meta.upload.nf_analysis import NfAnalysisUploadAPI
-=======
-from cg.meta.upload.rnafusion.rnafusion import RnafusionUploadAPI
 from cg.meta.upload.taxprofiler.taxprofiler import TaxprofilerUploadAPI
->>>>>>> b287259b
 from cg.meta.upload.upload_api import UploadAPI
 from cg.models.cg_config import CGConfig
 from cg.store.models import Case
@@ -86,13 +82,10 @@
             upload_api = MipRNAUploadAPI(config_object)
         elif case.data_analysis == Workflow.MICROSALT:
             upload_api = MicrosaltUploadAPI(config_object)
-<<<<<<< HEAD
         elif case.data_analysis in {Workflow.RNAFUSION, Workflow.TOMTE}:
             upload_api = NfAnalysisUploadAPI(config_object)
-=======
         elif case.data_analysis == Workflow.TAXPROFILER:
             upload_api = TaxprofilerUploadAPI(config_object)
->>>>>>> b287259b
 
         context.obj.meta_apis["upload_api"] = upload_api
         upload_api.upload(ctx=context, case=case, restart=restart)
