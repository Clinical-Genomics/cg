"""Code that handles CLI commands to upload"""
import logging
import sys
import traceback
from typing import Optional

import click

from cg.cli.upload import vogue
from cg.cli.upload.clinical_delivery import auto_fastq, clinical_delivery
from cg.cli.upload.coverage import coverage
from cg.cli.upload.delivery_report import upload_delivery_report_to_scout
from cg.cli.upload.fohm import fohm
from cg.cli.upload.genotype import genotypes
from cg.cli.upload.gens import gens
from cg.cli.upload.gisaid import gisaid
from cg.cli.upload.mutacc import process_solved, processed_solved
from cg.cli.upload.nipt import nipt
from cg.cli.upload.observations import available_observations, observations
from cg.cli.upload.scout import (
    create_scout_load_config,
    scout,
    upload_case_to_scout,
    upload_rna_fusion_report_to_scout,
    upload_rna_junctions_to_scout,
    upload_rna_to_scout,
)
from cg.cli.upload.utils import suggest_cases_to_upload
from cg.cli.upload.validate import validate
from cg.constants import Pipeline
from cg.exc import AnalysisAlreadyUploadedError
from cg.meta.upload.balsamic.balsamic import BalsamicUploadAPI
<<<<<<< HEAD
from cg.meta.upload.mip_dna.mip_dna import MipDNAUploadAPI
from cg.meta.upload.rnafusion.rnafusion import RnafusionUploadAPI
=======
from cg.meta.upload.mip.mip_dna import MipDNAUploadAPI
from cg.meta.upload.mip.mip_rna import MipRNAUploadAPI
from cg.meta.upload.upload_api import UploadAPI
>>>>>>> b4bd8e26
from cg.models.cg_config import CGConfig
from cg.store import Store, models
from cg.utils.click.EnumChoice import EnumChoice

LOG = logging.getLogger(__name__)


@click.group(invoke_without_command=True)
@click.option("-f", "--family", "family_id", help="Upload to all apps")
@click.option(
    "-r",
    "--restart",
    is_flag=True,
    help="Force upload of an analysis that has already been uploaded or marked as started",
)
@click.pass_context
def upload(context: click.Context, family_id: Optional[str], restart: bool):
    """Upload results from analyses"""

    config_object: CGConfig = context.obj
    upload_api: UploadAPI = MipDNAUploadAPI(config=config_object)  # default upload API

    LOG.info("----------------- UPLOAD -----------------")

    if context.invoked_subcommand is not None:
        context.obj.meta_apis["upload_api"] = upload_api
    elif family_id:  # Provided case ID without a subcommand: upload everything
        try:
            upload_api.analysis_api.verify_case_id_in_statusdb(case_id=family_id)
            case: models.Family = upload_api.status_db.family(family_id)
            upload_api.verify_analysis_upload(case_obj=case, restart=restart)
        except AnalysisAlreadyUploadedError:
            # Analysis being uploaded or it has been already uploaded
            return

        # Update the upload API based on the data analysis type (MIP-DNA by default)
<<<<<<< HEAD
        # Upload for balsamic, balsamic-umi and balsamic-qc
        if Pipeline.BALSAMIC in case.data_analysis:
            upload_api = BalsamicUploadAPI(config=config_object)
        if case.data_analysis == Pipeline.RNAFUSION:
            upload_api = RnafusionUploadAPI(config=config_object)
=======
        if Pipeline.BALSAMIC in case_obj.data_analysis:
            upload_api: UploadAPI = BalsamicUploadAPI(config=config_object)
        elif case_obj.data_analysis == Pipeline.MIP_RNA:
            upload_api: UploadAPI = MipRNAUploadAPI(config=config_object)
>>>>>>> b4bd8e26

        context.obj.meta_apis["upload_api"] = upload_api
        upload_api.upload(ctx=context, case=case, restart=restart)
        click.echo(click.style(f"{family_id} analysis has been successfully uploaded", fg="green"))
    else:
        suggest_cases_to_upload(status_db=upload_api.status_db)
        raise click.Abort()


@upload.command()
@click.option("--pipeline", type=EnumChoice(Pipeline), help="Limit to specific pipeline")
@click.pass_context
def auto(context: click.Context, pipeline: Pipeline = None):
    """Upload all completed analyses"""

    LOG.info("----------------- AUTO -----------------")

    status_db: Store = context.obj.status_db

    exit_code = 0
    for analysis_obj in status_db.analyses_to_upload(pipeline=pipeline):
        if analysis_obj.family.analyses[0].uploaded_at is not None:
            LOG.warning(
                f"Skipping upload for case {analysis_obj.family.internal_id}. "
                f"It has been already uploaded at {analysis_obj.family.analyses[0].uploaded_at}."
            )
            continue

        case_id = analysis_obj.family.internal_id
        LOG.info("Uploading analysis for case: %s", case_id)
        try:
            context.invoke(upload, family_id=case_id)
        except Exception:
            LOG.error(f"Case {case_id} upload failed")
            LOG.error(traceback.format_exc())
            exit_code = 1

    sys.exit(exit_code)


upload.add_command(auto_fastq)
upload.add_command(clinical_delivery)
upload.add_command(coverage)
upload.add_command(create_scout_load_config)
upload.add_command(fohm)
upload.add_command(genotypes)
upload.add_command(gens)
upload.add_command(gisaid)
upload.add_command(nipt)
upload.add_command(process_solved)
upload.add_command(processed_solved)
upload.add_command(scout)
upload.add_command(upload_case_to_scout)
upload.add_command(upload_delivery_report_to_scout)
upload.add_command(upload_rna_fusion_report_to_scout)
upload.add_command(upload_rna_junctions_to_scout)
upload.add_command(upload_rna_to_scout)
upload.add_command(observations)
upload.add_command(available_observations)
upload.add_command(validate)
upload.add_command(vogue)<|MERGE_RESOLUTION|>--- conflicted
+++ resolved
@@ -30,14 +30,10 @@
 from cg.constants import Pipeline
 from cg.exc import AnalysisAlreadyUploadedError
 from cg.meta.upload.balsamic.balsamic import BalsamicUploadAPI
-<<<<<<< HEAD
-from cg.meta.upload.mip_dna.mip_dna import MipDNAUploadAPI
-from cg.meta.upload.rnafusion.rnafusion import RnafusionUploadAPI
-=======
 from cg.meta.upload.mip.mip_dna import MipDNAUploadAPI
 from cg.meta.upload.mip.mip_rna import MipRNAUploadAPI
+from cg.meta.upload.rnafusion.rnafusion import RnafusionUploadAPI
 from cg.meta.upload.upload_api import UploadAPI
->>>>>>> b4bd8e26
 from cg.models.cg_config import CGConfig
 from cg.store import Store, models
 from cg.utils.click.EnumChoice import EnumChoice
@@ -74,18 +70,11 @@
             return
 
         # Update the upload API based on the data analysis type (MIP-DNA by default)
-<<<<<<< HEAD
         # Upload for balsamic, balsamic-umi and balsamic-qc
         if Pipeline.BALSAMIC in case.data_analysis:
             upload_api = BalsamicUploadAPI(config=config_object)
         if case.data_analysis == Pipeline.RNAFUSION:
             upload_api = RnafusionUploadAPI(config=config_object)
-=======
-        if Pipeline.BALSAMIC in case_obj.data_analysis:
-            upload_api: UploadAPI = BalsamicUploadAPI(config=config_object)
-        elif case_obj.data_analysis == Pipeline.MIP_RNA:
-            upload_api: UploadAPI = MipRNAUploadAPI(config=config_object)
->>>>>>> b4bd8e26
 
         context.obj.meta_apis["upload_api"] = upload_api
         upload_api.upload(ctx=context, case=case, restart=restart)
