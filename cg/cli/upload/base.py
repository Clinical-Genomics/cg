"""Code that handles upload CLI commands."""

import logging
import sys
import traceback

import click

from cg.cli.upload.clinical_delivery import auto_fastq, upload_clinical_delivery
from cg.cli.upload.coverage import upload_coverage
from cg.cli.upload.delivery_report import upload_delivery_report_to_scout
from cg.cli.upload.fohm import fohm
from cg.cli.upload.genotype import upload_genotypes
from cg.cli.upload.gens import upload_to_gens
from cg.cli.upload.gisaid import upload_to_gisaid
from cg.cli.upload.mutacc import process_solved, processed_solved
from cg.cli.upload.nipt import nipt
from cg.cli.upload.observations import (
    upload_available_observations_to_loqusdb,
    upload_observations_to_loqusdb,
)
from cg.cli.upload.scout import (
    create_scout_load_config,
    upload_case_to_scout,
    upload_multiqc_to_scout,
    upload_rna_alignment_file_to_scout,
    upload_rna_fusion_report_to_scout,
    upload_rna_junctions_to_scout,
    upload_rna_to_scout,
    upload_to_scout,
)
from cg.cli.upload.utils import suggest_cases_to_upload
from cg.cli.upload.validate import validate
from cg.cli.utils import CLICK_CONTEXT_SETTINGS
from cg.constants import Workflow
from cg.exc import AnalysisAlreadyUploadedError
from cg.meta.upload.balsamic.balsamic import BalsamicUploadAPI
from cg.meta.upload.microsalt.microsalt_upload_api import MicrosaltUploadAPI
from cg.meta.upload.mip.mip_dna import MipDNAUploadAPI
from cg.meta.upload.mip.mip_rna import MipRNAUploadAPI
from cg.meta.upload.nf_analysis import NfAnalysisUploadAPI
from cg.meta.upload.raredisease.raredisease import RarediseaseUploadAPI
from cg.meta.upload.upload_api import UploadAPI
from cg.models.cg_config import CGConfig
from cg.store.models import Case
from cg.store.store import Store
from cg.utils.click.EnumChoice import EnumChoice

LOG = logging.getLogger(__name__)


@click.group(invoke_without_command=True, context_settings=CLICK_CONTEXT_SETTINGS)
@click.option("-c", "--case", "case_id", help="Upload to all apps")
@click.option(
    "-r",
    "--restart",
    is_flag=True,
    help="Force upload of an analysis that has already been uploaded or marked as started",
)
@click.pass_context
def upload(context: click.Context, case_id: str | None, restart: bool):
    """Upload results from analyses"""

    config_object: CGConfig = context.obj
    upload_api: UploadAPI = MipDNAUploadAPI(config_object)

    LOG.info("----------------- UPLOAD -----------------")

    if context.invoked_subcommand is not None:
        context.obj.meta_apis["upload_api"] = upload_api
    elif case_id:  # Provided case ID without a subcommand: upload everything
        try:
            upload_api.analysis_api.status_db.verify_case_exists(case_id)
            case: Case = upload_api.status_db.get_case_by_internal_id(case_id)
            upload_api.verify_analysis_upload(case_obj=case, restart=restart)
        except AnalysisAlreadyUploadedError:
            # Analysis being uploaded or it has been already uploaded
            return

        if Workflow.BALSAMIC in case.data_analysis:
            upload_api = BalsamicUploadAPI(config_object)
        elif case.data_analysis == Workflow.MIP_RNA:
            upload_api = MipRNAUploadAPI(config_object)
        elif case.data_analysis == Workflow.MICROSALT:
            upload_api = MicrosaltUploadAPI(config_object)
<<<<<<< HEAD
        elif case.data_analysis in Workflow.RAREDISEASE:
            upload_api = RarediseaseUploadAPI(config_object)
        elif case.data_analysis in {Workflow.RNAFUSION, Workflow.TOMTE, Workflow.TAXPROFILER}:
=======
        elif case.data_analysis == Workflow.RAREDISEASE:
            upload_api = RarediseaseUploadAPI(config_object)
        elif case.data_analysis in {
            Workflow.RNAFUSION,
            Workflow.TOMTE,
            Workflow.TAXPROFILER,
        }:
>>>>>>> f66dc9da
            upload_api = NfAnalysisUploadAPI(config_object, case.data_analysis)

        context.obj.meta_apis["upload_api"] = upload_api
        upload_api.upload(ctx=context, case=case, restart=restart)
        click.echo(click.style(f"{case_id} analysis has been successfully uploaded", fg="green"))
    else:
        suggest_cases_to_upload(status_db=upload_api.status_db)
        raise click.Abort()


@upload.command("auto")
@click.option("--workflow", type=EnumChoice(Workflow), help="Limit to specific workflow")
@click.pass_context
def upload_all_completed_analyses(context: click.Context, workflow: Workflow = None):
    """Upload all completed analyses."""

    LOG.info("----------------- AUTO -----------------")

    status_db: Store = context.obj.status_db

    exit_code = 0
    for analysis_obj in status_db.get_analyses_to_upload(workflow=workflow):
        if analysis_obj.case.analyses[0].uploaded_at is not None:
            LOG.warning(
                f"Skipping upload for case {analysis_obj.case.internal_id}. "
                f"Case has been already uploaded at {analysis_obj.case.analyses[0].uploaded_at}."
            )
            continue

        case_id = analysis_obj.case.internal_id
        LOG.info(f"Uploading analysis for case: {case_id}")
        try:
            context.invoke(upload, case_id=case_id)
        except Exception:
            LOG.error(f"Case {case_id} upload failed")
            LOG.error(traceback.format_exc())
            exit_code = 1

    sys.exit(exit_code)


upload.add_command(auto_fastq)
upload.add_command(create_scout_load_config)
upload.add_command(fohm)
upload.add_command(nipt)
upload.add_command(process_solved)
upload.add_command(processed_solved)
upload.add_command(upload_available_observations_to_loqusdb)
upload.add_command(upload_case_to_scout)
upload.add_command(upload_clinical_delivery)
upload.add_command(upload_coverage)
upload.add_command(upload_delivery_report_to_scout)
upload.add_command(upload_genotypes)
upload.add_command(upload_multiqc_to_scout)
upload.add_command(upload_observations_to_loqusdb)
upload.add_command(upload_rna_alignment_file_to_scout)
upload.add_command(upload_rna_fusion_report_to_scout)
upload.add_command(upload_rna_junctions_to_scout)
upload.add_command(upload_rna_to_scout)
upload.add_command(upload_to_gens)
upload.add_command(upload_to_gisaid)
upload.add_command(upload_to_scout)
upload.add_command(validate)<|MERGE_RESOLUTION|>--- conflicted
+++ resolved
@@ -83,11 +83,6 @@
             upload_api = MipRNAUploadAPI(config_object)
         elif case.data_analysis == Workflow.MICROSALT:
             upload_api = MicrosaltUploadAPI(config_object)
-<<<<<<< HEAD
-        elif case.data_analysis in Workflow.RAREDISEASE:
-            upload_api = RarediseaseUploadAPI(config_object)
-        elif case.data_analysis in {Workflow.RNAFUSION, Workflow.TOMTE, Workflow.TAXPROFILER}:
-=======
         elif case.data_analysis == Workflow.RAREDISEASE:
             upload_api = RarediseaseUploadAPI(config_object)
         elif case.data_analysis in {
@@ -95,7 +90,6 @@
             Workflow.TOMTE,
             Workflow.TAXPROFILER,
         }:
->>>>>>> f66dc9da
             upload_api = NfAnalysisUploadAPI(config_object, case.data_analysis)
 
         context.obj.meta_apis["upload_api"] = upload_api
