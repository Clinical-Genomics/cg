"""Code that handles CLI commands to upload"""
import datetime as dt
import logging
from pathlib import Path
from typing import Set

import click
<<<<<<< HEAD
=======
from cgmodels.trailblazer.constants import AnalysisTypes
>>>>>>> fb972cc0

from cg.apps.tb import TrailblazerAPI
from cg.constants import EXIT_FAIL, EXIT_SUCCESS, Pipeline
from cg.constants.constants import DRY_RUN
from cg.constants.delivery import PIPELINE_ANALYSIS_TAG_MAP
from cg.constants.priority import PRIORITY_TO_SLURM_QOS
from cg.constants.tb import AnalysisTypes
from cg.meta.deliver import DeliverAPI
from cg.meta.rsync import RsyncAPI
from cg.store import Store
from cg.store.models import Family

LOG = logging.getLogger(__name__)


@click.command("clinical-delivery")
@click.pass_context
@click.argument("case_id", required=True)
@DRY_RUN
def upload_clinical_delivery(context: click.Context, case_id: str, dry_run: bool):
    """Links the appropriate files for a case, based on the data_delivery, to the customer folder
    and subsequently uses rsync to upload it to caesar."""

    click.echo(click.style("----------------- Clinical-delivery -----------------"))

    case: Family = context.obj.status_db.get_case_by_internal_id(internal_id=case_id)
    delivery_types: Set[str] = case.get_delivery_arguments()
    is_sample_delivery: bool
    is_case_delivery: bool
    is_complete_delivery: bool
    job_id: int
    is_sample_delivery, is_case_delivery = DeliverAPI.get_delivery_scope(
        delivery_arguments=delivery_types
    )
    if not delivery_types:
        LOG.info(f"No delivery of files requested for case {case_id}")
        return

    LOG.debug("Delivery types are: %s", delivery_types)
    for delivery_type in delivery_types:
        DeliverAPI(
            store=context.obj.status_db,
            hk_api=context.obj.housekeeper_api,
            case_tags=PIPELINE_ANALYSIS_TAG_MAP[delivery_type]["case_tags"],
            sample_tags=PIPELINE_ANALYSIS_TAG_MAP[delivery_type]["sample_tags"],
            delivery_type=delivery_type,
            project_base_path=Path(context.obj.delivery_path),
        ).deliver_files(case_obj=case)

    rsync_api: RsyncAPI = RsyncAPI(context.obj)
    is_complete_delivery, job_id = rsync_api.slurm_rsync_single_case(
        case=case,
        dry_run=dry_run,
        sample_files_present=is_sample_delivery,
        case_files_present=is_case_delivery,
    )
    RsyncAPI.write_trailblazer_config(
        {"jobs": [str(job_id)]}, config_path=rsync_api.trailblazer_config_path
    )
    analysis_name: str = f"{case_id}_rsync" if is_complete_delivery else f"{case_id}_partial"
    if not dry_run:
        context.obj.trailblazer_api.add_pending_analysis(
            case_id=analysis_name,
            analysis_type=AnalysisTypes.OTHER,
            config_path=rsync_api.trailblazer_config_path.as_posix(),
            out_dir=rsync_api.log_dir.as_posix(),
            slurm_quality_of_service=PRIORITY_TO_SLURM_QOS[case.priority],
            data_analysis=Pipeline.RSYNC,
            ticket=case.latest_ticket,
        )
    LOG.info("Transfer of case %s started with SLURM job id %s", case_id, job_id)


@click.command("all-fastq")
@click.pass_context
@DRY_RUN
def auto_fastq(context: click.Context, dry_run: bool):
    """Starts upload of all not previously uploaded cases with analysis type fastq to
    clinical-delivery."""
    exit_code: int = EXIT_SUCCESS
    status_db: Store = context.obj.status_db
    trailblazer_api: TrailblazerAPI = context.obj.trailblazer_api
    for analysis_obj in status_db.get_analyses_to_upload(pipeline=Pipeline.FASTQ):
        if analysis_obj.family.analyses[0].uploaded_at:
            LOG.debug(
                f"Newer analysis already uploaded for {analysis_obj.family.internal_id}, skipping"
            )
            continue
        if analysis_obj.upload_started_at:
            if trailblazer_api.is_latest_analysis_completed(
                case_id=analysis_obj.family.internal_id
            ):
                LOG.info(
                    f"The upload for {analysis_obj.family.internal_id} is completed, setting uploaded at to {dt.datetime.now()}"
                )
                analysis_obj.uploaded_at = dt.datetime.now()
            else:
                LOG.debug(
                    f"Upload to clinical-delivery for {analysis_obj.family.internal_id} has already started, skipping"
                )
            continue
        case: Family = analysis_obj.family
        LOG.info(f"Uploading family: {case.internal_id}")
        analysis_obj.upload_started_at = dt.datetime.now()
        try:
            context.invoke(upload_clinical_delivery, case_id=case.internal_id, dry_run=dry_run)
        except Exception as error:
            LOG.error(f"Upload of case {case.internal_id} failed")
            LOG.error(error)
            exit_code: int = EXIT_FAIL
            continue

    if not dry_run:
        status_db.session.commit()

    if exit_code == EXIT_FAIL:
        raise click.Abort<|MERGE_RESOLUTION|>--- conflicted
+++ resolved
@@ -5,10 +5,6 @@
 from typing import Set
 
 import click
-<<<<<<< HEAD
-=======
-from cgmodels.trailblazer.constants import AnalysisTypes
->>>>>>> fb972cc0
 
 from cg.apps.tb import TrailblazerAPI
 from cg.constants import EXIT_FAIL, EXIT_SUCCESS, Pipeline
