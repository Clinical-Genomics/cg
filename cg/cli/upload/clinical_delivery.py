"""Code that handles CLI commands to upload"""
import datetime as dt
import logging
from pathlib import Path
from typing import Set

import click

from cgmodels.trailblazer.constants import AnalysisTypes
from cg.apps.tb import TrailblazerAPI
from cg.constants import Pipeline
from cg.constants.constants import DRY_RUN
from cg.constants.delivery import PIPELINE_ANALYSIS_TAG_MAP
from cg.constants.priority import PRIORITY_TO_SLURM_QOS
from cg.meta.deliver import DeliverAPI
from cg.meta.rsync import RsyncAPI
from cg.store import Store, models

LOG = logging.getLogger(__name__)


@click.command("clinical-delivery")
@click.pass_context
@click.argument("case_id", required=True)
@DRY_RUN
def clinical_delivery(context: click.Context, case_id: str, dry_run: bool):
    """Links the appropriate files for a case, based on the data_delivery, to the customer folder
    and subsequently uses rsync to upload it to caesar."""

    click.echo(click.style("----------------- Clinical-delivery -----------------"))

    case_obj: models.Family = context.obj.status_db.family(case_id)
    delivery_types: Set[str] = case_obj.get_delivery_arguments()
    is_sample_delivery: bool
    is_case_delivery: bool
    is_complete_delivery: bool
    job_id: int
    is_sample_delivery, is_case_delivery = DeliverAPI.get_delivery_scope(
        delivery_arguments=delivery_types
    )
    if not delivery_types:
        LOG.info(f"No delivery of files requested for case {case_id}")
        return

    LOG.debug("Delivery types are: %s", delivery_types)
    for delivery_type in delivery_types:
        DeliverAPI(
            store=context.obj.status_db,
            hk_api=context.obj.housekeeper_api,
            case_tags=PIPELINE_ANALYSIS_TAG_MAP[delivery_type]["case_tags"],
            sample_tags=PIPELINE_ANALYSIS_TAG_MAP[delivery_type]["sample_tags"],
            delivery_type=delivery_type,
            project_base_path=Path(context.obj.delivery_path),
        ).deliver_files(case_obj=case_obj)

    rsync_api: RsyncAPI = RsyncAPI(context.obj)
    is_complete_delivery, job_id = rsync_api.slurm_rsync_single_case(
        case_id=case_id,
        dry_run=dry_run,
        sample_files_present=is_sample_delivery,
        case_files_present=is_case_delivery,
    )
    RsyncAPI.write_trailblazer_config(
        {"jobs": [str(job_id)]}, config_path=rsync_api.trailblazer_config_path
    )
    analysis_name: str = case_id if is_complete_delivery else f"{case_id}_partial"
    if not dry_run:
        context.obj.trailblazer_api.add_pending_analysis(
<<<<<<< HEAD
            case_id=analysis_name,
=======
            case_id=case_id + "_rsync",
>>>>>>> 2109030e
            analysis_type=AnalysisTypes.OTHER,
            config_path=rsync_api.trailblazer_config_path.as_posix(),
            out_dir=rsync_api.log_dir.as_posix(),
            slurm_quality_of_service=PRIORITY_TO_SLURM_QOS[case_obj.priority],
            data_analysis=Pipeline.RSYNC,
            ticket=case_obj.latest_ticket,
        )
    LOG.info("Transfer of case %s started with SLURM job id %s", case_id, job_id)


@click.command("all-fastq")
@click.pass_context
@DRY_RUN
def auto_fastq(context: click.Context, dry_run: bool):
    """Starts upload of all not previously uploaded cases with analysis type fastq to
    clinical-delivery."""

    status_db: Store = context.obj.status_db
    trailblazer_api: TrailblazerAPI = context.obj.trailblazer_api
    for analysis_obj in status_db.analyses_to_upload(pipeline=Pipeline.FASTQ):
        if analysis_obj.family.analyses[0].uploaded_at:
            LOG.warning(
                "Newer analysis already uploaded for %s, skipping",
                analysis_obj.family.internal_id,
            )
            continue
        if analysis_obj.upload_started_at:
            if trailblazer_api.is_latest_analysis_completed(
                case_id=analysis_obj.family.internal_id
            ):
                LOG.info(
                    "The upload for %s is completed, setting uploaded at to %s",
                    analysis_obj.family.internal_id,
                    dt.datetime.now(),
                )
                analysis_obj.uploaded_at = dt.datetime.now()
            else:
                LOG.warning(
                    "Upload to clinical-delivery for %s has already started, skipping",
                    analysis_obj.family.internal_id,
                )
            continue
        case: models.Family = analysis_obj.family
        LOG.info("Uploading family: %s", case.internal_id)
        analysis_obj.upload_started_at = dt.datetime.now()
        context.invoke(clinical_delivery, case_id=case.internal_id, dry_run=dry_run)
        if not dry_run:
            status_db.commit()<|MERGE_RESOLUTION|>--- conflicted
+++ resolved
@@ -63,14 +63,10 @@
     RsyncAPI.write_trailblazer_config(
         {"jobs": [str(job_id)]}, config_path=rsync_api.trailblazer_config_path
     )
-    analysis_name: str = case_id if is_complete_delivery else f"{case_id}_partial"
+    analysis_name: str = f"{case_id}_rsync" if is_complete_delivery else f"{case_id}_partial"
     if not dry_run:
         context.obj.trailblazer_api.add_pending_analysis(
-<<<<<<< HEAD
             case_id=analysis_name,
-=======
-            case_id=case_id + "_rsync",
->>>>>>> 2109030e
             analysis_type=AnalysisTypes.OTHER,
             config_path=rsync_api.trailblazer_config_path.as_posix(),
             out_dir=rsync_api.log_dir.as_posix(),
