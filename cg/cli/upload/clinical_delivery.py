--- conflicted
+++ resolved
@@ -1,86 +1,46 @@
 """Code that handles CLI commands to upload"""
 import datetime as dt
 import logging
+
 from pathlib import Path
-from typing import Set
 
 import click
 
-from cgmodels.trailblazer.constants import AnalysisTypes
+from cg.constants import Pipeline, DataDelivery
+from cg.constants.constants import DRY_RUN
+from cg.meta.workflow.analysis import AnalysisAPI
+from cg.store import Store, models
+
 from cg.apps.tb import TrailblazerAPI
-from cg.constants import Pipeline
-from cg.constants.constants import DRY_RUN
 from cg.constants.delivery import PIPELINE_ANALYSIS_TAG_MAP
 from cg.constants.priority import PRIORITY_TO_SLURM_QOS
 from cg.meta.deliver import DeliverAPI
 from cg.meta.rsync import RsyncAPI
-from cg.store import Store, models
 
 LOG = logging.getLogger(__name__)
 
 
-@click.command("clinical-delivery")
+@click.group()
 @click.pass_context
-@click.argument("case_id", required=True)
-@DRY_RUN
-def clinical_delivery(context: click.Context, case_id: str, dry_run: bool):
-    """Links the appropriate files for a case, based on the data_delivery, to the customer folder
-    and subsequently uses rsync to upload it to caesar."""
-    case_obj: models.Family = context.obj.status_db.family(case_id)
-    delivery_types: Set[str] = case_obj.get_delivery_arguments()
-    is_sample_delivery: bool
-    is_case_delivery: bool
-    is_sample_delivery, is_case_delivery = DeliverAPI.get_delivery_scope(
-        delivery_arguments=delivery_types
+def fastq(context: click.Context):
+    context.obj.meta_apis["delivery_api"] = DeliverAPI(
+        store=context.obj.status_db,
+        hk_api=context.obj.housekeeper_api,
+        case_tags=PIPELINE_ANALYSIS_TAG_MAP[DataDelivery.FASTQ]["case_tags"],
+        sample_tags=PIPELINE_ANALYSIS_TAG_MAP[DataDelivery.FASTQ]["sample_tags"],
+        delivery_type=DataDelivery.FASTQ,
+        project_base_path=Path(context.obj.delivery_path),
     )
-    if not delivery_types:
-        LOG.info(f"No delivery of files requested for case {case_id}")
-        return
-
-    LOG.debug("Delivery types are: %s", delivery_types)
-    for delivery_type in delivery_types:
-        DeliverAPI(
-            store=context.obj.status_db,
-            hk_api=context.obj.housekeeper_api,
-            case_tags=PIPELINE_ANALYSIS_TAG_MAP[delivery_type]["case_tags"],
-            sample_tags=PIPELINE_ANALYSIS_TAG_MAP[delivery_type]["sample_tags"],
-            delivery_type=delivery_type,
-            project_base_path=Path(context.obj.delivery_path),
-        ).deliver_files(case_obj=case_obj)
-
-    rsync_api: RsyncAPI = RsyncAPI(context.obj)
-    job_id: int = rsync_api.slurm_rsync_single_case(
-        case_id=case_id,
-        dry_run=dry_run,
-        sample_files_present=is_sample_delivery,
-        case_files_present=is_case_delivery,
-    )
-    RsyncAPI.write_trailblazer_config(
-        {"jobs": [str(job_id)]}, config_path=rsync_api.trailblazer_config_path
-    )
-    if not dry_run:
-        context.obj.trailblazer_api.add_pending_analysis(
-            case_id=case_id,
-            analysis_type=AnalysisTypes.OTHER,
-            config_path=rsync_api.trailblazer_config_path.as_posix(),
-            out_dir=rsync_api.log_dir.as_posix(),
-            slurm_quality_of_service=PRIORITY_TO_SLURM_QOS[case_obj.priority],
-            data_analysis=Pipeline.RSYNC,
-        )
-    LOG.info("Transfer of case %s started with SLURM job id %s", case_id, job_id)
+    context.obj.meta_apis["rsync_api"] = RsyncAPI(context.obj)
 
 
-@click.command("all-fastq")
+@fastq.command("all-available")
 @click.pass_context
 @DRY_RUN
 def auto_fastq(context: click.Context, dry_run: bool):
     """Starts upload of all not previously uploaded cases with analysis type fastq to
-<<<<<<< HEAD
     clinical-delivery"""
-=======
-    clinical-delivery."""
 
->>>>>>> 853a292b
     status_db: Store = context.obj.status_db
     trailblazer_api: TrailblazerAPI = context.obj.trailblazer_api
     for analysis_obj in status_db.analyses_to_upload(pipeline=Pipeline.FASTQ):
@@ -109,6 +69,41 @@
                 )
             continue
         case: models.Family = analysis_obj.family
+        analysis_obj.upload_started_at = dt.datetime.now()
         LOG.info("Uploading family: %s", case.internal_id)
-        context.invoke(clinical_delivery, case_id=case.internal_id, dry_run=dry_run)
-        status_db.commit()+        context.invoke(upload_fastq, case_id=case.internal_id, dry_run=dry_run)
+        status_db.commit()
+
+
+@fastq.command("case")
+@click.pass_context
+@click.argument("case_id", required=True)
+@DRY_RUN
+def upload_fastq(context: click.Context, case_id: str, dry_run: bool):
+    """Uploads fastq files for a case to clinical-delivery"""
+
+    status_db: Store = context.obj.status_db
+    deliver_api: DeliverAPI = context.obj.meta_apis["delivery_api"]
+    rsync_api: RsyncAPI = context.obj.meta_apis["rsync_api"]
+    trailblazer_api: TrailblazerAPI = context.obj.trailblazer_api
+
+    case: models.Family = status_db.family(internal_id=case_id)
+    deliver_api.deliver_files(case)
+    job_id: int = rsync_api.slurm_rsync_single_case(
+        case_id=case_id, dry_run=dry_run, sample_files_present=True
+    )
+    rsync_api.write_trailblazer_config(
+        {"jobs": [str(job_id)]}, config_path=rsync_api.trailblazer_config_path
+    )
+    if not dry_run:
+        trailblazer_api.add_pending_analysis(
+            case_id=case_id,
+            analysis_type=AnalysisAPI.get_application_type(
+                status_db.family(case_id).links[0].sample
+            ),
+            config_path=str(rsync_api.trailblazer_config_path),
+            out_dir=str(rsync_api.log_dir),
+            slurm_quality_of_service=PRIORITY_TO_SLURM_QOS[case.priority],
+            data_analysis=Pipeline.FASTQ,
+        )
+    LOG.info("Transfer of case %s started with SLURM job id %s", case_id, job_id)