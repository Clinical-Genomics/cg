--- conflicted
+++ resolved
@@ -13,11 +13,8 @@
 from cg.meta.workflow.mip_dna import MipDNAAnalysisAPI
 from cg.models.cg_config import CGConfig
 from cg.store import Store, models
-<<<<<<< HEAD
 from cg.store.api.update import update_uploaded_to_vogue_date
-=======
 from housekeeper.store import models as hk_models
->>>>>>> 001371d5
 
 LOG = logging.getLogger(__name__)
 
@@ -205,21 +202,13 @@
     "default, this date is not used.",
 )
 @click.pass_context
-<<<<<<< HEAD
 def bioinfo_all(context: click.Context, date_start: str, date_end: str, dry: bool):
-=======
-def bioinfo_all(context: click.Context, dry: bool):
->>>>>>> 001371d5
     """Load all cases with recent analysis and a multiqc-json to the trending database."""
 
     status_db: Store = context.obj.status_db
     housekeeper_api: HousekeeperAPI = context.obj.housekeeper_api
 
-<<<<<<< HEAD
     cases = analysis_api.status_db.cases_ready_for_vogue_upload(date_start, date_end)
-=======
-    cases: List[models.Family] = status_db.families().all()
->>>>>>> 001371d5
     for case in cases:
         case_name: str = case.internal_id
         version_obj: hk_models.Version = housekeeper_api.last_version(case_name)
