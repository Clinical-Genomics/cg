# -*- coding: utf-8 -*-
import datetime as dt
import logging
import sys
from typing import List

import click
from cg.apps import (
    coverage as coverage_app,
    gt,
    hk,
    loqus,
    tb,
    scoutapi,
    beacon as beacon_app,
    lims,
    mutacc_auto,
)
from cg.exc import DuplicateRecordError, DuplicateSampleError
from cg.meta.workflow.mip_dna import AnalysisAPI
from cg.meta.deliver.mip_dna import DeliverAPI
from cg.meta.report.api import ReportAPI
from cg.meta.upload.beacon import UploadBeaconApi
from cg.meta.upload.coverage import UploadCoverageApi
from cg.meta.upload.gt import UploadGenotypesAPI
from cg.meta.upload.mutacc import UploadToMutaccAPI
from cg.meta.upload.observations import UploadObservationsAPI
from cg.meta.upload.scoutapi import UploadScoutAPI
from cg.store import Store, models

LOG = logging.getLogger(__name__)


@click.group(invoke_without_command=True)
@click.option("-f", "--family", "family_id", help="Upload to all apps")
@click.option(
    "-r",
    "--restart",
    "force_restart",
    is_flag=True,
    help="Force upload of analysis " "marked as started",
)
@click.pass_context
def upload(context, family_id, force_restart):
    """Upload results from analyses."""

    click.echo(click.style("----------------- UPLOAD ----------------------"))

    context.obj["status"] = Store(context.obj["database"])

    if family_id:
        family_obj = context.obj["status"].family(family_id)
        if not family_obj:
            message = f"family not found: {family_id}"
            click.echo(click.style(message, fg="red"))
            context.abort()

        if not family_obj.analyses:
            message = f"no analysis exists for family: {family_id}"
            click.echo(click.style(message, fg="red"))
            context.abort()

        analysis_obj = family_obj.analyses[0]

        if analysis_obj.uploaded_at is not None:
            message = f"analysis already uploaded: {analysis_obj.uploaded_at.date()}"
            click.echo(click.style(message, fg="red"))
            context.abort()

        if not force_restart and analysis_obj.upload_started_at is not None:
            if dt.datetime.now() - analysis_obj.upload_started_at > dt.timedelta(
                hours=24
            ):
                raise Exception(
                    f"The upload started at {analysis_obj.upload_started_at} "
                    f"something went wrong, restart it with the --restart flag"
                )

            message = f"analysis upload already started: {analysis_obj.upload_started_at.date()}"
            click.echo(click.style(message, fg="yellow"))
            return

    context.obj["housekeeper_api"] = hk.HousekeeperAPI(context.obj)

    context.obj["genotype_api"] = gt.GenotypeAPI(context.obj)
    context.obj["lims_api"] = lims.LimsAPI(context.obj)
    context.obj["tb_api"] = tb.TrailblazerAPI(context.obj)
    context.obj["chanjo_api"] = coverage_app.ChanjoAPI(context.obj)
    context.obj["deliver_api"] = DeliverAPI(
        context.obj,
        hk_api=context.obj["housekeeper_api"],
        lims_api=context.obj["lims_api"],
    )
    context.obj["scout_api"] = scoutapi.ScoutAPI(context.obj)
    context.obj["analysis_api"] = AnalysisAPI(
        context.obj,
        hk_api=context.obj["housekeeper_api"],
        scout_api=context.obj["scout_api"],
        tb_api=context.obj["tb_api"],
        lims_api=context.obj["lims_api"],
        deliver_api=context.obj["deliver_api"],
    )
    context.obj["report_api"] = ReportAPI(
        db=context.obj["status"],
        lims_api=context.obj["lims_api"],
        chanjo_api=context.obj["chanjo_api"],
        analysis_api=context.obj["analysis_api"],
        scout_api=context.obj["scout_api"],
    )

    context.obj["scout_upload_api"] = UploadScoutAPI(
        status_api=context.obj["status"],
        hk_api=context.obj["housekeeper_api"],
        scout_api=context.obj["scout_api"],
        madeline_exe=context.obj["madeline_exe"],
        analysis_api=context.obj["analysis_api"],
<<<<<<< HEAD
        lims_api=context.obj["lims_api"],
=======
>>>>>>> ee32f1ec
    )

    if context.invoked_subcommand is None:
        if not family_id:
            _suggest_cases_to_upload(context)
            context.abort()

        family_obj = context.obj["status"].family(family_id)
        analysis_obj = family_obj.analyses[0]
        if analysis_obj.uploaded_at is not None:
            message = f"analysis already uploaded: {analysis_obj.uploaded_at.date()}"
            click.echo(click.style(message, fg="yellow"))
        else:
            analysis_obj.upload_started_at = dt.datetime.now()
            context.obj["status"].commit()
            context.invoke(coverage, re_upload=True, family_id=family_id)
            context.invoke(validate, family_id=family_id)
            context.invoke(genotypes, re_upload=False, family_id=family_id)
            context.invoke(observations, case_id=family_id)
            context.invoke(scout, case_id=family_id)
            analysis_obj.uploaded_at = dt.datetime.now()
            context.obj["status"].commit()
            click.echo(click.style(f"{family_id}: analysis uploaded!", fg="green"))


@upload.command("delivery-report")
@click.argument("family_id", required=False)
@click.option(
    "-p", "--print", "print_console", is_flag=True, help="print report to console"
)
@click.pass_context
def delivery_report(context, family_id, print_console):
    """Generates a delivery report for a case and uploads it to housekeeper and scout

    The report contains data from several sources:

    status-db:
        family
        customer_obj
        application_objs
        accredited
        panels
        samples
        sample.id
        sample.status
        sample.ticket
        sample.million_read_pairs
        sample.prep_date
        sample.received
        sample.sequencing_date
        sample.delivery_date

    lims:
        sample.name
        sample.sex
        sample.source
        sample.application
        sample.prep_method
        sample.sequencing_method
        sample.delivery_method


    trailblazer:
        sample.mapped_reads
        sample.duplicates
        sample.analysis_sex
        mip_version
        genome_build

    chanjo:
        sample.target_coverage
        sample.target_completeness

    scout:
        panel-genes

    calculated:
        today
        sample.processing_time

    """

    click.echo(click.style("----------------- DELIVERY_REPORT -------------"))

    report_api = context.obj["report_api"]

    if not family_id:
        _suggest_cases_delivery_report(context)
        context.abort()

    if print_console:
        delivery_report_html = report_api.create_delivery_report(family_id)

        click.echo(delivery_report_html)
    else:
        tb_api = context.obj["tb_api"]
        status_api = context.obj["status"]
        delivery_report_file = report_api.create_delivery_report_file(
            family_id, file_path=tb_api.get_family_root_dir(family_id)
        )
        hk_api = context.obj["housekeeper_api"]
        added_file = _add_delivery_report_to_hk(delivery_report_file, hk_api, family_id)

        if added_file:
            click.echo(click.style("uploaded to housekeeper", fg="green"))
        else:
            click.echo(click.style("already uploaded to housekeeper, skipping"))

        context.invoke(delivery_report_to_scout, case_id=family_id)
        _update_delivery_report_date(status_api, family_id)


def _add_delivery_report_to_scout(context, path, case_id):
    scout_api = scoutapi.ScoutAPI(context.obj)
    scout_api.upload_delivery_report(path, case_id, update=True)


def _add_delivery_report_to_hk(
    delivery_report_file, hk_api: hk.HousekeeperAPI, family_id
):
    delivery_report_tag_name = "delivery-report"
    version_obj = hk_api.last_version(family_id)
    uploaded_delivery_report_files = hk_api.get_files(
        bundle=family_id, tags=[delivery_report_tag_name], version=version_obj.id
    )
    number_of_delivery_reports = len(uploaded_delivery_report_files.all())
    is_bundle_missing_delivery_report = number_of_delivery_reports == 0

    if is_bundle_missing_delivery_report:
        file_obj = hk_api.add_file(
            delivery_report_file.name, version_obj, delivery_report_tag_name
        )
        hk_api.include_file(file_obj, version_obj)
        hk_api.add_commit(file_obj)
        return file_obj

    return None


def _update_delivery_report_date(status_api, case_id):
    family_obj = status_api.family(case_id)
    analysis_obj = family_obj.analyses[0]
    analysis_obj.delivery_report_created_at = dt.datetime.now()
    status_api.commit()


@upload.command("delivery-report-to-scout")
@click.argument("case_id", required=False)
@click.option(
    "-d",
    "--dry-run",
    "dry_run",
    is_flag=True,
    help="run command without uploading to " "scout",
)
@click.pass_context
def delivery_report_to_scout(context, case_id, dry_run):
    """Fetches an delivery-report from housekeeper and uploads it to scout"""

    if not case_id:
        _suggest_cases_delivery_report(context)
        context.abort()

    hk_api = context.obj["housekeeper_api"]
    report = _get_delivery_report_from_hk(hk_api, case_id)

    LOG.info("uploading delivery report %s to scout for case: %s", report, case_id)
    if not dry_run:
        _add_delivery_report_to_scout(context, report, case_id)
    click.echo(click.style("uploaded to scout", fg="green"))


def _get_delivery_report_from_hk(hk_api: hk.HousekeeperAPI, family_id):
    delivery_report_tag_name = "delivery-report"
    version_obj = hk_api.last_version(family_id)
    uploaded_delivery_report_files = hk_api.get_files(
        bundle=family_id, tags=[delivery_report_tag_name], version=version_obj.id
    )

    if uploaded_delivery_report_files.count() == 0:
        raise FileNotFoundError(
            f"No delivery report was found in housekeeper for {family_id}"
        )

    return uploaded_delivery_report_files[0].full_path


@upload.command("delivery-reports")
@click.option(
    "-p", "--print", "print_console", is_flag=True, help="print list to console"
)
@click.pass_context
def delivery_reports(context, print_console):
    """Generate a delivery reports for all cases that need one"""

    click.echo(
        click.style("----------------- DELIVERY REPORTS ------------------------")
    )

    for analysis_obj in context.obj["status"].analyses_to_delivery_report():
        LOG.info(
            "uploading delivery report for family: %s", analysis_obj.family.internal_id
        )
        try:
            context.invoke(
                delivery_report,
                family_id=analysis_obj.family.internal_id,
                print_console=print_console,
            )
        except Exception:
            LOG.error(
                "uploading delivery report failed for family: %s",
                analysis_obj.family.internal_id,
            )


@upload.command()
@click.option("-r", "--re-upload", is_flag=True, help="re-upload existing analysis")
@click.argument("family_id", required=False)
@click.pass_context
def coverage(context, re_upload, family_id):
    """Upload coverage from an analysis to Chanjo."""

    click.echo(click.style("----------------- COVERAGE --------------------"))

    if not family_id:
        _suggest_cases_to_upload(context)
        context.abort()

    chanjo_api = coverage_app.ChanjoAPI(context.obj)
    family_obj = context.obj["status"].family(family_id)
    api = UploadCoverageApi(
        context.obj["status"], context.obj["housekeeper_api"], chanjo_api
    )
    coverage_data = api.data(family_obj.analyses[0])
    api.upload(coverage_data, replace=re_upload)


@upload.command()
@click.option("-r", "--re-upload", is_flag=True, help="re-upload existing analysis")
@click.argument("family_id", required=False)
@click.pass_context
def genotypes(context, re_upload, family_id):
    """Upload genotypes from an analysis to Genotype."""

    click.echo(click.style("----------------- GENOTYPES -------------------"))

    if not family_id:
        _suggest_cases_to_upload(context)
        context.abort()

    tb_api = tb.TrailblazerAPI(context.obj)
    gt_api = gt.GenotypeAPI(context.obj)
    family_obj = context.obj["status"].family(family_id)
    api = UploadGenotypesAPI(
        context.obj["status"], context.obj["housekeeper_api"], tb_api, gt_api
    )
    results = api.data(family_obj.analyses[0])
    if results:
        api.upload(results, replace=re_upload)


@upload.command()
@click.option("-c", "--case_id", help="internal case id, leave empty to process all")
@click.option("-l", "--case-limit", type=int, help="maximum number of cases to upload")
@click.option("--dry-run", is_flag=True, help="only print cases to be processed")
@click.pass_context
def observations(context, case_id, case_limit, dry_run):
    """Upload observations from an analysis to LoqusDB."""

    click.echo(click.style("----------------- OBSERVATIONS ----------------"))

    loqus_api = {
        "wgs": loqus.LoqusdbAPI(context.obj),
        "wes": loqus.LoqusdbAPI(context.obj, analysis_type="wes"),
    }

    if case_id:
        families_to_upload = [context.obj["status"].family(case_id)]
    else:
        families_to_upload = context.obj["status"].observations_to_upload()

    nr_uploaded = 0
    for family_obj in families_to_upload:

        if case_limit is not None:
            if nr_uploaded >= case_limit:
                LOG.info(
                    "Uploaded %d cases, observations upload will now stop", nr_uploaded
                )
                break

        if not family_obj.customer.loqus_upload:
            LOG.info(
                "%s: %s not whitelisted for upload to loqusdb. Skipping!",
                family_obj.internal_id,
                family_obj.customer.internal_id,
            )
            continue

        if not LinkHelper.all_samples_data_analysis(
            family_obj.links, ["MIP", "", None]
        ):
            LOG.info("%s: has non-MIP data_analysis. Skipping!", family_obj.internal_id)
            continue

        if not LinkHelper.all_samples_are_non_tumour(family_obj.links):
            LOG.info("%s: has tumour samples. Skipping!", family_obj.internal_id)
            continue

        analysis_list = LinkHelper.all_samples_list_analyses(family_obj.links)
        if len(set(analysis_list)) == 1 and analysis_list[0] in ("wes", "wgs"):
            analysis_type = analysis_list[0]
        else:
            LOG.info(
                "%s: Undetermined analysis type (wes or wgs) or mixed analyses. Skipping!",
                family_obj.internal_id,
            )
            continue

        if dry_run:
            LOG.info("%s: Would upload observations", family_obj.internal_id)
            continue

        api = UploadObservationsAPI(
            context.obj["status"],
            context.obj["housekeeper_api"],
            loqus_api[analysis_type],
        )

        try:
            api.process(family_obj.analyses[0])
            LOG.info("%s: observations uploaded!", family_obj.internal_id)
            nr_uploaded += 1
        except (DuplicateRecordError, DuplicateSampleError) as error:
            LOG.info(
                "%s: skipping observations upload: %s",
                family_obj.internal_id,
                error.message,
            )
        except FileNotFoundError as error:
            LOG.info(
                "%s: skipping observations upload: %s", family_obj.internal_id, error
            )


class LinkHelper:
    """Class that helps handle links"""

    @staticmethod
    def all_samples_are_non_tumour(links: List[models.FamilySample]) -> bool:
        """Return True if all samples are non tumour."""
        return all(not link.sample.is_tumour for link in links)

    @staticmethod
    def all_samples_data_analysis(
        links: List[models.FamilySample], data_anlysis
    ) -> bool:
        """Return True if all samples has the given data_analysis."""
        return all(link.sample.data_analysis in data_anlysis for link in links)

    @staticmethod
    def all_samples_list_analyses(links: List[models.FamilySample]) -> list:
        """Return analysis type for each sample in case"""
        return [
            link.sample.application_version.application.analysis_type for link in links
        ]


@upload.command()
@click.option("-r", "--re-upload", is_flag=True, help="re-upload existing analysis")
@click.option(
    "-p", "--print", "print_console", is_flag=True, help="print config values"
)
@click.argument("case_id", required=False)
@click.pass_context
def scout(context, re_upload, print_console, case_id):
    """Upload variants from analysis to Scout."""

    click.echo(click.style("----------------- SCOUT -----------------------"))

    if not case_id:
        _suggest_cases_to_upload(context)
        context.abort()

    scout_api = context.obj["scout_api"]
    tb_api = context.obj["tb_api"]

    family_obj = context.obj["status"].family(case_id)
    scout_upload_api = context.obj["scout_upload_api"]
    scout_config = scout_upload_api.generate_config(family_obj.analyses[0])

    if print_console:
        click.echo(scout_config)
        return

    file_path = tb_api.get_family_root_dir(case_id) / "scout_load.yaml"

    if file_path.exists():
        message = (
            "Scout load config %s already exists, you might remove the file and try "
            "again, consider that you might also have it in housekeeper" % file_path
        )
        LOG.warning(message)
        context.abort()

    scout_upload_api.save_config_file(scout_config, file_path)
    hk_api = context.obj["housekeeper_api"]
    try:
        LOG.info("Upload file to housekeeper: %s", file_path)
        scout_upload_api.add_scout_config_to_hk(file_path, hk_api, case_id)
    except FileExistsError as err:
        LOG.warning(
            "%s, consider removing the file from housekeeper and try again", str(err)
        )
        context.abort()

    scout_api.upload(scout_config, force=re_upload)


@upload.command()
@click.argument("family_id")
@click.option(
    "-p", "--panel", help="Gene panel to filter VCF by", required=True, multiple=True
)
@click.option("-out", "--outfile", help="Name of pdf outfile", default=None)
@click.option("-cust", "--customer", help="Name of customer", default="")
@click.option("-qual", "--quality", help="Variant quality threshold", default=20)
@click.option(
    "-ref",
    "--genome_reference",
    help="Chromosome build (default=grch37)",
    default="grch37",
)
@click.pass_context
def beacon(
    context: click.Context,
    family_id: str,
    panel: str,
    outfile: str,
    customer: str,
    quality: int,
    genome_reference: str,
):
    """Upload variants for affected samples in a family to cgbeacon."""

    click.echo(click.style("----------------- BEACON ----------------------"))

    if outfile:
        outfile += dt.datetime.now().strftime("%Y-%m-%d_%H:%M:%S.pdf")
    api = UploadBeaconApi(
        status=context.obj["status"],
        hk_api=context.obj["housekeeper_api"],
        scout_api=scoutapi.ScoutAPI(context.obj),
        beacon_api=beacon_app.BeaconApi(context.obj),
    )
    api.upload(
        family_id=family_id,
        panel=panel,
        outfile=outfile,
        customer=customer,
        qual=quality,
        reference=genome_reference,
    )


@upload.command()
@click.pass_context
def auto(context):
    """Upload all completed analyses."""

    click.echo(click.style("----------------- AUTO ------------------------"))

    exit_code = 0
    for analysis_obj in context.obj["status"].analyses_to_upload():

        if analysis_obj.family.analyses[0].uploaded_at is not None:
            LOG.warning(
                "Newer analysis already uploaded for %s, skipping",
                analysis_obj.family.internal_id,
            )
            continue

        LOG.info(f"uploading family: {analysis_obj.family.internal_id}")
        try:
            context.invoke(upload, family_id=analysis_obj.family.internal_id)
        except Exception as e:
            import traceback

            LOG.error(f"uploading family failed: {analysis_obj.family.internal_id}")
            LOG.error(traceback.format_exc())
            exit_code = 1

    sys.exit(exit_code)


@upload.command()
@click.argument("family_id", required=False)
@click.pass_context
def validate(context, family_id):
    """Validate a family of samples."""

    click.echo(click.style("----------------- VALIDATE --------------------"))

    if not family_id:
        _suggest_cases_to_upload(context)
        context.abort()

    family_obj = context.obj["status"].family(family_id)
    chanjo_api = coverage_app.ChanjoAPI(context.obj)
    chanjo_samples = []
    for link_obj in family_obj.links:
        sample_id = link_obj.sample.internal_id
        chanjo_sample = chanjo_api.sample(sample_id)
        if chanjo_sample is None:
            click.echo(click.style(f"upload coverage for {sample_id}", fg="yellow"))
            continue
        chanjo_samples.append(chanjo_sample)
    if chanjo_samples:
        coverage_results = chanjo_api.omim_coverage(chanjo_samples)
        for link_obj in family_obj.links:
            sample_id = link_obj.sample.internal_id
            if sample_id in coverage_results:
                completeness = coverage_results[sample_id]["mean_completeness"]
                mean_coverage = coverage_results[sample_id]["mean_coverage"]
                click.echo(f"{sample_id}: {mean_coverage:.2f}X - {completeness:.2f}%")
            else:
                click.echo(f"{sample_id}: sample not found in chanjo", color="yellow")


def _suggest_cases_to_upload(context):
    LOG.warning("provide a case, suggestions:")
    records = context.obj["status"].analyses_to_upload()[:50]
    for family_obj in records:
        click.echo(family_obj)


def _suggest_cases_delivery_report(context):
    LOG.error("provide a case, suggestions:")
    records = context.obj["status"].analyses_to_delivery_report()[:50]
    for family_obj in records:
        click.echo(family_obj)


@upload.command("process-solved")
@click.option("-c", "--case-id", help="internal case id, leave empty to process all")
@click.option("-d", "--days-ago", type=int, default=1, help="days since solved")
@click.option("-C", "--customers", type=str, multiple=True, help="Filter on customers")
@click.option("--dry-run", is_flag=True, help="only print cases to be processed")
@click.pass_context
def process_solved(context, case_id, days_ago, customers, dry_run):
    """Process cases with mutacc that has been marked as solved in scout.
    This prepares them to be uploaded to the mutacc database"""

    click.echo(click.style("----------------- PROCESS-SOLVED ----------------"))

    scout_api = context.obj["scout_api"]
    mutacc_auto_api = mutacc_auto.MutaccAutoAPI(context.obj)

    mutacc_upload = UploadToMutaccAPI(
        scout_api=scout_api, mutacc_auto_api=mutacc_auto_api
    )

    # Get cases to upload into mutacc from scout
    if case_id is not None:
        finished_cases = scout_api.get_cases(finished=True, case_id=case_id)
    elif days_ago is not None:
        finished_cases = scout_api.get_solved_cases(days_ago=days_ago)
    else:
        LOG.info("Please enter option '--case-id' or '--days-ago'")

    number_processed = 0
    for case in finished_cases:

        number_processed += 1
        if customers:
            if case["owner"] not in customers:
                LOG.info(
                    "skipping %s: Not valid customer %s", case["_id"], case["owner"]
                )
                continue
        if dry_run:
            LOG.info("Would process case %s with mutacc", case["_id"])
            continue

        LOG.info("Start processing case %s with mutacc", case["_id"])
        mutacc_upload.extract_reads(case)

    if number_processed == 0:
        LOG.info("No cases were solved within the last %s days", days_ago)


@upload.command("processed-solved")
@click.pass_context
def processed_solved(context):
    """Upload solved cases that has been processed by mutacc to the mutacc database"""

    click.echo(click.style("----------------- PROCESSED-SOLVED ----------------"))

    LOG.info("Uploading processed cases by mutacc to the mutacc database")

    mutacc_auto_api = mutacc_auto.MutaccAutoAPI(context.obj)
    mutacc_auto_api.import_reads()<|MERGE_RESOLUTION|>--- conflicted
+++ resolved
@@ -114,10 +114,7 @@
         scout_api=context.obj["scout_api"],
         madeline_exe=context.obj["madeline_exe"],
         analysis_api=context.obj["analysis_api"],
-<<<<<<< HEAD
         lims_api=context.obj["lims_api"],
-=======
->>>>>>> ee32f1ec
     )
 
     if context.invoked_subcommand is None:
