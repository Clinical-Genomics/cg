--- conflicted
+++ resolved
@@ -4,21 +4,11 @@
 from typing import List, Optional
 
 import click
-<<<<<<< HEAD
-import subprocess
-
-from cg.apps.housekeeper.hk import HousekeeperAPI
 from cg.constants.delivery import PIPELINE_ANALYSIS_OPTIONS, PIPELINE_ANALYSIS_TAG_MAP
 from cg.meta.deliver import DeliverAPI
 from cg.meta.rsync import RsyncAPI
-from cg.store import Store
-from cg.store.models import Family
-=======
-from cg.constants.delivery import PIPELINE_ANALYSIS_OPTIONS, PIPELINE_ANALYSIS_TAG_MAP
-from cg.meta.deliver import DeliverAPI
 from cg.models.cg_config import CGConfig
 from cg.store import Store, models
->>>>>>> 001371d5
 
 LOG = logging.getLogger(__name__)
 
@@ -29,7 +19,7 @@
     LOG.info("Running CG deliver")
 
 
-@click.command(name="analysis")
+@deliver.command(name="analysis")
 @click.option("-c", "--case-id", help="Deliver the files for a specific case")
 @click.option(
     "-t", "--ticket-id", type=int, help="Deliver the files for ALL cases connected to a ticket"
@@ -70,122 +60,7 @@
     deliver_api.set_dry_run(dry_run)
     cases: List[models.Family] = []
     if case_id:
-<<<<<<< HEAD
-        case_obj = status_db.family(case_id)
-        if not case_obj:
-            LOG.warning("Could not find case %s", case_id)
-            return
-        cases = [case_obj]
-    else:
-        cases: List[Family] = status_db.get_cases_from_ticket(ticket_id=ticket_id).all()
-        if not cases:
-            LOG.warning("Could not find cases for ticket_id %s", ticket_id)
-            return
-
-    for case_obj in cases:
-        deliver_api.deliver_files(case_obj=case_obj)
-
-
-@click.command(name="old-analysis")
-@click.option("-c", "--case-id", help="Deliver the files for a specific case")
-@click.option(
-    "-t", "--ticket-id", type=int, help="Deliver the files for ALL cases connected to a ticket"
-)
-@click.option("-d", "--delivery-type", type=click.Choice(PIPELINE_ANALYSIS_OPTIONS), required=True)
-@click.option("--dry-run", is_flag=True)
-@click.pass_context
-def deliver_old_analysis(context, case_id: str, ticket_id: int, delivery_type: str, dry_run: bool):
-    """Deliver old analysis files to customer inbox
-
-    Files can be delivered either on case level or for all cases connected to a ticket.
-    Any of those needs to be specified.
-    """
-
-    BALSAMIC_ANALYSIS_ONLY_CASE_TAGS = [
-        {"vcf-snv-clinical"},
-        {"vcf-snv-clinical-index"},
-        {"vcf-pass"},
-        {"vcf-sv-clinical"},
-        {"vcf-sv-clinical-index"},
-        {"cnvkit", "visualization"},
-        {"cnv-scatter", "scatter"},
-        {"cnvkit", "visualization", "diagram"},
-        {"cnv-diagram", "diagram"},
-        {"cnr"},
-        {"multiqc-html"},
-    ]
-
-    BALSAMIC_ANALYSIS_CASE_TAGS = copy.deepcopy(BALSAMIC_ANALYSIS_ONLY_CASE_TAGS)
-    BALSAMIC_ANALYSIS_CASE_TAGS.extend(
-        [
-            {"cram", "normal"},
-            {"cram-index"},
-            {"cram", "tumor"},
-            {"cram-index", "tumor"},
-            {"cram", "tumor-cram"},
-            {"cram", "tumor-cram-index"},
-            {"cram", "normal-cram"},
-            {"cram", "normal-cram-index"},
-        ]
-    )
-
-    BALSAMIC_ANALYSIS_SAMPLE_TAGS = [
-        {"cram", "normal"},
-        {"cram-index"},
-        {"cram", "tumor"},
-        {"cram-index", "tumor"},
-        {"bam"},
-        {"bam-index"},
-        {"bam", "tumor-bam"},
-        {"bam", "tumor-bam-index"},
-        {"bam", "normal-bam"},
-        {"bam", "normal-bam-index"},
-        {"cram", "tumor-cram"},
-        {"cram", "tumor-cram-index"},
-        {"cram", "normal-cram"},
-        {"cram", "normal-cram-index"},
-    ]
-
-    BALSAMIC_QC_CASE_TAGS = [
-        {"multiqc-html"},
-    ]
-    BALSAMIC_QC_SAMPLE_TAGS = [{"fastq"}, {"read1"}, {"read2"}]
-
-    OLD_PIPELINE_ANALYSIS_TAG_MAP = {
-        "balsamic": {
-            "case_tags": BALSAMIC_ANALYSIS_CASE_TAGS,
-            "sample_tags": BALSAMIC_ANALYSIS_SAMPLE_TAGS,
-        },
-        "balsamic-analysis": {"case_tags": BALSAMIC_ANALYSIS_ONLY_CASE_TAGS, "sample_tags": []},
-        "balsamic-qc": {
-            "case_tags": BALSAMIC_QC_CASE_TAGS,
-            "sample_tags": BALSAMIC_QC_SAMPLE_TAGS,
-        },
-    }
-    if not (case_id or ticket_id):
-        LOG.info("Please provide a case-id or ticket-id")
-        return
-
-    inbox = context.obj.get("delivery_path")
-    if not inbox:
-        LOG.info("Please specify the root path for where files should be delivered")
-        return
-
-    status_db: Store = context.obj["status_db"]
-    deliver_api = DeliverAPI(
-        store=status_db,
-        hk_api=context.obj["housekeeper_api"],
-        case_tags=OLD_PIPELINE_ANALYSIS_TAG_MAP[delivery_type]["case_tags"],
-        sample_tags=OLD_PIPELINE_ANALYSIS_TAG_MAP[delivery_type]["sample_tags"],
-        project_base_path=Path(inbox),
-        delivery_type=delivery_type,
-    )
-    deliver_api.set_dry_run(dry_run)
-    if case_id:
-        case_obj = status_db.family(case_id)
-=======
         case_obj: models.Family = status_db.family(case_id)
->>>>>>> 001371d5
         if not case_obj:
             LOG.warning("Could not find case %s", case_id)
             return
@@ -200,34 +75,13 @@
         deliver_api.deliver_files(case_obj=case_obj)
 
 
-<<<<<<< HEAD
-@click.command(name="rsync")
-@click.option(
-    "-t", "--ticket-id", type=int, help="Rsync the files for a specific ticket", required=True
-)
+@deliver.command(name="rsync")
+@click.argument("ticket_id", type=int, required=True)
 @click.option("--dry-run", is_flag=True)
-@click.option("--covid", is_flag=True)
-@click.pass_context
-def rsync(context, ticket_id: int, dry_run: bool, covid: bool):
+@click.pass_obj
+def rsync(context: CGConfig, ticket_id: int, dry_run: bool):
     """The folder generated using the "cg deliver analysis" command will be
     rsynced with this function to the customers inbox on caesar.
     """
-    paths = {
-        "base_source_path": context.obj.get("delivery_path"),
-        "destination_path": context.obj["data-delivery"]["destination_path"],
-        "covid_destination_path": context.obj["data-delivery"]["covid_destination_path"],
-        "covid_source_path": context.obj["data-delivery"]["covid_source_path"],
-    }
-    status_db = context.obj["status_db"]
-    rsync_api = RsyncAPI(store=status_db)
-    rsync_api.run_rsync_command(ticket_id=ticket_id, paths=paths, dry_run=dry_run)
-    if covid:
-        rsync_api.run_covid_rsync_command(ticket_id=ticket_id, paths=paths, dry_run=dry_run)
-
-
-deliver.add_command(deliver_analysis)
-deliver.add_command(deliver_old_analysis)
-deliver.add_command(rsync)
-=======
-deliver.add_command(deliver_analysis)
->>>>>>> 001371d5
+    rsync_api = RsyncAPI(config=context)
+    rsync_api.run_rsync_command(ticket_id=ticket_id, dry_run=dry_run)