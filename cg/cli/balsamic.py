""" Add CLI support to start BALSAMIC """
import gzip
import logging
import re
import subprocess
import sys
from pathlib import Path

import click
from cg.apps import hk
from cg.apps.balsamic.fastq import BalsamicFastqHandler
from cg.cli.analysis import link
from cg.exc import LimsDataError
from cg.meta.analysis import AnalysisAPI
from cg.store import Store

LOGGER = logging.getLogger(__name__)
PRIORITY_OPTION = click.option('-p', '--priority', type=click.Choice(['low', 'normal', 'high']))
EMAIL_OPTION = click.option('-e', '--email', help='email to send errors to')
SUCCESS = 0
FAIL = 1


@click.group(invoke_without_command=True)
@PRIORITY_OPTION
@EMAIL_OPTION
@click.option('-c', '--case-id', 'case_id', help='case to prepare and start an analysis for')
@click.option('--target-bed', required=False, help='Optional')
@click.pass_context
def balsamic(context, case_id, priority, email, target_bed):
    """ Run cancer workflow """
    context.obj['db'] = Store(context.obj['database'])
    context.obj['hk_api'] = hk.HousekeeperAPI(context.obj)
    context.obj['analysis_api'] = AnalysisAPI
    context.obj['fastq_handler'] = BalsamicFastqHandler
    context.obj['gzipper'] = gzip
<<<<<<< HEAD
=======

    if context.invoked_subcommand is None:
        if case_id is None:
            LOGGER.error('provide a case')
            context.abort()

        # execute the analysis!
        context.invoke(link, family_id=case_id)
        context.invoke(config, case_id=case_id, target_bed=target_bed)
        context.invoke(run, run_analysis=True, case_id=case_id, priority=priority, email=email)
>>>>>>> edf314a8


@balsamic.command()
@click.option('-d', '--dry-run', 'dry', is_flag=True, help='print config to console')
@click.option('--target-bed', required=False, help='Optional')
@click.option('--umi-trim-length', default=5, required=False, help='Default 5')
@click.option('--quality-trim', is_flag=True, required=False, help='Optional')
@click.option('--adapter-trim', is_flag=True, required=False, help='Optional')
@click.option('--umi', is_flag=True, required=False, help='Optional')
@click.argument('case_id')
@click.pass_context
def config(context, dry, target_bed, umi_trim_length, quality_trim, adapter_trim,
           umi, case_id):
    """Generate a config for the case_id.
    """

    # missing sample_id and files
    case_obj = context.obj['db'].family(case_id)

    if not case_obj:
        LOGGER.error("Could not find case: %s", case_id)
        context.abort()

    link_objs = case_obj.links
    tumor_paths = set()
    normal_paths = set()
    singularity = context.obj['balsamic']['singularity']
    reference_config = context.obj['balsamic']['reference_config']
    conda_env = context.obj['balsamic']['conda_env']
    root_dir = context.obj['balsamic']['root']
    wrk_dir = Path(f'{root_dir}/{case_id}/fastq')
    for link_obj in link_objs:
        LOGGER.info("%s: config FASTQ file", link_obj.sample.internal_id)

        linked_reads_paths = {1: [], 2: []}
        concatenated_paths = {1: '', 2: ''}
        file_objs = context.obj['hk_api'].get_files(bundle=link_obj.sample.internal_id,
                                                    tags=['fastq'])
        files = []
        for file_obj in file_objs:
            # figure out flowcell name from header
            with context.obj['gzipper'].open(file_obj.full_path) as handle:
                header_line = handle.readline().decode()
                header_info = context.obj['analysis_api'].fastq_header(header_line)
            data = {
                'path': file_obj.full_path,
                'lane': int(header_info['lane']),
                'flowcell': header_info['flowcell'],
                'read': int(header_info['readnumber']),
                'undetermined': ('_Undetermined_' in file_obj.path),
            }
            # look for tile identifier (HiSeq X runs)
            matches = re.findall(r'-l[1-9]t([1-9]{2})_', file_obj.path)
            if len(matches) > 0:
                data['flowcell'] = f"{data['flowcell']}-{matches[0]}"
            files.append(data)
        sorted_files = sorted(files, key=lambda k: k['path'])
        for fastq_data in sorted_files:
            original_fastq_path = Path(fastq_data['path'])
            linked_fastq_name = context.obj['fastq_handler'].FastqFileNameCreator.create(
                lane=fastq_data['lane'],
                flowcell=fastq_data['flowcell'],
                sample=link_obj.sample.internal_id,
                read=fastq_data['read'],
                more={'undetermined': fastq_data['undetermined']},
            )
            concatenated_fastq_name = \
                context.obj['fastq_handler'].FastqFileNameCreator.get_concatenated_name(
                    linked_fastq_name)
            linked_fastq_path = wrk_dir / linked_fastq_name
            linked_reads_paths[fastq_data['read']].append(linked_fastq_path)
            concatenated_paths[fastq_data['read']] = f"{wrk_dir}/{concatenated_fastq_name}"
            if linked_fastq_path.exists():
                LOGGER.info("found: %s -> %s", original_fastq_path, linked_fastq_path)
            else:
                LOGGER.debug("destination path already exists: %s", linked_fastq_path)
        if link_obj.sample.is_tumour:
            tumor_paths.add(concatenated_paths[1])
        else:
            normal_paths.add(concatenated_paths[1])
    nr_paths = len(tumor_paths) if tumor_paths else 0
    if nr_paths != 1:
        click.echo(f"Must have exactly one tumor sample! Found {nr_paths} samples.", color="red")
        context.abort()
    tumor_path = tumor_paths.pop()
    normal_path = None
    nr_normal_paths = len(normal_paths) if normal_paths else 0
    if nr_normal_paths > 1:
        click.echo(f"Too many normal samples found: {nr_normal_paths}", color="red")
        context.abort()
    elif nr_normal_paths == 1:
        normal_path = normal_paths.pop()
    # Call Balsamic
    command_str = (f" config case"
                   f" --reference-config {reference_config}"
                   f" --singularity {singularity}"
                   f" --tumor {tumor_path}"
                   f" --case-id {case_id}"
                   f" --output-config {case_id}.json"
                   f" --analysis-dir {root_dir}"
                   f" --umi-trim-length {umi_trim_length}")
    if target_bed:
        command_str += f" -p {target_bed}"
    if normal_path:
        command_str += f" --normal {normal_path}"
    if umi:
        command_str += f" --umi"
    if quality_trim:
        command_str += f" --quality-trim"
    if adapter_trim:
        command_str += f" --adapter-trim"
    command = [f"bash -c 'source activate {conda_env}; balsamic"]
    command_str += "'"  # add ending quote from above line
    command.extend(command_str.split(' '))
    if dry:
        click.echo(' '.join(command))
        return SUCCESS
    else:
        process = subprocess.run(
            ' '.join(command), shell=True
        )
        return process


@balsamic.command()
@click.option('-d', '--dry-run', 'dry', is_flag=True, help='print command to console')
@click.option('-r', '--run-analysis', 'run_analysis', is_flag=True, default=False, help='start '
                                                                                        'analysis')
@click.option('--config', 'config_path', required=False, help='Optional')
<<<<<<< HEAD
@click.option('-p', '--priority', type=click.Choice(['low', 'normal', 'high']))
@click.option('-e', '--email', help='email to send errors to')
=======
@PRIORITY_OPTION
@EMAIL_OPTION
>>>>>>> edf314a8
@click.argument('case_id')
@click.pass_context
def run(context, dry, run_analysis, config_path, priority, email, case_id):
    """Generate a config for the case_id."""

    conda_env = context.obj['balsamic']['conda_env']
    slurm_account = context.obj['balsamic']['slurm']['account']
    priority = priority if priority else context.obj['balsamic']['slurm']['qos']
    root_dir = Path(context.obj['balsamic']['root'])
    if not config_path:
        config_path = Path.joinpath(root_dir, case_id, case_id + '.json')

    # Call Balsamic
    command_str = (f" run analysis"
                   f" --account {slurm_account}"
                   f" -s {config_path}")

    if run_analysis:
        command_str += " --run-analysis"

    if email:
        command_str += f" --mail-user {email}"

    command_str += f" --qos {priority}"

    command = [f"bash -c 'source activate {conda_env}; balsamic"]
    command_str += "'"
    command.extend(command_str.split(' '))

    if dry:
        click.echo(' '.join(command))
    else:
        process = subprocess.run(
            ' '.join(command), shell=True
        )
        return process


@balsamic.command()
@click.option('-d', '--dry-run', 'dry_run', is_flag=True, help='print to console, '
                                                               'without actualising')
@click.pass_context
def auto(context: click.Context, dry_run):
    """Start all analyses that are ready for analysis."""
    exit_code = SUCCESS
    for case_obj in context.obj['db'].cases_to_balsamic_analyze():

        LOGGER.info("%s: start analysis", case_obj.internal_id)

        priority = ('high' if case_obj.high_priority else
                    ('low' if case_obj.low_priority else 'normal'))

        if dry_run:
            continue

        try:
            context.invoke(balsamic, priority=priority, case_id=case_obj.internal_id)
        except LimsDataError as error:
            LOGGER.exception(error.message)
            exit_code = FAIL

    sys.exit(exit_code)<|MERGE_RESOLUTION|>--- conflicted
+++ resolved
@@ -34,9 +34,6 @@
     context.obj['analysis_api'] = AnalysisAPI
     context.obj['fastq_handler'] = BalsamicFastqHandler
     context.obj['gzipper'] = gzip
-<<<<<<< HEAD
-=======
-
     if context.invoked_subcommand is None:
         if case_id is None:
             LOGGER.error('provide a case')
@@ -46,7 +43,6 @@
         context.invoke(link, family_id=case_id)
         context.invoke(config, case_id=case_id, target_bed=target_bed)
         context.invoke(run, run_analysis=True, case_id=case_id, priority=priority, email=email)
->>>>>>> edf314a8
 
 
 @balsamic.command()
@@ -176,13 +172,8 @@
 @click.option('-r', '--run-analysis', 'run_analysis', is_flag=True, default=False, help='start '
                                                                                         'analysis')
 @click.option('--config', 'config_path', required=False, help='Optional')
-<<<<<<< HEAD
-@click.option('-p', '--priority', type=click.Choice(['low', 'normal', 'high']))
-@click.option('-e', '--email', help='email to send errors to')
-=======
 @PRIORITY_OPTION
 @EMAIL_OPTION
->>>>>>> edf314a8
 @click.argument('case_id')
 @click.pass_context
 def run(context, dry, run_analysis, config_path, priority, email, case_id):
