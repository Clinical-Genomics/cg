import logging
from glob import glob
from pathlib import Path

import click

from cg.apps.demultiplex.demultiplex_api import DemultiplexingAPI
from cg.apps.tb import TrailblazerAPI
from cg.cli.demultiplex.copy_novaseqx_demultiplex_data import (
    hardlink_flow_cell_analysis_data,
    is_ready_for_post_processing,
    mark_as_demultiplexed,
    mark_flow_cell_as_queued_for_post_processing,
)
from cg.constants.demultiplexing import OPTION_BCL_CONVERTER
from cg.exc import FlowCellError
from cg.meta.demultiplex.utils import (
    confirm_illumina_flow_cell_sync,
    confirm_nanopore_flow_cell_sync,
    create_manifest_file,
    is_manifest_file_required,
)
from cg.models.cg_config import CGConfig
from cg.models.flow_cell.flow_cell import FlowCellDirectoryData

LOG = logging.getLogger(__name__)

DRY_RUN = click.option("--dry-run", is_flag=True)


@click.command(name="all")
@click.option("--flow-cells-directory", type=click.Path(exists=True, file_okay=False))
@DRY_RUN
@click.pass_obj
def demultiplex_all(context: CGConfig, flow_cells_directory: click.Path, dry_run: bool):
    """Demultiplex all flow cells that are ready under the flow cells directory."""
    LOG.info("Running cg demultiplex all ...")
    demultiplex_api: DemultiplexingAPI = context.demultiplex_api
    demultiplex_api.set_dry_run(dry_run=dry_run)
    if flow_cells_directory:
        flow_cells_directory: Path = Path(str(flow_cells_directory))
    else:
        flow_cells_directory: Path = Path(demultiplex_api.flow_cells_dir)

    LOG.info(f"Search for flow cells ready to demultiplex in {flow_cells_directory}")
    for sub_dir in flow_cells_directory.iterdir():
        if not sub_dir.is_dir():
            continue
        LOG.info(f"Found directory {sub_dir}")
        try:
            flow_cell = FlowCellDirectoryData(flow_cell_path=sub_dir)
            LOG.info(f"Using {flow_cell.bcl_converter} for demultiplexing.")
        except FlowCellError:
            continue

        if not demultiplex_api.is_demultiplexing_possible(flow_cell=flow_cell):
            LOG.warning(f"Can not start demultiplexing for flow cell {flow_cell.id}!")
            continue

        if not flow_cell.validate_sample_sheet():
            LOG.warning(
                f"Malformed sample sheet. Run cg demultiplex samplesheet validate {flow_cell.sample_sheet_path}",
            )
            continue

        if not dry_run:
            demultiplex_api.prepare_output_directory(flow_cell)
            slurm_job_id: int = demultiplex_api.start_demultiplexing(flow_cell=flow_cell)
            tb_api: TrailblazerAPI = context.trailblazer_api
            demultiplex_api.add_to_trailblazer(
                tb_api=tb_api, slurm_job_id=slurm_job_id, flow_cell=flow_cell
            )


@click.command(name="flow-cell")
@click.argument("flow-cell-name")
@DRY_RUN
@OPTION_BCL_CONVERTER
@click.pass_obj
def demultiplex_flow_cell(
    context: CGConfig,
    dry_run: bool,
    flow_cell_name: str,
    bcl_converter: str,
):
    """Demultiplex a flow cell.

    flow cell name is the flow cell run directory name, e.g. '201203_D00483_0200_AHVKJCDRXX'
    """

    LOG.info(f"Running cg demultiplex flow cell, using {bcl_converter}")
    demultiplex_api: DemultiplexingAPI = context.demultiplex_api
    flow_cell_directory: Path = Path(context.demultiplex_api.flow_cells_dir, flow_cell_name)
    demultiplex_api.set_dry_run(dry_run=dry_run)
    LOG.info(f"setting flow cell id to {flow_cell_name}")
    LOG.info(f"setting demultiplexed runs dir to {demultiplex_api.demultiplexed_runs_dir}")

    try:
        flow_cell = FlowCellDirectoryData(
            flow_cell_path=flow_cell_directory, bcl_converter=bcl_converter
        )
    except FlowCellError as error:
        raise click.Abort from error

    if not demultiplex_api.is_demultiplexing_possible(flow_cell=flow_cell):
        LOG.warning("Can not start demultiplexing!")
        return

    if not flow_cell.validate_sample_sheet():
        LOG.warning(
            f"Malformed sample sheet. Run cg demultiplex samplesheet validate {flow_cell.sample_sheet_path}"
        )
        raise click.Abort

    if not dry_run:
        demultiplex_api.prepare_output_directory(flow_cell)
        slurm_job_id: int = demultiplex_api.start_demultiplexing(flow_cell=flow_cell)
        tb_api: TrailblazerAPI = context.trailblazer_api
        demultiplex_api.add_to_trailblazer(
            tb_api=tb_api, slurm_job_id=slurm_job_id, flow_cell=flow_cell
        )


@click.command(name="copy-completed-flow-cell")
@click.pass_obj
def copy_novaseqx_flow_cells(context: CGConfig):
    """Copy Novaseqx flow cells ready for post processing to demultiplexed runs."""
    flow_cells_dir: Path = Path(context.flow_cells_dir)
    demultiplexed_runs_dir: Path = Path(context.demultiplexed_flow_cells_dir)

    for flow_cell_dir in flow_cells_dir.iterdir():
        if is_ready_for_post_processing(
            flow_cell_dir=flow_cell_dir, demultiplexed_runs_dir=demultiplexed_runs_dir
        ):
            LOG.info(f"Copying {flow_cell_dir.name} to {demultiplexed_runs_dir}")
            hardlink_flow_cell_analysis_data(
                flow_cell_dir=flow_cell_dir, demultiplexed_runs_dir=demultiplexed_runs_dir
            )
            demultiplexed_runs_flow_cell_dir: Path = Path(
                demultiplexed_runs_dir, flow_cell_dir.name
            )
            mark_as_demultiplexed(demultiplexed_runs_flow_cell_dir)
            mark_flow_cell_as_queued_for_post_processing(flow_cell_dir)
        else:
            LOG.info(f"Flow cell {flow_cell_dir.name} is not ready for post processing, skipping.")


@click.command(name="confirm-flow-cell-sync")
@click.option(
    "--source-directory",
    required=True,
    help="The path from where the syncing is done.",
)
@click.pass_obj
def confirm_transfer_of_illumina_flow_cell(context: CGConfig, source_directory: str):
    """Checks if all relevant files from an Illumina sequencing run have been transferred.
    If so it creates a CopyComplete.txt file to show that that is the case."""
    confirm_illumina_flow_cell_sync(
        source_directory=Path(source_directory), target_directory=Path(context.flow_cells_dir)
    )


@click.command(name="confirm-nanopore-flow-cell-sync")
@click.option(
    "--source-directory",
    required=True,
    help="The path from where the syncing is done.",
)
@click.pass_obj
def confirm_transfer_of_nanopore_flow_cell(context: CGConfig, source_directory: str):
    """Checks if all relevant files from a Nanopore sequencing run have been transferred.
    If so it creates a CopyComplete.txt file to show that that is the case."""
    confirm_nanopore_flow_cell_sync(
        source_directory=Path(source_directory),
        target_directory=Path(context.nanopore_data_directory),
    )


@click.command(name="create-manifest-files")
@click.option(
    "--source-directory",
    required=True,
    help="The path from where the syncing is done.",
)
def create_manifest_files(source_directory: str):
<<<<<<< HEAD
=======
    """Creates a file manifest for each flow cell in the source directory."""
>>>>>>> a00f3d8d
    for source_flow_cell in glob(f"{source_directory}/*"):
        if is_manifest_file_required(Path(source_flow_cell)):
            create_manifest_file(Path(source_flow_cell))
<|MERGE_RESOLUTION|>--- conflicted
+++ resolved
@@ -1,192 +1,189 @@
-import logging
-from glob import glob
-from pathlib import Path
-
-import click
-
-from cg.apps.demultiplex.demultiplex_api import DemultiplexingAPI
-from cg.apps.tb import TrailblazerAPI
-from cg.cli.demultiplex.copy_novaseqx_demultiplex_data import (
-    hardlink_flow_cell_analysis_data,
-    is_ready_for_post_processing,
-    mark_as_demultiplexed,
-    mark_flow_cell_as_queued_for_post_processing,
-)
-from cg.constants.demultiplexing import OPTION_BCL_CONVERTER
-from cg.exc import FlowCellError
-from cg.meta.demultiplex.utils import (
-    confirm_illumina_flow_cell_sync,
-    confirm_nanopore_flow_cell_sync,
-    create_manifest_file,
-    is_manifest_file_required,
-)
-from cg.models.cg_config import CGConfig
-from cg.models.flow_cell.flow_cell import FlowCellDirectoryData
-
-LOG = logging.getLogger(__name__)
-
-DRY_RUN = click.option("--dry-run", is_flag=True)
-
-
-@click.command(name="all")
-@click.option("--flow-cells-directory", type=click.Path(exists=True, file_okay=False))
-@DRY_RUN
-@click.pass_obj
-def demultiplex_all(context: CGConfig, flow_cells_directory: click.Path, dry_run: bool):
-    """Demultiplex all flow cells that are ready under the flow cells directory."""
-    LOG.info("Running cg demultiplex all ...")
-    demultiplex_api: DemultiplexingAPI = context.demultiplex_api
-    demultiplex_api.set_dry_run(dry_run=dry_run)
-    if flow_cells_directory:
-        flow_cells_directory: Path = Path(str(flow_cells_directory))
-    else:
-        flow_cells_directory: Path = Path(demultiplex_api.flow_cells_dir)
-
-    LOG.info(f"Search for flow cells ready to demultiplex in {flow_cells_directory}")
-    for sub_dir in flow_cells_directory.iterdir():
-        if not sub_dir.is_dir():
-            continue
-        LOG.info(f"Found directory {sub_dir}")
-        try:
-            flow_cell = FlowCellDirectoryData(flow_cell_path=sub_dir)
-            LOG.info(f"Using {flow_cell.bcl_converter} for demultiplexing.")
-        except FlowCellError:
-            continue
-
-        if not demultiplex_api.is_demultiplexing_possible(flow_cell=flow_cell):
-            LOG.warning(f"Can not start demultiplexing for flow cell {flow_cell.id}!")
-            continue
-
-        if not flow_cell.validate_sample_sheet():
-            LOG.warning(
-                f"Malformed sample sheet. Run cg demultiplex samplesheet validate {flow_cell.sample_sheet_path}",
-            )
-            continue
-
-        if not dry_run:
-            demultiplex_api.prepare_output_directory(flow_cell)
-            slurm_job_id: int = demultiplex_api.start_demultiplexing(flow_cell=flow_cell)
-            tb_api: TrailblazerAPI = context.trailblazer_api
-            demultiplex_api.add_to_trailblazer(
-                tb_api=tb_api, slurm_job_id=slurm_job_id, flow_cell=flow_cell
-            )
-
-
-@click.command(name="flow-cell")
-@click.argument("flow-cell-name")
-@DRY_RUN
-@OPTION_BCL_CONVERTER
-@click.pass_obj
-def demultiplex_flow_cell(
-    context: CGConfig,
-    dry_run: bool,
-    flow_cell_name: str,
-    bcl_converter: str,
-):
-    """Demultiplex a flow cell.
-
-    flow cell name is the flow cell run directory name, e.g. '201203_D00483_0200_AHVKJCDRXX'
-    """
-
-    LOG.info(f"Running cg demultiplex flow cell, using {bcl_converter}")
-    demultiplex_api: DemultiplexingAPI = context.demultiplex_api
-    flow_cell_directory: Path = Path(context.demultiplex_api.flow_cells_dir, flow_cell_name)
-    demultiplex_api.set_dry_run(dry_run=dry_run)
-    LOG.info(f"setting flow cell id to {flow_cell_name}")
-    LOG.info(f"setting demultiplexed runs dir to {demultiplex_api.demultiplexed_runs_dir}")
-
-    try:
-        flow_cell = FlowCellDirectoryData(
-            flow_cell_path=flow_cell_directory, bcl_converter=bcl_converter
-        )
-    except FlowCellError as error:
-        raise click.Abort from error
-
-    if not demultiplex_api.is_demultiplexing_possible(flow_cell=flow_cell):
-        LOG.warning("Can not start demultiplexing!")
-        return
-
-    if not flow_cell.validate_sample_sheet():
-        LOG.warning(
-            f"Malformed sample sheet. Run cg demultiplex samplesheet validate {flow_cell.sample_sheet_path}"
-        )
-        raise click.Abort
-
-    if not dry_run:
-        demultiplex_api.prepare_output_directory(flow_cell)
-        slurm_job_id: int = demultiplex_api.start_demultiplexing(flow_cell=flow_cell)
-        tb_api: TrailblazerAPI = context.trailblazer_api
-        demultiplex_api.add_to_trailblazer(
-            tb_api=tb_api, slurm_job_id=slurm_job_id, flow_cell=flow_cell
-        )
-
-
-@click.command(name="copy-completed-flow-cell")
-@click.pass_obj
-def copy_novaseqx_flow_cells(context: CGConfig):
-    """Copy Novaseqx flow cells ready for post processing to demultiplexed runs."""
-    flow_cells_dir: Path = Path(context.flow_cells_dir)
-    demultiplexed_runs_dir: Path = Path(context.demultiplexed_flow_cells_dir)
-
-    for flow_cell_dir in flow_cells_dir.iterdir():
-        if is_ready_for_post_processing(
-            flow_cell_dir=flow_cell_dir, demultiplexed_runs_dir=demultiplexed_runs_dir
-        ):
-            LOG.info(f"Copying {flow_cell_dir.name} to {demultiplexed_runs_dir}")
-            hardlink_flow_cell_analysis_data(
-                flow_cell_dir=flow_cell_dir, demultiplexed_runs_dir=demultiplexed_runs_dir
-            )
-            demultiplexed_runs_flow_cell_dir: Path = Path(
-                demultiplexed_runs_dir, flow_cell_dir.name
-            )
-            mark_as_demultiplexed(demultiplexed_runs_flow_cell_dir)
-            mark_flow_cell_as_queued_for_post_processing(flow_cell_dir)
-        else:
-            LOG.info(f"Flow cell {flow_cell_dir.name} is not ready for post processing, skipping.")
-
-
-@click.command(name="confirm-flow-cell-sync")
-@click.option(
-    "--source-directory",
-    required=True,
-    help="The path from where the syncing is done.",
-)
-@click.pass_obj
-def confirm_transfer_of_illumina_flow_cell(context: CGConfig, source_directory: str):
-    """Checks if all relevant files from an Illumina sequencing run have been transferred.
-    If so it creates a CopyComplete.txt file to show that that is the case."""
-    confirm_illumina_flow_cell_sync(
-        source_directory=Path(source_directory), target_directory=Path(context.flow_cells_dir)
-    )
-
-
-@click.command(name="confirm-nanopore-flow-cell-sync")
-@click.option(
-    "--source-directory",
-    required=True,
-    help="The path from where the syncing is done.",
-)
-@click.pass_obj
-def confirm_transfer_of_nanopore_flow_cell(context: CGConfig, source_directory: str):
-    """Checks if all relevant files from a Nanopore sequencing run have been transferred.
-    If so it creates a CopyComplete.txt file to show that that is the case."""
-    confirm_nanopore_flow_cell_sync(
-        source_directory=Path(source_directory),
-        target_directory=Path(context.nanopore_data_directory),
-    )
-
-
-@click.command(name="create-manifest-files")
-@click.option(
-    "--source-directory",
-    required=True,
-    help="The path from where the syncing is done.",
-)
-def create_manifest_files(source_directory: str):
-<<<<<<< HEAD
-=======
-    """Creates a file manifest for each flow cell in the source directory."""
->>>>>>> a00f3d8d
-    for source_flow_cell in glob(f"{source_directory}/*"):
-        if is_manifest_file_required(Path(source_flow_cell)):
-            create_manifest_file(Path(source_flow_cell))
+import logging
+from glob import glob
+from pathlib import Path
+
+import click
+
+from cg.apps.demultiplex.demultiplex_api import DemultiplexingAPI
+from cg.apps.tb import TrailblazerAPI
+from cg.cli.demultiplex.copy_novaseqx_demultiplex_data import (
+    hardlink_flow_cell_analysis_data,
+    is_ready_for_post_processing,
+    mark_as_demultiplexed,
+    mark_flow_cell_as_queued_for_post_processing,
+)
+from cg.constants.demultiplexing import OPTION_BCL_CONVERTER
+from cg.exc import FlowCellError
+from cg.meta.demultiplex.utils import (
+    confirm_illumina_flow_cell_sync,
+    confirm_nanopore_flow_cell_sync,
+    create_manifest_file,
+    is_manifest_file_required,
+)
+from cg.models.cg_config import CGConfig
+from cg.models.flow_cell.flow_cell import FlowCellDirectoryData
+
+LOG = logging.getLogger(__name__)
+
+DRY_RUN = click.option("--dry-run", is_flag=True)
+
+
+@click.command(name="all")
+@click.option("--flow-cells-directory", type=click.Path(exists=True, file_okay=False))
+@DRY_RUN
+@click.pass_obj
+def demultiplex_all(context: CGConfig, flow_cells_directory: click.Path, dry_run: bool):
+    """Demultiplex all flow cells that are ready under the flow cells directory."""
+    LOG.info("Running cg demultiplex all ...")
+    demultiplex_api: DemultiplexingAPI = context.demultiplex_api
+    demultiplex_api.set_dry_run(dry_run=dry_run)
+    if flow_cells_directory:
+        flow_cells_directory: Path = Path(str(flow_cells_directory))
+    else:
+        flow_cells_directory: Path = Path(demultiplex_api.flow_cells_dir)
+
+    LOG.info(f"Search for flow cells ready to demultiplex in {flow_cells_directory}")
+    for sub_dir in flow_cells_directory.iterdir():
+        if not sub_dir.is_dir():
+            continue
+        LOG.info(f"Found directory {sub_dir}")
+        try:
+            flow_cell = FlowCellDirectoryData(flow_cell_path=sub_dir)
+            LOG.info(f"Using {flow_cell.bcl_converter} for demultiplexing.")
+        except FlowCellError:
+            continue
+
+        if not demultiplex_api.is_demultiplexing_possible(flow_cell=flow_cell):
+            LOG.warning(f"Can not start demultiplexing for flow cell {flow_cell.id}!")
+            continue
+
+        if not flow_cell.validate_sample_sheet():
+            LOG.warning(
+                f"Malformed sample sheet. Run cg demultiplex samplesheet validate {flow_cell.sample_sheet_path}",
+            )
+            continue
+
+        if not dry_run:
+            demultiplex_api.prepare_output_directory(flow_cell)
+            slurm_job_id: int = demultiplex_api.start_demultiplexing(flow_cell=flow_cell)
+            tb_api: TrailblazerAPI = context.trailblazer_api
+            demultiplex_api.add_to_trailblazer(
+                tb_api=tb_api, slurm_job_id=slurm_job_id, flow_cell=flow_cell
+            )
+
+
+@click.command(name="flow-cell")
+@click.argument("flow-cell-name")
+@DRY_RUN
+@OPTION_BCL_CONVERTER
+@click.pass_obj
+def demultiplex_flow_cell(
+    context: CGConfig,
+    dry_run: bool,
+    flow_cell_name: str,
+    bcl_converter: str,
+):
+    """Demultiplex a flow cell.
+
+    flow cell name is the flow cell run directory name, e.g. '201203_D00483_0200_AHVKJCDRXX'
+    """
+
+    LOG.info(f"Running cg demultiplex flow cell, using {bcl_converter}")
+    demultiplex_api: DemultiplexingAPI = context.demultiplex_api
+    flow_cell_directory: Path = Path(context.demultiplex_api.flow_cells_dir, flow_cell_name)
+    demultiplex_api.set_dry_run(dry_run=dry_run)
+    LOG.info(f"setting flow cell id to {flow_cell_name}")
+    LOG.info(f"setting demultiplexed runs dir to {demultiplex_api.demultiplexed_runs_dir}")
+
+    try:
+        flow_cell = FlowCellDirectoryData(
+            flow_cell_path=flow_cell_directory, bcl_converter=bcl_converter
+        )
+    except FlowCellError as error:
+        raise click.Abort from error
+
+    if not demultiplex_api.is_demultiplexing_possible(flow_cell=flow_cell):
+        LOG.warning("Can not start demultiplexing!")
+        return
+
+    if not flow_cell.validate_sample_sheet():
+        LOG.warning(
+            f"Malformed sample sheet. Run cg demultiplex samplesheet validate {flow_cell.sample_sheet_path}"
+        )
+        raise click.Abort
+
+    if not dry_run:
+        demultiplex_api.prepare_output_directory(flow_cell)
+        slurm_job_id: int = demultiplex_api.start_demultiplexing(flow_cell=flow_cell)
+        tb_api: TrailblazerAPI = context.trailblazer_api
+        demultiplex_api.add_to_trailblazer(
+            tb_api=tb_api, slurm_job_id=slurm_job_id, flow_cell=flow_cell
+        )
+
+
+@click.command(name="copy-completed-flow-cell")
+@click.pass_obj
+def copy_novaseqx_flow_cells(context: CGConfig):
+    """Copy Novaseqx flow cells ready for post processing to demultiplexed runs."""
+    flow_cells_dir: Path = Path(context.flow_cells_dir)
+    demultiplexed_runs_dir: Path = Path(context.demultiplexed_flow_cells_dir)
+
+    for flow_cell_dir in flow_cells_dir.iterdir():
+        if is_ready_for_post_processing(
+            flow_cell_dir=flow_cell_dir, demultiplexed_runs_dir=demultiplexed_runs_dir
+        ):
+            LOG.info(f"Copying {flow_cell_dir.name} to {demultiplexed_runs_dir}")
+            hardlink_flow_cell_analysis_data(
+                flow_cell_dir=flow_cell_dir, demultiplexed_runs_dir=demultiplexed_runs_dir
+            )
+            demultiplexed_runs_flow_cell_dir: Path = Path(
+                demultiplexed_runs_dir, flow_cell_dir.name
+            )
+            mark_as_demultiplexed(demultiplexed_runs_flow_cell_dir)
+            mark_flow_cell_as_queued_for_post_processing(flow_cell_dir)
+        else:
+            LOG.info(f"Flow cell {flow_cell_dir.name} is not ready for post processing, skipping.")
+
+
+@click.command(name="confirm-flow-cell-sync")
+@click.option(
+    "--source-directory",
+    required=True,
+    help="The path from where the syncing is done.",
+)
+@click.pass_obj
+def confirm_transfer_of_illumina_flow_cell(context: CGConfig, source_directory: str):
+    """Checks if all relevant files from an Illumina sequencing run have been transferred.
+    If so it creates a CopyComplete.txt file to show that that is the case."""
+    confirm_illumina_flow_cell_sync(
+        source_directory=Path(source_directory), target_directory=Path(context.flow_cells_dir)
+    )
+
+
+@click.command(name="confirm-nanopore-flow-cell-sync")
+@click.option(
+    "--source-directory",
+    required=True,
+    help="The path from where the syncing is done.",
+)
+@click.pass_obj
+def confirm_transfer_of_nanopore_flow_cell(context: CGConfig, source_directory: str):
+    """Checks if all relevant files from a Nanopore sequencing run have been transferred.
+    If so it creates a CopyComplete.txt file to show that that is the case."""
+    confirm_nanopore_flow_cell_sync(
+        source_directory=Path(source_directory),
+        target_directory=Path(context.nanopore_data_directory),
+    )
+
+
+@click.command(name="create-manifest-files")
+@click.option(
+    "--source-directory",
+    required=True,
+    help="The path from where the syncing is done.",
+)
+def create_manifest_files(source_directory: str):
+    """Creates a file manifest for each flow cell in the source directory."""
+    for source_flow_cell in glob(f"{source_directory}/*"):
+        if is_manifest_file_required(Path(source_flow_cell)):
+            create_manifest_file(Path(source_flow_cell))