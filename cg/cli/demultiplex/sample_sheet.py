import logging
import os
from pathlib import Path
from typing import List, Optional

import click
from pydantic import ValidationError

from cg.apps.demultiplex.sample_sheet.create import create_sample_sheet
from cg.apps.demultiplex.sample_sheet.models import FlowCellSample
from cg.apps.demultiplex.sample_sheet.read_sample_sheet import (
    get_sample_sheet_from_file,
)
from cg.apps.housekeeper.hk import HousekeeperAPI
from cg.apps.lims.sample_sheet import get_flow_cell_samples
from cg.constants.constants import DRY_RUN, FileFormat
from cg.constants.demultiplexing import OPTION_BCL_CONVERTER
from cg.exc import FlowCellError, HousekeeperFileMissingError
from cg.io.controller import WriteFile, WriteStream
from cg.meta.demultiplex.housekeeper_storage_functions import (
    add_sample_sheet_path_to_housekeeper,
)
from cg.models.cg_config import CGConfig
from cg.models.demultiplex.flow_cell import FlowCellDirectoryData

LOG = logging.getLogger(__name__)


@click.group(name="samplesheet")
def sample_sheet_commands():
    """Command group for the sample sheet commands."""


@sample_sheet_commands.command(name="validate")
@click.argument("sheet", type=click.Path(exists=True, dir_okay=False))
def validate_sample_sheet(sheet: click.Path):
    """Validate a sample sheet."""
    LOG.info(f"Validating {sheet} sample sheet")
    try:
        get_sample_sheet_from_file(Path(sheet))
    except ValidationError as error:
        LOG.warning(error)
        raise click.Abort from error
    LOG.info("Sample sheet passed validation")


@sample_sheet_commands.command(name="create")
@click.argument("flow-cell-name")
@OPTION_BCL_CONVERTER
@DRY_RUN
@click.option("--force", is_flag=True, help="Skips the validation of the sample sheet")
@click.pass_obj
def create_sheet(
    context: CGConfig, flow_cell_name: str, bcl_converter: str, dry_run: bool, force: bool = False
):
    """Create a sample sheet or hard-link it from Housekeeper in the flow cell directory.

    flow-cell-name is the flow cell run directory name, e.g. '201203_D00483_0200_AHVKJCDRXX'

    Search the flow cell in the directory specified in config.
    """
    LOG.info(f"Creating sample sheet for flow cell {flow_cell_name}")
    hk_api: HousekeeperAPI = context.housekeeper_api
    flow_cell_path: Path = Path(context.flow_cells_dir, flow_cell_name)
    if not flow_cell_path.exists():
        LOG.warning(f"Could not find flow cell {flow_cell_path}")
        raise click.Abort
    try:
        flow_cell = FlowCellDirectoryData(
            flow_cell_path=flow_cell_path, bcl_converter=bcl_converter
        )
    except FlowCellError as error:
        raise click.Abort from error
    flow_cell_id: str = flow_cell.id

    try:
        sample_sheet_path: Path = hk_api.get_sample_sheet_path(flow_cell_id)
    except HousekeeperFileMissingError as error:
        sample_sheet_path = None

    if flow_cell.sample_sheet_exists():
        LOG.info("Sample sheet already exists in flow cell directory")
        if not dry_run:
            add_sample_sheet_path_to_housekeeper(
                flow_cell_directory=flow_cell_path, flow_cell_name=flow_cell_id, hk_api=hk_api
            )
        return
    elif sample_sheet_path:
        LOG.debug(
            "Sample sheet already exists in Housekeeper. Hard-linking it to flow cell directory"
        )
        if not dry_run:
            os.link(src=sample_sheet_path, dst=flow_cell.sample_sheet_path)
        return
    lims_samples: List[FlowCellSample] = list(
        get_flow_cell_samples(
            lims=context.lims_api,
            flow_cell_id=flow_cell_id,
            flow_cell_sample_type=flow_cell.sample_type,
        )
    )
    if not lims_samples:
        LOG.warning(f"Could not find any samples in LIMS for {flow_cell_id}")
        raise click.Abort
    try:
        sample_sheet_content: List[List[str]] = create_sample_sheet(
            flow_cell=flow_cell,
            lims_samples=lims_samples,
            force=force,
        )
    except (FileNotFoundError, FileExistsError, FlowCellError) as error:
        raise click.Abort from error

    if dry_run:
        click.echo(
            WriteStream.write_stream_from_content(
                file_format=FileFormat.CSV, content=sample_sheet_content
            )
        )
        return
    LOG.info(f"Writing sample sheet to {flow_cell.sample_sheet_path.resolve()}")
    WriteFile.write_file_from_content(
        content=sample_sheet_content,
        file_format=FileFormat.CSV,
        file_path=flow_cell.sample_sheet_path,
    )
    LOG.info("Adding sample sheet to Housekeeper")
    add_sample_sheet_path_to_housekeeper(
        flow_cell_directory=flow_cell_path, flow_cell_name=flow_cell_id, hk_api=hk_api
    )


@sample_sheet_commands.command(name="create-all")
@DRY_RUN
@click.pass_obj
def create_all_sheets(context: CGConfig, dry_run: bool):
    """Command to create sample sheets for all flow cells that lack a sample sheet.

    Search flow cell directories for run parameters and create a sample sheets based on the
    information.
    """
    hk_api: HousekeeperAPI = context.housekeeper_api
    flow_cell_runs_dir: Path = Path(context.flow_cells_dir)
    for sub_dir in flow_cell_runs_dir.iterdir():
        if not sub_dir.is_dir():
            continue
        LOG.debug(f"Found directory {sub_dir}")
        try:
            flow_cell = FlowCellDirectoryData(flow_cell_path=sub_dir)
        except FlowCellError:
            continue
        flow_cell_id: str = flow_cell.id
<<<<<<< HEAD
        sample_sheet_path: Path = hk_api.get_sample_sheet_path(flow_cell_id)
=======

        try:
            sample_sheet_path: Optional[Path] = get_sample_sheet_path(
                flow_cell_id=flow_cell_id, hk_api=hk_api
            )
        except HousekeeperFileMissingError:
            sample_sheet_path = None

>>>>>>> e7bb7e43
        if flow_cell.sample_sheet_exists():
            LOG.debug("Sample sheet already exists in flow cell directory")
            if not dry_run:
                add_sample_sheet_path_to_housekeeper(
                    flow_cell_directory=sub_dir, flow_cell_name=flow_cell_id, hk_api=hk_api
                )
            continue
        elif sample_sheet_path:
            LOG.debug(
                "Sample sheet already exists in Housekeeper. Copying it to flow cell directory"
            )
            if not dry_run:
                os.link(src=sample_sheet_path, dst=flow_cell.sample_sheet_path)
            continue
        LOG.info(f"Creating sample sheet for flow cell {flow_cell.id}")
        lims_samples: List[FlowCellSample] = list(
            get_flow_cell_samples(
                lims=context.lims_api,
                flow_cell_id=flow_cell_id,
                flow_cell_sample_type=flow_cell.sample_type,
            )
        )
        if not lims_samples:
            LOG.warning(f"Could not find any samples in LIMS for {flow_cell_id}")
            continue

        try:
            sample_sheet_content: List[List[str]] = create_sample_sheet(
                flow_cell=flow_cell,
                lims_samples=lims_samples,
            )
        except (FileNotFoundError, FileExistsError, ValidationError, FlowCellError):
            continue

        if dry_run:
            click.echo(
                WriteStream.write_stream_from_content(
                    file_format=FileFormat.CSV, content=sample_sheet_content
                )
            )
            continue
        LOG.info(f"Writing sample sheet to {flow_cell.sample_sheet_path.resolve()}")
        WriteFile.write_file_from_content(
            content=sample_sheet_content,
            file_format=FileFormat.CSV,
            file_path=flow_cell.sample_sheet_path,
        )
        LOG.info("Adding sample sheet to Housekeeper")
        add_sample_sheet_path_to_housekeeper(
            flow_cell_directory=sub_dir, flow_cell_name=flow_cell_id, hk_api=hk_api
        )<|MERGE_RESOLUTION|>--- conflicted
+++ resolved
@@ -150,18 +150,12 @@
         except FlowCellError:
             continue
         flow_cell_id: str = flow_cell.id
-<<<<<<< HEAD
-        sample_sheet_path: Path = hk_api.get_sample_sheet_path(flow_cell_id)
-=======
 
         try:
-            sample_sheet_path: Optional[Path] = get_sample_sheet_path(
-                flow_cell_id=flow_cell_id, hk_api=hk_api
-            )
+            sample_sheet_path: Optional[Path] = hk_api.get_sample_sheet_path(flow_cell_id)
         except HousekeeperFileMissingError:
             sample_sheet_path = None
 
->>>>>>> e7bb7e43
         if flow_cell.sample_sheet_exists():
             LOG.debug("Sample sheet already exists in flow cell directory")
             if not dry_run:
