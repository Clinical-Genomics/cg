--- conflicted
+++ resolved
@@ -39,11 +39,7 @@
     help="Type of sample sheet",
 )
 @OPTION_BCL_CONVERTER
-<<<<<<< HEAD
 def validate_sample_sheet(bcl_converter: str, sheet: click.Path, sheet_type: str):
-=======
-def validate_sample_sheet(sheet: click.Path, bcl_converter: str):
->>>>>>> 2653bfc9
     """Command to validate a sample sheet."""
     LOG.info(
         f"Validating sample sheet {sheet}",
