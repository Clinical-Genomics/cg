"""CLI for deploying tools with CG"""

import logging
from pathlib import Path

import click
from cg.apps.shipping import ShippingAPI
from cg.models.cg_config import CGConfig

LOG = logging.getLogger(__name__)


@click.group()
@click.option("--dry-run", is_flag=True)
@click.pass_obj
def deploy(context: CGConfig, dry_run: bool):
    """Deploy tools with CG. Use --help to see what tools are available"""
    LOG.info("Running CG DEPLOY")
    shipping_api = context.shipping_api
    shipping_api.set_dry_run(dry_run)


<<<<<<< HEAD
=======
@click.command(name="shipping")
@click.pass_obj
def deploy_shipping_cmd(context: CGConfig):
    """Deploy the shipping tool"""
    LOG.info("Deploying shipping with CG")
    shipping_api: ShippingAPI = context.shipping_api
    shipping_api.deploy(app_name="shipping")


@click.command(name="hermes")
@click.pass_obj
def deploy_hermes_cmd(context: CGConfig):
    """Deploy the hermes tool"""
    LOG.info("Deploying hermes with CG")
    hermes_config: Path = Path(context.hermes.deploy_config)
    shipping_api: ShippingAPI = context.shipping_api
    shipping_api.deploy(app_name="hermes", app_config=hermes_config)


>>>>>>> b35eb898
@click.command(name="fluffy")
@click.pass_obj
def deploy_fluffy_cmd(context: CGConfig):
    """Deploy the fluffy tool"""
    LOG.info("Deploying fluffy with CG")
    fluffy_config: Path = Path(context.fluffy.deploy_config)
    shipping_api: ShippingAPI = context.shipping_api
    shipping_api.deploy(app_name="fluffy", app_config=fluffy_config)


@click.command(name="genotype")
@click.pass_obj
def deploy_genotype_cmd(context: CGConfig):
    """Deploy the genotype tool"""
    LOG.info("Deploying genotype with CG")
    shipping_api: ShippingAPI = context.shipping_api
    shipping_api.deploy(app_name="genotype")


@click.command(name="hermes")
@click.pass_context
def deploy_hermes_cmd(context):
    """Deploy the hermes tool"""
    LOG.info("Deploying hermes with CG")
    hermes_config: Path = Path(context.obj["hermes"]["deploy_config"])
    shipping_api: ShippingAPI = context.obj["shipping_api"]
    shipping_api.deploy(app_name="hermes", app_config=hermes_config)


@click.command(name="loqusdb")
@click.pass_context
def deploy_loqusdb_cmd(context):
    """Deploy the LoqusDB tool"""
    LOG.info("Deploying LoqusDB with CG")
    shipping_api: ShippingAPI = context.obj["shipping_api"]
    shipping_api.deploy(app_name="loqusdb")


@click.command(name="scout")
@click.pass_obj
def deploy_scout_cmd(context: CGConfig):
    """Deploy the scout tool"""
    LOG.info("Deploying scout-browser with CG")
    scout_config: Path = Path(context.scout.deploy_config)
    shipping_api: ShippingAPI = context.shipping_api
    shipping_api.deploy(app_name="scout", app_config=scout_config)


@click.command(name="shipping")
@click.pass_context
def deploy_shipping_cmd(context):
    """Deploy the shipping tool"""
    LOG.info("Deploying shipping with CG")
    shipping_api: ShippingAPI = context.obj["shipping_api"]
    shipping_api.deploy(app_name="shipping")


deploy.add_command(deploy_fluffy_cmd)
deploy.add_command(deploy_genotype_cmd)
deploy.add_command(deploy_hermes_cmd)
deploy.add_command(deploy_loqusdb_cmd)
deploy.add_command(deploy_scout_cmd)
deploy.add_command(deploy_shipping_cmd)<|MERGE_RESOLUTION|>--- conflicted
+++ resolved
@@ -20,28 +20,6 @@
     shipping_api.set_dry_run(dry_run)
 
 
-<<<<<<< HEAD
-=======
-@click.command(name="shipping")
-@click.pass_obj
-def deploy_shipping_cmd(context: CGConfig):
-    """Deploy the shipping tool"""
-    LOG.info("Deploying shipping with CG")
-    shipping_api: ShippingAPI = context.shipping_api
-    shipping_api.deploy(app_name="shipping")
-
-
-@click.command(name="hermes")
-@click.pass_obj
-def deploy_hermes_cmd(context: CGConfig):
-    """Deploy the hermes tool"""
-    LOG.info("Deploying hermes with CG")
-    hermes_config: Path = Path(context.hermes.deploy_config)
-    shipping_api: ShippingAPI = context.shipping_api
-    shipping_api.deploy(app_name="hermes", app_config=hermes_config)
-
-
->>>>>>> b35eb898
 @click.command(name="fluffy")
 @click.pass_obj
 def deploy_fluffy_cmd(context: CGConfig):
