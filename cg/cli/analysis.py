--- conflicted
+++ resolved
@@ -67,7 +67,6 @@
                            start_with=start_with)
 
 
-<<<<<<< HEAD
 def _suggest_cases_to_analyze(context, show_as_error=False):
     if show_as_error:
         LOG.error('provide a case, suggestions:')
@@ -77,19 +76,12 @@
         click.echo(family_obj)
 
 
-@analysis.command()
-=======
 @analysis.command('case-config')
->>>>>>> c9e67e6c
 @click.option('-d', '--dry', is_flag=True, help='Print config to console')
 @click.argument('family_id', required=False)
 @click.pass_context
 def case_config(context, dry, family_id):
     """Generate a config for the FAMILY_ID"""
-
-    if family_id is None:
-        _suggest_cases_to_analyze(context)
-        context.abort()
 
     family_obj = context.obj['db'].family(family_id)
 
