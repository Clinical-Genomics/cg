# -*- coding: utf-8 -*-
import logging
import shutil
import sys
from pathlib import Path

import click
from cg.apps import hk, tb, scoutapi, lims
from cg.apps.balsamic.fastq import BalsamicFastqHandler
from cg.apps.mip.fastq import MipFastqHandler
from cg.apps.usalt.fastq import USaltFastqHandler
from cg.exc import LimsDataError
from cg.meta.analysis import AnalysisAPI
from cg.meta.deliver.api import DeliverAPI
from cg.store import Store

LOG = logging.getLogger(__name__)
PRIORITY_OPTION = click.option('-p', '--priority', type=click.Choice(['low', 'normal', 'high']))
EMAIL_OPTION = click.option('-e', '--email', help='email to send errors to')
START_WITH_PROGRAM = click.option('-sw', '--start-with', help='start mip from this program.')


@click.group(invoke_without_command=True)
@PRIORITY_OPTION
@EMAIL_OPTION
@START_WITH_PROGRAM
@click.option('-f', '--family', 'family_id', help='family to prepare and start an analysis for')
@click.pass_context
def analysis(context, priority, email, family_id, start_with):
    """Prepare and start a MIP analysis for a FAMILY_ID."""
    context.obj['db'] = Store(context.obj['database'])
    hk_api = hk.HousekeeperAPI(context.obj)
    scout_api = scoutapi.ScoutAPI(context.obj)
    lims_api = lims.LimsAPI(context.obj)
    context.obj['tb'] = tb.TrailblazerAPI(context.obj)
    deliver = DeliverAPI(context.obj, hk_api=hk_api, lims_api=lims_api)
    context.obj['api'] = AnalysisAPI(
        db=context.obj['db'],
        hk_api=hk_api,
        tb_api=context.obj['tb'],
        scout_api=scout_api,
        lims_api=lims_api,
        deliver_api=deliver
    )

    if context.invoked_subcommand is None:
        if family_id is None:
            _suggest_cases_to_analyze(context, show_as_error=True)
            context.abort()

        # check everything is ok
        family_obj = context.obj['db'].family(family_id)
        if family_obj is None:
            LOG.error(f"{family_id} not found")
            context.abort()
        is_ok = context.obj['api'].check(family_obj)
        if not is_ok:
            LOG.warning(f"{family_obj.internal_id}: not ready to start")
            # commit the updates to request flowcells
            context.obj['db'].commit()
        else:
            # execute the analysis!
            context.invoke(config, family_id=family_id)
            context.invoke(link, family_id=family_id)
            context.invoke(panel, family_id=family_id)
            context.invoke(start, family_id=family_id, priority=priority, email=email,
                           start_with=start_with)


def _suggest_cases_to_analyze(context, show_as_error=False):
    if show_as_error:
        LOG.error('provide a case, suggestions:')
    else:
        LOG.warning('provide a case, suggestions:')
    for family_obj in context.obj['db'].families_to_mip_analyze()[:50]:
        click.echo(family_obj)


@analysis.command()
<<<<<<< HEAD
@click.option('-d', '--dry', is_flag=True, help='print config to console')
@click.argument('family_id', required=False)
=======
@click.option('-d', '--dry', is_flag=True, help='Print config to console')
@click.argument('family_id')
>>>>>>> 10c97053
@click.pass_context
def config(context, dry, family_id):
    """Generate a config for the FAMILY_ID"""

<<<<<<< HEAD
    Returns:
    """
    if family_id is None:
        _suggest_cases_to_analyze(context)
        context.abort()

    # Get family meta data
    family_obj = context.obj['db'].family(family_id)
    # MIP formatted pedigree.yaml config
=======
    family_obj = context.obj['db'].family(family_id)
>>>>>>> 10c97053

    if not family_obj:
        LOG.error('Family %s not found', family_id)
        context.abort()

    # MIP formatted pedigree.yaml config
    config_data = context.obj['api'].config(family_obj)

    # Print to console
    if dry:
        print(config_data)
    else:
        # Write to trailblazer root dir / family_id
        out_path = context.obj['tb'].save_config(config_data)
        LOG.info(f"saved config to: {out_path}")


@analysis.command()
@click.option('-f', '--family', 'family_id', help='link all samples for a family')
@click.argument('sample_id', required=False)
@click.pass_context
def link(context, family_id, sample_id):
    """Link FASTQ files for a SAMPLE_ID."""

    link_objs = None

    if family_id and (sample_id is None):
        # link all samples in a family
        family_obj = context.obj['db'].family(family_id)
        link_objs = family_obj.links
    elif sample_id and (family_id is None):
        # link sample in all its families
        sample_obj = context.obj['db'].sample(sample_id)
        link_objs = sample_obj.links
    elif sample_id and family_id:
        # link only one sample in a family
        link_objs = [context.obj['db'].link(family_id, sample_id)]

    if not link_objs:
        LOG.error('provide family and/or sample')
        context.abort()

    for link_obj in link_objs:
        LOG.info("%s: %s link FASTQ files", link_obj.sample.internal_id,
                 link_obj.sample.data_analysis)
        if link_obj.sample.data_analysis and 'balsamic' in link_obj.sample.data_analysis.lower():
            context.obj['api'].link_sample(BalsamicFastqHandler(context.obj),
                                           case=link_obj.family.internal_id,
                                           sample=link_obj.sample.internal_id)
        elif not link_obj.sample.data_analysis or \
                'mip' in link_obj.sample.data_analysis.lower() or \
                'mip-rna' in link_obj.sample.data_analysis.lower():
            mip_fastq_handler = MipFastqHandler(context.obj,
                                                context.obj['db'],
                                                context.obj['tb'])
            context.obj['api'].link_sample(mip_fastq_handler,
                                           case=link_obj.family.internal_id,
                                           sample=link_obj.sample.internal_id)


@analysis.command('link-microbial')
@click.option('-o', '--order', 'order_id', help='link all microbial samples for an order')
@click.argument('sample_id', required=False)
@click.pass_context
def link_microbial(context, order_id, sample_id):
    """Link FASTQ files for a SAMPLE_ID."""

    sample_objs = None

    if order_id and (sample_id is None):
        # link all samples in a case
        sample_objs = context.obj['db'].microbial_order(order_id).microbial_samples
    elif sample_id and (order_id is None):
        # link sample in all its families
        sample_objs = [context.obj['db'].microbial_sample(sample_id)]
    elif sample_id and order_id:
        # link only one sample in a case
        sample_objs = [context.obj['db'].microbial_sample(sample_id)]

    if not sample_objs:
        LOG.error('provide order and/or sample')
        context.abort()

    for sample_obj in sample_objs:
        LOG.info("%s: link FASTQ files", sample_obj.internal_id)
        context.obj['api'].link_sample(USaltFastqHandler(context.obj),
                                       case=sample_obj.microbial_order.internal_id,
                                       sample=sample_obj.internal_id)


@analysis.command()
@click.option('-p', '--print', 'print_output', is_flag=True, help='print to console')
@click.argument('family_id', required=False)
@click.pass_context
def panel(context, print_output, family_id):
    """Write aggregated gene panel file."""

    if family_id is None:
        _suggest_cases_to_analyze(context)
        context.abort()

    family_obj = context.obj['db'].family(family_id)
    bed_lines = context.obj['api'].panel(family_obj)
    if print_output:
        for bed_line in bed_lines:
            print(bed_line)
    else:
        context.obj['tb'].write_panel(family_id, bed_lines)


@analysis.command()
@PRIORITY_OPTION
@EMAIL_OPTION
@START_WITH_PROGRAM
@click.argument('family_id', required=False)
@click.pass_context
def start(context: click.Context, family_id: str, priority: str = None, email: str = None,
          start_with: str = None):
    """Start the analysis pipeline for a family."""

    if family_id is None:
        _suggest_cases_to_analyze(context)
        context.abort()

    family_obj = context.obj['db'].family(family_id)
    if family_obj is None:
        LOG.error(f"{family_id}: family not found")
        context.abort()
    if context.obj['tb'].analyses(family=family_obj.internal_id, temp=True).first():
        LOG.warning(f"{family_obj.internal_id}: analysis already running")
    else:
        context.obj['api'].start(family_obj, priority=priority, email=email, start_with=start_with)


@analysis.command()
@click.pass_context
def auto(context: click.Context):
    """Start all analyses that are ready for analysis."""
    exit_code = 0
    for family_obj in context.obj['db'].families_to_mip_analyze():
        LOG.info(f"{family_obj.internal_id}: start analysis")
        priority = ('high' if family_obj.high_priority else
                    ('low' if family_obj.low_priority else 'normal'))
        try:
            context.invoke(analysis, priority=priority, family_id=family_obj.internal_id)
        except tb.MipStartError as error:
            LOG.exception(error.message)
            exit_code = 1
        except LimsDataError as error:
            LOG.exception(error.message)
            exit_code = 1

    sys.exit(exit_code)


@analysis.command()
@click.option('-f', '--family', 'family_id', help='remove fastq folder for a case')
@click.pass_context
def remove_fastq(context, family_id):
    """remove fastq folder"""

    wrk_dir = Path(f"{context.obj['balsamic']['root']}/{family_id}/fastq")

    if wrk_dir.exists():
        shutil.rmtree(wrk_dir)<|MERGE_RESOLUTION|>--- conflicted
+++ resolved
@@ -77,39 +77,25 @@
 
 
 @analysis.command()
-<<<<<<< HEAD
-@click.option('-d', '--dry', is_flag=True, help='print config to console')
+@click.option('-d', '--dry', is_flag=True, help='Print config to console')
 @click.argument('family_id', required=False)
-=======
-@click.option('-d', '--dry', is_flag=True, help='Print config to console')
-@click.argument('family_id')
->>>>>>> 10c97053
 @click.pass_context
 def config(context, dry, family_id):
     """Generate a config for the FAMILY_ID"""
 
-<<<<<<< HEAD
-    Returns:
-    """
     if family_id is None:
         _suggest_cases_to_analyze(context)
         context.abort()
 
-    # Get family meta data
     family_obj = context.obj['db'].family(family_id)
-    # MIP formatted pedigree.yaml config
-=======
-    family_obj = context.obj['db'].family(family_id)
->>>>>>> 10c97053
 
     if not family_obj:
-        LOG.error('Family %s not found', family_id)
-        context.abort()
-
-    # MIP formatted pedigree.yaml config
+        LOG.error('Case %s not found', family_id)
+        context.abort()
+
+    # pipeline formatted pedigree.yaml config
     config_data = context.obj['api'].config(family_obj)
 
-    # Print to console
     if dry:
         print(config_data)
     else:
