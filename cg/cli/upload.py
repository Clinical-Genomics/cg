--- conflicted
+++ resolved
@@ -8,13 +8,8 @@
 
 from cg.store import Store, models
 from cg.apps import coverage as coverage_app, gt, hk, loqus, tb, scoutapi, beacon as beacon_app, \
-<<<<<<< HEAD
-    lims, vogue
+    lims, vogue, mutacc_auto
 from cg.cli.trending import trending as trending_command
-
-=======
-    lims, mutacc_auto
->>>>>>> 080fce09
 from cg.exc import DuplicateRecordError, DuplicateSampleError
 from cg.meta.upload.coverage import UploadCoverageApi
 from cg.meta.upload.gt import UploadGenotypesAPI
@@ -469,9 +464,6 @@
                 click.echo(f"{sample_id}: sample not found in chanjo", color='yellow')
 
 
-<<<<<<< HEAD
-upload.add_command(trending_command)
-=======
 @upload.command('process-solved')
 @click.option('-c', '--case-id', help='internal case id, leave empty to process all')
 @click.option('-d', '--days-ago', type=int, default=1, help='days since solved')
@@ -524,4 +516,5 @@
 
     mutacc_auto_api = mutacc_auto.MutaccAutoAPI(context.obj)
     mutacc_auto_api.import_reads()
->>>>>>> 080fce09
+
+upload.add_command(trending_command)