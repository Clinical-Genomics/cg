# -*- coding: utf-8 -*-
import datetime as dt
import logging
import sys
from typing import List

import click

from cg.store import Store, models
from cg.apps import coverage as coverage_app, gt, hk, loqus, tb, scoutapi, beacon as beacon_app, \
    lims
from cg.exc import DuplicateRecordError
from cg.meta.upload.coverage import UploadCoverageApi
from cg.meta.upload.gt import UploadGenotypesAPI
from cg.meta.upload.observations import UploadObservationsAPI
from cg.meta.upload.scoutapi import UploadScoutAPI
from cg.meta.upload.beacon import UploadBeaconApi
from cg.meta.analysis import AnalysisAPI
from cg.meta.deliver.api import DeliverAPI
from cg.meta.report.api import ReportAPI

LOG = logging.getLogger(__name__)


@click.group(invoke_without_command=True)
@click.option('-f', '--family', 'family_id', help='Upload to all apps')
@click.pass_context
def upload(context, family_id):
    """Upload results from analyses."""

    click.echo(click.style('----------------- UPLOAD ----------------------'))
        
    context.obj['status'] = Store(context.obj['database'])
    context.obj['housekeeper_api'] = hk.HousekeeperAPI(context.obj)

    context.obj['lims_api'] = lims.LimsAPI(context.obj)
    context.obj['tb_api'] = tb.TrailblazerAPI(context.obj)
    context.obj['chanjo_api'] = coverage_app.ChanjoAPI(context.obj)
    context.obj['deliver_api'] = DeliverAPI(context.obj, hk_api=context.obj['housekeeper_api'],
                                            lims_api=context.obj['lims_api'])
    context.obj['scout_api'] = scoutapi.ScoutAPI(context.obj)
    context.obj['analysis_api'] = AnalysisAPI(context.obj, hk_api=context.obj['housekeeper_api'],
                                              scout_api=context.obj['scout_api'],
                                              tb_api=context.obj[
                                                  'tb_api'],
                                              lims_api=context.obj['lims_api'],
                                              deliver_api=context.obj['deliver_api'])
    context.obj['report_api'] = ReportAPI(
        db=context.obj['status'],
        lims_api=context.obj['lims_api'],
        chanjo_api=context.obj['chanjo_api'],
        analysis_api=context.obj['analysis_api'],
        scout_api=context.obj['scout_api']
    )

    context.obj['scout_upload_api'] = UploadScoutAPI(
        status_api=context.obj['status'],
        hk_api=context.obj['housekeeper_api'],
        scout_api=context.obj['scout_api'],
        madeline_exe=context.obj['madeline_exe'],
        analysis_api=context.obj['analysis_api']
    )

    if family_id:
        family_obj = context.obj['status'].family(family_id)
        analysis_obj = family_obj.analyses[0]
        if analysis_obj.uploaded_at is not None:
            message = f"analysis already uploaded: {analysis_obj.uploaded_at.date()}"
            click.echo(click.style(message, fg='yellow'))
        else:
            context.invoke(coverage, re_upload=True, family_id=family_id)
            context.invoke(validate, family_id=family_id)
            context.invoke(genotypes, re_upload=False, family_id=family_id)
            context.invoke(observations, case_id=family_id)
            context.invoke(delivery_report, family_id=family_id)
            context.invoke(scout, family_id=family_id)
            analysis_obj.uploaded_at = dt.datetime.now()
            context.obj['status'].commit()
            click.echo(click.style(f"{family_id}: analysis uploaded!", fg='green'))


@upload.command('delivery-report')
@click.argument('family_id')
@click.option('-p', '--print', 'print_console', is_flag=True, help='print report to console')
@click.pass_context
def delivery_report(context, family_id, print_console):
    """Generate a delivery report for a case.

    The report contains data from several sources:

    status-db:
        family
        customer_obj
        application_objs
        accredited
        panels
        samples
        sample.id
        sample.status
        sample.ticket
        sample.million_read_pairs

    lims:
        sample.name
        sample.sex
        sample.source
        sample.application
        sample.received
        sample.prep_method
        sample.sequencing_method
        sample.delivery_method
        sample.delivery_date
        sample.processing_time

    trailblazer:
        sample.mapped_reads
        sample.duplicates
        sample.analysis_sex
        mip_version
        genome_build

    chanjo:
        sample.target_coverage
        sample.target_completeness

    scout:
        panel-genes

    today:
        generated upon report creation

    """

    click.echo(click.style('----------------- DELIVERY_REPORT -------------'))

    report_api = context.obj['report_api']

    if print_console:
        delivery_report_html = report_api.create_delivery_report(family_id)

        click.echo(delivery_report_html)
    else:
        tb_api = context.obj['tb_api']
        delivery_report_file = report_api.create_delivery_report_file(family_id,
                                                                      file_path=
                                                                      tb_api.get_family_root_dir(
                                                                        family_id))
        hk_api = context.obj['housekeeper_api']
        _add_delivery_report_to_hk(delivery_report_file, hk_api, family_id)


def _add_delivery_report_to_hk(delivery_report_file, hk_api: hk.HousekeeperAPI, family_id):
    delivery_report_tag_name = 'delivery-report'
    version_obj = hk_api.last_version(family_id)
    uploaded_delivery_report_files = hk_api.get_files(bundle=family_id,
                                                      tags=[delivery_report_tag_name],
                                                      version=version_obj.id)
    number_of_delivery_reports = len(uploaded_delivery_report_files.all())
    is_bundle_missing_delivery_report = number_of_delivery_reports == 0

    if is_bundle_missing_delivery_report:
        file_obj = hk_api.add_file(delivery_report_file.name, version_obj, delivery_report_tag_name)
        hk_api.include_file(file_obj, version_obj)
        hk_api.add_commit(file_obj)


@upload.command()
@click.option('-r', '--re-upload', is_flag=True, help='re-upload existing analysis')
@click.argument('family_id')
@click.pass_context
def coverage(context, re_upload, family_id):
    """Upload coverage from an analysis to Chanjo."""

    click.echo(click.style('----------------- COVERAGE --------------------'))

    chanjo_api = coverage_app.ChanjoAPI(context.obj)
    family_obj = context.obj['status'].family(family_id)
    api = UploadCoverageApi(context.obj['status'], context.obj['housekeeper_api'], chanjo_api)
    coverage_data = api.data(family_obj.analyses[0])
    api.upload(coverage_data, replace=re_upload)


@upload.command()
@click.option('-r', '--re-upload', is_flag=True, help='re-upload existing analysis')
@click.argument('family_id')
@click.pass_context
def genotypes(context, re_upload, family_id):
    """Upload genotypes from an analysis to Genotype."""

    click.echo(click.style('----------------- GENOTYPES -------------------'))

    tb_api = tb.TrailblazerAPI(context.obj)
    gt_api = gt.GenotypeAPI(context.obj)
    family_obj = context.obj['status'].family(family_id)
    api = UploadGenotypesAPI(context.obj['status'], context.obj['housekeeper_api'], tb_api, gt_api)
    results = api.data(family_obj.analyses[0])
    if results:
        api.upload(results, replace=re_upload)


@upload.command()
@click.option('-c', '--case_id', help='internal case id, leave empty to process all')
@click.option('--dry-run', is_flag=True, help='only print cases to be processed')
@click.pass_context
def observations(context, case_id, dry_run):
    """Upload observations from an analysis to LoqusDB."""

    click.echo(click.style('----------------- OBSERVATIONS ----------------'))

<<<<<<< HEAD

    loqus_rd_api = loqus.LoqusdbAPI(context.obj)
    family_obj = context.obj['status'].family(case_id)
=======
    loqus_api = loqus.LoqusdbAPI(context.obj)
>>>>>>> 89951914

    if case_id:
        families_to_upload = [context.obj['status'].family(case_id)]
    else:
        families_to_upload = context.obj['status'].observations_to_upload()

    for family_obj in families_to_upload:
        if not family_obj.customer.loqus_upload:
            LOG.info("%s: %s not whitelisted for upload to loqusdb. Skipping!",
                     family_obj.internal_id, family_obj.customer.internal_id)
            continue
          
        if not LinkHelper.all_samples_data_analysis(family_obj.links, ['MIP', '', None]):
            LOG.info("%s: has non-MIP data_analysis. Skipping!", family_obj.internal_id)
            continue

        if not LinkHelper.all_samples_are_non_tumour(family_obj.links):
            LOG.info("%s: has tumour samples. Skipping!", family_obj.internal_id)
            continue
          
        if dry_run:
            LOG.info("%s: Would upload observations", family_obj.internal_id)
            continue

        api = UploadObservationsAPI(context.obj['status'], context.obj['housekeeper_api'],
                                    loqus_api)

        try:
            api.process(family_obj.analyses[0])
            LOG.info("%s: observations uploaded!", family_obj.internal_id)
        except DuplicateRecordError as error:
            LOG.info("skipping observations upload: %s", error.message)


class LinkHelper:
    """Class that helps handle links"""

    @staticmethod
    def all_samples_are_non_tumour(links: List[models.FamilySample]) -> bool:
        """Return True if all samples are non tumour."""
        return all(not link.sample.is_tumour for link in links)

    @staticmethod
    def all_samples_data_analysis(links: List[models.FamilySample], data_anlysis) -> bool:
        """Return True if all samples has the given data_analysis."""
        return all(link.sample.data_analysis in data_anlysis for link in links)


@upload.command()
@click.option('-r', '--re-upload', is_flag=True, help='re-upload existing analysis')
@click.option('-p', '--print', 'print_console', is_flag=True, help='print config values')
@click.argument('family_id')
@click.pass_context
def scout(context, re_upload, print_console, family_id):
    """Upload variants from analysis to Scout."""

    click.echo(click.style('----------------- SCOUT -----------------------'))

    scout_api = scoutapi.ScoutAPI(context.obj)
    family_obj = context.obj['status'].family(family_id)
    scout_upload_api = context.obj['scout_upload_api']
    scout_config = scout_upload_api.generate_config(family_obj.analyses[0])
    if print_console:
        click.echo(scout_config)
    else:
        scout_api.upload(scout_config, force=re_upload)


@upload.command()
@click.argument('family_id')
@click.option('-p', '--panel', help='Gene panel to filter VCF by', required=True, multiple=True)
@click.option('-out', '--outfile', help='Name of pdf outfile', default=None)
@click.option('-cust', '--customer', help='Name of customer', default="")
@click.option('-qual', '--quality', help='Variant quality threshold', default=20)
@click.option('-ref', '--genome_reference', help='Chromosome build (default=grch37)',
              default="grch37")
@click.pass_context
def beacon(context: click.Context, family_id: str, panel: str, outfile: str, customer: str,
           quality: int, genome_reference: str):
    """Upload variants for affected samples in a family to cgbeacon."""

    click.echo(click.style('----------------- BEACON ----------------------'))

    if outfile:
        outfile += dt.datetime.now().strftime("%Y-%m-%d_%H:%M:%S.pdf")
    api = UploadBeaconApi(
        status=context.obj['status'],
        hk_api=context.obj['housekeeper_api'],
        scout_api=scoutapi.ScoutAPI(context.obj),
        beacon_api=beacon_app.BeaconApi(context.obj),
    )
    api.upload(
        family_id=family_id,
        panel=panel,
        outfile=outfile,
        customer=customer,
        qual=quality,
        reference=genome_reference,
    )


@upload.command()
@click.pass_context
def auto(context):
    """Upload all completed analyses."""

    click.echo(click.style('----------------- AUTO ------------------------'))

    exit_code = 0
    for analysis_obj in context.obj['status'].analyses_to_upload():
        LOG.info(f"uploading family: {analysis_obj.family.internal_id}")
        try:
            context.invoke(upload, family_id=analysis_obj.family.internal_id)
        except Exception as e:
            import traceback
            LOG.error(f"uploading family failed: {analysis_obj.family.internal_id}")
            LOG.error(traceback.format_exc())
            exit_code = 1

    sys.exit(exit_code)


@upload.command()
@click.argument('family_id')
@click.pass_context
def validate(context, family_id):
    """Validate a family of samples."""

    click.echo(click.style('----------------- VALIDATE --------------------'))

    family_obj = context.obj['status'].family(family_id)
    chanjo_api = coverage_app.ChanjoAPI(context.obj)
    chanjo_samples = []
    for link_obj in family_obj.links:
        sample_id = link_obj.sample.internal_id
        chanjo_sample = chanjo_api.sample(sample_id)
        if chanjo_sample is None:
            click.echo(click.style(f"upload coverage for {sample_id}", fg='yellow'))
            continue
        chanjo_samples.append(chanjo_sample)
    if chanjo_samples:
        coverage_results = chanjo_api.omim_coverage(chanjo_samples)
        for link_obj in family_obj.links:
            sample_id = link_obj.sample.internal_id
            if sample_id in coverage_results:
                completeness = coverage_results[sample_id]['mean_completeness']
                mean_coverage = coverage_results[sample_id]['mean_coverage']
                click.echo(f"{sample_id}: {mean_coverage:.2f}X - {completeness:.2f}%")
            else:
                click.echo(f"{sample_id}: sample not found in chanjo", color='yellow')<|MERGE_RESOLUTION|>--- conflicted
+++ resolved
@@ -207,13 +207,8 @@
 
     click.echo(click.style('----------------- OBSERVATIONS ----------------'))
 
-<<<<<<< HEAD
-
-    loqus_rd_api = loqus.LoqusdbAPI(context.obj)
-    family_obj = context.obj['status'].family(case_id)
-=======
+
     loqus_api = loqus.LoqusdbAPI(context.obj)
->>>>>>> 89951914
 
     if case_id:
         families_to_upload = [context.obj['status'].family(case_id)]
