# -*- coding: utf-8 -*-
import datetime as dt
import logging
import sys
from typing import List

import click

from cg.store import Store, models
from cg.apps import coverage as coverage_app, gt, hk, loqus, tb, scoutapi, beacon as beacon_app, \
    lims
from cg.exc import DuplicateRecordError
from cg.meta.upload.coverage import UploadCoverageApi
from cg.meta.upload.gt import UploadGenotypesAPI
from cg.meta.upload.observations import UploadObservationsAPI
from cg.meta.upload.scoutapi import UploadScoutAPI
from cg.meta.upload.beacon import UploadBeaconApi
from cg.meta.analysis import AnalysisAPI
from cg.meta.deliver.api import DeliverAPI
from cg.meta.report.api import ReportAPI

LOG = logging.getLogger(__name__)


@click.group(invoke_without_command=True)
@click.option('-f', '--family', 'family_id', help='Upload to all apps')
@click.pass_context
def upload(context, family_id):
    """Upload results from analyses."""

    click.echo(click.style('----------------- UPLOAD ----------------------'))
        
    context.obj['status'] = Store(context.obj['database'])
    context.obj['housekeeper_api'] = hk.HousekeeperAPI(context.obj)

    context.obj['lims_api'] = lims.LimsAPI(context.obj)
    context.obj['tb_api'] = tb.TrailblazerAPI(context.obj)
    context.obj['chanjo_api'] = coverage_app.ChanjoAPI(context.obj)
    context.obj['deliver_api'] = DeliverAPI(context.obj, hk_api=context.obj['housekeeper_api'],
                                            lims_api=context.obj['lims_api'])
    context.obj['scout_api'] = scoutapi.ScoutAPI(context.obj)
    context.obj['analysis_api'] = AnalysisAPI(context.obj, hk_api=context.obj['housekeeper_api'],
                                              scout_api=context.obj['scout_api'],
                                              tb_api=context.obj[
                                                  'tb_api'],
                                              lims_api=context.obj['lims_api'],
                                              deliver_api=context.obj['deliver_api'])
    context.obj['report_api'] = ReportAPI(
        db=context.obj['status'],
        lims_api=context.obj['lims_api'],
        chanjo_api=context.obj['chanjo_api'],
        analysis_api=context.obj['analysis_api'],
        scout_api=context.obj['scout_api']
    )

    context.obj['scout_upload_api'] = UploadScoutAPI(
        status_api=context.obj['status'],
        hk_api=context.obj['housekeeper_api'],
        scout_api=context.obj['scout_api'],
        madeline_exe=context.obj['madeline_exe'],
        analysis_api=context.obj['analysis_api']
    )

    if family_id:
        family_obj = context.obj['status'].family(family_id)
        analysis_obj = family_obj.analyses[0]
        if analysis_obj.uploaded_at is not None:
            message = f"analysis already uploaded: {analysis_obj.uploaded_at.date()}"
            click.echo(click.style(message, fg='yellow'))
        else:
            context.invoke(coverage, re_upload=True, family_id=family_id)
            context.invoke(validate, family_id=family_id)
            context.invoke(genotypes, re_upload=False, family_id=family_id)
            context.invoke(observations, case_id=family_id)
            context.invoke(delivery_report, family_id=family_id)
            context.invoke(scout, family_id=family_id)
            analysis_obj.uploaded_at = dt.datetime.now()
            context.obj['status'].commit()
            click.echo(click.style(f"{family_id}: analysis uploaded!", fg='green'))


@upload.command('delivery-report')
@click.argument('family_id')
@click.option('-p', '--print', 'print_console', is_flag=True, help='print report to console')
@click.pass_context
def delivery_report(context, family_id, print_console):
    """Generate a delivery report for a case.

    The report contains data from several sources:

    status-db:
        family
        customer_obj
        application_objs
        accredited
        panels
        samples
        sample.id
        sample.status
        sample.ticket
        sample.million_read_pairs

    lims:
        sample.name
        sample.sex
        sample.source
        sample.application
        sample.received
        sample.prep_method
        sample.sequencing_method
        sample.delivery_method
        sample.delivery_date
        sample.processing_time

    trailblazer:
        sample.mapped_reads
        sample.duplicates
        sample.analysis_sex
        mip_version
        genome_build

    chanjo:
        sample.target_coverage
        sample.target_completeness

    scout:
        panel-genes

    today:
        generated upon report creation

    """

    click.echo(click.style('----------------- DELIVERY_REPORT -------------'))

    report_api = context.obj['report_api']

    if print_console:
        delivery_report_html = report_api.create_delivery_report(family_id)

        click.echo(delivery_report_html)
    else:
        tb_api = context.obj['tb_api']
        delivery_report_file = report_api.create_delivery_report_file(family_id,
                                                                      file_path=
                                                                      tb_api.get_family_root_dir(
                                                                        family_id))
        hk_api = context.obj['housekeeper_api']
        _add_delivery_report_to_hk(delivery_report_file, hk_api, family_id)


def _add_delivery_report_to_hk(delivery_report_file, hk_api: hk.HousekeeperAPI, family_id):
    delivery_report_tag_name = 'delivery-report'
    version_obj = hk_api.last_version(family_id)
    uploaded_delivery_report_files = hk_api.get_files(bundle=family_id,
                                                      tags=[delivery_report_tag_name],
                                                      version=version_obj.id)
    number_of_delivery_reports = len(uploaded_delivery_report_files.all())
    is_bundle_missing_delivery_report = number_of_delivery_reports == 0

    if is_bundle_missing_delivery_report:
        file_obj = hk_api.add_file(delivery_report_file.name, version_obj, delivery_report_tag_name)
        hk_api.include_file(file_obj, version_obj)
        hk_api.add_commit(file_obj)


@upload.command()
@click.option('-r', '--re-upload', is_flag=True, help='re-upload existing analysis')
@click.argument('family_id')
@click.pass_context
def coverage(context, re_upload, family_id):
    """Upload coverage from an analysis to Chanjo."""

    click.echo(click.style('----------------- COVERAGE --------------------'))

    chanjo_api = coverage_app.ChanjoAPI(context.obj)
    family_obj = context.obj['status'].family(family_id)
    api = UploadCoverageApi(context.obj['status'], context.obj['housekeeper_api'], chanjo_api)
    coverage_data = api.data(family_obj.analyses[0])
    api.upload(coverage_data, replace=re_upload)


@upload.command()
@click.option('-r', '--re-upload', is_flag=True, help='re-upload existing analysis')
@click.argument('family_id')
@click.pass_context
def genotypes(context, re_upload, family_id):
    """Upload genotypes from an analysis to Genotype."""

    click.echo(click.style('----------------- GENOTYPES -------------------'))

    tb_api = tb.TrailblazerAPI(context.obj)
    gt_api = gt.GenotypeAPI(context.obj)
    family_obj = context.obj['status'].family(family_id)
    api = UploadGenotypesAPI(context.obj['status'], context.obj['housekeeper_api'], tb_api, gt_api)
    results = api.data(family_obj.analyses[0])
    if results:
        api.upload(results, replace=re_upload)


@upload.command()
@click.argument('case_id')
@click.pass_context
def observations(context, case_id):
    """Upload observations from an analysis to LoqusDB."""

    click.echo(click.style('----------------- OBSERVATIONS ----------------'))

<<<<<<< HEAD
    ## TODO add the loqusd db binary path to context.obj
    loqus_api = loqus.LoqusdbAPI(context.obj)
    family_obj = context.obj['status'].family(family_id)
    api = UploadObservationsAPI(context.obj['status'], context.obj['housekeeper_api'], loqus_api)
    try:
        api.process(family_obj.analyses[0])
        click.echo(click.style(f"{family_id}: observations uploaded!", fg='green'))
    except DuplicateRecordError as error:
        LOG.info(f"skipping observations upload: {error.message}")
=======
    loqus_rd_api = loqus.LoqusdbAPI(context.obj)
    family_obj = context.obj['status'].family(case_id)

    if not family_obj.customer.loqus_upload:
        click.echo(click.style(
            f"{case_id}: {family_obj.customer.internal_id} not whitelisted for upload to "
            f"loqusdb. Skipping!",
            fg='yellow'))
        return

    if LinkHelper.all_samples_data_analysis(family_obj.links, 'MIP'):

        if LinkHelper.all_samples_are_non_tumour(family_obj.links):
            api = UploadObservationsAPI(context.obj['status'], context.obj['housekeeper_api'],
                                        loqus_rd_api)
            try:
                api.process(family_obj.analyses[0])
                click.echo(click.style(f"{case_id}: observations uploaded!", fg='green'))
            except DuplicateRecordError as error:
                LOG.info(f"skipping observations upload: %s", error.message)

        else:
            click.echo(click.style(f"{case_id}: has tumour samples. Skipping!", fg='yellow'))
            return
    else:
        click.echo(click.style(f"{case_id}: has non-MIP data_analysis. Skipping!", fg='yellow'))
        return


class LinkHelper:
    """Class that helps handle links"""

    @staticmethod
    def all_samples_are_non_tumour(links: List[models.FamilySample]) -> bool:
        """Return True if all samples are non tumour."""
        return all(not link.sample.is_tumour for link in links)

    @staticmethod
    def all_samples_data_analysis(links: List[models.FamilySample], data_anlysis) -> bool:
        """Return True if all samples has the given data_analysis."""
        return all(data_anlysis == link.sample.data_analysis for link in links)
>>>>>>> 65db8174


@upload.command()
@click.option('-r', '--re-upload', is_flag=True, help='re-upload existing analysis')
@click.option('-p', '--print', 'print_console', is_flag=True, help='print config values')
@click.argument('family_id')
@click.pass_context
def scout(context, re_upload, print_console, family_id):
    """Upload variants from analysis to Scout."""

    click.echo(click.style('----------------- SCOUT -----------------------'))

    scout_api = scoutapi.ScoutAPI(context.obj)
    family_obj = context.obj['status'].family(family_id)
    scout_upload_api = context.obj['scout_upload_api']
    scout_config = scout_upload_api.generate_config(family_obj.analyses[0])
    if print_console:
        click.echo(scout_config)
    else:
        scout_api.upload(scout_config, force=re_upload)


@upload.command()
@click.argument('family_id')
@click.option('-p', '--panel', help='Gene panel to filter VCF by', required=True, multiple=True)
@click.option('-out', '--outfile', help='Name of pdf outfile', default=None)
@click.option('-cust', '--customer', help='Name of customer', default="")
@click.option('-qual', '--quality', help='Variant quality threshold', default=20)
@click.option('-ref', '--genome_reference', help='Chromosome build (default=grch37)',
              default="grch37")
@click.pass_context
def beacon(context: click.Context, family_id: str, panel: str, outfile: str, customer: str,
           quality: int, genome_reference: str):
    """Upload variants for affected samples in a family to cgbeacon."""

    click.echo(click.style('----------------- BEACON ----------------------'))

    if outfile:
        outfile += dt.datetime.now().strftime("%Y-%m-%d_%H:%M:%S.pdf")
    api = UploadBeaconApi(
        status=context.obj['status'],
        hk_api=context.obj['housekeeper_api'],
        scout_api=scoutapi.ScoutAPI(context.obj),
        beacon_api=beacon_app.BeaconApi(context.obj),
    )
    api.upload(
        family_id=family_id,
        panel=panel,
        outfile=outfile,
        customer=customer,
        qual=quality,
        reference=genome_reference,
    )


@upload.command()
@click.pass_context
def auto(context):
    """Upload all completed analyses."""

    click.echo(click.style('----------------- AUTO ------------------------'))

    exit_code = 0
    for analysis_obj in context.obj['status'].analyses_to_upload():
        LOG.info(f"uploading family: {analysis_obj.family.internal_id}")
        try:
            context.invoke(upload, family_id=analysis_obj.family.internal_id)
        except Exception as e:
            import traceback
            LOG.error(f"uploading family failed: {analysis_obj.family.internal_id}")
            LOG.error(traceback.format_exc())
            exit_code = 1

    sys.exit(exit_code)


@upload.command()
@click.argument('family_id')
@click.pass_context
def validate(context, family_id):
    """Validate a family of samples."""

    click.echo(click.style('----------------- VALIDATE --------------------'))

    family_obj = context.obj['status'].family(family_id)
    chanjo_api = coverage_app.ChanjoAPI(context.obj)
    chanjo_samples = []
    for link_obj in family_obj.links:
        sample_id = link_obj.sample.internal_id
        chanjo_sample = chanjo_api.sample(sample_id)
        if chanjo_sample is None:
            click.echo(click.style(f"upload coverage for {sample_id}", fg='yellow'))
            continue
        chanjo_samples.append(chanjo_sample)
    if chanjo_samples:
        coverage_results = chanjo_api.omim_coverage(chanjo_samples)
        for link_obj in family_obj.links:
            sample_id = link_obj.sample.internal_id
            if sample_id in coverage_results:
                completeness = coverage_results[sample_id]['mean_completeness']
                mean_coverage = coverage_results[sample_id]['mean_coverage']
                click.echo(f"{sample_id}: {mean_coverage:.2f}X - {completeness:.2f}%")
            else:
                click.echo(f"{sample_id}: sample not found in chanjo", color='yellow')<|MERGE_RESOLUTION|>--- conflicted
+++ resolved
@@ -206,17 +206,7 @@
 
     click.echo(click.style('----------------- OBSERVATIONS ----------------'))
 
-<<<<<<< HEAD
-    ## TODO add the loqusd db binary path to context.obj
-    loqus_api = loqus.LoqusdbAPI(context.obj)
-    family_obj = context.obj['status'].family(family_id)
-    api = UploadObservationsAPI(context.obj['status'], context.obj['housekeeper_api'], loqus_api)
-    try:
-        api.process(family_obj.analyses[0])
-        click.echo(click.style(f"{family_id}: observations uploaded!", fg='green'))
-    except DuplicateRecordError as error:
-        LOG.info(f"skipping observations upload: {error.message}")
-=======
+
     loqus_rd_api = loqus.LoqusdbAPI(context.obj)
     family_obj = context.obj['status'].family(case_id)
 
@@ -258,7 +248,6 @@
     def all_samples_data_analysis(links: List[models.FamilySample], data_anlysis) -> bool:
         """Return True if all samples has the given data_analysis."""
         return all(data_anlysis == link.sample.data_analysis for link in links)
->>>>>>> 65db8174
 
 
 @upload.command()
