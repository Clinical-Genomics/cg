# -*- coding: utf-8 -*-
import datetime as dt
import logging
import sys
from typing import List

import click

from cg.store import Store, models
from cg.apps import coverage as coverage_app, gt, hk, loqus, tb, scoutapi, beacon as beacon_app, \
<<<<<<< HEAD
    lims, vogue
from cg.cli.trending import trending as trending_command

=======
    lims, vogue, mutacc_auto
from cg.cli.trending import trending as trending_command
>>>>>>> 8e766861
from cg.exc import DuplicateRecordError, DuplicateSampleError
from cg.meta.upload.coverage import UploadCoverageApi
from cg.meta.upload.gt import UploadGenotypesAPI
from cg.meta.upload.observations import UploadObservationsAPI
from cg.meta.upload.scoutapi import UploadScoutAPI
from cg.meta.upload.beacon import UploadBeaconApi
from cg.meta.upload.vogue import UploadVogueAPI
from cg.meta.analysis import AnalysisAPI
from cg.meta.deliver.api import DeliverAPI
from cg.meta.report.api import ReportAPI
from cg.meta.upload.mutacc import UploadToMutaccAPI

LOG = logging.getLogger(__name__)


@click.group(invoke_without_command=True)
@click.option('-f', '--family', 'family_id', help='Upload to all apps')
@click.pass_context
def upload(context, family_id):
    """Upload results from analyses."""

    click.echo(click.style('----------------- UPLOAD ----------------------'))

    context.obj['status'] = Store(context.obj['database'])
    context.obj['housekeeper_api'] = hk.HousekeeperAPI(context.obj)

    context.obj['vogue_api'] = vogue.VogueAPI(context.obj)
    context.obj['genotype_api'] = gt.GenotypeAPI(context.obj)
    context.obj['lims_api'] = lims.LimsAPI(context.obj)
    context.obj['tb_api'] = tb.TrailblazerAPI(context.obj)
    context.obj['chanjo_api'] = coverage_app.ChanjoAPI(context.obj)
    context.obj['deliver_api'] = DeliverAPI(context.obj, hk_api=context.obj['housekeeper_api'],
                                            lims_api=context.obj['lims_api'])
    context.obj['scout_api'] = scoutapi.ScoutAPI(context.obj)
    context.obj['analysis_api'] = AnalysisAPI(context.obj, hk_api=context.obj['housekeeper_api'],
                                              scout_api=context.obj['scout_api'],
                                              tb_api=context.obj[
                                                  'tb_api'],
                                              lims_api=context.obj['lims_api'],
                                              deliver_api=context.obj['deliver_api'])
    context.obj['report_api'] = ReportAPI(
        db=context.obj['status'],
        lims_api=context.obj['lims_api'],
        chanjo_api=context.obj['chanjo_api'],
        analysis_api=context.obj['analysis_api'],
        scout_api=context.obj['scout_api']
    )

    context.obj['scout_upload_api'] = UploadScoutAPI(
        status_api=context.obj['status'],
        hk_api=context.obj['housekeeper_api'],
        scout_api=context.obj['scout_api'],
        madeline_exe=context.obj['madeline_exe'],
        analysis_api=context.obj['analysis_api']
    )

    context.obj['vogue_upload_api'] = UploadVogueAPI(
        genotype_api=context.obj['genotype_api'],
<<<<<<< HEAD
        vogue_api=context.obj['vogue_api'],
        find_basic=context.obj['status']
=======
        vogue_api=context.obj['vogue_api']
>>>>>>> 8e766861
    )

    if family_id:
        family_obj = context.obj['status'].family(family_id)
        analysis_obj = family_obj.analyses[0]
        if analysis_obj.uploaded_at is not None:
            message = f"analysis already uploaded: {analysis_obj.uploaded_at.date()}"
            click.echo(click.style(message, fg='yellow'))
        else:
            context.invoke(coverage, re_upload=True, family_id=family_id)
            context.invoke(validate, family_id=family_id)
            context.invoke(genotypes, re_upload=False, family_id=family_id)
            context.invoke(observations, case_id=family_id)
            context.invoke(scout, family_id=family_id)
            analysis_obj.uploaded_at = dt.datetime.now()
            context.obj['status'].commit()
            click.echo(click.style(f"{family_id}: analysis uploaded!", fg='green'))


upload.add_command(trending_command)

@upload.command('delivery-report')
@click.argument('family_id')
@click.option('-p', '--print', 'print_console', is_flag=True, help='print report to console')
@click.pass_context
def delivery_report(context, family_id, print_console):
    """Generates a delivery report for a case and uploads it to housekeeper and scout

    The report contains data from several sources:

    status-db:
        family
        customer_obj
        application_objs
        accredited
        panels
        samples
        sample.id
        sample.status
        sample.ticket
        sample.million_read_pairs
        sample.prep_date
        sample.received
        sample.sequencing_date
        sample.delivery_date

    lims:
        sample.name
        sample.sex
        sample.source
        sample.application
        sample.prep_method
        sample.sequencing_method
        sample.delivery_method


    trailblazer:
        sample.mapped_reads
        sample.duplicates
        sample.analysis_sex
        mip_version
        genome_build

    chanjo:
        sample.target_coverage
        sample.target_completeness

    scout:
        panel-genes

    calculated:
        today
        sample.processing_time

    """

    click.echo(click.style('----------------- DELIVERY_REPORT -------------'))

    report_api = context.obj['report_api']

    if print_console:
        delivery_report_html = report_api.create_delivery_report(family_id)

        click.echo(delivery_report_html)
    else:
        tb_api = context.obj['tb_api']
        status_api = context.obj['status']
        delivery_report_file = report_api.create_delivery_report_file(family_id,
                                                                      file_path=
                                                                      tb_api.get_family_root_dir(
                                                                        family_id))
        hk_api = context.obj['housekeeper_api']
        added_file = _add_delivery_report_to_hk(delivery_report_file, hk_api, family_id)

        if added_file:
            click.echo(click.style('uploaded to housekeeper', fg='green'))
            context.invoke(delivery_report_to_scout, case_id=family_id)
            click.echo(click.style('uploaded to scout', fg='green'))
            _update_delivery_report_date(status_api, family_id)
        else:
            click.echo(click.style('already uploaded to housekeeper, skipping'))


def _add_delivery_report_to_scout(context, path, case_id):
    scout_api = scoutapi.ScoutAPI(context.obj)
    scout_api.upload_delivery_report(path, case_id, update=True)


def _add_delivery_report_to_hk(delivery_report_file, hk_api: hk.HousekeeperAPI, family_id):
    delivery_report_tag_name = 'delivery-report'
    version_obj = hk_api.last_version(family_id)
    uploaded_delivery_report_files = hk_api.get_files(bundle=family_id,
                                                      tags=[delivery_report_tag_name],
                                                      version=version_obj.id)
    number_of_delivery_reports = len(uploaded_delivery_report_files.all())
    is_bundle_missing_delivery_report = number_of_delivery_reports == 0

    if is_bundle_missing_delivery_report:
        file_obj = hk_api.add_file(delivery_report_file.name, version_obj, delivery_report_tag_name)
        hk_api.include_file(file_obj, version_obj)
        hk_api.add_commit(file_obj)
        return file_obj

    return None


def _update_delivery_report_date(status_api, family_id):
    family_obj = status_api.family(family_id)
    analysis_obj = family_obj.analyses[0]
    analysis_obj.delivery_report_created_at = dt.datetime.now()
    status_api.commit()


@upload.command('delivery-report-to-scout')
@click.argument('case_id')
@click.option('-d', '--dry-run', 'dry_run', is_flag=True, help='run command without uploading to '
                                                               'scout')
@click.pass_context
def delivery_report_to_scout(context, case_id, dry_run):
    """Fetches an delivery-report from housekeeper and uploads it to scout"""
    hk_api = context.obj['housekeeper_api']
    report = _get_delivery_report_from_hk(hk_api, case_id)

    LOG.info("uploading delivery report %s to scout for case: %s", report, case_id)
    if not dry_run:
        _add_delivery_report_to_scout(context, report, case_id)


def _get_delivery_report_from_hk(hk_api: hk.HousekeeperAPI, family_id):
    delivery_report_tag_name = 'delivery-report'
    version_obj = hk_api.last_version(family_id)
    uploaded_delivery_report_files = hk_api.get_files(bundle=family_id,
                                                      tags=[delivery_report_tag_name],
                                                      version=version_obj.id)

    if uploaded_delivery_report_files.count() == 0:
        raise FileNotFoundError(f"No delivery report was found in housekeeper for {family_id}")

    return uploaded_delivery_report_files[0].full_path


@upload.command('delivery-reports')
@click.option('-p', '--print', 'print_console', is_flag=True, help='print list to console')
@click.pass_context
def delivery_reports(context, print_console):
    """Generate a delivery reports for all cases that need one"""

    click.echo(click.style('----------------- DELIVERY REPORTS ------------------------'))

    for analysis_obj in context.obj['status'].analyses_to_delivery_report():
        LOG.info("uploading delivery report for family: %s", analysis_obj.family.internal_id)
        try:
            context.invoke(delivery_report,
                           family_id=analysis_obj.family.internal_id,
                           print_console=print_console)
        except Exception:
            LOG.error("uploading delivery report failed for family: %s",
                      analysis_obj.family.internal_id)


@upload.command()
@click.option('-r', '--re-upload', is_flag=True, help='re-upload existing analysis')
@click.argument('family_id')
@click.pass_context
def coverage(context, re_upload, family_id):
    """Upload coverage from an analysis to Chanjo."""

    click.echo(click.style('----------------- COVERAGE --------------------'))

    chanjo_api = coverage_app.ChanjoAPI(context.obj)
    family_obj = context.obj['status'].family(family_id)
    api = UploadCoverageApi(context.obj['status'], context.obj['housekeeper_api'], chanjo_api)
    coverage_data = api.data(family_obj.analyses[0])
    api.upload(coverage_data, replace=re_upload)


@upload.command()
@click.option('-r', '--re-upload', is_flag=True, help='re-upload existing analysis')
@click.argument('family_id')
@click.pass_context
def genotypes(context, re_upload, family_id):
    """Upload genotypes from an analysis to Genotype."""

    click.echo(click.style('----------------- GENOTYPES -------------------'))

    tb_api = tb.TrailblazerAPI(context.obj)
    gt_api = gt.GenotypeAPI(context.obj)
    family_obj = context.obj['status'].family(family_id)
    api = UploadGenotypesAPI(context.obj['status'], context.obj['housekeeper_api'], tb_api, gt_api)
    results = api.data(family_obj.analyses[0])
    if results:
        api.upload(results, replace=re_upload)


@upload.command()
@click.option('-c', '--case_id', help='internal case id, leave empty to process all')
@click.option('-l', '--case-limit', type=int, help='maximum number of cases to upload')
@click.option('--dry-run', is_flag=True, help='only print cases to be processed')
@click.pass_context
def observations(context, case_id, case_limit, dry_run):
    """Upload observations from an analysis to LoqusDB."""

    click.echo(click.style('----------------- OBSERVATIONS ----------------'))

    loqus_api = loqus.LoqusdbAPI(context.obj)

    if case_id:
        families_to_upload = [context.obj['status'].family(case_id)]
    else:
        families_to_upload = context.obj['status'].observations_to_upload()

    nr_uploaded = 0
    for family_obj in families_to_upload:

        if case_limit is not None:
            if nr_uploaded >= case_limit:
                LOG.info("Uploaded %d cases, observations upload will now stop", nr_uploaded)
                break

        if not family_obj.customer.loqus_upload:
            LOG.info("%s: %s not whitelisted for upload to loqusdb. Skipping!",
                     family_obj.internal_id, family_obj.customer.internal_id)
            continue

        if not LinkHelper.all_samples_data_analysis(family_obj.links, ['MIP', '', None]):
            LOG.info("%s: has non-MIP data_analysis. Skipping!", family_obj.internal_id)
            continue

        if not LinkHelper.all_samples_are_non_tumour(family_obj.links):
            LOG.info("%s: has tumour samples. Skipping!", family_obj.internal_id)
            continue

        if not LinkHelper.all_samples_are_wgs(family_obj.links):
            LOG.info("%s: has non WGS analyis. Skipping!", family_obj.internal_id)
            continue

        if dry_run:
            LOG.info("%s: Would upload observations", family_obj.internal_id)
            continue

        api = UploadObservationsAPI(context.obj['status'], context.obj['housekeeper_api'],
                                    loqus_api)

        try:
            api.process(family_obj.analyses[0])
            LOG.info("%s: observations uploaded!", family_obj.internal_id)
            nr_uploaded += 1
        except (DuplicateRecordError, DuplicateSampleError) as error:
            LOG.info("%s: skipping observations upload: %s", family_obj.internal_id, error.message)
        except FileNotFoundError as error:
            LOG.info("%s: skipping observations upload: %s", family_obj.internal_id, error)


class LinkHelper:
    """Class that helps handle links"""

    @staticmethod
    def all_samples_are_non_tumour(links: List[models.FamilySample]) -> bool:
        """Return True if all samples are non tumour."""
        return all(not link.sample.is_tumour for link in links)

    @staticmethod
    def all_samples_data_analysis(links: List[models.FamilySample], data_anlysis) -> bool:
        """Return True if all samples has the given data_analysis."""
        return all(link.sample.data_analysis in data_anlysis for link in links)

    @staticmethod
    def all_samples_are_wgs(links: List[models.FamilySample]) -> bool:
        """Return True if all samples are from wgs analysis"""
        return all(link.sample.application_version.application.analysis_type == 'wgs'
                   for link in links)


@upload.command()
@click.option('-r', '--re-upload', is_flag=True, help='re-upload existing analysis')
@click.option('-p', '--print', 'print_console', is_flag=True, help='print config values')
@click.argument('family_id')
@click.pass_context
def scout(context, re_upload, print_console, family_id):
    """Upload variants from analysis to Scout."""

    click.echo(click.style('----------------- SCOUT -----------------------'))

    scout_api = scoutapi.ScoutAPI(context.obj)
    family_obj = context.obj['status'].family(family_id)
    scout_upload_api = context.obj['scout_upload_api']
    scout_config = scout_upload_api.generate_config(family_obj.analyses[0])
    if print_console:
        click.echo(scout_config)
    else:
        scout_api.upload(scout_config, force=re_upload)


@upload.command()
@click.argument('family_id')
@click.option('-p', '--panel', help='Gene panel to filter VCF by', required=True, multiple=True)
@click.option('-out', '--outfile', help='Name of pdf outfile', default=None)
@click.option('-cust', '--customer', help='Name of customer', default="")
@click.option('-qual', '--quality', help='Variant quality threshold', default=20)
@click.option('-ref', '--genome_reference', help='Chromosome build (default=grch37)',
              default="grch37")
@click.pass_context
def beacon(context: click.Context, family_id: str, panel: str, outfile: str, customer: str,
           quality: int, genome_reference: str):
    """Upload variants for affected samples in a family to cgbeacon."""

    click.echo(click.style('----------------- BEACON ----------------------'))

    if outfile:
        outfile += dt.datetime.now().strftime("%Y-%m-%d_%H:%M:%S.pdf")
    api = UploadBeaconApi(
        status=context.obj['status'],
        hk_api=context.obj['housekeeper_api'],
        scout_api=scoutapi.ScoutAPI(context.obj),
        beacon_api=beacon_app.BeaconApi(context.obj),
    )
    api.upload(
        family_id=family_id,
        panel=panel,
        outfile=outfile,
        customer=customer,
        qual=quality,
        reference=genome_reference,
    )


@upload.command()
@click.pass_context
def auto(context):
    """Upload all completed analyses."""

    click.echo(click.style('----------------- AUTO ------------------------'))

    exit_code = 0
    for analysis_obj in context.obj['status'].analyses_to_upload():
        LOG.info(f"uploading family: {analysis_obj.family.internal_id}")
        try:
            context.invoke(upload, family_id=analysis_obj.family.internal_id)
        except Exception as e:
            import traceback
            LOG.error(f"uploading family failed: {analysis_obj.family.internal_id}")
            LOG.error(traceback.format_exc())
            exit_code = 1

    sys.exit(exit_code)


@upload.command()
@click.argument('family_id')
@click.pass_context
def validate(context, family_id):
    """Validate a family of samples."""

    click.echo(click.style('----------------- VALIDATE --------------------'))

    family_obj = context.obj['status'].family(family_id)
    chanjo_api = coverage_app.ChanjoAPI(context.obj)
    chanjo_samples = []
    for link_obj in family_obj.links:
        sample_id = link_obj.sample.internal_id
        chanjo_sample = chanjo_api.sample(sample_id)
        if chanjo_sample is None:
            click.echo(click.style(f"upload coverage for {sample_id}", fg='yellow'))
            continue
        chanjo_samples.append(chanjo_sample)
    if chanjo_samples:
        coverage_results = chanjo_api.omim_coverage(chanjo_samples)
        for link_obj in family_obj.links:
            sample_id = link_obj.sample.internal_id
            if sample_id in coverage_results:
                completeness = coverage_results[sample_id]['mean_completeness']
                mean_coverage = coverage_results[sample_id]['mean_coverage']
                click.echo(f"{sample_id}: {mean_coverage:.2f}X - {completeness:.2f}%")
            else:
                click.echo(f"{sample_id}: sample not found in chanjo", color='yellow')


@upload.command('process-solved')
@click.option('-c', '--case-id', help='internal case id, leave empty to process all')
@click.option('-d', '--days-ago', type=int, default=1, help='days since solved')
@click.option('--dry-run', is_flag=True, help='only print cases to be processed')
@click.pass_context
def process_solved(context, case_id, days_ago, dry_run):

    """Process cases with mutacc that has been marked as solved in scout.
    This prepares them to be uploaded to the mutacc database"""

    click.echo(click.style('----------------- PROCESS-SOLVED ----------------'))

    scout_api = context.obj['scout_api']
    mutacc_auto_api = mutacc_auto.MutaccAutoAPI(context.obj)

    mutacc_upload = UploadToMutaccAPI(scout_api=scout_api, mutacc_auto_api=mutacc_auto_api)

    # Get cases to upload into mutacc from scout
    if case_id is not None:
        finished_cases = scout_api.get_cases(finished=True, case_id=case_id)
    elif days_ago is not None:
        finished_cases = scout_api.get_solved_cases(days_ago=days_ago)
    else:
        LOG.info("Please enter option '--case-id' or '--days-ago'")

    number_processed = 0
    for case in finished_cases:

        if dry_run:
            LOG.info("Would process case %s with mutacc", case['_id'])
            continue

        LOG.info("Start processing case %s with mutacc", case['_id'])
        mutacc_upload.extract_reads(case)
        number_processed += 1

    if number_processed == 0:
        LOG.info("No cases were solved within the last %s days", days_ago)


@upload.command('processed-solved')
@click.pass_context
def processed_solved(context):

    """Upload solved cases that has been processed by mutacc to the mutacc database"""

    click.echo(click.style('----------------- PROCESSED-SOLVED ----------------'))

    LOG.info("Uploading processed cases by mutacc to the mutacc database")

    mutacc_auto_api = mutacc_auto.MutaccAutoAPI(context.obj)
    mutacc_auto_api.import_reads()

upload.add_command(trending_command)<|MERGE_RESOLUTION|>--- conflicted
+++ resolved
@@ -8,14 +8,8 @@
 
 from cg.store import Store, models
 from cg.apps import coverage as coverage_app, gt, hk, loqus, tb, scoutapi, beacon as beacon_app, \
-<<<<<<< HEAD
-    lims, vogue
-from cg.cli.trending import trending as trending_command
-
-=======
     lims, vogue, mutacc_auto
 from cg.cli.trending import trending as trending_command
->>>>>>> 8e766861
 from cg.exc import DuplicateRecordError, DuplicateSampleError
 from cg.meta.upload.coverage import UploadCoverageApi
 from cg.meta.upload.gt import UploadGenotypesAPI
@@ -74,12 +68,8 @@
 
     context.obj['vogue_upload_api'] = UploadVogueAPI(
         genotype_api=context.obj['genotype_api'],
-<<<<<<< HEAD
         vogue_api=context.obj['vogue_api'],
         find_basic=context.obj['status']
-=======
-        vogue_api=context.obj['vogue_api']
->>>>>>> 8e766861
     )
 
     if family_id:
@@ -98,8 +88,6 @@
             context.obj['status'].commit()
             click.echo(click.style(f"{family_id}: analysis uploaded!", fg='green'))
 
-
-upload.add_command(trending_command)
 
 @upload.command('delivery-report')
 @click.argument('family_id')
