# -*- coding: utf-8 -*-
import datetime as dt
import logging
import sys
from typing import List

import click

from cg.store import Store, models
from cg.apps import coverage as coverage_app, gt, hk, loqus, tb, scoutapi, beacon as beacon_app, \
    lims, mutacc_auto
from cg.exc import DuplicateRecordError, DuplicateSampleError
from cg.meta.upload.coverage import UploadCoverageApi
from cg.meta.upload.gt import UploadGenotypesAPI
from cg.meta.upload.observations import UploadObservationsAPI
from cg.meta.upload.scoutapi import UploadScoutAPI
from cg.meta.upload.beacon import UploadBeaconApi
from cg.meta.analysis import AnalysisAPI
from cg.meta.deliver.api import DeliverAPI
from cg.meta.report.api import ReportAPI
from cg.meta.upload.mutacc import UploadToMutaccAPI

LOG = logging.getLogger(__name__)


@click.group(invoke_without_command=True)
@click.option('-f', '--family', 'family_id', help='Upload to all apps')
@click.option('-r', '--restart', 'force_restart', is_flag=True, help='Force upload of analysis '
                                                                     'marked as started')
@click.pass_context
def upload(context, family_id, force_restart):
    """Upload results from analyses."""

    click.echo(click.style('----------------- UPLOAD ----------------------'))

    context.obj['status'] = Store(context.obj['database'])

    if family_id:
        family_obj = context.obj['status'].family(family_id)
        if not family_obj:
            message = f"family not found: {family_id}"
            click.echo(click.style(message, fg='red'))
            context.abort()

        if not family_obj.analyses:
            message = f"no analysis exists for family: {family_id}"
            click.echo(click.style(message, fg='red'))
            context.abort()

        analysis_obj = family_obj.analyses[0]

        if analysis_obj.uploaded_at is not None:
            message = f"analysis already uploaded: {analysis_obj.uploaded_at.date()}"
            click.echo(click.style(message, fg='red'))
            context.abort()

        if not force_restart and analysis_obj.upload_started_at is not None:
            if dt.datetime.now() - analysis_obj.upload_started_at > dt.timedelta(hours=24):
                raise Exception(f"The upload started at {analysis_obj.upload_started_at} "
                                f"something went wrong, restart it with the --restart flag")

            message = f"analysis upload already started: {analysis_obj.upload_started_at.date()}"
            click.echo(click.style(message, fg='yellow'))
            return

    context.obj['housekeeper_api'] = hk.HousekeeperAPI(context.obj)

    context.obj['lims_api'] = lims.LimsAPI(context.obj)
    context.obj['tb_api'] = tb.TrailblazerAPI(context.obj)
    context.obj['chanjo_api'] = coverage_app.ChanjoAPI(context.obj)
    context.obj['deliver_api'] = DeliverAPI(context.obj, hk_api=context.obj['housekeeper_api'],
                                            lims_api=context.obj['lims_api'])
    context.obj['scout_api'] = scoutapi.ScoutAPI(context.obj)
    context.obj['analysis_api'] = AnalysisAPI(context.obj, hk_api=context.obj['housekeeper_api'],
                                              scout_api=context.obj['scout_api'],
                                              tb_api=context.obj[
                                                  'tb_api'],
                                              lims_api=context.obj['lims_api'],
                                              deliver_api=context.obj['deliver_api'])
    context.obj['report_api'] = ReportAPI(
        db=context.obj['status'],
        lims_api=context.obj['lims_api'],
        chanjo_api=context.obj['chanjo_api'],
        analysis_api=context.obj['analysis_api'],
        scout_api=context.obj['scout_api']
    )

    context.obj['scout_upload_api'] = UploadScoutAPI(
        status_api=context.obj['status'],
        hk_api=context.obj['housekeeper_api'],
        scout_api=context.obj['scout_api'],
        madeline_exe=context.obj['madeline_exe'],
        analysis_api=context.obj['analysis_api']
    )

<<<<<<< HEAD
    if not family_id:
        _suggest_cases_to_upload(context)
        context.abort()

    family_obj = context.obj['status'].family(family_id)
    analysis_obj = family_obj.analyses[0]
    if analysis_obj.uploaded_at is not None:
        message = f"analysis already uploaded: {analysis_obj.uploaded_at.date()}"
        click.echo(click.style(message, fg='yellow'))
    else:
        context.invoke(coverage, re_upload=True, family_id=family_id)
        context.invoke(validate, family_id=family_id)
        context.invoke(genotypes, re_upload=False, family_id=family_id)
        context.invoke(observations, case_id=family_id)
        context.invoke(scout, family_id=family_id)
        analysis_obj.uploaded_at = dt.datetime.now()
        context.obj['status'].commit()
        click.echo(click.style(f"{family_id}: analysis uploaded!", fg='green'))
=======
    if family_id:
        family_obj = context.obj['status'].family(family_id)
        analysis_obj = family_obj.analyses[0]
        if analysis_obj.uploaded_at is not None:
            message = f"analysis already uploaded: {analysis_obj.uploaded_at.date()}"
            click.echo(click.style(message, fg='yellow'))
        else:
            analysis_obj.upload_started_at = dt.datetime.now()
            context.obj['status'].commit()
            context.invoke(coverage, re_upload=True, family_id=family_id)
            context.invoke(validate, family_id=family_id)
            context.invoke(genotypes, re_upload=False, family_id=family_id)
            context.invoke(observations, case_id=family_id)
            context.invoke(scout, family_id=family_id)
            analysis_obj.uploaded_at = dt.datetime.now()
            context.obj['status'].commit()
            click.echo(click.style(f"{family_id}: analysis uploaded!", fg='green'))
>>>>>>> c9e67e6c


@upload.command('delivery-report')
@click.argument('family_id', required=False)
@click.option('-p', '--print', 'print_console', is_flag=True, help='print report to console')
@click.pass_context
def delivery_report(context, family_id, print_console):
    """Generates a delivery report for a case and uploads it to housekeeper and scout

    The report contains data from several sources:

    status-db:
        family
        customer_obj
        application_objs
        accredited
        panels
        samples
        sample.id
        sample.status
        sample.ticket
        sample.million_read_pairs
        sample.prep_date
        sample.received
        sample.sequencing_date
        sample.delivery_date

    lims:
        sample.name
        sample.sex
        sample.source
        sample.application
        sample.prep_method
        sample.sequencing_method
        sample.delivery_method


    trailblazer:
        sample.mapped_reads
        sample.duplicates
        sample.analysis_sex
        mip_version
        genome_build

    chanjo:
        sample.target_coverage
        sample.target_completeness

    scout:
        panel-genes

    calculated:
        today
        sample.processing_time

    """

    click.echo(click.style('----------------- DELIVERY_REPORT -------------'))

    report_api = context.obj['report_api']

    if not family_id:
        _suggest_cases_delivery_report(context)
        context.abort()

    if print_console:
        delivery_report_html = report_api.create_delivery_report(family_id)

        click.echo(delivery_report_html)
    else:
        tb_api = context.obj['tb_api']
        status_api = context.obj['status']
        delivery_report_file = report_api.create_delivery_report_file(family_id,
                                                                      file_path=
                                                                      tb_api.get_family_root_dir(
                                                                        family_id))
        hk_api = context.obj['housekeeper_api']
        added_file = _add_delivery_report_to_hk(delivery_report_file, hk_api, family_id)

        if added_file:
            click.echo(click.style('uploaded to housekeeper', fg='green'))
            context.invoke(delivery_report_to_scout, case_id=family_id)
            click.echo(click.style('uploaded to scout', fg='green'))
            _update_delivery_report_date(status_api, family_id)
        else:
            click.echo(click.style('already uploaded to housekeeper, skipping'))


def _add_delivery_report_to_scout(context, path, case_id):
    scout_api = scoutapi.ScoutAPI(context.obj)
    scout_api.upload_delivery_report(path, case_id, update=True)


def _add_delivery_report_to_hk(delivery_report_file, hk_api: hk.HousekeeperAPI, family_id):
    delivery_report_tag_name = 'delivery-report'
    version_obj = hk_api.last_version(family_id)
    uploaded_delivery_report_files = hk_api.get_files(bundle=family_id,
                                                      tags=[delivery_report_tag_name],
                                                      version=version_obj.id)
    number_of_delivery_reports = len(uploaded_delivery_report_files.all())
    is_bundle_missing_delivery_report = number_of_delivery_reports == 0

    if is_bundle_missing_delivery_report:
        file_obj = hk_api.add_file(delivery_report_file.name, version_obj, delivery_report_tag_name)
        hk_api.include_file(file_obj, version_obj)
        hk_api.add_commit(file_obj)
        return file_obj

    return None


def _update_delivery_report_date(status_api, family_id):
    family_obj = status_api.family(family_id)
    analysis_obj = family_obj.analyses[0]
    analysis_obj.delivery_report_created_at = dt.datetime.now()
    status_api.commit()


@upload.command('delivery-report-to-scout')
@click.argument('case_id', required=False)
@click.option('-d', '--dry-run', 'dry_run', is_flag=True, help='run command without uploading to '
                                                               'scout')
@click.pass_context
def delivery_report_to_scout(context, case_id, dry_run):
    """Fetches an delivery-report from housekeeper and uploads it to scout"""

    if not case_id:
        _suggest_cases_delivery_report(context)
        context.abort()

    hk_api = context.obj['housekeeper_api']
    report = _get_delivery_report_from_hk(hk_api, case_id)

    LOG.info("uploading delivery report %s to scout for case: %s", report, case_id)
    if not dry_run:
        _add_delivery_report_to_scout(context, report, case_id)


def _get_delivery_report_from_hk(hk_api: hk.HousekeeperAPI, family_id):
    delivery_report_tag_name = 'delivery-report'
    version_obj = hk_api.last_version(family_id)
    uploaded_delivery_report_files = hk_api.get_files(bundle=family_id,
                                                      tags=[delivery_report_tag_name],
                                                      version=version_obj.id)

    if uploaded_delivery_report_files.count() == 0:
        raise FileNotFoundError(f"No delivery report was found in housekeeper for {family_id}")

    return uploaded_delivery_report_files[0].full_path


@upload.command('delivery-reports')
@click.option('-p', '--print', 'print_console', is_flag=True, help='print list to console')
@click.pass_context
def delivery_reports(context, print_console):
    """Generate a delivery reports for all cases that need one"""

    click.echo(click.style('----------------- DELIVERY REPORTS ------------------------'))

    for analysis_obj in context.obj['status'].analyses_to_delivery_report():
        LOG.info("uploading delivery report for family: %s", analysis_obj.family.internal_id)
        try:
            context.invoke(delivery_report,
                           family_id=analysis_obj.family.internal_id,
                           print_console=print_console)
        except Exception:
            LOG.error("uploading delivery report failed for family: %s",
                      analysis_obj.family.internal_id)


@upload.command()
@click.option('-r', '--re-upload', is_flag=True, help='re-upload existing analysis')
@click.argument('family_id', required=False)
@click.pass_context
def coverage(context, re_upload, family_id):
    """Upload coverage from an analysis to Chanjo."""

    click.echo(click.style('----------------- COVERAGE --------------------'))

    if not family_id:
        _suggest_cases_to_upload(context)
        context.abort()

    chanjo_api = coverage_app.ChanjoAPI(context.obj)
    family_obj = context.obj['status'].family(family_id)
    api = UploadCoverageApi(context.obj['status'], context.obj['housekeeper_api'], chanjo_api)
    coverage_data = api.data(family_obj.analyses[0])
    api.upload(coverage_data, replace=re_upload)


@upload.command()
@click.option('-r', '--re-upload', is_flag=True, help='re-upload existing analysis')
@click.argument('family_id', required=False)
@click.pass_context
def genotypes(context, re_upload, family_id):
    """Upload genotypes from an analysis to Genotype."""

    click.echo(click.style('----------------- GENOTYPES -------------------'))

    if not family_id:
        _suggest_cases_to_upload(context)
        context.abort()

    tb_api = tb.TrailblazerAPI(context.obj)
    gt_api = gt.GenotypeAPI(context.obj)
    family_obj = context.obj['status'].family(family_id)
    api = UploadGenotypesAPI(context.obj['status'], context.obj['housekeeper_api'], tb_api, gt_api)
    results = api.data(family_obj.analyses[0])
    if results:
        api.upload(results, replace=re_upload)


@upload.command()
@click.option('-c', '--case_id', help='internal case id, leave empty to process all')
@click.option('-l', '--case-limit', type=int, help='maximum number of cases to upload')
@click.option('--dry-run', is_flag=True, help='only print cases to be processed')
@click.pass_context
def observations(context, case_id, case_limit, dry_run):
    """Upload observations from an analysis to LoqusDB."""

    click.echo(click.style('----------------- OBSERVATIONS ----------------'))

    loqus_api = loqus.LoqusdbAPI(context.obj)

    if case_id:
        families_to_upload = [context.obj['status'].family(case_id)]
    else:
        families_to_upload = context.obj['status'].observations_to_upload()

    nr_uploaded = 0
    for family_obj in families_to_upload:

        if case_limit is not None:
            if nr_uploaded >= case_limit:
                LOG.info("Uploaded %d cases, observations upload will now stop", nr_uploaded)
                break

        if not family_obj.customer.loqus_upload:
            LOG.info("%s: %s not whitelisted for upload to loqusdb. Skipping!",
                     family_obj.internal_id, family_obj.customer.internal_id)
            continue

        if not LinkHelper.all_samples_data_analysis(family_obj.links, ['MIP', '', None]):
            LOG.info("%s: has non-MIP data_analysis. Skipping!", family_obj.internal_id)
            continue

        if not LinkHelper.all_samples_are_non_tumour(family_obj.links):
            LOG.info("%s: has tumour samples. Skipping!", family_obj.internal_id)
            continue

        if not LinkHelper.all_samples_are_wgs(family_obj.links):
            LOG.info("%s: has non WGS analyis. Skipping!", family_obj.internal_id)
            continue

        if dry_run:
            LOG.info("%s: Would upload observations", family_obj.internal_id)
            continue

        api = UploadObservationsAPI(context.obj['status'], context.obj['housekeeper_api'],
                                    loqus_api)

        try:
            api.process(family_obj.analyses[0])
            LOG.info("%s: observations uploaded!", family_obj.internal_id)
            nr_uploaded += 1
        except (DuplicateRecordError, DuplicateSampleError) as error:
            LOG.info("%s: skipping observations upload: %s", family_obj.internal_id, error.message)
        except FileNotFoundError as error:
            LOG.info("%s: skipping observations upload: %s", family_obj.internal_id, error)


class LinkHelper:
    """Class that helps handle links"""

    @staticmethod
    def all_samples_are_non_tumour(links: List[models.FamilySample]) -> bool:
        """Return True if all samples are non tumour."""
        return all(not link.sample.is_tumour for link in links)

    @staticmethod
    def all_samples_data_analysis(links: List[models.FamilySample], data_anlysis) -> bool:
        """Return True if all samples has the given data_analysis."""
        return all(link.sample.data_analysis in data_anlysis for link in links)

    @staticmethod
    def all_samples_are_wgs(links: List[models.FamilySample]) -> bool:
        """Return True if all samples are from wgs analysis"""
        return all(link.sample.application_version.application.analysis_type == 'wgs'
                   for link in links)


@upload.command()
@click.option('-r', '--re-upload', is_flag=True, help='re-upload existing analysis')
@click.option('-p', '--print', 'print_console', is_flag=True, help='print config values')
@click.argument('family_id', required=False)
@click.pass_context
def scout(context, re_upload, print_console, family_id):
    """Upload variants from analysis to Scout."""

    click.echo(click.style('----------------- SCOUT -----------------------'))

    if not family_id:
        _suggest_cases_to_upload(context)
        context.abort()

    scout_api = scoutapi.ScoutAPI(context.obj)
    family_obj = context.obj['status'].family(family_id)
    scout_upload_api = context.obj['scout_upload_api']
    scout_config = scout_upload_api.generate_config(family_obj.analyses[0])
    if print_console:
        click.echo(scout_config)
    else:
        scout_api.upload(scout_config, force=re_upload)


@upload.command()
@click.argument('family_id')
@click.option('-p', '--panel', help='Gene panel to filter VCF by', required=True, multiple=True)
@click.option('-out', '--outfile', help='Name of pdf outfile', default=None)
@click.option('-cust', '--customer', help='Name of customer', default="")
@click.option('-qual', '--quality', help='Variant quality threshold', default=20)
@click.option('-ref', '--genome_reference', help='Chromosome build (default=grch37)',
              default="grch37")
@click.pass_context
def beacon(context: click.Context, family_id: str, panel: str, outfile: str, customer: str,
           quality: int, genome_reference: str):
    """Upload variants for affected samples in a family to cgbeacon."""

    click.echo(click.style('----------------- BEACON ----------------------'))

    if outfile:
        outfile += dt.datetime.now().strftime("%Y-%m-%d_%H:%M:%S.pdf")
    api = UploadBeaconApi(
        status=context.obj['status'],
        hk_api=context.obj['housekeeper_api'],
        scout_api=scoutapi.ScoutAPI(context.obj),
        beacon_api=beacon_app.BeaconApi(context.obj),
    )
    api.upload(
        family_id=family_id,
        panel=panel,
        outfile=outfile,
        customer=customer,
        qual=quality,
        reference=genome_reference,
    )


@upload.command()
@click.pass_context
def auto(context):
    """Upload all completed analyses."""

    click.echo(click.style('----------------- AUTO ------------------------'))

    exit_code = 0
    for analysis_obj in context.obj['status'].analyses_to_upload():

        if analysis_obj.family.analyses[0].uploaded_at is not None:
            LOG.warning("Newer analysis already uploaded for %s, skipping",
                        analysis_obj.family.internal_id)
            continue

        LOG.info(f"uploading family: {analysis_obj.family.internal_id}")
        try:
            context.invoke(upload, family_id=analysis_obj.family.internal_id)
        except Exception as e:
            import traceback
            LOG.error(f"uploading family failed: {analysis_obj.family.internal_id}")
            LOG.error(traceback.format_exc())
            exit_code = 1

    sys.exit(exit_code)


@upload.command()
@click.argument('family_id', required=False)
@click.pass_context
def validate(context, family_id):
    """Validate a family of samples."""

    click.echo(click.style('----------------- VALIDATE --------------------'))

    if not family_id:
        _suggest_cases_to_upload(context)
        context.abort()

    family_obj = context.obj['status'].family(family_id)
    chanjo_api = coverage_app.ChanjoAPI(context.obj)
    chanjo_samples = []
    for link_obj in family_obj.links:
        sample_id = link_obj.sample.internal_id
        chanjo_sample = chanjo_api.sample(sample_id)
        if chanjo_sample is None:
            click.echo(click.style(f"upload coverage for {sample_id}", fg='yellow'))
            continue
        chanjo_samples.append(chanjo_sample)
    if chanjo_samples:
        coverage_results = chanjo_api.omim_coverage(chanjo_samples)
        for link_obj in family_obj.links:
            sample_id = link_obj.sample.internal_id
            if sample_id in coverage_results:
                completeness = coverage_results[sample_id]['mean_completeness']
                mean_coverage = coverage_results[sample_id]['mean_coverage']
                click.echo(f"{sample_id}: {mean_coverage:.2f}X - {completeness:.2f}%")
            else:
                click.echo(f"{sample_id}: sample not found in chanjo", color='yellow')


def _suggest_cases_to_upload(context):
    LOG.warning('provide a case, suggestions:')
    records = context.obj['status'].analyses_to_upload()[:50]
    for family_obj in records:
        click.echo(family_obj)


def _suggest_cases_delivery_report(context):
    LOG.error('provide a case, suggestions:')
    records = context.obj['status'].analyses_to_delivery_report()[:50]
    for family_obj in records:
        click.echo(family_obj)


@upload.command('process-solved')
@click.option('-c', '--case-id', help='internal case id, leave empty to process all')
@click.option('-d', '--days-ago', type=int, default=1, help='days since solved')
@click.option('-C', '--customers', type=str, multiple=True, help="Filter on customers")
@click.option('--dry-run', is_flag=True, help='only print cases to be processed')
@click.pass_context
def process_solved(context, case_id, days_ago, customers, dry_run):

    """Process cases with mutacc that has been marked as solved in scout.
    This prepares them to be uploaded to the mutacc database"""

    click.echo(click.style('----------------- PROCESS-SOLVED ----------------'))

    scout_api = context.obj['scout_api']
    mutacc_auto_api = mutacc_auto.MutaccAutoAPI(context.obj)

    mutacc_upload = UploadToMutaccAPI(scout_api=scout_api, mutacc_auto_api=mutacc_auto_api)

    # Get cases to upload into mutacc from scout
    if case_id is not None:
        finished_cases = scout_api.get_cases(finished=True, case_id=case_id)
    elif days_ago is not None:
        finished_cases = scout_api.get_solved_cases(days_ago=days_ago)
    else:
        LOG.info("Please enter option '--case-id' or '--days-ago'")

    number_processed = 0
    for case in finished_cases:

        number_processed += 1
        if customers:
            if case['owner'] not in customers:
                LOG.info("skipping %s: Not valid customer %s", case['_id'], case['owner'])
                continue
        if dry_run:
            LOG.info("Would process case %s with mutacc", case['_id'])
            continue

        LOG.info("Start processing case %s with mutacc", case['_id'])
        mutacc_upload.extract_reads(case)

    if number_processed == 0:
        LOG.info("No cases were solved within the last %s days", days_ago)


@upload.command('processed-solved')
@click.pass_context
def processed_solved(context):

    """Upload solved cases that has been processed by mutacc to the mutacc database"""

    click.echo(click.style('----------------- PROCESSED-SOLVED ----------------'))

    LOG.info("Uploading processed cases by mutacc to the mutacc database")

    mutacc_auto_api = mutacc_auto.MutaccAutoAPI(context.obj)
    mutacc_auto_api.import_reads()<|MERGE_RESOLUTION|>--- conflicted
+++ resolved
@@ -93,7 +93,6 @@
         analysis_api=context.obj['analysis_api']
     )
 
-<<<<<<< HEAD
     if not family_id:
         _suggest_cases_to_upload(context)
         context.abort()
@@ -104,6 +103,8 @@
         message = f"analysis already uploaded: {analysis_obj.uploaded_at.date()}"
         click.echo(click.style(message, fg='yellow'))
     else:
+        analysis_obj.upload_started_at = dt.datetime.now()
+        context.obj['status'].commit()
         context.invoke(coverage, re_upload=True, family_id=family_id)
         context.invoke(validate, family_id=family_id)
         context.invoke(genotypes, re_upload=False, family_id=family_id)
@@ -112,25 +113,6 @@
         analysis_obj.uploaded_at = dt.datetime.now()
         context.obj['status'].commit()
         click.echo(click.style(f"{family_id}: analysis uploaded!", fg='green'))
-=======
-    if family_id:
-        family_obj = context.obj['status'].family(family_id)
-        analysis_obj = family_obj.analyses[0]
-        if analysis_obj.uploaded_at is not None:
-            message = f"analysis already uploaded: {analysis_obj.uploaded_at.date()}"
-            click.echo(click.style(message, fg='yellow'))
-        else:
-            analysis_obj.upload_started_at = dt.datetime.now()
-            context.obj['status'].commit()
-            context.invoke(coverage, re_upload=True, family_id=family_id)
-            context.invoke(validate, family_id=family_id)
-            context.invoke(genotypes, re_upload=False, family_id=family_id)
-            context.invoke(observations, case_id=family_id)
-            context.invoke(scout, family_id=family_id)
-            analysis_obj.uploaded_at = dt.datetime.now()
-            context.obj['status'].commit()
-            click.echo(click.style(f"{family_id}: analysis uploaded!", fg='green'))
->>>>>>> c9e67e6c
 
 
 @upload.command('delivery-report')
