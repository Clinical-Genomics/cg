--- conflicted
+++ resolved
@@ -16,28 +16,17 @@
     pass
 
 
-<<<<<<< HEAD
-@backup.command('fetch-flowcell')
-@click.option('-f', '--flowcell', help='Retrieive a specific flowcell')
-@click.option('--dry-run', is_flag=True, help="Don't retrieve from PDC or set flowcell's status")
-@click.pass_context
-def fetch_flowcell(context: click.Context, flowcell: str, dry_run: bool):
-    """Fetch the first flowcell in the requested queue from backup."""
-    status_api = Store(context.obj['database'])
-    max_flowcells = context.obj.get('max_flowcells', 1000)
-    pdc_api = PdcApi(context.obj)
-    backup_api = BackupApi(status=status_api, pdc_api=pdc_api, max_flowcells=max_flowcells)
-=======
 @backup.command("fetch-flowcell")
 @click.option("-f", "--flowcell", help="Retreive a specific flowcell")
-@click.option("--dry", is_flag=True, help="Only log, do not contact PDC")
+@click.option("--dry-run", "dry_run", is_flag=True, 
+              help="Don't retrieve from PDC or set flowcell's status")
 @click.pass_context
-def fetch_flowcell(context: click.Context, dry: bool, flowcell: str):
+def fetch_flowcell(context: click.Context, dry_run: bool, flowcell: str):
     """Fetch the first flowcell in the requested queue from backup."""
     status_api = Store(context.obj["database"])
+    max_flowcells = context.obj.get('max_flowcells', 1000)
     pdc_api = PdcApi()
-    backup_api = BackupApi(status=status_api, pdc_api=pdc_api)
->>>>>>> fdb5933b
+    backup_api = BackupApi(status=status_api, pdc_api=pdc_api, max_flowcells=max_flowcells)
     if flowcell:
         flowcell_obj = status_api.flowcell(flowcell)
         if flowcell_obj is None:
@@ -45,15 +34,13 @@
             context.abort()
     else:
         flowcell_obj = None
-<<<<<<< HEAD
+
     retrieval_time = backup_api.fetch_flowcell(flowcell_obj=flowcell_obj, dry_run=dry_run)
-=======
-    retrieval_time = backup_api.fetch_flowcell(flowcell_obj=flowcell_obj, dry=dry)
->>>>>>> fdb5933b
+
     if retrieval_time is None:
         if flowcell:
             LOG.info(f"{flowcell}: updating flowcell status to requested")
-            if not dry:
+            if not dry_run:
                 flowcell_obj.status = "requested"
                 status_api.commit()
     else:
