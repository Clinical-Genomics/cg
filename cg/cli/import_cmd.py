--- conflicted
+++ resolved
@@ -1,23 +1,16 @@
 """Cli commands for importing data into the status database"""
+import logging
 import getpass
-<<<<<<< HEAD
 from pathlib import Path
 
 import click
 from cg.constants import PREP_CATEGORIES
-=======
-import logging
-
-import click
-
->>>>>>> cd5e36f7
 from cg.store import Store
 from cg.store.api.import_func import (
     import_application_versions,
     import_applications,
     import_apptags,
 )
-from cg.utils.click.EnumChoice import EnumChoice
 
 LOG = logging.getLogger(__name__)
 
