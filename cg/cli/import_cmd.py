--- conflicted
+++ resolved
@@ -19,50 +19,35 @@
 
 @import_cmd.command('application')
 @click.argument('excel_path')
-<<<<<<< HEAD
-@click.argument('signature')
+@click.argument('signature', required=False)
 @click.option('-d', '--dry-run', 'dry_run', is_flag=True, help='Test run, no changes to the '
                                                                'database')
 @click.option('-s', '--sheet-name', help='Sheet name in workbook')
-=======
-@click.argument('signature', required=False)
->>>>>>> ed1dc137
 @click.pass_context
 def application(context, excel_path, signature, sheet_name, dry_run):
     """Import new applications to status-db"""
-<<<<<<< HEAD
-    import_applications(context.obj['status'], excel_path, signature, dry_run, sheet_name)
-=======
 
     if not signature:
         signature = getpass.getuser()
 
-    import_applications(context.obj['status'], excel_path, signature)
->>>>>>> ed1dc137
+    import_applications(context.obj['status'], excel_path, signature, dry_run, sheet_name)
 
 
 @import_cmd.command('application-version')
 @click.argument('excel_path')
-<<<<<<< HEAD
-@click.argument('signature')
+@click.argument('signature', required=False)
 @click.option('-d', '--dry-run', 'dry_run', is_flag=True, help='Test run, no changes to the '
                                                                'database')
 @click.option('--skip-missing', 'skip_missing', is_flag=True, help='continue despite missing '
                                                                    'applications')
-=======
-@click.argument('signature', required=False)
->>>>>>> ed1dc137
 @click.pass_context
 def application_version(context, excel_path, signature, dry_run, skip_missing):
     """Import new application versions to status-db"""
-<<<<<<< HEAD
-    import_application_versions(context.obj['status'], excel_path, signature, dry_run, skip_missing)
-=======
 
     if not signature:
         signature = getpass.getuser()
 
-    import_application_versions(context.obj['status'], excel_path, signature)
+    import_application_versions(context.obj['status'], excel_path, signature, dry_run, skip_missing)
 
 
 @import_cmd.command('apptag')
@@ -97,5 +82,4 @@
         signature = getpass.getuser()
 
     import_apptags(context.obj['status'], excel_path, prep_category, signature, sheet_name,
-                   tag_column, activate, inactivate)
->>>>>>> ed1dc137
+                   tag_column, activate, inactivate)