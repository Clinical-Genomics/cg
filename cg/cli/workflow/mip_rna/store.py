"""Click commands to store mip-rna analyses"""
import logging
from pathlib import Path
import sys
import click

from housekeeper.exc import VersionIncludedError
from cg.apps import hk, tb
from cg.exc import (
    AnalysisNotFinishedError,
    AnalysisDuplicationError,
    BundleAlreadyAddedError,
)
from cg.meta.store.mip_rna import gather_files_and_bundle_in_housekeeper
from cg.store import Store

LOG = logging.getLogger(__name__)
FAIL = 1
SUCCESS = 0


@click.group()
@click.pass_context
def store(context):
    """Store results from MIP in housekeeper."""
    context.obj["db"] = Store(context.obj["database"])
    context.obj["tb_api"] = tb.TrailblazerAPI(context.obj)
    context.obj["hk_api"] = hk.HousekeeperAPI(context.obj)


@store.command()
@click.argument("config-stream", type=click.File("r"), required=False)
@click.pass_context
def analysis(context, config_stream):
    """Store a finished analysis in Housekeeper."""
    status = context.obj["db"]
    tb_api = context.obj["tb_api"]
    hk_api = context.obj["hk_api"]

    if not config_stream:
        LOG.error("provide a config, suggestions:")
        for analysis_obj in tb_api.analyses(status="completed", deleted=False)[:25]:
            click.echo(analysis_obj.config_path)
        context.abort()

    try:
        new_analysis = gather_files_and_bundle_in_housekeeper(
            config_stream, hk_api, status,
        )
    except AnalysisNotFinishedError as error:
        click.echo(click.style(error.message, fg="red"))
        context.abort()
    except AnalysisDuplicationError as error:
        click.echo(click.style(error.message, fg="red"))
        context.abort()
    except BundleAlreadyAddedError as error:
        click.echo(click.style(error.message, fg="red"))
        context.abort()
<<<<<<< HEAD
    except VersionIncludedError as error:
        click.echo(click.style(error.message, fg="red"))
        context.abort()
    except FileNotFoundError as error:
        click.echo(click.style(f"missing file: {error.args[0]}", fg="red"))
        context.abort()
=======
    hk_api.add_commit(bundle_obj, version_obj)


def _add_new_complete_analysis_record(bundle_data, family_obj, status, version_obj):
    """Function to create and return a new analysis database record"""
    pipeline = family_obj.links[0].sample.data_analysis
    pipeline = pipeline if pipeline else "mip"

    if status.analysis(family=family_obj, started_at=version_obj.created_at):
        raise AnalysisDuplicationError(
            f"Analysis object already exists for {family_obj.internal_id}{version_obj.created_at}"
        )

    new_analysis = status.add_analysis(
        pipeline=pipeline,
        version=bundle_data["pipeline_version"],
        started_at=version_obj.created_at,
        completed_at=dt.datetime.now(),
        primary=(len(family_obj.analyses) == 0),
    )
    new_analysis.family = family_obj
    return new_analysis


def _reset_action_from_running_on_family(family_obj):
    family_obj.action = None

>>>>>>> 38705ee8

    status.add_commit(new_analysis)
    click.echo(click.style("included files in Housekeeper", fg="green"))


@store.command()
@click.pass_context
def completed(context):
    """Store all completed analyses."""
    hk_api = context.obj["hk_api"]

    exit_code = SUCCESS
    for analysis_obj in context.obj["tb_api"].analyses(
        status="completed", deleted=False
    ):
        existing_record = hk_api.version(analysis_obj.family, analysis_obj.started_at)
        if existing_record:
            LOG.debug(
                "analysis stored: %s - %s", analysis_obj.family, analysis_obj.started_at
            )
            continue
        click.echo(click.style(f"storing family: {analysis_obj.family}", fg="blue"))
        with Path(analysis_obj.config_path).open() as config_stream:
            try:
                context.invoke(analysis, config_stream=config_stream)
            except Exception:
                LOG.error("case storage failed: %s", analysis_obj.family, exc_info=True)
                exit_code = FAIL

    sys.exit(exit_code)<|MERGE_RESOLUTION|>--- conflicted
+++ resolved
@@ -56,47 +56,17 @@
     except BundleAlreadyAddedError as error:
         click.echo(click.style(error.message, fg="red"))
         context.abort()
-<<<<<<< HEAD
     except VersionIncludedError as error:
         click.echo(click.style(error.message, fg="red"))
         context.abort()
     except FileNotFoundError as error:
         click.echo(click.style(f"missing file: {error.args[0]}", fg="red"))
         context.abort()
-=======
-    hk_api.add_commit(bundle_obj, version_obj)
-
-
-def _add_new_complete_analysis_record(bundle_data, family_obj, status, version_obj):
-    """Function to create and return a new analysis database record"""
-    pipeline = family_obj.links[0].sample.data_analysis
-    pipeline = pipeline if pipeline else "mip"
-
-    if status.analysis(family=family_obj, started_at=version_obj.created_at):
-        raise AnalysisDuplicationError(
-            f"Analysis object already exists for {family_obj.internal_id}{version_obj.created_at}"
-        )
-
-    new_analysis = status.add_analysis(
-        pipeline=pipeline,
-        version=bundle_data["pipeline_version"],
-        started_at=version_obj.created_at,
-        completed_at=dt.datetime.now(),
-        primary=(len(family_obj.analyses) == 0),
-    )
-    new_analysis.family = family_obj
-    return new_analysis
-
-
-def _reset_action_from_running_on_family(family_obj):
-    family_obj.action = None
-
->>>>>>> 38705ee8
 
     status.add_commit(new_analysis)
     click.echo(click.style("included files in Housekeeper", fg="green"))
 
-
+    
 @store.command()
 @click.pass_context
 def completed(context):
