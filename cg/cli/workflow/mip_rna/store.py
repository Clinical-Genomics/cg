"""Click commands to store mip-rna analyses"""
import datetime as dt
import logging
from pathlib import Path
import sys
import click

from cg.apps import hk, tb
from cg.exc import AnalysisNotFinishedError, AnalysisDuplicationError
from cg.store import Store

LOG = logging.getLogger(__name__)
FAIL = 1
SUCCESS = 0


@click.group()
@click.pass_context
def store(context):
    """Store results from MIP in housekeeper."""
    context.obj["db"] = Store(context.obj["database"])
    context.obj["tb_api"] = tb.TrailblazerAPI(context.obj)
    context.obj["hk_api"] = hk.HousekeeperAPI(context.obj)


@store.command()
@click.argument("config-stream", type=click.File("r"), required=False)
@click.pass_context
def analysis(context, config_stream):
    """Store a finished analysis in Housekeeper."""
    status = context.obj["db"]
    tb_api = context.obj["tb_api"]
    hk_api = context.obj["hk_api"]

    if not config_stream:
        LOG.error("provide a config, suggestions:")
        for analysis_obj in context.obj["tb_api"].analyses(status="completed", deleted=False)[:25]:
            click.echo(analysis_obj.config_path)
        context.abort()

    new_analysis = _gather_files_and_bundle_in_housekeeper(
        config_stream, context, hk_api, status, tb_api
    )

    status.add_commit(new_analysis)
    click.echo(click.style("included files in Housekeeper", fg="green"))


def _gather_files_and_bundle_in_housekeeper(config_stream, context, hk_api, status, tb_api):
    """Function to gather files and bundle in housekeeper"""
    try:
        bundle_data = tb_api.add_analysis(config_stream)
    except AnalysisNotFinishedError as error:
        click.echo(click.style(error.message, fg="red"))
        context.abort()

    try:
        results = hk_api.add_bundle(bundle_data)
        if results is None:
            click.echo(click.style("analysis version already added", fg="yellow"))
            context.abort()
        bundle_obj, version_obj = results
    except FileNotFoundError as error:
        click.echo(click.style(f"missing file: {error.args[0]}", fg="red"))
        context.abort()

    family_obj = _add_new_analysis_to_the_status_api(bundle_obj, status)
    _reset_action_from_running_on_family(family_obj)
    new_analysis = _add_new_complete_analysis_record(bundle_data, family_obj, status, version_obj)
    version_date = version_obj.created_at.date()
    click.echo(f"new bundle added: {bundle_obj.name}, version {version_date}")
    _include_files_in_housekeeper(bundle_obj, context, hk_api, version_obj)

    return new_analysis


def _include_files_in_housekeeper(bundle_obj, context, hk_api, version_obj):
    """Function to include files in housekeeper"""
    try:
        hk_api.include(version_obj)
    except hk.VersionIncludedError as error:
        click.echo(click.style(error.message, fg="red"))
        context.abort()
    hk_api.add_commit(bundle_obj, version_obj)


def _add_new_complete_analysis_record(bundle_data, family_obj, status, version_obj):
    """Function to create and return a new analysis database record"""
    pipeline = family_obj.links[0].sample.data_analysis
    pipeline = pipeline if pipeline else "mip"

    if status.analysis(family=family_obj, started_at=version_obj.created_at):
        raise AnalysisDuplicationError(
            f"Analysis object already exists for {family_obj.internal_id}{version_obj.created_at}"
        )

    new_analysis = status.add_analysis(
        pipeline=pipeline,
        version=bundle_data["pipeline_version"],
        started_at=version_obj.created_at,
        completed_at=dt.datetime.now(),
        primary=(len(family_obj.analyses) == 0),
    )
    new_analysis.family = family_obj
    return new_analysis


def _reset_action_from_running_on_family(family_obj):
    family_obj.action = None


def _add_new_analysis_to_the_status_api(bundle_obj, status):
    family_obj = status.family(bundle_obj.name)
    return family_obj


@store.command()
@click.pass_context
def completed(context):
    """Store all completed analyses."""
    hk_api = context.obj["hk_api"]
<<<<<<< HEAD
    for analysis_obj in context.obj["tb_api"].analyses(status="completed", deleted=False):
=======

    exit_code = SUCCESS
    for analysis_obj in context.obj["tb_api"].analyses(
        status="completed", deleted=False
    ):
>>>>>>> 6c1784d4
        existing_record = hk_api.version(analysis_obj.family, analysis_obj.started_at)
        if existing_record:
            LOG.debug("analysis stored: %s - %s", analysis_obj.family, analysis_obj.started_at)
            continue
        click.echo(click.style(f"storing family: {analysis_obj.family}", fg="blue"))
        with Path(analysis_obj.config_path).open() as config_stream:
            try:
                context.invoke(analysis, config_stream=config_stream)
            except Exception:
                LOG.error("case storage failed: %s", analysis_obj.family, exc_info=True)
                exit_code = FAIL

    sys.exit(exit_code)<|MERGE_RESOLUTION|>--- conflicted
+++ resolved
@@ -34,7 +34,9 @@
 
     if not config_stream:
         LOG.error("provide a config, suggestions:")
-        for analysis_obj in context.obj["tb_api"].analyses(status="completed", deleted=False)[:25]:
+        for analysis_obj in context.obj["tb_api"].analyses(
+            status="completed", deleted=False
+        )[:25]:
             click.echo(analysis_obj.config_path)
         context.abort()
 
@@ -46,7 +48,9 @@
     click.echo(click.style("included files in Housekeeper", fg="green"))
 
 
-def _gather_files_and_bundle_in_housekeeper(config_stream, context, hk_api, status, tb_api):
+def _gather_files_and_bundle_in_housekeeper(
+    config_stream, context, hk_api, status, tb_api
+):
     """Function to gather files and bundle in housekeeper"""
     try:
         bundle_data = tb_api.add_analysis(config_stream)
@@ -66,7 +70,9 @@
 
     family_obj = _add_new_analysis_to_the_status_api(bundle_obj, status)
     _reset_action_from_running_on_family(family_obj)
-    new_analysis = _add_new_complete_analysis_record(bundle_data, family_obj, status, version_obj)
+    new_analysis = _add_new_complete_analysis_record(
+        bundle_data, family_obj, status, version_obj
+    )
     version_date = version_obj.created_at.date()
     click.echo(f"new bundle added: {bundle_obj.name}, version {version_date}")
     _include_files_in_housekeeper(bundle_obj, context, hk_api, version_obj)
@@ -87,7 +93,7 @@
 def _add_new_complete_analysis_record(bundle_data, family_obj, status, version_obj):
     """Function to create and return a new analysis database record"""
     pipeline = family_obj.links[0].sample.data_analysis
-    pipeline = pipeline if pipeline else "mip"
+    pipeline = pipeline if pipeline else "mip-rna"
 
     if status.analysis(family=family_obj, started_at=version_obj.created_at):
         raise AnalysisDuplicationError(
@@ -119,18 +125,16 @@
 def completed(context):
     """Store all completed analyses."""
     hk_api = context.obj["hk_api"]
-<<<<<<< HEAD
-    for analysis_obj in context.obj["tb_api"].analyses(status="completed", deleted=False):
-=======
 
     exit_code = SUCCESS
     for analysis_obj in context.obj["tb_api"].analyses(
         status="completed", deleted=False
     ):
->>>>>>> 6c1784d4
         existing_record = hk_api.version(analysis_obj.family, analysis_obj.started_at)
         if existing_record:
-            LOG.debug("analysis stored: %s - %s", analysis_obj.family, analysis_obj.started_at)
+            LOG.debug(
+                "analysis stored: %s - %s", analysis_obj.family, analysis_obj.started_at
+            )
             continue
         click.echo(click.style(f"storing family: {analysis_obj.family}", fg="blue"))
         with Path(analysis_obj.config_path).open() as config_stream:
