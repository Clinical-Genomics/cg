--- conflicted
+++ resolved
@@ -4,8 +4,9 @@
 
 import rich_click as click
 
-<<<<<<< HEAD
-from cg.cli.utils import CLICK_CONTEXT_SETTINGS
+from cg.cli.utils import CLICK_CONTEXT_SETTINGS, echo_lines
+from cg.cli.workflow.commands import ARGUMENT_CASE_ID
+from cg.constants.cli_options import DRY_RUN
 from cg.cli.workflow.nf_analysis import (
     config_case,
     metrics_deliver,
@@ -14,13 +15,6 @@
     start,
     store,
 )
-=======
-
-from cg.cli.utils import CLICK_CONTEXT_SETTINGS, echo_lines
-from cg.cli.workflow.commands import ARGUMENT_CASE_ID
-from cg.constants.cli_options import DRY_RUN
-from cg.cli.workflow.nf_analysis import config_case, metrics_deliver, report_deliver, run, start
->>>>>>> 5e2091d6
 from cg.constants.constants import MetaApis
 from cg.meta.workflow.analysis import AnalysisAPI
 from cg.meta.workflow.nallo import NalloAnalysisAPI
@@ -41,10 +35,7 @@
 nallo.add_command(report_deliver)
 nallo.add_command(run)
 nallo.add_command(start)
-<<<<<<< HEAD
 nallo.add_command(store)
-nallo.add_command(metrics_deliver)
-=======
 nallo.add_command(metrics_deliver)
 
 
@@ -62,5 +53,4 @@
     if dry_run:
         echo_lines(lines=bed_lines)
         return
-    analysis_api.write_panel_as_tsv(case_id=case_id, content=bed_lines)
->>>>>>> 5e2091d6
+    analysis_api.write_panel_as_tsv(case_id=case_id, content=bed_lines)