--- conflicted
+++ resolved
@@ -37,10 +37,7 @@
 nallo.add_command(run)
 nallo.add_command(start)
 nallo.add_command(store)
-<<<<<<< HEAD
 nallo.add_command(store_housekeeper)
-nallo.add_command(metrics_deliver)
-=======
 nallo.add_command(metrics_deliver)
 
 
@@ -58,5 +55,4 @@
     if dry_run:
         echo_lines(lines=bed_lines)
         return
-    analysis_api.write_panel_as_tsv(case_id=case_id, content=bed_lines)
->>>>>>> 5a648688
+    analysis_api.write_panel_as_tsv(case_id=case_id, content=bed_lines)