--- conflicted
+++ resolved
@@ -7,12 +7,9 @@
 from cg.cli.utils import CLICK_CONTEXT_SETTINGS, echo_lines
 from cg.cli.workflow.commands import ARGUMENT_CASE_ID
 
-<<<<<<< HEAD
-from cg.cli.workflow.nf_analysis import config_case, run, start
 from cg.constants.cli_options import DRY_RUN
-=======
 from cg.cli.workflow.nf_analysis import config_case, run, start, metrics_deliver
->>>>>>> 8d71afc0
+
 
 from cg.constants.constants import MetaApis
 from cg.meta.workflow.analysis import AnalysisAPI
@@ -33,7 +30,7 @@
 nallo.add_command(config_case)
 nallo.add_command(run)
 nallo.add_command(start)
-<<<<<<< HEAD
+nallo.add_command(metrics_deliver)
 
 
 @nallo.command("panel")
@@ -50,7 +47,4 @@
     if dry_run:
         echo_lines(lines=bed_lines)
         return
-    analysis_api.write_panel_as_tsv(case_id=case_id, content=bed_lines)
-=======
-nallo.add_command(metrics_deliver)
->>>>>>> 8d71afc0
+    analysis_api.write_panel_as_tsv(case_id=case_id, content=bed_lines)