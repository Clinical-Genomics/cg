--- conflicted
+++ resolved
@@ -4,12 +4,6 @@
 
 import rich_click as click
 
-<<<<<<< HEAD
-from cg.cli.utils import CLICK_CONTEXT_SETTINGS
-
-from cg.cli.workflow.nf_analysis import config_case, run, start, metrics_deliver, start_available
-
-=======
 from cg.cli.utils import CLICK_CONTEXT_SETTINGS, echo_lines
 from cg.cli.workflow.commands import ARGUMENT_CASE_ID
 from cg.constants.cli_options import DRY_RUN
@@ -19,10 +13,10 @@
     report_deliver,
     run,
     start,
+    start-available,
     store,
     store_housekeeper,
-)
->>>>>>> 8661fea4
+
 from cg.constants.constants import MetaApis
 from cg.meta.workflow.analysis import AnalysisAPI
 from cg.meta.workflow.nallo import NalloAnalysisAPI
@@ -43,10 +37,7 @@
 nallo.add_command(report_deliver)
 nallo.add_command(run)
 nallo.add_command(start)
-<<<<<<< HEAD
 nallo.add_command(start_available)
-nallo.add_command(metrics_deliver)
-=======
 nallo.add_command(store)
 nallo.add_command(store_housekeeper)
 nallo.add_command(metrics_deliver)
@@ -66,5 +57,4 @@
     if dry_run:
         echo_lines(lines=bed_lines)
         return
-    analysis_api.write_panel_as_tsv(case_id=case_id, content=bed_lines)
->>>>>>> 8661fea4
+    analysis_api.write_panel_as_tsv(case_id=case_id, content=bed_lines)