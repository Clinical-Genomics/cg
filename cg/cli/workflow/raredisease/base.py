--- conflicted
+++ resolved
@@ -5,8 +5,7 @@
 import click
 
 from cg.cli.utils import echo_lines
-<<<<<<< HEAD
-from cg.cli.workflow.commands import ARGUMENT_CASE_ID, OPTION_DRY, resolve_compression
+from cg.cli.workflow.commands import ARGUMENT_CASE_ID, resolve_compression
 from cg.cli.workflow.nf_analysis import (
     config_case,
     metrics_deliver,
@@ -18,12 +17,7 @@
     store_available,
     store_housekeeper,
 )
-from cg.constants.constants import MetaApis
-=======
-from cg.cli.workflow.commands import ARGUMENT_CASE_ID, resolve_compression
-from cg.cli.workflow.nf_analysis import config_case, metrics_deliver, run, start, start_available
 from cg.constants.constants import MetaApis, DRY_RUN
->>>>>>> b5118446
 from cg.meta.workflow.analysis import AnalysisAPI
 from cg.meta.workflow.raredisease import RarediseaseAnalysisAPI
 from cg.models.cg_config import CGConfig
