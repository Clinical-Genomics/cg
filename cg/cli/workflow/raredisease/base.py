--- conflicted
+++ resolved
@@ -6,9 +6,9 @@
 
 from cg.cli.utils import echo_lines
 from cg.cli.workflow.commands import ARGUMENT_CASE_ID, OPTION_DRY, resolve_compression
-<<<<<<< HEAD
 from cg.cli.workflow.nf_analysis import (
     config_case,
+    metrics_deliver,
     report_deliver,
     run,
     start,
@@ -17,9 +17,6 @@
     store_available,
     store_housekeeper,
 )
-=======
-from cg.cli.workflow.nf_analysis import config_case, metrics_deliver, run, start, start_available
->>>>>>> 34afa353
 from cg.constants.constants import MetaApis
 from cg.meta.workflow.analysis import AnalysisAPI
 from cg.meta.workflow.raredisease import RarediseaseAnalysisAPI
