"""CLI support to create config and/or start RAREDISEASE."""

import logging
from typing import cast

import rich_click as click

from cg.cli.utils import CLICK_CONTEXT_SETTINGS
from cg.cli.workflow.commands import ARGUMENT_CASE_ID, resolve_compression
from cg.cli.workflow.nf_analysis import (
<<<<<<< HEAD
=======
    OPTION_RESUME,
    OPTION_REVISION,
    config_case,
>>>>>>> 4206cd33
    metrics_deliver,
    report_deliver,
    store,
    store_available,
    store_housekeeper,
)
from cg.constants.constants import MetaApis, Workflow
from cg.meta.workflow.analysis import AnalysisAPI
from cg.meta.workflow.raredisease import RarediseaseAnalysisAPI
from cg.models.cg_config import CGConfig
from cg.services.analysis_starter.analysis_starter import AnalysisStarter
from cg.services.analysis_starter.configurator.implementations.nextflow import NextflowConfigurator
from cg.services.analysis_starter.factories.configurator_factory import ConfiguratorFactory
from cg.services.analysis_starter.factories.starter_factory import AnalysisStarterFactory

LOG = logging.getLogger(__name__)


@click.group(invoke_without_command=True, context_settings=CLICK_CONTEXT_SETTINGS)
@click.pass_context
def raredisease(context: click.Context) -> None:
    """NF-core/raredisease analysis workflow."""
    AnalysisAPI.get_help(context)
    context.obj.meta_apis[MetaApis.ANALYSIS_API] = RarediseaseAnalysisAPI(config=context.obj)


raredisease.add_command(metrics_deliver)
raredisease.add_command(resolve_compression)
raredisease.add_command(report_deliver)
raredisease.add_command(store)
raredisease.add_command(store_available)
raredisease.add_command(store_housekeeper)


@raredisease.command()
@ARGUMENT_CASE_ID
@click.pass_obj
def config_case(cg_config: CGConfig, case_id: str):
    """Configure a raredisease case so that it is ready to be run."""
    factory = ConfiguratorFactory(cg_config)
    configurator = cast(NextflowConfigurator, factory.get_configurator(Workflow.RAREDISEASE))
    configurator.configure(case_id=case_id)


@raredisease.command()
@OPTION_REVISION
@OPTION_RESUME
@ARGUMENT_CASE_ID
@click.pass_obj
<<<<<<< HEAD
def run(cg_config: CGConfig, case_id: str):
=======
def dev_run(cg_config: CGConfig, case_id: str, resume: bool, revision: str | None):
>>>>>>> 4206cd33
    """Run a preconfigured raredisease case."""
    factory = AnalysisStarterFactory(cg_config)
    analysis_starter: AnalysisStarter = factory.get_analysis_starter_for_workflow(
        Workflow.RAREDISEASE
    )
    analysis_starter.run(case_id=case_id, resume=resume, revision=revision)


@raredisease.command()
@OPTION_REVISION
@ARGUMENT_CASE_ID
@click.pass_obj
<<<<<<< HEAD
def start(cg_config: CGConfig, case_id: str):
=======
def dev_start(cg_config: CGConfig, case_id: str, revision: str | None):
>>>>>>> 4206cd33
    """Start a raredisease case. Configures the case if needed."""
    factory = AnalysisStarterFactory(cg_config)
    analysis_starter: AnalysisStarter = factory.get_analysis_starter_for_workflow(
        Workflow.RAREDISEASE
    )
    analysis_starter.start(case_id=case_id, revision=revision)


@raredisease.command()
@click.pass_obj
def start_available(cg_config: CGConfig) -> None:
    """Starts all available raredisease cases."""
    LOG.info("Starting raredisease workflow for all available cases.")
    analysis_starter = AnalysisStarterFactory(cg_config).get_analysis_starter_for_workflow(
        Workflow.RAREDISEASE
    )
    succeeded: bool = analysis_starter.start_available()
    if not succeeded:
        raise click.Abort<|MERGE_RESOLUTION|>--- conflicted
+++ resolved
@@ -8,12 +8,9 @@
 from cg.cli.utils import CLICK_CONTEXT_SETTINGS
 from cg.cli.workflow.commands import ARGUMENT_CASE_ID, resolve_compression
 from cg.cli.workflow.nf_analysis import (
-<<<<<<< HEAD
-=======
     OPTION_RESUME,
     OPTION_REVISION,
     config_case,
->>>>>>> 4206cd33
     metrics_deliver,
     report_deliver,
     store,
@@ -63,11 +60,7 @@
 @OPTION_RESUME
 @ARGUMENT_CASE_ID
 @click.pass_obj
-<<<<<<< HEAD
-def run(cg_config: CGConfig, case_id: str):
-=======
-def dev_run(cg_config: CGConfig, case_id: str, resume: bool, revision: str | None):
->>>>>>> 4206cd33
+def run(cg_config: CGConfig, case_id: str, resume: bool, revision: str | None):
     """Run a preconfigured raredisease case."""
     factory = AnalysisStarterFactory(cg_config)
     analysis_starter: AnalysisStarter = factory.get_analysis_starter_for_workflow(
@@ -80,11 +73,7 @@
 @OPTION_REVISION
 @ARGUMENT_CASE_ID
 @click.pass_obj
-<<<<<<< HEAD
-def start(cg_config: CGConfig, case_id: str):
-=======
-def dev_start(cg_config: CGConfig, case_id: str, revision: str | None):
->>>>>>> 4206cd33
+def start(cg_config: CGConfig, case_id: str, revision: str | None):
     """Start a raredisease case. Configures the case if needed."""
     factory = AnalysisStarterFactory(cg_config)
     analysis_starter: AnalysisStarter = factory.get_analysis_starter_for_workflow(
