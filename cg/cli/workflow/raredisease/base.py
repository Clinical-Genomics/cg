"""CLI support to create config and/or start RAREDISEASE."""

import logging

import click
from pydantic.v1 import ValidationError

from cg.cli.utils import echo_lines
from cg.cli.workflow.commands import ARGUMENT_CASE_ID, OPTION_DRY
from cg.constants.constants import DRY_RUN, MetaApis
from cg.meta.workflow.analysis import AnalysisAPI
from cg.meta.workflow.raredisease import RarediseaseAnalysisAPI
from cg.models.cg_config import CGConfig
<<<<<<< HEAD
from cg.cli.workflow.nf_analysis import metrics_deliver
=======
from cg.exc import CgError

>>>>>>> c9358a51

LOG = logging.getLogger(__name__)


@click.group(invoke_without_command=True)
@click.pass_context
def raredisease(context: click.Context) -> None:
    """NF-core/raredisease analysis workflow."""
    AnalysisAPI.get_help(context)
    context.obj.meta_apis[MetaApis.ANALYSIS_API] = RarediseaseAnalysisAPI(config=context.obj)


<<<<<<< HEAD
raredisease.add_command(metrics_deliver)
=======
@raredisease.command("config-case")
@ARGUMENT_CASE_ID
@DRY_RUN
@click.pass_obj
def config_case(context: CGConfig, case_id: str, dry_run: bool) -> None:
    """Create sample sheet file and params file for a given case."""
    analysis_api: RarediseaseAnalysisAPI = context.meta_apis[MetaApis.ANALYSIS_API]
    LOG.info(f"Creating config files for {case_id}.")
    try:
        analysis_api.status_db.verify_case_exists(case_internal_id=case_id)
        analysis_api.write_config_case(case_id=case_id, dry_run=dry_run)
    except (CgError, ValidationError) as error:
        LOG.error(f"Could not create config files for {case_id}: {error}")
        raise click.Abort() from error
>>>>>>> c9358a51


@raredisease.command("panel")
@OPTION_DRY
@ARGUMENT_CASE_ID
@click.pass_obj
def panel(context: CGConfig, case_id: str, dry_run: bool) -> None:
    """Write aggregated gene panel file exported from Scout."""

    analysis_api: RarediseaseAnalysisAPI = context.meta_apis["analysis_api"]
    analysis_api.status_db.verify_case_exists(case_internal_id=case_id)

    bed_lines: list[str] = analysis_api.get_gene_panel(case_id=case_id)
    if dry_run:
        echo_lines(lines=bed_lines)
        return
    analysis_api.write_panel(case_id=case_id, content=bed_lines)


@raredisease.command("managed-variants")
@OPTION_DRY
@ARGUMENT_CASE_ID
@click.pass_obj
def managed_variants(context: CGConfig, case_id: str, dry_run: bool) -> None:
    """Write managed variants file exported from Scout."""

    analysis_api: RarediseaseAnalysisAPI = context.meta_apis["analysis_api"]
    analysis_api.status_db.verify_case_exists(case_internal_id=case_id)

    vcf_lines: list[str] = analysis_api.get_managed_variants()
    if dry_run:
        echo_lines(lines=vcf_lines)
        return
    analysis_api.write_managed_variants(case_id=case_id, content=vcf_lines)<|MERGE_RESOLUTION|>--- conflicted
+++ resolved
@@ -11,12 +11,9 @@
 from cg.meta.workflow.analysis import AnalysisAPI
 from cg.meta.workflow.raredisease import RarediseaseAnalysisAPI
 from cg.models.cg_config import CGConfig
-<<<<<<< HEAD
 from cg.cli.workflow.nf_analysis import metrics_deliver
-=======
 from cg.exc import CgError
 
->>>>>>> c9358a51
 
 LOG = logging.getLogger(__name__)
 
@@ -29,9 +26,9 @@
     context.obj.meta_apis[MetaApis.ANALYSIS_API] = RarediseaseAnalysisAPI(config=context.obj)
 
 
-<<<<<<< HEAD
 raredisease.add_command(metrics_deliver)
-=======
+
+
 @raredisease.command("config-case")
 @ARGUMENT_CASE_ID
 @DRY_RUN
@@ -46,7 +43,6 @@
     except (CgError, ValidationError) as error:
         LOG.error(f"Could not create config files for {case_id}: {error}")
         raise click.Abort() from error
->>>>>>> c9358a51
 
 
 @raredisease.command("panel")
