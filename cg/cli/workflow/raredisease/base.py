--- conflicted
+++ resolved
@@ -9,7 +9,6 @@
 from cg.cli.workflow.nf_analysis import (
     config_case,
     metrics_deliver,
-<<<<<<< HEAD
     report_deliver,
     run,
     start,
@@ -18,15 +17,8 @@
     store_available,
     store_housekeeper,
 )
-from cg.constants.constants import MetaApis, DRY_RUN
-=======
-    run,
-    start,
-    start_available,
-)
 from cg.constants.cli_options import DRY_RUN
 from cg.constants.constants import MetaApis
->>>>>>> 64e0bd84
 from cg.meta.workflow.analysis import AnalysisAPI
 from cg.meta.workflow.raredisease import RarediseaseAnalysisAPI
 from cg.models.cg_config import CGConfig
