--- conflicted
+++ resolved
@@ -358,17 +358,10 @@
 @OPTION_YES
 @OPTION_DRY
 @ARGUMENT_BEFORE_STR
-<<<<<<< HEAD
-@click.pass_context
-def nf_workflow_past_run_dirs(
-    context: click.Context, before_str: str, yes: bool = False, dry_run: bool = False
-) -> None:
-=======
 @click.pass_obj
 def nf_workflow_past_run_dirs(
     context: CGConfig, before_str: str, yes: bool = False, dry_run: bool = False
 ):
->>>>>>> 79d6abc1
     """Clean up of "old" nextflow case run dirs."""
     analysis_api: NfAnalysisAPI = context.meta_apis[MetaApis.ANALYSIS_API]
     exit_code: int = EXIT_SUCCESS
