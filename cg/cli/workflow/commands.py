from typing import List, Union

import click
import datetime as dt
import logging
import shutil

from pathlib import Path

from cgmodels.cg.constants import Pipeline

from cg.apps.housekeeper.hk import HousekeeperAPI
from cg.constants import EXIT_FAIL, EXIT_SUCCESS
from cg.constants.observations import LOQUSDB_SUPPORTED_PIPELINES
from cg.exc import FlowcellsNeededError, DecompressionNeededError
from cg.meta.rsync import RsyncAPI
from cg.meta.workflow.analysis import AnalysisAPI
from cg.meta.workflow.balsamic import BalsamicAnalysisAPI
from cg.meta.workflow.rnafusion import RnafusionAnalysisAPI
from cg.meta.workflow.fluffy import FluffyAnalysisAPI
from cg.meta.workflow.microsalt import MicrosaltAnalysisAPI
from cg.meta.workflow.mip_dna import MipDNAAnalysisAPI
from cg.meta.workflow.mutant import MutantAnalysisAPI
from cg.models.cg_config import CGConfig
from cg.store import Store
from dateutil.parser import parse as parse_date

OPTION_DRY = click.option(
    "-d", "--dry-run", help="Simulate process without executing", is_flag=True
)
OPTION_YES = click.option("-y", "--yes", is_flag=True, help="Skip confirmation")
ARGUMENT_BEFORE_STR = click.argument("before_str", type=str)
ARGUMENT_CASE_ID = click.argument("case_id", required=True)
OPTION_ANALYSIS_PARAMETERS_CONFIG = click.option(
    "--config-artic", type=str, help="Config with computational and lab related settings"
)
OPTION_LOQUSDB_SUPPORTED_PIPELINES = click.option(
    "--pipeline",
    type=click.Choice(LOQUSDB_SUPPORTED_PIPELINES),
    help="Limit observations upload to a specific pipeline",
)

LOG = logging.getLogger(__name__)


@click.command("ensure-flowcells-ondisk")
@ARGUMENT_CASE_ID
@click.pass_obj
def ensure_flowcells_ondisk(context: CGConfig, case_id: str):
    """Check if flowcells are on disk for given case. If not, request flowcells and raise FlowcellsNeededError."""
    analysis_api: AnalysisAPI = context.meta_apis["analysis_api"]
    analysis_api.verify_case_id_in_statusdb(case_id=case_id)
    if not analysis_api.all_flowcells_on_disk(case_id=case_id):
        raise FlowcellsNeededError(
            "Analysis cannot be started: all flowcells need to be on disk to run the analysis"
        )
    LOG.info("All flowcells present on disk")


@click.command("resolve-compression")
@ARGUMENT_CASE_ID
@OPTION_DRY
@click.pass_obj
def resolve_compression(context: CGConfig, case_id: str, dry_run: bool):
    """Handles cases where decompression is needed before starting analysis."""
    analysis_api: AnalysisAPI = context.meta_apis["analysis_api"]
    analysis_api.verify_case_id_in_statusdb(case_id=case_id)
    is_decompression_running: bool = analysis_api.resolve_decompression(
        case_id=case_id, dry_run=dry_run
    )
    if is_decompression_running:
        raise DecompressionNeededError("Workflow interrupted: decompression is not finished")


@click.command("link")
@ARGUMENT_CASE_ID
@OPTION_DRY
@click.pass_obj
def link(context: CGConfig, case_id: str, dry_run: bool):
    """Link FASTQ files for all samples in a case."""
    analysis_api: AnalysisAPI = context.meta_apis["analysis_api"]
    analysis_api.verify_case_id_in_statusdb(case_id)
    if dry_run:
        return
    analysis_api.link_fastq_files(case_id=case_id)


@click.command("store")
@ARGUMENT_CASE_ID
@OPTION_DRY
@click.pass_obj
def store(context: CGConfig, case_id: str, dry_run: bool):
    """Store finished analysis files in Housekeeper."""

    analysis_api: AnalysisAPI = context.meta_apis["analysis_api"]
    housekeeper_api: HousekeeperAPI = context.housekeeper_api
    status_db: Store = context.status_db
    analysis_api.verify_case_id_in_statusdb(case_id=case_id)

    if dry_run:
        LOG.info("Dry run: Would have stored deliverables for %s", case_id)
        return
    try:
        analysis_api.upload_bundle_housekeeper(case_id=case_id)
        analysis_api.upload_bundle_statusdb(case_id=case_id)
        analysis_api.set_statusdb_action(case_id=case_id, action=None)
    except Exception as exception_object:
        housekeeper_api.rollback()
        status_db.rollback()
        LOG.error("Error storing deliverables for case %s - %s", case_id, exception_object)
        raise


@click.command("store-available")
@OPTION_DRY
@click.pass_context
def store_available(context: click.Context, dry_run: bool) -> None:
    """Store bundles for all finished analyses in Housekeeper."""

    analysis_api: AnalysisAPI = context.obj.meta_apis["analysis_api"]

    exit_code: int = EXIT_SUCCESS
    for case_obj in analysis_api.get_cases_to_store():
        LOG.info("Storing deliverables for %s", case_obj.internal_id)
        try:
            context.invoke(store, case_id=case_obj.internal_id, dry_run=dry_run)
        except Exception as exception_object:
            LOG.error("Error storing %s: %s", case_obj.internal_id, exception_object)
            exit_code = EXIT_FAIL
    if exit_code:
        raise click.Abort


@click.command("rsync-past-run-dirs")
@OPTION_YES
@OPTION_DRY
@ARGUMENT_BEFORE_STR
@click.pass_obj
def rsync_past_run_dirs(context: CGConfig, before_str: str, dry_run: bool, yes: bool) -> None:
    """Remove deliver workflow commands."""

    rsync_api: RsyncAPI = RsyncAPI(config=context)

    before: dt.datetime = parse_date(before_str)

    for process in rsync_api.rsync_processes:
        if rsync_api.process_ready_to_clean(before=before, process=process):
            if yes or click.confirm(f"Do you want to remove all files in {process}?"):
                if dry_run:
                    LOG.info(f"Would have removed {process}")
                    continue
                LOG.info(f"Removing {process.as_posix()}")
                shutil.rmtree(process, ignore_errors=True)
        else:
            LOG.info(f"{process.as_posix()} is still young")


@click.command("clean-run-dir")
@OPTION_YES
@OPTION_DRY
@ARGUMENT_CASE_ID
@click.pass_obj
def clean_run_dir(context: CGConfig, yes: bool, case_id: str, dry_run: bool = False):
    """Remove workflow run directory."""

    analysis_api: AnalysisAPI = context.meta_apis["analysis_api"]
    analysis_api.verify_case_id_in_statusdb(case_id)
    analysis_api.check_analysis_ongoing(case_id=case_id)

    analysis_path: Union[List[Path], Path] = analysis_api.get_case_path(case_id)

    if dry_run:
        LOG.info(f"Would have deleted: {analysis_path}")
        return EXIT_SUCCESS

    analysis_api.clean_run_dir(case_id=case_id, yes=yes, case_path=analysis_path)


@click.command("past-run-dirs")
@OPTION_YES
@OPTION_DRY
@ARGUMENT_BEFORE_STR
@click.pass_context
def past_run_dirs(
    context: click.Context, before_str: str, yes: bool = False, dry_run: bool = False
):
    """Clean up of old case run dirs."""

    exit_code = EXIT_SUCCESS
    analysis_api: AnalysisAPI = context.obj.meta_apis["analysis_api"]

    before = parse_date(before_str)
    possible_cleanups = analysis_api.get_analyses_to_clean(before=before)
    LOG.info(f"Cleaning {len(possible_cleanups)} analyses created before {before}")

    for analysis in possible_cleanups:
        case_id = analysis.family.internal_id
        try:
            LOG.info("Cleaning %s output for %s", analysis_api.pipeline, case_id)
            context.invoke(clean_run_dir, yes=yes, case_id=case_id, dry_run=dry_run)
        except FileNotFoundError:
            continue
        except Exception as error:
            LOG.error("Failed to clean directories for case %s - %s", case_id, error)
            exit_code = EXIT_FAIL

    if exit_code:
        raise click.Abort
    LOG.info("Done cleaning %s output ", analysis_api.pipeline)


@click.command("balsamic-past-run-dirs")
@OPTION_YES
@OPTION_DRY
@ARGUMENT_BEFORE_STR
@click.pass_context
def balsamic_past_run_dirs(
    context: click.Context, before_str: str, yes: bool = False, dry_run: bool = False
):
    """Clean up of "old" Balsamic case run dirs."""

    context.obj.meta_apis["analysis_api"] = BalsamicAnalysisAPI(context.obj)

    context.invoke(past_run_dirs, yes=yes, dry_run=dry_run, before_str=before_str)


@click.command("fluffy-past-run-dirs")
@OPTION_YES
@OPTION_DRY
@ARGUMENT_BEFORE_STR
@click.pass_context
def fluffy_past_run_dirs(
    context: click.Context, before_str: str, yes: bool = False, dry_run: bool = False
):
    """Clean up of "old" Fluffy case run dirs."""

    context.obj.meta_apis["analysis_api"] = FluffyAnalysisAPI(context.obj)

    context.invoke(past_run_dirs, yes=yes, dry_run=dry_run, before_str=before_str)


@click.command("mip-past-run-dirs")
@OPTION_YES
@OPTION_DRY
@ARGUMENT_BEFORE_STR
@click.pass_context
def mip_past_run_dirs(
    context: click.Context, before_str: str, yes: bool = False, dry_run: bool = False
):
    """Clean up of "old" MIP case run dirs."""

    context.obj.meta_apis["analysis_api"] = MipDNAAnalysisAPI(context.obj)

    context.invoke(past_run_dirs, yes=yes, dry_run=dry_run, before_str=before_str)


@click.command("mutant-past-run-dirs")
@OPTION_YES
@OPTION_DRY
@ARGUMENT_BEFORE_STR
@click.pass_context
def mutant_past_run_dirs(
    context: click.Context, before_str: str, yes: bool = False, dry_run: bool = False
):
    """Clean up of "old" MUTANT case run dirs."""

    context.obj.meta_apis["analysis_api"] = MutantAnalysisAPI(context.obj)

    context.invoke(past_run_dirs, yes=yes, dry_run=dry_run, before_str=before_str)


<<<<<<< HEAD
@click.command("rnafusion-past-run-dirs")
=======
@click.command("microsalt-past-run-dirs")
>>>>>>> 63450a3f
@OPTION_YES
@OPTION_DRY
@ARGUMENT_BEFORE_STR
@click.pass_context
<<<<<<< HEAD
def rnafusion_past_run_dirs(
    context: click.Context, before_str: str, yes: bool = False, dry_run: bool = False
) -> None:
    """Clean up of "old" RNAFUSION case run dirs"""

    context.obj.meta_apis["analysis_api"] = RnafusionAnalysisAPI(context.obj)
=======
def microsalt_past_run_dirs(
    context: click.Context, before_str: str, yes: bool = False, dry_run: bool = False
):
    """Clean up of "old" microSALT case run dirs."""

    context.obj.meta_apis["analysis_api"]: MicrosaltAnalysisAPI = MicrosaltAnalysisAPI(context.obj)
>>>>>>> 63450a3f

    context.invoke(past_run_dirs, yes=yes, dry_run=dry_run, before_str=before_str)<|MERGE_RESOLUTION|>--- conflicted
+++ resolved
@@ -269,29 +269,31 @@
     context.invoke(past_run_dirs, yes=yes, dry_run=dry_run, before_str=before_str)
 
 
-<<<<<<< HEAD
 @click.command("rnafusion-past-run-dirs")
-=======
+@OPTION_YES
+@OPTION_DRY
+@ARGUMENT_BEFORE_STR
+@click.pass_context
+def rnafusion_past_run_dirs(
+    context: click.Context, before_str: str, yes: bool = False, dry_run: bool = False
+):
+    """Clean up of "old" RNAFUSION case run dirs."""
+
+    context.obj.meta_apis["analysis_api"] = RnafusionAnalysisAPI(context.obj)
+
+    context.invoke(past_run_dirs, yes=yes, dry_run=dry_run, before_str=before_str)
+
+
 @click.command("microsalt-past-run-dirs")
->>>>>>> 63450a3f
-@OPTION_YES
-@OPTION_DRY
-@ARGUMENT_BEFORE_STR
-@click.pass_context
-<<<<<<< HEAD
-def rnafusion_past_run_dirs(
-    context: click.Context, before_str: str, yes: bool = False, dry_run: bool = False
-) -> None:
-    """Clean up of "old" RNAFUSION case run dirs"""
-
-    context.obj.meta_apis["analysis_api"] = RnafusionAnalysisAPI(context.obj)
-=======
+@OPTION_YES
+@OPTION_DRY
+@ARGUMENT_BEFORE_STR
+@click.pass_context
 def microsalt_past_run_dirs(
     context: click.Context, before_str: str, yes: bool = False, dry_run: bool = False
 ):
     """Clean up of "old" microSALT case run dirs."""
 
     context.obj.meta_apis["analysis_api"]: MicrosaltAnalysisAPI = MicrosaltAnalysisAPI(context.obj)
->>>>>>> 63450a3f
 
     context.invoke(past_run_dirs, yes=yes, dry_run=dry_run, before_str=before_str)