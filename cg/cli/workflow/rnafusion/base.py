--- conflicted
+++ resolved
@@ -34,108 +34,8 @@
 rnafusion.add_command(resolve_compression)
 rnafusion.add_command(config_case)
 rnafusion.add_command(run)
-<<<<<<< HEAD
-
-
-@rnafusion.command("config-case")
-@ARGUMENT_CASE_ID
-@OPTION_STRANDEDNESS
-@OPTION_REFERENCES
-@DRY_RUN
-@click.pass_obj
-def config_case(
-    context: CGConfig, case_id: str, strandedness: str, genomes_base: Path, dry_run: bool
-) -> None:
-    """Create sample sheet file and params file for a given case."""
-    analysis_api: RnafusionAnalysisAPI = context.meta_apis[MetaApis.ANALYSIS_API]
-    LOG.info(f"Creating config files for {case_id}.")
-    try:
-        analysis_api.status_db.verify_case_exists(case_internal_id=case_id)
-        analysis_api.config_case(
-            case_id=case_id, strandedness=strandedness, genomes_base=genomes_base, dry_run=dry_run
-        )
-    except (CgError, ValidationError) as error:
-        LOG.error(f"Could not create config files for {case_id}: {error}")
-        raise click.Abort() from error
-
-
-@rnafusion.command("start")
-@ARGUMENT_CASE_ID
-@OPTION_LOG
-@OPTION_WORKDIR
-@OPTION_PROFILE
-@OPTION_CONFIG
-@OPTION_PARAMS_FILE
-@OPTION_REVISION
-@OPTION_COMPUTE_ENV
-@OPTION_USE_NEXTFLOW
-@OPTION_REFERENCES
-@DRY_RUN
-@click.pass_context
-def start(
-    context: click.Context,
-    case_id: str,
-    log: str,
-    work_dir: str,
-    profile: str,
-    config: str,
-    params_file: str,
-    revision: str,
-    compute_env: str,
-    use_nextflow: bool,
-    genomes_base: Path,
-    dry_run: bool,
-) -> None:
-    """Start full workflow for CASE ID."""
-    LOG.info(f"Starting analysis for {case_id}")
-
-    analysis_api: RnafusionAnalysisAPI = context.obj.meta_apis["analysis_api"]
-    analysis_api.prepare_fastq_files(case_id=case_id, dry_run=dry_run)
-    context.invoke(config_case, case_id=case_id, genomes_base=genomes_base, dry_run=dry_run)
-    context.invoke(
-        run,
-        case_id=case_id,
-        log=log,
-        work_dir=work_dir,
-        from_start=True,
-        profile=profile,
-        config=config,
-        params_file=params_file,
-        revision=revision,
-        compute_env=compute_env,
-        use_nextflow=use_nextflow,
-        dry_run=dry_run,
-    )
-
-
-@rnafusion.command("start-available")
-@DRY_RUN
-@click.pass_context
-def start_available(context: click.Context, dry_run: bool = False) -> None:
-    """Start full workflow for all cases ready for analysis."""
-
-    analysis_api: AnalysisAPI = context.obj.meta_apis[MetaApis.ANALYSIS_API]
-
-    exit_code: int = EXIT_SUCCESS
-    for case_obj in analysis_api.get_cases_ready_for_analysis():
-        try:
-            context.invoke(start, case_id=case_obj.internal_id, dry_run=dry_run)
-        except AnalysisNotReadyError as error:
-            LOG.error(error)
-        except CgError as error:
-            LOG.error(error)
-            exit_code = EXIT_FAIL
-        except Exception as error:
-            LOG.error(f"Unspecified error occurred: {error}")
-            exit_code = EXIT_FAIL
-    if exit_code:
-        raise click.Abort
-
-
-=======
 rnafusion.add_command(start)
 rnafusion.add_command(start_available)
->>>>>>> fe196b32
 rnafusion.add_command(metrics_deliver)
 rnafusion.add_command(report_deliver)
 rnafusion.add_command(store_housekeeper)
