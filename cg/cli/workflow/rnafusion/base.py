--- conflicted
+++ resolved
@@ -19,12 +19,8 @@
     OPTION_TOWER_RUN_ID,
     OPTION_USE_NEXTFLOW,
     OPTION_WORKDIR,
-<<<<<<< HEAD
-    OPTION_FROM_START,
-=======
     metrics_deliver,
     report_deliver,
->>>>>>> c1ea6d05
 )
 from cg.cli.workflow.rnafusion.options import (
     OPTION_REFERENCES,
@@ -36,14 +32,9 @@
 from cg.meta.workflow.analysis import AnalysisAPI
 from cg.meta.workflow.rnafusion import RnafusionAnalysisAPI
 from cg.models.cg_config import CGConfig
-<<<<<<< HEAD
 from cg.models.nf_analysis import NfCommandArgs
 from cg.constants.nf_analysis import NfTowerStatus
 from cg.store import Store
-=======
-from cg.models.rnafusion.rnafusion import CommandArgs
-from cg.store.store import Store
->>>>>>> c1ea6d05
 
 LOG = logging.getLogger(__name__)
 
