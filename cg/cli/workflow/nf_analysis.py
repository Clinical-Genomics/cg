"""CLI options for Nextflow and NF-Tower."""

import logging

import click
from pydantic import ValidationError


from cg.cli.workflow.commands import ARGUMENT_CASE_ID, OPTION_DRY
from cg.constants.constants import MetaApis
from cg.exc import CgError, HousekeeperStoreError
from cg.meta.workflow.nf_analysis import NfAnalysisAPI
from cg.models.cg_config import CGConfig
<<<<<<< HEAD
=======
from cg.store.store import Store
>>>>>>> e47200d2


LOG = logging.getLogger(__name__)

OPTION_WORKDIR = click.option(
    "--work-dir",
    type=click.Path(),
    help="Directory where intermediate result files are stored",
)
OPTION_RESUME = click.option(
    "--resume",
    is_flag=True,
    default=False,
    show_default=True,
    help="Execute the script using the cached results, useful to continue \
        executions that was stopped by an error",
)
OPTION_PROFILE = click.option(
    "--profile",
    type=str,
    show_default=True,
    help="Choose a configuration profile",
)

OPTION_LOG = click.option(
    "--log",
    type=click.Path(),
    help="Set nextflow log file path",
)

OPTION_CONFIG = click.option(
    "--config",
    type=click.Path(),
    help="Nextflow config file path",
)

OPTION_PARAMS_FILE = click.option(
    "--params-file",
    type=click.Path(),
    help="Nextflow workflow-specific parameter file path",
)

OPTION_USE_NEXTFLOW = click.option(
    "--use-nextflow",
    type=bool,
    is_flag=True,
    default=False,
    show_default=True,
    help="Execute workflow using nextflow",
)

OPTION_REVISION = click.option(
    "--revision",
    type=str,
    help="Revision of workflow to run (either a git branch, tag or commit SHA number)",
)
OPTION_COMPUTE_ENV = click.option(
    "--compute-env",
    type=str,
    help="Compute environment name. If not specified the primary compute environment will be used.",
)
OPTION_TOWER_RUN_ID = click.option(
    "--nf-tower-id",
    type=str,
    is_flag=False,
    default=None,
    help="NF-Tower ID of run to relaunch. If not provided the latest NF-Tower ID for a case will be used.",
)
OPTION_FROM_START = click.option(
    "--from-start",
    is_flag=True,
    default=False,
    show_default=True,
    help="Start workflow from start without resuming execution",
)


@click.command("config-case")
@ARGUMENT_CASE_ID
@OPTION_DRY
@click.pass_obj
def config_case(context: CGConfig, case_id: str, dry_run: bool) -> None:
    """Create config files required by a workflow for a case."""
    analysis_api: NfAnalysisAPI = context.meta_apis[MetaApis.ANALYSIS_API]
    try:
        analysis_api.config_case(case_id=case_id, dry_run=dry_run)
    except (CgError, ValidationError) as error:
        LOG.error(f"Could not create config files for {case_id}: {error}")
        raise click.Abort() from error


@click.command("run")
@ARGUMENT_CASE_ID
@OPTION_LOG
@OPTION_WORKDIR
@OPTION_FROM_START
@OPTION_PROFILE
@OPTION_CONFIG
@OPTION_PARAMS_FILE
@OPTION_REVISION
@OPTION_COMPUTE_ENV
@OPTION_USE_NEXTFLOW
@OPTION_TOWER_RUN_ID
@OPTION_DRY
@click.pass_obj
def run(
    context: CGConfig,
    case_id: str,
    log: str,
    work_dir: str,
    from_start: bool,
    profile: str,
    config: str,
    params_file: str,
    revision: str,
    compute_env: str,
    use_nextflow: bool,
    nf_tower_id: str | None,
    dry_run: bool,
) -> None:
    """Run analysis for a case."""
    analysis_api: NfAnalysisAPI = context.meta_apis[MetaApis.ANALYSIS_API]
    try:
        analysis_api.run_nextflow_analysis(
            case_id=case_id,
            dry_run=dry_run,
            log=log,
            work_dir=work_dir,
            from_start=from_start,
            profile=profile,
            config=config,
            params_file=params_file,
            revision=revision,
            compute_env=compute_env,
            use_nextflow=use_nextflow,
            nf_tower_id=nf_tower_id,
        )
    except Exception as error:
        raise click.Abort() from error


@click.command("metrics-deliver")
@ARGUMENT_CASE_ID
@OPTION_DRY
@click.pass_obj
def metrics_deliver(context: CGConfig, case_id: str, dry_run: bool) -> None:
    """Create and validate a metrics deliverables file for given case id.
    If QC metrics are met it sets the status in Trailblazer to complete.
    If failed, it sets it as failed and adds a comment with information of the failed metrics."""
    analysis_api: NfAnalysisAPI = context.meta_apis[MetaApis.ANALYSIS_API]
    try:
        analysis_api.metrics_deliver(case_id=case_id, dry_run=dry_run)
    except CgError as error:
        raise click.Abort() from error


@click.command("report-deliver")
@ARGUMENT_CASE_ID
@OPTION_DRY
@click.pass_obj
def report_deliver(context: CGConfig, case_id: str, dry_run: bool) -> None:
    """Create a Housekeeper deliverables file for given case id."""
    analysis_api: NfAnalysisAPI = context.meta_apis[MetaApis.ANALYSIS_API]
    try:
        analysis_api.report_deliver(case_id=case_id, dry_run=dry_run)
    except CgError as error:
        LOG.error(f"Could not create report file: {error}")
        raise click.Abort()


@click.command("store-housekeeper")
@ARGUMENT_CASE_ID
@OPTION_DRY
@click.pass_obj
def store_housekeeper(context: CGConfig, case_id: str, dry_run: bool) -> None:
    """Store a finished RNAFUSION and TAXPROFILER analysis in Housekeeper and StatusDB."""
    analysis_api: NfAnalysisAPI = context.meta_apis[MetaApis.ANALYSIS_API]
    try:
        analysis_api.store_analysis_housekeeper(case_id=case_id, dry_run=dry_run)
    except HousekeeperStoreError as error:
        LOG.error(f"Could not store bundle in Housekeeper and StatusDB: {error}!")
        raise click.Abort()


@click.command("store")
@ARGUMENT_CASE_ID
@OPTION_DRY
@click.pass_context
def store(context: click.Context, case_id: str, dry_run: bool) -> None:
    """Generate deliverable files for a case and store in Housekeeper if they
    pass QC metrics checks."""
    analysis_api: NfAnalysisAPI = context.obj.meta_apis[MetaApis.ANALYSIS_API]
    try:
        analysis_api.store(case_id=case_id, dry_run=dry_run)
    except Exception as error:
        LOG.error(repr(error))
        raise click.Abort()<|MERGE_RESOLUTION|>--- conflicted
+++ resolved
@@ -11,10 +11,7 @@
 from cg.exc import CgError, HousekeeperStoreError
 from cg.meta.workflow.nf_analysis import NfAnalysisAPI
 from cg.models.cg_config import CGConfig
-<<<<<<< HEAD
-=======
 from cg.store.store import Store
->>>>>>> e47200d2
 
 
 LOG = logging.getLogger(__name__)
