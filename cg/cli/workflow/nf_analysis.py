"""CLI options for Nextflow and NF-Tower."""

import click

from cg.models.cg_config import CGConfig
from cg.meta.workflow.nf_analysis import NfAnalysisAPI
from cg.constants.constants import MetaApis
from cg.cli.workflow.commands import ARGUMENT_CASE_ID, OPTION_DRY
from cg.exc import CgError

OPTION_WORKDIR = click.option(
    "--work-dir",
    type=click.Path(),
    help="Directory where intermediate result files are stored",
)
OPTION_RESUME = click.option(
    "--resume",
    is_flag=True,
    default=False,
    show_default=True,
    help="Execute the script using the cached results, useful to continue \
        executions that was stopped by an error",
)
OPTION_PROFILE = click.option(
    "--profile",
    type=str,
    show_default=True,
    help="Choose a configuration profile",
)

OPTION_LOG = click.option(
    "--log",
    type=click.Path(),
    help="Set nextflow log file path",
)

OPTION_CONFIG = click.option(
    "--config",
    type=click.Path(),
    help="Nextflow config file path",
)

OPTION_PARAMS_FILE = click.option(
    "--params-file",
    type=click.Path(),
    help="Nextflow pipeline-specific parameter file path",
)

OPTION_USE_NEXTFLOW = click.option(
    "--use-nextflow",
    type=bool,
    is_flag=True,
    default=False,
    show_default=True,
    help="Execute pipeline using nextflow",
)

OPTION_REVISION = click.option(
    "--revision",
    type=str,
    help="Revision of workflow to run (either a git branch, tag or commit SHA number)",
)
OPTION_COMPUTE_ENV = click.option(
    "--compute-env",
    type=str,
    help="Compute environment name. If not specified the primary compute environment will be used.",
)
OPTION_TOWER_RUN_ID = click.option(
    "--nf-tower-id",
    type=str,
    is_flag=False,
    default=None,
    help="NF-Tower ID of run to relaunch. If not provided the latest NF-Tower ID for a case will be used.",
)
<<<<<<< HEAD
OPTION_FROM_START = click.option(
    "--from-start",
    is_flag=True,
    default=False,
    show_default=True,
    help="Start pipeline from start without resuming execution",
)
=======


@click.command("metrics-deliver")
@ARGUMENT_CASE_ID
@OPTION_DRY
@click.pass_obj
def metrics_deliver(context: CGConfig, case_id: str, dry_run: bool) -> None:
    """Create and validate a metrics deliverables file for given case id.
    If QC metrics are met it sets the status in Trailblazer to complete.
    If failed, it sets it as failed and adds a comment with information of the failed metrics."""

    analysis_api: NfAnalysisAPI = context.meta_apis[MetaApis.ANALYSIS_API]

    try:
        analysis_api.status_db.verify_case_exists(case_internal_id=case_id)
        analysis_api.write_metrics_deliverables(case_id=case_id, dry_run=dry_run)
        analysis_api.validate_qc_metrics(case_id=case_id, dry_run=dry_run)
    except CgError as error:
        raise click.Abort() from error
>>>>>>> 8e42c322
<|MERGE_RESOLUTION|>--- conflicted
+++ resolved
@@ -72,7 +72,6 @@
     default=None,
     help="NF-Tower ID of run to relaunch. If not provided the latest NF-Tower ID for a case will be used.",
 )
-<<<<<<< HEAD
 OPTION_FROM_START = click.option(
     "--from-start",
     is_flag=True,
@@ -80,10 +79,8 @@
     show_default=True,
     help="Start pipeline from start without resuming execution",
 )
-=======
 
 
-@click.command("metrics-deliver")
 @ARGUMENT_CASE_ID
 @OPTION_DRY
 @click.pass_obj
@@ -99,5 +96,4 @@
         analysis_api.write_metrics_deliverables(case_id=case_id, dry_run=dry_run)
         analysis_api.validate_qc_metrics(case_id=case_id, dry_run=dry_run)
     except CgError as error:
-        raise click.Abort() from error
->>>>>>> 8e42c322
+        raise click.Abort() from error