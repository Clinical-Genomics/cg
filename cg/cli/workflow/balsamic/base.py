""" Add CLI support to create config and/or start BALSAMIC """
import logging
import shutil
import click

from pathlib import Path
from cg.meta.workflow.balsamic import BalsamicAnalysisAPI

LOG = logging.getLogger(__name__)

ARGUMENT_CASE_ID = click.argument(
    "case_id", 
    required=True
    )
OPTION_DRY = click.option(
    "-d",
    "--dry-run",
    "dry",
    help="Print command to console without executing"
    )
OPTION_PANEL_BED = click.option(
    "--panel-bed", 
    required=False, 
    help=help="Panel BED is determined based on capture kit \
    used for library prep. Set this option to override the default"
    )
OPTION_ANALYSIS_TYPE = click.option(
    "-a",
    "--analysis-type",
    type=click.Choice(["qc", "paired", "single"])
    )
OPTION_RUN_ANALYSIS = click.option(
    "-r",
    "--run-analysis",
    is_flag=True,
    default=False,
    help="Execute in non-dry mode"
    )
OPTION_PRIORITY = click.option(
    "-p",
    "--priority",
    type=click.Choice(["low", "normal", "high"])
    )


@click.group(invoke_without_command=True)
@ARGUMENT_CASE_ID
@OPTION_DRY
@OPTION_PANEL_BED
@OPTION_ANALYSIS_TYPE
@OPTION_RUN_ANALYSIS
@OPTION_PRIORITY
@click.pass_context
def balsamic(context, case_id, priority, panel_bed, analysis_type,
             run_analysis, dry):
    """Cancer workflow """
    context.obj["BalsamicAnalysisAPI"] = BalsamicAnalysisAPI(context.obj)
    if context.invoked_subcommand is None:
        if case_id is None:
            LOG.error("Provide a case!")
            raise click.Abort()
        else:
            context.invoke(
                link, 
                case_id=case_id
                )
            context.invoke(
                config_case,
                case_id=case_id,
                panel_bed=panel_bed,
                dry=dry
                )
            context.invoke(
                run,
                case_id=case_id,
                priority=priority,
                analysis_type=analysis_type,
                run_analysis=run_analysis,
                dry=dry,
                )


@balsamic.command()
@ARGUMENT_CASE_ID
@click.pass_context
def link(context, case_id):
    """ 
    Locates FASTQ files for given CASE_ID.
    The files are renamed, concatenated, and saved in BALSAMIC working directory
    """
    LOG.info(f"Linking samples in case {case_id}")
    case_object = context.obj["BalsamicAnalysisAPI"].lookup_samples(case_id)
    if not case_object and case_object.links:
        LOG.warning(f"{case_id} invalid!")
        raise click.Abort()

    context.obj["BalsamicAnalysisAPI"].link_samples(case_object.links)



@balsamic.command("config-case")
@ARGUMENT_CASE_ID
@OPTION_PANEL_BED
@OPTION_DRY
@click.pass_context
def config_case(context, panel_bed, case_id, dry):
    """Create config file for BALSAMIC analysis for a case"""

    LOG.info(f"Creating config file for {case_id}")

    case_object = context.obj["BalsamicAnalysisAPI"].lookup_samples(case_id)
<<<<<<< HEAD

    if not case_object and case_object.links:
        LOG.warning(f"{case_id} invalid!")
=======
    if case_object:
        if case_object.links:
            setup_data = context.obj["BalsamicAnalysisAPI"].get_case_config_params(case_object)

            normal_paths = [
                v["concatenated_path"]
                for k, v in setup_data.items()
                if v["tissue_type"] == "normal"
            ]
            tumor_paths = [
                v["concatenated_path"] for k, v in setup_data.items() if v["tissue_type"] == "tumor"
            ]

            application_types = set([v["application_type"] for k, v in setup_data.items()])
            target_beds = set([v["target_bed"] for k, v in setup_data.items()])

            # Check if normal samples are 1 or 0
            if len(normal_paths) == 1:
                arguments["normal"] = normal_paths[0]
            elif len(normal_paths) == 0:
                arguments["normal"] = None
            else:
                LOG.warning(
                    f"{case_id} has {len(normal_paths)} normal samples, while only 1 is permitted"
                )
                raise click.Abort()

            # Check if tumor samples are at least 1
            if len(tumor_paths) == 1:
                arguments["tumor"] = tumor_paths[0]
            elif len(tumor_paths) == 0:
                LOG.warning(f"No tumor samples found for {case_id}")
                raise click.Abort()
            elif len(tumor_paths) > 1:
                LOG.warning(f"Too many tumor samples found: {len(tumor_paths)} samples")
                raise click.Abort()

            # Check application type is only one
            if len(application_types) > 1:
                LOG.warning(f"More than one application found for case {case_id}")
                raise click.Abort()
            elif len(application_types) == 0:
                LOG.warning(f"No application found for case {case_id}")
                raise click.Abort()

            # Check if application type is suitable for BALSAMIC
            if application_types.issubset(acceptable_applications):
                LOG.info(f"Application type {application_types}")
            else:
                LOG.warning(f"Improper application type for case {case_id}")
                raise click.Abort()

            # If panel BED is provided, check if panel BED is compatible with application type
            if panel_bed:
                if application_types.issubset(applications_requiring_bed):
                    arguments["panel_bed"] = panel_bed
                else:
                    LOG.warning(f"Panel BED {panel_bed} incompatible with application type")
                    raise click.Abort()
            # If panel BED is not provided, it should be inferred.
            else:
                if application_types.issubset(applications_requiring_bed):
                    if len(target_beds) == 0:
                        LOG.warning(f"Panel BED cannot be found for sample {case_id}")
                        raise click.Abort()
                    elif len(target_beds) > 1:
                        LOG.warning(f"Multiple Panel BED indicated for sample {case_id}")
                        raise click.Abort()
                    else:
                        arguments["panel_bed"] = (
                            context.obj["BalsamicAnalysisAPI"].balsamic_api.bed_path
                            + "/"
                            + target_beds.pop()
                        )
                else:
                    arguments["panel_bed"] = None

            context.obj["BalsamicAnalysisAPI"].balsamic_api.config_case(arguments)
        else:
            LOG.warning(f"{case_id} has no linked samples")
            raise click.Abort()
    else:
        LOG.warning(f"{case_id} is not present in database")
>>>>>>> 9a35cbe3
        raise click.Abort()

    setup_data = context.obj[
        "BalsamicAnalysisAPI"].get_case_config_params(case_object)

    if len(setup_data) == 0:
        LOG.warning(f"{case_id} has no samples tagged for BALSAMIC analysis!")
        raise click.Abort()

    try:
        arguments = context.obj[
            "BalsamicAnalysisAPI"].get_verified_case_config_params(
                case_id=case_id,
                panel_bed=panel_bed,
                setup_data=setup_data,
            )
    except ValueError as e:
        LOG.warning("warning text")
        raise click.Abort()

    context.obj["BalsamicAnalysisAPI"].balsamic_api.config_case(
        arguments=arguments, 
        dry=dry)

@balsamic.command()
@ARGUMENT_CASE_ID
@OPTION_DRY
@OPTION_PRIORITY
@OPTION_ANALYSIS_TYPE
@OPTION_RUN_ANALYSIS
@click.pass_context
def run(context, analysis_type, run_analysis, priority, case_id, dry):
    arguments = {
        "priority": priority,
        "analysis_type": analysis_type,
        "run_analysis": run_analysis,
        "case_id": case_id,
    }

    context.obj["BalsamicAnalysisAPI"].balsamic_api.run_analysis(
        arguments=arguments, 
        run_analysis=run_analysis, 
        dry=dry)


@balsamic.command()
@ARGUMENT_CASE_ID
@click.pass_context
def remove_fastq(context, case_id):
    """Remove stored FASTQ files"""
    work_dir = Path(context.obj["BalsamicAnalysisAPI"].balsamic_api.root_dir /
                    case_id / "fastq")
    if work_dir.exists():
        shutil.rmtree(work_dir)
        LOG.info(f"Path {work_dir} removed successfully")
    else:
        LOG.info(f"Path {work_dir} does not exist")<|MERGE_RESOLUTION|>--- conflicted
+++ resolved
@@ -109,95 +109,9 @@
     LOG.info(f"Creating config file for {case_id}")
 
     case_object = context.obj["BalsamicAnalysisAPI"].lookup_samples(case_id)
-<<<<<<< HEAD
 
     if not case_object and case_object.links:
         LOG.warning(f"{case_id} invalid!")
-=======
-    if case_object:
-        if case_object.links:
-            setup_data = context.obj["BalsamicAnalysisAPI"].get_case_config_params(case_object)
-
-            normal_paths = [
-                v["concatenated_path"]
-                for k, v in setup_data.items()
-                if v["tissue_type"] == "normal"
-            ]
-            tumor_paths = [
-                v["concatenated_path"] for k, v in setup_data.items() if v["tissue_type"] == "tumor"
-            ]
-
-            application_types = set([v["application_type"] for k, v in setup_data.items()])
-            target_beds = set([v["target_bed"] for k, v in setup_data.items()])
-
-            # Check if normal samples are 1 or 0
-            if len(normal_paths) == 1:
-                arguments["normal"] = normal_paths[0]
-            elif len(normal_paths) == 0:
-                arguments["normal"] = None
-            else:
-                LOG.warning(
-                    f"{case_id} has {len(normal_paths)} normal samples, while only 1 is permitted"
-                )
-                raise click.Abort()
-
-            # Check if tumor samples are at least 1
-            if len(tumor_paths) == 1:
-                arguments["tumor"] = tumor_paths[0]
-            elif len(tumor_paths) == 0:
-                LOG.warning(f"No tumor samples found for {case_id}")
-                raise click.Abort()
-            elif len(tumor_paths) > 1:
-                LOG.warning(f"Too many tumor samples found: {len(tumor_paths)} samples")
-                raise click.Abort()
-
-            # Check application type is only one
-            if len(application_types) > 1:
-                LOG.warning(f"More than one application found for case {case_id}")
-                raise click.Abort()
-            elif len(application_types) == 0:
-                LOG.warning(f"No application found for case {case_id}")
-                raise click.Abort()
-
-            # Check if application type is suitable for BALSAMIC
-            if application_types.issubset(acceptable_applications):
-                LOG.info(f"Application type {application_types}")
-            else:
-                LOG.warning(f"Improper application type for case {case_id}")
-                raise click.Abort()
-
-            # If panel BED is provided, check if panel BED is compatible with application type
-            if panel_bed:
-                if application_types.issubset(applications_requiring_bed):
-                    arguments["panel_bed"] = panel_bed
-                else:
-                    LOG.warning(f"Panel BED {panel_bed} incompatible with application type")
-                    raise click.Abort()
-            # If panel BED is not provided, it should be inferred.
-            else:
-                if application_types.issubset(applications_requiring_bed):
-                    if len(target_beds) == 0:
-                        LOG.warning(f"Panel BED cannot be found for sample {case_id}")
-                        raise click.Abort()
-                    elif len(target_beds) > 1:
-                        LOG.warning(f"Multiple Panel BED indicated for sample {case_id}")
-                        raise click.Abort()
-                    else:
-                        arguments["panel_bed"] = (
-                            context.obj["BalsamicAnalysisAPI"].balsamic_api.bed_path
-                            + "/"
-                            + target_beds.pop()
-                        )
-                else:
-                    arguments["panel_bed"] = None
-
-            context.obj["BalsamicAnalysisAPI"].balsamic_api.config_case(arguments)
-        else:
-            LOG.warning(f"{case_id} has no linked samples")
-            raise click.Abort()
-    else:
-        LOG.warning(f"{case_id} is not present in database")
->>>>>>> 9a35cbe3
         raise click.Abort()
 
     setup_data = context.obj[
