""" Add CLI support to create config and/or start BALSAMIC """
import logging
import shutil
import click
from time import sleep

from pathlib import Path

from cg.apps.hk import HousekeeperAPI
from cg.apps.lims import LimsAPI
from cg.apps.balsamic.api import BalsamicAPI
from cg.apps.balsamic.fastq import FastqHandler
from cg.store import Store

from cg.meta.workflow.balsamic import BalsamicAnalysisAPI
from cg.exc import LimsDataError, BalsamicStartError, BundleAlreadyAddedError
from cg.cli.workflow.balsamic.deliver import deliver as deliver_cmd

LOG = logging.getLogger(__name__)

ARGUMENT_CASE_ID = click.argument("case_id", required=True)
OPTION_DRY = click.option(
    "-d", "--dry-run", "dry", help="Print command to console without executing", is_flag=True,
)
OPTION_PANEL_BED = click.option(
    "--panel-bed",
    required=False,
    help="Panel BED is determined based on capture kit \
    used for library prep. Set this option to override the default",
)
OPTION_ANALYSIS_TYPE = click.option(
    "-a",
    "--analysis-type",
    type=click.Choice(["qc", "paired", "single"]),
    help="Setting this option to qc ensures only QC analysis is performed",
)
OPTION_RUN_ANALYSIS = click.option(
    "-r", "--run-analysis", is_flag=True, default=False, help="Execute BALSAMIC in non-dry mode"
)
OPTION_PRIORITY = click.option(
    "-p",
    "--priority",
    type=click.Choice(["low", "normal", "high"]),
    help="Job priority in SLURM. Will be set automatically according to priority in ClinicalDB, \
         this option can be used to override server setting",
)


@click.group(invoke_without_command=True)
@OPTION_ANALYSIS_TYPE
@OPTION_PRIORITY
@OPTION_PANEL_BED
@OPTION_RUN_ANALYSIS
@OPTION_DRY
@click.pass_context
def balsamic(context, priority, panel_bed, analysis_type, run_analysis, dry):
    """Cancer analysis workflow """
    if context.invoked_subcommand is None:
        click.echo(context.get_help())
        return None
    config = context.obj
    context.obj["BalsamicAnalysisAPI"] = BalsamicAnalysisAPI(
        balsamic_api=BalsamicAPI(config),
        store=Store(config["database"]),
        housekeeper_api=HousekeeperAPI(config),
        fastq_handler=FastqHandler(config),
        lims_api=LimsAPI(config),
    )


@balsamic.command("link")
@ARGUMENT_CASE_ID
@click.pass_context
<<<<<<< HEAD
def link(context, case_id):
    """ 
    Locates FASTQ files for given CASE_ID.
    The files are renamed, concatenated, and saved in BALSAMIC working directory
    """
    balsamic_analysis_api = context.obj["BalsamicAnalysisAPI"]
    try:
        LOG.info(f"Linking samples in case {case_id}")
        balsamic_analysis_api.link_samples(case_id)
    except BalsamicStartError as e:
        LOG.error(f"Could not link samples: {e.message}")
        raise click.Abort()


@balsamic.command("config-case")
@ARGUMENT_CASE_ID
@OPTION_PANEL_BED
@OPTION_DRY
=======
def link(context, case_id, sample_id):
    """Link FASTQ files for a SAMPLE_ID."""
    store = context.obj["store_api"]
    link_objs = get_links(store, case_id, sample_id)

    for link_obj in link_objs:
        LOG.info(
            "%s: %s link FASTQ files",
            link_obj.sample.internal_id,
            link_obj.sample.data_analysis,
        )
        if link_obj.sample.data_analysis and "balsamic" in link_obj.sample.data_analysis.lower():
            LOG.info(
                "%s has BALSAMIC as data analysis, linking.",
                link_obj.sample.internal_id,
            )
            context.obj["analysis_api"].link_sample(
                fastq_handler=FastqHandler(context.obj),
                case=link_obj.family.internal_id,
                sample=link_obj.sample.internal_id,
            )
        else:
            LOG.warning(
                "%s does not have BALSAMIC as data analysis, skipping.", link_obj.sample.internal_id
            )


@balsamic.command(name="config-case")
@click.option("--dry-run", "dry", is_flag=True, help="print config to console")
@click.option("--target-bed", required=False, help="Optional")
@click.option("--umi-trim-length", default=5, required=False, help="Default 5")
@click.option("--quality-trim", is_flag=True, required=False, help="Optional")
@click.option("--adapter-trim", is_flag=True, required=False, help="Optional")
@click.option("--umi", is_flag=True, required=False, help="Optional")
@click.argument("case_id")
>>>>>>> 766cb275
@click.pass_context
def config_case(context, panel_bed, case_id, dry):
    """Create config file for BALSAMIC analysis for a given CASE_ID"""
    balsamic_analysis_api = context.obj["BalsamicAnalysisAPI"]
    try:
        LOG.info(f"Creating config file for {case_id}.")
        arguments = balsamic_analysis_api.get_verified_config_case_arguments(
            case_id=case_id, panel_bed=panel_bed
        )
        balsamic_analysis_api.balsamic_api.config_case(arguments=arguments, dry=dry)
    except (BalsamicStartError, LimsDataError) as e:
        LOG.error(f"Could not create config: {e.message}")
        raise click.Abort()


@balsamic.command("run")
@ARGUMENT_CASE_ID
@OPTION_DRY
@OPTION_PRIORITY
@OPTION_ANALYSIS_TYPE
@OPTION_RUN_ANALYSIS
@click.pass_context
def run(context, analysis_type, run_analysis, priority, case_id, dry):
    """Run balsamic analysis for given CASE ID"""
    balsamic_analysis_api = context.obj["BalsamicAnalysisAPI"]
    try:
        LOG.info(f"Running analysis for {case_id}")
        arguments = {
            "priority": priority or balsamic_analysis_api.get_priority(case_id),
            "analysis_type": analysis_type,
            "run_analysis": run_analysis,
            "sample_config": balsamic_analysis_api.get_config_path(
                case_id=case_id, check_exists=True
            ),
        }
        balsamic_analysis_api.balsamic_api.run_analysis(
            arguments=arguments, run_analysis=run_analysis, dry=dry
        )
        balsamic_analysis_api.set_statusdb_action(case_id=case_id, action="running")
    except BalsamicStartError as e:
        LOG.error(f"Could not run analysis: {e.message}")
        raise click.Abort()


@balsamic.command("report-deliver")
@ARGUMENT_CASE_ID
@OPTION_DRY
@OPTION_ANALYSIS_TYPE
@click.pass_context
def report_deliver(context, case_id, analysis_type, dry):
    """Create a housekeeper deliverables file for given CASE ID"""
    balsamic_analysis_api = context.obj["BalsamicAnalysisAPI"]
    try:
        LOG.info(f"Creating delivery report for {case_id}")
        case_object = balsamic_analysis_api.get_case_object(case_id)
        sample_config = balsamic_analysis_api.get_config_path(case_id=case_id, check_exists=True)
        analysis_finish = balsamic_analysis_api.get_analysis_finish_path(case_id, check_exists=True)
        LOG.info(f"Found analysis finish file: {analysis_finish}")
        arguments = {
            "sample_config": sample_config,
            "analysis_type": analysis_type,
        }
        balsamic_analysis_api.balsamic_api.report_deliver(arguments=arguments, dry=dry)
    except BalsamicStartError as e:
        LOG.error(f"Could not create report file: {e.message}")
        raise click.Abort()


@balsamic.command("store-housekeeper")
@ARGUMENT_CASE_ID
@click.pass_context
def store_housekeeper(context, case_id):
    """Store a finished analysis in Housekeeper and StatusDB."""
    balsamic_analysis_api = context.obj["BalsamicAnalysisAPI"]
    try:
        LOG.info(f"Storing bundle data in Housekeeper for {case_id}")
        balsamic_analysis_api.upload_bundle_housekeeper(case_id=case_id)
        LOG.info(f"Storing Analysis in ClinicalDB for {case_id}")
        balsamic_analysis_api.upload_analysis_statusdb(case_id=case_id)
    except (BundleAlreadyAddedError, FileExistsError) as e:
        LOG.error(f"Could not store bundle in Housekeeper and StatusDB: {e.message}!")
        balsamic_analysis_api.housekeeper_api.rollback()
        balsamic_analysis_api.store.rollback()
        balsamic_analysis_api.set_statusdb_action(case_id=case_id, action="hold")
        raise click.Abort()
    except BalsamicStartError as e:
        LOG.error(f"Could not store bundle in Housekeeper and StatusDB: {e.message}!")
        raise click.Abort()


@balsamic.command("start")
@ARGUMENT_CASE_ID
@OPTION_ANALYSIS_TYPE
@OPTION_PRIORITY
@OPTION_DRY
@click.pass_context
def start(context, case_id, analysis_type, priority, dry):
    """Start full workflow for CASE ID"""
    LOG.info(f"Starting analysis for {case_id}")
    context.invoke(link, case_id=case_id)
    context.invoke(config_case, case_id=case_id, dry=dry)
    context.invoke(
        run,
        case_id=case_id,
        analysis_type=analysis_type,
        priority=priority,
        run_analysis="--run-analysis",
        dry=dry,
    )


<<<<<<< HEAD
@balsamic.command("store")
@ARGUMENT_CASE_ID
@OPTION_DRY
@OPTION_ANALYSIS_TYPE
=======
def get_priority_as_text(case_obj: models.Family) -> str:
    """Get priority as text for a case"""

    if case_obj.high_priority:
        return "high"

    if case_obj.low_priority:
        return "low"

    return "normal"


@balsamic.command()
@click.option(
    "-d",
    "--dry-run",
    is_flag=True,
    help="print to console without actualising",
)
>>>>>>> 766cb275
@click.pass_context
def store(context, case_id, analysis_type, dry):
    """Generate Housekeeper report for CASE ID and store in Housekeeper"""
    LOG.info(f"Storing analysis for {case_id}")
    context.invoke(report_deliver, case_id=case_id, analysis_type=analysis_type, dry=dry)
    context.invoke(store_housekeeper, case_id=case_id)


@balsamic.command("start-available")
@OPTION_DRY
@click.pass_context
def start_available(context, dry):
    """Start full workflow for all available BALSAMIC cases"""
    balsamic_analysis_api = context.obj["BalsamicAnalysisAPI"]
    for case_id in balsamic_analysis_api.get_cases_to_analyze():
        try:
            context.invoke(start, case_id=case_id, dry=dry)
        except click.Abort:
            continue


@balsamic.command("store-available")
@OPTION_DRY
@click.pass_context
def store_available(context, dry):
    """Store bundle data for all available Balsamic cases"""
    balsamic_analysis_api = context.obj["BalsamicAnalysisAPI"]
    for case_id in balsamic_analysis_api.get_cases_to_store():
        try:
            context.invoke(store, case_id=case_id, dry=dry)
        except click.Abort:
            continue


balsamic.add_command(deliver_cmd)<|MERGE_RESOLUTION|>--- conflicted
+++ resolved
@@ -20,7 +20,11 @@
 
 ARGUMENT_CASE_ID = click.argument("case_id", required=True)
 OPTION_DRY = click.option(
-    "-d", "--dry-run", "dry", help="Print command to console without executing", is_flag=True,
+    "-d",
+    "--dry-run",
+    "dry",
+    help="Print command to console without executing",
+    is_flag=True,
 )
 OPTION_PANEL_BED = click.option(
     "--panel-bed",
@@ -71,9 +75,8 @@
 @balsamic.command("link")
 @ARGUMENT_CASE_ID
 @click.pass_context
-<<<<<<< HEAD
 def link(context, case_id):
-    """ 
+    """
     Locates FASTQ files for given CASE_ID.
     The files are renamed, concatenated, and saved in BALSAMIC working directory
     """
@@ -90,43 +93,6 @@
 @ARGUMENT_CASE_ID
 @OPTION_PANEL_BED
 @OPTION_DRY
-=======
-def link(context, case_id, sample_id):
-    """Link FASTQ files for a SAMPLE_ID."""
-    store = context.obj["store_api"]
-    link_objs = get_links(store, case_id, sample_id)
-
-    for link_obj in link_objs:
-        LOG.info(
-            "%s: %s link FASTQ files",
-            link_obj.sample.internal_id,
-            link_obj.sample.data_analysis,
-        )
-        if link_obj.sample.data_analysis and "balsamic" in link_obj.sample.data_analysis.lower():
-            LOG.info(
-                "%s has BALSAMIC as data analysis, linking.",
-                link_obj.sample.internal_id,
-            )
-            context.obj["analysis_api"].link_sample(
-                fastq_handler=FastqHandler(context.obj),
-                case=link_obj.family.internal_id,
-                sample=link_obj.sample.internal_id,
-            )
-        else:
-            LOG.warning(
-                "%s does not have BALSAMIC as data analysis, skipping.", link_obj.sample.internal_id
-            )
-
-
-@balsamic.command(name="config-case")
-@click.option("--dry-run", "dry", is_flag=True, help="print config to console")
-@click.option("--target-bed", required=False, help="Optional")
-@click.option("--umi-trim-length", default=5, required=False, help="Default 5")
-@click.option("--quality-trim", is_flag=True, required=False, help="Optional")
-@click.option("--adapter-trim", is_flag=True, required=False, help="Optional")
-@click.option("--umi", is_flag=True, required=False, help="Optional")
-@click.argument("case_id")
->>>>>>> 766cb275
 @click.pass_context
 def config_case(context, panel_bed, case_id, dry):
     """Create config file for BALSAMIC analysis for a given CASE_ID"""
@@ -238,32 +204,10 @@
     )
 
 
-<<<<<<< HEAD
 @balsamic.command("store")
 @ARGUMENT_CASE_ID
 @OPTION_DRY
 @OPTION_ANALYSIS_TYPE
-=======
-def get_priority_as_text(case_obj: models.Family) -> str:
-    """Get priority as text for a case"""
-
-    if case_obj.high_priority:
-        return "high"
-
-    if case_obj.low_priority:
-        return "low"
-
-    return "normal"
-
-
-@balsamic.command()
-@click.option(
-    "-d",
-    "--dry-run",
-    is_flag=True,
-    help="print to console without actualising",
-)
->>>>>>> 766cb275
 @click.pass_context
 def store(context, case_id, analysis_type, dry):
     """Generate Housekeeper report for CASE ID and store in Housekeeper"""
