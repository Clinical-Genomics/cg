""" Add CLI support to create config and/or start BALSAMIC """
import gzip
import logging
import re
import subprocess
import sys
import shutil
from pathlib import Path

import click
from cg.apps import hk, lims
from cg.apps.balsamic.fastq import FastqHandler
from cg.utils.fastq import FastqAPI
from cg.cli.workflow.balsamic.store import store as store_cmd
from cg.cli.workflow.balsamic.deliver import deliver as deliver_cmd
from cg.cli.workflow.get_links import get_links
from cg.exc import LimsDataError, BalsamicStartError
from cg.meta.workflow.base import get_target_bed_from_lims
from cg.meta.workflow.balsamic import BalsamicAnalysisAPI
from cg.apps.balsamic.api import BalsamicAPI
from cg.store import Store

LOG = logging.getLogger(__name__)
ANALYSIS_TYPE_OPTION = click.option(
    "-a", "--analysis-type", type=click.Choice(["qc", "paired", "single"])
)
PRIORITY_OPTION = click.option("-p", "--priority", type=click.Choice(["low", "normal", "high"]))
EMAIL_OPTION = click.option("-e", "--email", help="email to send errors to")
SUCCESS = 0
FAIL = 1


@click.group(invoke_without_command=True)
@PRIORITY_OPTION
@EMAIL_OPTION
@click.option("-c", "--case-id", "case_id", help="case to prepare and start an analysis for")
@click.option("--target-bed", required=False, help="Optional")
@click.pass_context
def balsamic(context, case_id, priority, email, target_bed):
    """Cancer workflow """
    context.obj["store_api"] = Store(context.obj["database"])
    context.obj["hk_api"] = hk.HousekeeperAPI(context.obj)
    context.obj["fastq_handler"] = FastqHandler
    context.obj["gzipper"] = gzip
    context.obj["lims_api"] = lims.LimsAPI(context.obj)
    context.obj["fastq_api"] = FastqAPI
    context.obj["balsamic_api"] = BalsamicAPI(context.obj)
    context.obj["analysis_api"] = BalsamicAnalysisAPI(
        config=context.obj, hk_api=context.obj["hk_api"], fastq_api=context.obj["fastq_api"]
    )

    if context.invoked_subcommand is None:
        if case_id is None:
            LOG.error("provide a case")
            context.abort()

        # execute the analysis!
        context.invoke(link, case_id=case_id)
        context.invoke(config_case, case_id=case_id, target_bed=target_bed)
        context.invoke(run, run_analysis=True, case_id=case_id, priority=priority, email=email)


@balsamic.command()
@click.option("-c", "--case", "case_id", help="link all samples for a case")
@click.argument("sample_id", required=False)
@click.pass_context
def link(context, case_id, sample_id):
    """Link FASTQ files for a SAMPLE_ID."""
    store = context.obj["store_api"]
    link_objs = get_links(store, case_id, sample_id)

    for link_obj in link_objs:
        LOG.info(
            "%s: %s link FASTQ files", link_obj.sample.internal_id, link_obj.sample.data_analysis,
        )
        if link_obj.sample.data_analysis and "balsamic" in link_obj.sample.data_analysis.lower():
            LOG.info(
                "%s has balsamic as data analysis, linking.", link_obj.sample.internal_id,
            )
            context.obj["analysis_api"].link_sample(
                fastq_handler=FastqHandler(context.obj),
                case=link_obj.family.internal_id,
                sample=link_obj.sample.internal_id,
            )
        else:
            LOG.warning(
                "%s does not have blasamic as data analysis, skipping.", link_obj.sample.internal_id
            )


@balsamic.command(name="config-case")
@click.option("--dry-run", is_flag=True, help="print config to console")
@click.option("--target-bed", required=False, help="Optional")
@click.option("--umi-trim-length", default=5, required=False, help="Default 5")
@click.option("--quality-trim", is_flag=True, required=False, help="Optional")
@click.option("--adapter-trim", is_flag=True, required=False, help="Optional")
@click.option("--umi", is_flag=True, required=False, help="Optional")
@click.argument("case_id")
@click.pass_context
def config_case(
    context, dry_run, target_bed, umi_trim_length, quality_trim, adapter_trim, umi, case_id
):
    """ Generate a config for the case_id. """

    # missing sample_id and files
    case_obj = context.obj["store_api"].family(case_id)

    if not case_obj:
        LOG.error("Could not find case: %s", case_id)
        context.abort()

    link_objs = case_obj.links
    tumor_paths = set()
    normal_paths = set()
    target_beds = set()
    root_dir = context.obj["balsamic"]["root"]
    wrk_dir = Path(f"{root_dir}/{case_id}/fastq")
    application_types = set()
    acceptable_applications = {"wgs", "wes", "tgs"}
    applications_requiring_bed = {"wes", "tgs"}

    for link_obj in link_objs:
        LOG.info(
            "%s application type is %s",
            link_obj.sample.internal_id,
            link_obj.sample.application_version.application.prep_category,
        )
        application_types.add(link_obj.sample.application_version.application.prep_category)

        LOG.info("%s: config FASTQ file", link_obj.sample.internal_id)

        linked_reads_paths = {1: [], 2: []}
        concatenated_paths = {1: "", 2: ""}
        file_objs = context.obj["hk_api"].get_files(
            bundle=link_obj.sample.internal_id, tags=["fastq"]
        )
        files = []
        for file_obj in file_objs:
            # figure out flowcell name from header
            with context.obj["gzipper"].open(file_obj.full_path) as handle:
                header_line = handle.readline().decode()
                header_info = context.obj["fastq_api"].parse_header(header_line)
            data = {
                "path": file_obj.full_path,
                "lane": int(header_info["lane"]),
                "flowcell": header_info["flowcell"],
                "read": int(header_info["readnumber"]),
                "undetermined": ("_Undetermined_" in file_obj.path),
            }
            # look for tile identifier (HiSeq X runs)
            matches = re.findall(r"-l[1-9]t([1-9]{2})_", file_obj.path)
            if len(matches) > 0:
                data["flowcell"] = f"{data['flowcell']}-{matches[0]}"
            files.append(data)
        sorted_files = sorted(files, key=lambda k: k["path"])

        for fastq_data in sorted_files:
            original_fastq_path = Path(fastq_data["path"])
            linked_fastq_name = context.obj["fastq_handler"].FastqFileNameCreator.create(
                lane=fastq_data["lane"],
                flowcell=fastq_data["flowcell"],
                sample=link_obj.sample.internal_id,
                read=fastq_data["read"],
                more={"undetermined": fastq_data["undetermined"]},
            )
            concatenated_fastq_name = context.obj[
                "fastq_handler"
            ].FastqFileNameCreator.get_concatenated_name(linked_fastq_name)
            linked_fastq_path = wrk_dir / linked_fastq_name
            linked_reads_paths[fastq_data["read"]].append(linked_fastq_path)
            concatenated_paths[fastq_data["read"]] = f"{wrk_dir}/{concatenated_fastq_name}"

            if linked_fastq_path.exists():
                LOG.info("found: %s -> %s", original_fastq_path, linked_fastq_path)
            else:
                LOG.debug("destination path already exists: %s", linked_fastq_path)

        if link_obj.sample.is_tumour:
            tumor_paths.add(concatenated_paths[1])
        else:
            normal_paths.add(concatenated_paths[1])

        if not target_bed:
            target_bed_filename = get_target_bed_from_lims(
                context.obj["lims_api"], context.obj["store_api"], link_obj.sample.internal_id
            )
            target_beds.add(target_bed_filename)

    if len(application_types) != 1:
        raise BalsamicStartError(
            "More than one application found for this case: %s" % ", ".join(application_types)
        )

    if not application_types.issubset(acceptable_applications):
        raise BalsamicStartError("Improper application for this case: %s" % application_types)

    nr_paths = len(tumor_paths) if tumor_paths else 0
    if nr_paths != 1:
        raise BalsamicStartError("Must have exactly one tumor sample! Found %s samples." % nr_paths)

    tumor_path = tumor_paths.pop()

    normal_path = None
    nr_normal_paths = len(normal_paths) if normal_paths else 0

    if nr_normal_paths == 1:
        normal_path = normal_paths.pop()
    elif nr_normal_paths > 1:
        raise BalsamicStartError("Too many normal samples found: %s" % nr_normal_paths)

    if target_bed and not application_types.issubset(applications_requiring_bed):
        raise BalsamicStartError(
            "--target_bed is incompatible with %s" % " ".join(application_types)
        )

    if not target_bed and application_types.issubset(applications_requiring_bed):
        if len(target_beds) == 1:
            target_bed = Path(context.obj["bed_path"]) / target_beds.pop()
        elif len(target_beds) > 1:
            raise BalsamicStartError("Too many target beds specified: %s" % ", ".join(target_beds))
        else:
            raise BalsamicStartError("No target bed specified!")

    # Call Balsamic
    arguments = {
        "tumor": tumor_path,
        "normal": normal_path,
        "case_id": case_id,
        "output_config": f"{case_id}.json",
        "quality_trim": quality_trim,
        "adapter_trim": adapter_trim,
        "umi": umi,
        "umi_trim_length": umi_trim_length,
        "panel_bed": target_bed,
    }

    process = context.obj["balsamic_api"].config_case(arguments=arguments, dry=dry_run)
    return process


@balsamic.command()
@click.option("--dry-run", is_flag=True, help="print command to console")
@click.option(
    "-r", "--run-analysis", "run_analysis", is_flag=True, default=False, help="start analysis"
)
@click.option("--config", "config_path", required=False, help="Optional")
@ANALYSIS_TYPE_OPTION
@click.argument("case_id")
@click.pass_context
def run(context, dry_run, run_analysis, case_id, analysis_type, config_path):
    """Generate a config for the case_id."""

    # Call Balsamic
<<<<<<< HEAD
    arguments = {
        "case_id": case_id,
        "analysis_type" : analysis_type,
        "run_analysis": run_analysis
    }
    process = context.obj["balsamic_api"].run_analysis(arguments=arguments, dry=dry_run)
=======
    arguments = {"case_id": case_id, "analysis_type": analysis_type, "run_analysis": run_analysis}
    process = context.obj["balsamic_api"].run_analysis(arguments, dry_run)
>>>>>>> af9d2140
    return process


def get_priority_as_text(case_obj):
    """Get priority as text for a case"""

    if case_obj.high_priority:
        return "high"

    if case_obj.low_priority:
        return "low"

    return "normal"


@balsamic.command()
@click.option(
    "-d", "--dry-run", is_flag=True, help="print to console without actualising",
)
@click.pass_context
def start(context: click.Context, dry_run):
    """Start all analyses that are ready for analysis."""
    exit_code = SUCCESS
    for case_obj in context.obj["store_api"].cases_to_balsamic_analyze():

        LOG.info("%s: start analysis", case_obj.internal_id)

        priority = get_priority_as_text(case_obj)

        if dry_run:
            continue

        try:
            context.invoke(balsamic, priority=priority, case_id=case_obj.internal_id)
        except LimsDataError as error:
            LOG.exception(error.message)
            exit_code = FAIL

    sys.exit(exit_code)


@balsamic.command("remove-fastq")
@click.option("-c", "--case", "case_id", help="remove fastq folder for a case")
@click.pass_context
def remove_fastq(context, case_id):
    """Remove case fastq folder"""

    wrk_dir = Path(f"{context.obj['balsamic']['root']}/{case_id}/fastq")

    if wrk_dir.exists():
        shutil.rmtree(wrk_dir)


balsamic.add_command(store_cmd)
balsamic.add_command(deliver_cmd)<|MERGE_RESOLUTION|>--- conflicted
+++ resolved
@@ -251,17 +251,12 @@
     """Generate a config for the case_id."""
 
     # Call Balsamic
-<<<<<<< HEAD
     arguments = {
         "case_id": case_id,
         "analysis_type" : analysis_type,
         "run_analysis": run_analysis
     }
     process = context.obj["balsamic_api"].run_analysis(arguments=arguments, dry=dry_run)
-=======
-    arguments = {"case_id": case_id, "analysis_type": analysis_type, "run_analysis": run_analysis}
-    process = context.obj["balsamic_api"].run_analysis(arguments, dry_run)
->>>>>>> af9d2140
     return process
 
 
