--- conflicted
+++ resolved
@@ -95,13 +95,7 @@
     case_object = context.obj["BalsamicAnalysisAPI"].lookup_samples(case_id)
     if case_object:
         if case_object.links:
-<<<<<<< HEAD
             setup_data = context.obj["BalsamicAnalysisAPI"].get_case_config_params(case_object)
-=======
-            setup_data = context.obj["BalsamicAnalysisAPI"].get_case_config_params(
-                case_id, case_object
-            )
->>>>>>> 01a204f1
 
             normal_paths = [
                 v["concatenated_path"]
