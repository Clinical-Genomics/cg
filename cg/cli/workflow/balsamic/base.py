"""CLI support to create config and/or start BALSAMIC."""

import logging
import traceback
<<<<<<< HEAD
from typing import cast
=======
>>>>>>> eb6f2638

import rich_click as click
from pydantic.v1 import ValidationError

from cg.apps.housekeeper.hk import HousekeeperAPI
from cg.cli.utils import CLICK_CONTEXT_SETTINGS
from cg.cli.workflow.balsamic.options import (
    OPTION_CACHE_VERSION,
    OPTION_GENDER,
    OPTION_GENOME_VERSION,
    OPTION_OBSERVATIONS,
    OPTION_PANEL_BED,
    OPTION_PON_CNN,
    OPTION_QOS,
    OPTION_WORKFLOW_PROFILE,
)
from cg.cli.workflow.commands import ARGUMENT_CASE_ID, link, resolve_compression
from cg.cli.workflow.utils import validate_force_store_option
from cg.constants import EXIT_FAIL, EXIT_SUCCESS, Workflow
from cg.constants.cli_options import COMMENT, DRY_RUN, FORCE, LIMIT
from cg.exc import AnalysisNotReadyError, CgError
from cg.meta.workflow.analysis import AnalysisAPI
from cg.meta.workflow.balsamic import BalsamicAnalysisAPI
from cg.models.cg_config import CGConfig
from cg.services.analysis_starter.configurator.implementations.balsamic import BalsamicConfigurator
from cg.services.analysis_starter.factories.configurator_factory import ConfiguratorFactory
from cg.services.analysis_starter.factories.starter_factory import AnalysisStarterFactory
from cg.services.analysis_starter.service import AnalysisStarter
from cg.store.models import Case
from cg.store.store import Store

LOG = logging.getLogger(__name__)


@click.group(invoke_without_command=True, context_settings=CLICK_CONTEXT_SETTINGS)
@click.pass_context
def balsamic(context: click.Context):
    """Cancer analysis workflow"""
    AnalysisAPI.get_help(context)

    config = context.obj
    context.obj.meta_apis["analysis_api"] = BalsamicAnalysisAPI(config=config)


balsamic.add_command(resolve_compression)
balsamic.add_command(link)


@balsamic.command("config-case")
@ARGUMENT_CASE_ID
@OPTION_GENDER
@OPTION_GENOME_VERSION
@OPTION_PANEL_BED
@OPTION_PON_CNN
@OPTION_OBSERVATIONS
@OPTION_CACHE_VERSION
@DRY_RUN
@click.pass_obj
def config_case(
    context: CGConfig,
    case_id: str,
    gender: str,
    genome_version: str,
    panel_bed: str,
    pon_cnn: click.Path,
    observations: list[click.Path],
    cache_version: str,
    dry_run: bool,
):
    """Create config file for BALSAMIC analysis for a given CASE_ID."""

    analysis_api: AnalysisAPI = context.meta_apis["analysis_api"]
    try:
        LOG.info(f"Creating config file for {case_id}.")
        analysis_api.status_db.verify_case_exists(case_internal_id=case_id)
        analysis_api.config_case(
            case_id=case_id,
            gender=gender,
            genome_version=genome_version,
            panel_bed=panel_bed,
            pon_cnn=pon_cnn,
            observations=observations,
            cache_version=cache_version,
            dry_run=dry_run,
        )
    except CgError as error:
        error_info = f"Error: {type(error).__name__}: {str(error)}\n{traceback.format_exc()}"
        LOG.error(f"Could not create config: {error_info}")
        raise click.Abort()
    except Exception as error:
        error_info = f"Error: {type(error).__name__}: {str(error)}\n{traceback.format_exc()}"
        LOG.error(f"Could not create config: {error_info}")
        raise click.Abort()


@balsamic.command("run")
@ARGUMENT_CASE_ID
@OPTION_WORKFLOW_PROFILE
@DRY_RUN
@OPTION_QOS
@click.pass_obj
def run(
    context: CGConfig,
    case_id: str,
    workflow_profile: click.Path,
    slurm_quality_of_service: str,
    dry_run: bool,
):
    """Run balsamic analysis for given CASE ID"""
    analysis_api: AnalysisAPI = context.meta_apis["analysis_api"]
    try:
        analysis_api.status_db.verify_case_exists(case_internal_id=case_id)
        analysis_api.verify_case_config_file_exists(case_id=case_id, dry_run=dry_run)
        analysis_api.check_analysis_ongoing(case_id)
        analysis_api.run_analysis(
            case_id=case_id,
            workflow_profile=workflow_profile,
            slurm_quality_of_service=slurm_quality_of_service,
            dry_run=dry_run,
        )
        if dry_run:
            return
        analysis_api.on_analysis_started(case_id)
    except Exception as error:
        error_info = f"Error: {type(error).__name__}: {str(error)}\n{traceback.format_exc()}"
        LOG.error(f"Could not run analysis: {error_info}")
        raise click.Abort()


@balsamic.command("report-deliver")
@ARGUMENT_CASE_ID
@DRY_RUN
@FORCE
@click.pass_obj
def report_deliver(context: CGConfig, case_id: str, dry_run: bool, force: bool):
    """Create a Housekeeper deliverables file for a given case ID."""
    analysis_api: AnalysisAPI = context.meta_apis["analysis_api"]
    try:
        analysis_api.status_db.verify_case_exists(case_id)
        analysis_api.verify_case_config_file_exists(case_id=case_id, dry_run=dry_run)
        analysis_api.trailblazer_api.verify_latest_analysis_is_completed(
            case_id=case_id, force=force
        )
        analysis_api.report_deliver(case_id=case_id, dry_run=dry_run)
    except CgError as error:
        LOG.error(f"Could not create report file: {error}")
        raise click.Abort()
    except Exception as error:
        LOG.error(f"Could not create report file: {error}")
        raise click.Abort()


@balsamic.command("store-housekeeper")
@ARGUMENT_CASE_ID
@COMMENT
@DRY_RUN
@FORCE
@click.pass_obj
def store_housekeeper(
    context: CGConfig, case_id: str, comment: str | None, dry_run: bool, force: bool
):
    """Store a finished analysis in Housekeeper and StatusDB."""

    analysis_api: AnalysisAPI = context.meta_apis["analysis_api"]
    housekeeper_api: HousekeeperAPI = context.housekeeper_api
    status_db: Store = context.status_db

    try:
        analysis_api.status_db.verify_case_exists(case_internal_id=case_id)
        analysis_api.verify_case_config_file_exists(case_id=case_id, dry_run=dry_run)
        analysis_api.verify_deliverables_file_exists(case_id=case_id)
        _, version = analysis_api.create_housekeeper_bundle(
            case_id=case_id, dry_run=dry_run, force=force
        )
        analysis_api.update_analysis_as_completed_statusdb(
            case_id=case_id, hk_version_id=version.id, comment=comment, dry_run=dry_run, force=force
        )
        analysis_api.set_statusdb_action(case_id=case_id, action=None, dry_run=dry_run)
    except ValidationError as error:
        LOG.warning("Deliverables file is malformed")
        raise error
    except CgError as error:
        LOG.error(f"Could not store bundle in Housekeeper and StatusDB: {error}")
        raise click.Abort()
    except Exception as error:
        LOG.error(f"Could not store bundle in Housekeeper and StatusDB: {error}!")
        housekeeper_api.rollback()
        status_db.session.rollback()
        raise click.Abort()


@balsamic.command("start")
@ARGUMENT_CASE_ID
@OPTION_GENDER
@OPTION_GENOME_VERSION
@OPTION_QOS
@DRY_RUN
@OPTION_PANEL_BED
@OPTION_PON_CNN
@OPTION_CACHE_VERSION
@OPTION_OBSERVATIONS
@OPTION_WORKFLOW_PROFILE
@click.pass_context
def start(
    context: click.Context,
    case_id: str,
    gender: str,
    genome_version: str,
    cache_version: str,
    panel_bed: str,
    pon_cnn: str,
    observations: list[click.Path],
    slurm_quality_of_service: str,
    workflow_profile: click.Path,
    dry_run: bool,
):
    """Start full workflow for case ID."""
    analysis_api: BalsamicAnalysisAPI = context.obj.meta_apis["analysis_api"]
    analysis_api.prepare_fastq_files(case_id=case_id, dry_run=dry_run)
    LOG.info(f"Starting analysis for {case_id}")
    context.invoke(link, case_id=case_id, dry_run=dry_run)
    context.invoke(
        config_case,
        case_id=case_id,
        gender=gender,
        genome_version=genome_version,
        cache_version=cache_version,
        panel_bed=panel_bed,
        pon_cnn=pon_cnn,
        observations=observations,
        dry_run=dry_run,
    )
    context.invoke(
        run,
        case_id=case_id,
        workflow_profile=workflow_profile,
        slurm_quality_of_service=slurm_quality_of_service,
        dry_run=dry_run,
    )


@balsamic.command("start-available")
@DRY_RUN
@LIMIT
@click.pass_context
def start_available(context: click.Context, dry_run: bool = False, limit: int | None = None):
    """Start full workflow for all cases ready for analysis"""

    analysis_api: AnalysisAPI = context.obj.meta_apis["analysis_api"]

    cases: list[Case] = analysis_api.get_cases_to_analyze(limit=limit)
    LOG.info(f"Starting {len(cases)} available Balsamic cases")

    exit_code: int = EXIT_SUCCESS
    for case in cases:
        try:
            context.invoke(start, case_id=case.internal_id, dry_run=dry_run)
        except AnalysisNotReadyError as error:
            LOG.error(error)
        except CgError as error:
            LOG.error(error)
            exit_code = EXIT_FAIL
        except Exception as error:
            LOG.error(f"Unspecified error occurred: {error}")
            exit_code = EXIT_FAIL
    if exit_code:
        raise click.Abort


@balsamic.command("store")
@ARGUMENT_CASE_ID
@COMMENT
@DRY_RUN
@FORCE
@click.pass_context
def store(context: click.Context, case_id: str, comment: str | None, dry_run: bool, force: bool):
    """Generate Housekeeper report for CASE ID and store in Housekeeper"""
    LOG.info(f"Storing analysis for {case_id}")
    validate_force_store_option(force=force, comment=comment)
    context.invoke(report_deliver, case_id=case_id, dry_run=dry_run, force=force)
    context.invoke(store_housekeeper, case_id=case_id, comment=comment, force=force)


@balsamic.command("store-available")
@DRY_RUN
@click.pass_context
def store_available(context: click.Context, dry_run: bool) -> None:
    """Store bundles for all finished analyses in Housekeeper"""

    analysis_api: AnalysisAPI = context.obj.meta_apis["analysis_api"]

    was_successful: bool = True
    for case_obj in analysis_api.get_cases_to_store():
        LOG.info(f"Storing deliverables for {case_obj.internal_id}")
        try:
            context.invoke(store, case_id=case_obj.internal_id, dry_run=dry_run)
        except Exception as exception_object:
            LOG.error(f"Error storing {case_obj.internal_id}: {exception_object}")
            was_successful = False
    if not was_successful:
        raise click.Abort()


@balsamic.command()
@OPTION_PANEL_BED
@ARGUMENT_CASE_ID
@click.pass_obj
def dev_config_case(cg_config: CGConfig, case_id: str, panel_bed: str | None):
    """Configure a Balsamic case so that it is ready to be run."""
    factory = ConfiguratorFactory(cg_config)
    configurator = cast(BalsamicConfigurator, factory.get_configurator(Workflow.BALSAMIC))
    configurator.configure(case_id=case_id, panel_bed=panel_bed)


@balsamic.command("dev-run")
@OPTION_WORKFLOW_PROFILE
@ARGUMENT_CASE_ID
@click.pass_obj
def dev_run(cg_config: CGConfig, case_id: str, workflow_profile: click.Path | None):
    """Run a preconfigured Balsamic case."""
    factory = AnalysisStarterFactory(cg_config)
    analysis_starter: AnalysisStarter = factory.get_analysis_starter_for_workflow(Workflow.BALSAMIC)
    analysis_starter.run(case_id=case_id, workflow_profile=workflow_profile)


@balsamic.command("dev-start")
@OPTION_PANEL_BED
@OPTION_WORKFLOW_PROFILE
@ARGUMENT_CASE_ID
@click.pass_obj
def dev_start(
    cg_config: CGConfig,
    case_id: str,
    panel_bed: str | None,
    workflow_profile: click.Path | None,
):
    """Start a Balsamic case. Configures the case if needed."""
    factory = AnalysisStarterFactory(cg_config)
    analysis_starter: AnalysisStarter = factory.get_analysis_starter_for_workflow(Workflow.BALSAMIC)
    analysis_starter.start(case_id=case_id, workflow_profile=workflow_profile, panel_bed=panel_bed)


@balsamic.command("dev-start-available")
@click.pass_obj
def dev_start_available(cg_config: CGConfig):
    """Starts all available raredisease cases."""
    LOG.info("Starting Balsamic workflow for all available cases.")
    factory = AnalysisStarterFactory(cg_config)
    analysis_starter = factory.get_analysis_starter_for_workflow(Workflow.BALSAMIC)
    succeeded: bool = analysis_starter.start_available()
    if not succeeded:
        raise click.Abort<|MERGE_RESOLUTION|>--- conflicted
+++ resolved
@@ -2,10 +2,8 @@
 
 import logging
 import traceback
-<<<<<<< HEAD
 from typing import cast
-=======
->>>>>>> eb6f2638
+
 
 import rich_click as click
 from pydantic.v1 import ValidationError
