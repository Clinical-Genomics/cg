""" Add CLI support to create config and/or start BALSAMIC """
import gzip
import logging
import re
import subprocess
import sys
import shutil
from pathlib import Path

import click
<<<<<<< HEAD
from cg.apps import hk, scoutapi, lims, tb
from cg.apps.balsamic.fastq import FastqHandler
from cg.cli.workflow.balsamic.store import store as store_cmd
from cg.cli.workflow.balsamic.deliver import deliver as deliver_cmd, CASE_TAGS, SAMPLE_TAGS
from cg.cli.workflow.get_links import get_links
from cg.exc import LimsDataError, BalsamicStartError
from cg.meta.deliver import DeliverAPI
from cg.meta.workflow.base import get_target_bed_from_lims
from cg.meta.workflow.balsamic import AnalysisAPI
=======
from cg.apps import hk, lims
from cg.apps.balsamic.fastq import FastqHandler
from cg.utils.fastq import FastqAPI
from cg.cli.workflow.balsamic.store import store as store_cmd
from cg.cli.workflow.balsamic.deliver import deliver as deliver_cmd
from cg.cli.workflow.get_links import get_links
from cg.exc import LimsDataError, BalsamicStartError
from cg.meta.workflow.base import get_target_bed_from_lims
from cg.meta.workflow.balsamic import BalsamicAnalysisAPI
>>>>>>> eaf43e2a
from cg.store import Store

LOG = logging.getLogger(__name__)
PRIORITY_OPTION = click.option("-p", "--priority", type=click.Choice(["low", "normal", "high"]))
EMAIL_OPTION = click.option("-e", "--email", help="email to send errors to")
ANALYSIS_TYPE_OPTION = click.option(
    "-a", "--analysis-type", type=click.Choice(["qc", "paired", "single"])
)

SUCCESS = 0
FAIL = 1


@click.group(invoke_without_command=True)
@PRIORITY_OPTION
@EMAIL_OPTION
@click.option("-c", "--case-id", "case_id", help="case to prepare and start an analysis for")
@click.option("--target-bed", required=False, help="Optional")
@click.pass_context
def balsamic(context, case_id, priority, email, target_bed):
    """Cancer workflow """
    context.obj["store_api"] = Store(context.obj["database"])
    context.obj["hk_api"] = hk.HousekeeperAPI(context.obj)
    context.obj["fastq_handler"] = FastqHandler
    context.obj["gzipper"] = gzip
    context.obj["lims_api"] = lims.LimsAPI(context.obj)
    context.obj["fastq_api"] = FastqAPI

    context.obj["analysis_api"] = BalsamicAnalysisAPI(
        config=context.obj, hk_api=context.obj["hk_api"], fastq_api=context.obj["fastq_api"]
    )

    if context.invoked_subcommand is None:
        if case_id is None:
            LOG.error("provide a case")
            context.abort()

        # execute the analysis!
        context.invoke(link, case_id=case_id)
        context.invoke(config_case, case_id=case_id, target_bed=target_bed)
        context.invoke(run, run_analysis=True, case_id=case_id, priority=priority, email=email)


@balsamic.command()
@click.option("-c", "--case", "case_id", help="link all samples for a case")
@click.argument("sample_id", required=False)
@click.pass_context
def link(context, case_id, sample_id):
    """Link FASTQ files for a SAMPLE_ID."""
<<<<<<< HEAD

    link_objs = get_links(context, case_id, sample_id)
=======
    store = context.obj["store_api"]
    link_objs = get_links(store, case_id, sample_id)
>>>>>>> eaf43e2a

    for link_obj in link_objs:
        LOG.info(
            "%s: %s link FASTQ files", link_obj.sample.internal_id, link_obj.sample.data_analysis,
        )
        if link_obj.sample.data_analysis and "balsamic" in link_obj.sample.data_analysis.lower():
            LOG.info(
                "%s has balsamic as data analysis, linking.", link_obj.sample.internal_id,
            )
            context.obj["analysis_api"].link_sample(
                fastq_handler=FastqHandler(context.obj),
                case=link_obj.family.internal_id,
                sample=link_obj.sample.internal_id,
            )
        else:
            LOG.warning(
                "%s does not have blasamic as data analysis, skipping.", link_obj.sample.internal_id
            )


@balsamic.command(name="config-case")
@click.option("-d", "--dry-run", "dry", is_flag=True, help="print config to console")
@click.option("--target-bed", required=False, help="Optional")
@click.option("--umi-trim-length", default=5, required=False, help="Default 5")
@click.option("--quality-trim", is_flag=True, required=False, help="Optional")
@click.option("--adapter-trim", is_flag=True, required=False, help="Optional")
@click.option("--umi", is_flag=True, required=False, help="Optional")
@click.argument("case_id")
@click.pass_context
def config_case(
    context, dry, target_bed, umi_trim_length, quality_trim, adapter_trim, umi, case_id
):
    """ Generate a config for the case_id. """

    # missing sample_id and files
    case_obj = context.obj["store_api"].family(case_id)

    if not case_obj:
        LOG.error("Could not find case: %s", case_id)
        context.abort()

    link_objs = case_obj.links
    tumor_paths = set()
    normal_paths = set()
    target_beds = set()
    singularity = context.obj["balsamic"]["singularity"]
    reference_config = context.obj["balsamic"]["reference_config"]
    conda_env = context.obj["balsamic"]["conda_env"]
    root_dir = context.obj["balsamic"]["root"]
    wrk_dir = Path(f"{root_dir}/{case_id}/fastq")
    application_types = set()
    acceptable_applications = {"wgs", "wes", "tgs"}
    applications_requiring_bed = {"wes", "tgs"}

    for link_obj in link_objs:
        LOG.info(
            "%s application type is %s",
            link_obj.sample.internal_id,
            link_obj.sample.application_version.application.prep_category,
        )
        application_types.add(link_obj.sample.application_version.application.prep_category)

        LOG.info("%s: config FASTQ file", link_obj.sample.internal_id)

        linked_reads_paths = {1: [], 2: []}
        concatenated_paths = {1: "", 2: ""}
        file_objs = context.obj["hk_api"].get_files(
            bundle=link_obj.sample.internal_id, tags=["fastq"]
        )
        files = []
        for file_obj in file_objs:
            # figure out flowcell name from header
            with context.obj["gzipper"].open(file_obj.full_path) as handle:
                header_line = handle.readline().decode()
                header_info = context.obj["fastq_api"].parse_header(header_line)
            data = {
                "path": file_obj.full_path,
                "lane": int(header_info["lane"]),
                "flowcell": header_info["flowcell"],
                "read": int(header_info["readnumber"]),
                "undetermined": ("_Undetermined_" in file_obj.path),
            }
            # look for tile identifier (HiSeq X runs)
            matches = re.findall(r"-l[1-9]t([1-9]{2})_", file_obj.path)
            if len(matches) > 0:
                data["flowcell"] = f"{data['flowcell']}-{matches[0]}"
            files.append(data)
        sorted_files = sorted(files, key=lambda k: k["path"])

        for fastq_data in sorted_files:
            original_fastq_path = Path(fastq_data["path"])
            linked_fastq_name = context.obj["fastq_handler"].FastqFileNameCreator.create(
                lane=fastq_data["lane"],
                flowcell=fastq_data["flowcell"],
                sample=link_obj.sample.internal_id,
                read=fastq_data["read"],
                more={"undetermined": fastq_data["undetermined"]},
            )
            concatenated_fastq_name = context.obj[
                "fastq_handler"
            ].FastqFileNameCreator.get_concatenated_name(linked_fastq_name)
            linked_fastq_path = wrk_dir / linked_fastq_name
            linked_reads_paths[fastq_data["read"]].append(linked_fastq_path)
            concatenated_paths[fastq_data["read"]] = f"{wrk_dir}/{concatenated_fastq_name}"

            if linked_fastq_path.exists():
                LOG.info("found: %s -> %s", original_fastq_path, linked_fastq_path)
            else:
                LOG.debug("destination path already exists: %s", linked_fastq_path)

        if link_obj.sample.is_tumour:
            tumor_paths.add(concatenated_paths[1])
        else:
            normal_paths.add(concatenated_paths[1])

        if not target_bed:
            target_bed_filename = get_target_bed_from_lims(
                context.obj["lims_api"], context.obj["store_api"], link_obj.sample.internal_id
            )
            target_beds.add(target_bed_filename)

    if len(application_types) != 1:
        raise BalsamicStartError(
            "More than one application found for this case: %s" % ", ".join(application_types)
        )

    if not application_types.issubset(acceptable_applications):
        raise BalsamicStartError("Improper application for this case: %s" % application_types)

    nr_paths = len(tumor_paths) if tumor_paths else 0
    if nr_paths != 1:
        raise BalsamicStartError("Must have exactly one tumor sample! Found %s samples." % nr_paths)

    tumor_path = tumor_paths.pop()

    normal_path = None
    nr_normal_paths = len(normal_paths) if normal_paths else 0

    if nr_normal_paths == 1:
        normal_path = normal_paths.pop()
    elif nr_normal_paths > 1:
        raise BalsamicStartError("Too many normal samples found: %s" % nr_normal_paths)

    if target_bed and not application_types.issubset(applications_requiring_bed):
        raise BalsamicStartError(
            "--target_bed is incompatible with %s" % " ".join(application_types)
        )

    if not target_bed and application_types.issubset(applications_requiring_bed):
        if len(target_beds) == 1:
            target_bed = Path(context.obj["bed_path"]) / target_beds.pop()
        elif len(target_beds) > 1:
            raise BalsamicStartError("Too many target beds specified: %s" % ", ".join(target_beds))
        else:
            raise BalsamicStartError("No target bed specified!")

    # Call Balsamic
    command_str = (
        f" config case"
        f" --reference-config {reference_config}"
        f" --singularity {singularity}"
        f" --tumor {tumor_path}"
        f" --case-id {case_id}"
        f" --output-config {case_id}.json"
        f" --analysis-dir {root_dir}"
        f" --umi-trim-length {umi_trim_length}"
    )

    if target_bed:
        command_str += f" -p {target_bed}"
    if normal_path:
        command_str += f" --normal {normal_path}"
    if umi:
        command_str += f" --umi"
    if quality_trim:
        command_str += f" --quality-trim"
    if adapter_trim:
        command_str += f" --adapter-trim"
    command = [f"bash -c 'source activate {conda_env}; balsamic"]
    command_str += "'"  # add ending quote from above line
    command.extend(command_str.split(" "))

    if dry:
        LOG.info(" ".join(command))
        return SUCCESS

    process = subprocess.run(" ".join(command), shell=True)
    return process


@balsamic.command()
@click.option("-d", "--dry-run", "dry", is_flag=True, help="print command to console")
@click.option(
<<<<<<< HEAD
    "-r", "--run-analysis", is_flag=True, default=False, help="start " "analysis",
=======
    "-r", "--run-analysis", "run_analysis", is_flag=True, default=False, help="start analysis",
>>>>>>> eaf43e2a
)
@click.option("--config", "config_path", required=False, help="Optional")
@ANALYSIS_TYPE_OPTION
@PRIORITY_OPTION
@EMAIL_OPTION
@click.argument("case_id")
@click.pass_context
def run(context, dry, run_analysis, config_path, priority, email, case_id, analysis_type):
    """Generate a config for the case_id."""

    conda_env = context.obj["balsamic"]["conda_env"]
    slurm_account = context.obj["balsamic"]["slurm"]["account"]
    priority = priority if priority else context.obj["balsamic"]["slurm"]["qos"]
    root_dir = Path(context.obj["balsamic"]["root"])
    if not config_path:
        config_path = Path.joinpath(root_dir, case_id, case_id + ".json")

    # Call Balsamic
<<<<<<< HEAD
    command_str = ""
=======
    command_str = f" run analysis --account {slurm_account} -s {config_path}"
>>>>>>> eaf43e2a

    if run_analysis:
        command_str += " --run-analysis"

    if email:
        command_str += f" --mail-user {email}"

    if analysis_type:
        command_str += f" --analysis-type {analysis_type}"

    command_str += f" --qos {priority}"

    command = f"bash -c 'source activate {conda_env}; balsamic run analysis --account {slurm_account} -s {config_path}{command_str}'"

    if dry:
<<<<<<< HEAD
        click.echo(command)
=======
        LOG.info(" ".join(command))
>>>>>>> eaf43e2a
        return SUCCESS

    process = subprocess.run(command, shell=True)
    return process


@balsamic.command()
@click.option(
    "-d", "--dry-run", is_flag=True, help="print to console without actualising",
)
@click.pass_context
def start(context: click.Context, dry_run):
    """Start all analyses that are ready for analysis."""
    exit_code = SUCCESS
    for case_obj in context.obj["store_api"].cases_to_balsamic_analyze():

        LOG.info("%s: start analysis", case_obj.internal_id)

        priority = get_priority_as_text(case_obj)

        if dry_run:
            continue

        try:
            context.invoke(balsamic, priority=priority, case_id=case_obj.internal_id)
        except LimsDataError as error:
            LOG.exception(error.message)
            exit_code = FAIL

    sys.exit(exit_code)


def get_priority_as_text(case_obj):
    """Get priority as text for a case"""

    if case_obj.high_priority:
        return "high"

    if case_obj.low_priority:
        return "low"

    return "normal"


@balsamic.command("remove-fastq")
@click.option("-c", "--case", "case_id", help="remove fastq folder for a case")
@click.pass_context
def remove_fastq(context, case_id):
    """Remove case fastq folder"""

    wrk_dir = Path(f"{context.obj['balsamic']['root']}/{case_id}/fastq")

    if wrk_dir.exists():
        shutil.rmtree(wrk_dir)


balsamic.add_command(store_cmd)
balsamic.add_command(deliver_cmd)<|MERGE_RESOLUTION|>--- conflicted
+++ resolved
@@ -8,17 +8,6 @@
 from pathlib import Path
 
 import click
-<<<<<<< HEAD
-from cg.apps import hk, scoutapi, lims, tb
-from cg.apps.balsamic.fastq import FastqHandler
-from cg.cli.workflow.balsamic.store import store as store_cmd
-from cg.cli.workflow.balsamic.deliver import deliver as deliver_cmd, CASE_TAGS, SAMPLE_TAGS
-from cg.cli.workflow.get_links import get_links
-from cg.exc import LimsDataError, BalsamicStartError
-from cg.meta.deliver import DeliverAPI
-from cg.meta.workflow.base import get_target_bed_from_lims
-from cg.meta.workflow.balsamic import AnalysisAPI
-=======
 from cg.apps import hk, lims
 from cg.apps.balsamic.fastq import FastqHandler
 from cg.utils.fastq import FastqAPI
@@ -28,7 +17,6 @@
 from cg.exc import LimsDataError, BalsamicStartError
 from cg.meta.workflow.base import get_target_bed_from_lims
 from cg.meta.workflow.balsamic import BalsamicAnalysisAPI
->>>>>>> eaf43e2a
 from cg.store import Store
 
 LOG = logging.getLogger(__name__)
@@ -78,13 +66,8 @@
 @click.pass_context
 def link(context, case_id, sample_id):
     """Link FASTQ files for a SAMPLE_ID."""
-<<<<<<< HEAD
-
-    link_objs = get_links(context, case_id, sample_id)
-=======
     store = context.obj["store_api"]
     link_objs = get_links(store, case_id, sample_id)
->>>>>>> eaf43e2a
 
     for link_obj in link_objs:
         LOG.info(
@@ -278,11 +261,7 @@
 @balsamic.command()
 @click.option("-d", "--dry-run", "dry", is_flag=True, help="print command to console")
 @click.option(
-<<<<<<< HEAD
-    "-r", "--run-analysis", is_flag=True, default=False, help="start " "analysis",
-=======
     "-r", "--run-analysis", "run_analysis", is_flag=True, default=False, help="start analysis",
->>>>>>> eaf43e2a
 )
 @click.option("--config", "config_path", required=False, help="Optional")
 @ANALYSIS_TYPE_OPTION
@@ -301,11 +280,7 @@
         config_path = Path.joinpath(root_dir, case_id, case_id + ".json")
 
     # Call Balsamic
-<<<<<<< HEAD
-    command_str = ""
-=======
     command_str = f" run analysis --account {slurm_account} -s {config_path}"
->>>>>>> eaf43e2a
 
     if run_analysis:
         command_str += " --run-analysis"
@@ -321,11 +296,7 @@
     command = f"bash -c 'source activate {conda_env}; balsamic run analysis --account {slurm_account} -s {config_path}{command_str}'"
 
     if dry:
-<<<<<<< HEAD
-        click.echo(command)
-=======
         LOG.info(" ".join(command))
->>>>>>> eaf43e2a
         return SUCCESS
 
     process = subprocess.run(command, shell=True)
