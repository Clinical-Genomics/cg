"""CLI support to create config and/or start BALSAMIC."""

import logging
from typing import List

import click
from pydantic.v1 import ValidationError

from cg.apps.housekeeper.hk import HousekeeperAPI
from cg.cli.workflow.balsamic.options import (
    OPTION_GENDER,
    OPTION_GENOME_VERSION,
    OPTION_OBSERVATIONS,
    OPTION_PANEL_BED,
    OPTION_PON_CNN,
    OPTION_QOS,
    OPTION_RUN_ANALYSIS,
)
from cg.cli.workflow.commands import ARGUMENT_CASE_ID, link, resolve_compression
from cg.constants import EXIT_FAIL, EXIT_SUCCESS
from cg.constants.constants import DRY_RUN
from cg.exc import AnalysisNotReadyError, CgError
from cg.meta.workflow.analysis import AnalysisAPI
from cg.meta.workflow.balsamic import BalsamicAnalysisAPI
from cg.models.cg_config import CGConfig
from cg.store import Store
<<<<<<< HEAD
from pydantic.v1 import ValidationError
=======
>>>>>>> c99b5ef0

LOG = logging.getLogger(__name__)


@click.group(invoke_without_command=True)
@click.pass_context
def balsamic(context: click.Context):
    """Cancer analysis workflow"""
    AnalysisAPI.get_help(context)

    config = context.obj
    context.obj.meta_apis["analysis_api"] = BalsamicAnalysisAPI(
        config=config,
    )


balsamic.add_command(resolve_compression)
balsamic.add_command(link)


@balsamic.command("config-case")
@ARGUMENT_CASE_ID
@OPTION_GENDER
@OPTION_GENOME_VERSION
@OPTION_PANEL_BED
@OPTION_PON_CNN
@OPTION_OBSERVATIONS
@DRY_RUN
@click.pass_obj
def config_case(
    context: CGConfig,
    case_id: str,
    gender: str,
    genome_version: str,
    panel_bed: str,
    pon_cnn: click.Path,
    observations: List[click.Path],
    dry_run: bool,
):
    """Create config file for BALSAMIC analysis for a given CASE_ID."""

    analysis_api: AnalysisAPI = context.meta_apis["analysis_api"]
    try:
        LOG.info(f"Creating config file for {case_id}.")
        analysis_api.status_db.verify_case_exists(case_internal_id=case_id)
        analysis_api.config_case(
            case_id=case_id,
            gender=gender,
            genome_version=genome_version,
            panel_bed=panel_bed,
            pon_cnn=pon_cnn,
            observations=observations,
            dry_run=dry_run,
        )
    except CgError as error:
        LOG.error(f"Could not create config: {error}")
        raise click.Abort()
    except Exception as error:
        LOG.error(f"Could not create config: {error}")
        raise click.Abort()


@balsamic.command("run")
@ARGUMENT_CASE_ID
@DRY_RUN
@OPTION_QOS
@OPTION_RUN_ANALYSIS
@click.pass_obj
def run(
    context: CGConfig,
    run_analysis: bool,
    slurm_quality_of_service: str,
    case_id: str,
    dry_run: bool,
):
    """Run balsamic analysis for given CASE ID"""
    analysis_api: AnalysisAPI = context.meta_apis["analysis_api"]
    try:
        analysis_api.status_db.verify_case_exists(case_internal_id=case_id)
        analysis_api.verify_case_config_file_exists(case_id=case_id)
        analysis_api.check_analysis_ongoing(case_id)
        analysis_api.run_analysis(
            case_id=case_id,
            run_analysis=run_analysis,
            slurm_quality_of_service=slurm_quality_of_service,
            dry_run=dry_run,
        )
        if dry_run or not run_analysis:
            return
        analysis_api.add_pending_trailblazer_analysis(case_id=case_id)
        analysis_api.set_statusdb_action(case_id=case_id, action="running")
    except CgError as error:
        LOG.error(f"Could not run analysis: {error}")
        raise click.Abort()
    except Exception as error:
        LOG.error(f"Could not run analysis: {error}")
        raise click.Abort()


@balsamic.command("report-deliver")
@ARGUMENT_CASE_ID
@DRY_RUN
@click.pass_obj
def report_deliver(context: CGConfig, case_id: str, dry_run: bool):
    """Create a housekeeper deliverables file for given CASE ID"""

    analysis_api: AnalysisAPI = context.meta_apis["analysis_api"]

    try:
        analysis_api.status_db.verify_case_exists(case_internal_id=case_id)
        analysis_api.verify_case_config_file_exists(case_id=case_id)
        analysis_api.trailblazer_api.is_latest_analysis_completed(case_id=case_id)
        analysis_api.report_deliver(case_id=case_id, dry_run=dry_run)
    except CgError as error:
        LOG.error(f"Could not create report file: {error}")
        raise click.Abort()
    except Exception as error:
        LOG.error(f"Could not create report file: {error}")
        raise click.Abort()


@balsamic.command("store-housekeeper")
@ARGUMENT_CASE_ID
@click.pass_obj
def store_housekeeper(context: CGConfig, case_id: str):
    """Store a finished analysis in Housekeeper and StatusDB."""

    analysis_api: AnalysisAPI = context.meta_apis["analysis_api"]
    housekeeper_api: HousekeeperAPI = context.housekeeper_api
    status_db: Store = context.status_db

    try:
        analysis_api.status_db.verify_case_exists(case_internal_id=case_id)
        analysis_api.verify_case_config_file_exists(case_id=case_id)
        analysis_api.verify_deliverables_file_exists(case_id=case_id)
        analysis_api.upload_bundle_housekeeper(case_id=case_id)
        analysis_api.upload_bundle_statusdb(case_id=case_id)
        analysis_api.set_statusdb_action(case_id=case_id, action=None)
    except ValidationError as error:
        LOG.warning("Deliverables file is malformed")
        raise error
    except CgError as error:
        LOG.error(f"Could not store bundle in Housekeeper and StatusDB: {error}")
        raise click.Abort()
    except Exception as error:
        LOG.error(f"Could not store bundle in Housekeeper and StatusDB: {error}!")
        housekeeper_api.rollback()
        status_db.session.rollback()
        raise click.Abort()


@balsamic.command("start")
@ARGUMENT_CASE_ID
@OPTION_GENDER
@OPTION_GENOME_VERSION
@OPTION_QOS
@DRY_RUN
@OPTION_PANEL_BED
@OPTION_PON_CNN
@OPTION_RUN_ANALYSIS
@click.pass_context
def start(
    context: click.Context,
    case_id: str,
    gender: str,
    genome_version: str,
    panel_bed: str,
    pon_cnn: str,
    slurm_quality_of_service: str,
    run_analysis: bool,
    dry_run: bool,
):
    """Start full workflow for case ID."""
    analysis_api: BalsamicAnalysisAPI = context.obj.meta_apis["analysis_api"]
    analysis_api.prepare_fastq_files(case_id=case_id, dry_run=dry_run)
    LOG.info(f"Starting analysis for {case_id}")
    context.invoke(link, case_id=case_id, dry_run=dry_run)
    context.invoke(
        config_case,
        case_id=case_id,
        gender=gender,
        genome_version=genome_version,
        panel_bed=panel_bed,
        pon_cnn=pon_cnn,
        dry_run=dry_run,
    )
    context.invoke(
        run,
        case_id=case_id,
        slurm_quality_of_service=slurm_quality_of_service,
        run_analysis=run_analysis,
        dry_run=dry_run,
    )


@balsamic.command("start-available")
@DRY_RUN
@click.pass_context
def start_available(context: click.Context, dry_run: bool = False):
    """Start full workflow for all cases ready for analysis"""

    analysis_api: AnalysisAPI = context.obj.meta_apis["analysis_api"]

    exit_code: int = EXIT_SUCCESS
    for case_obj in analysis_api.get_cases_to_analyze():
        try:
            context.invoke(start, case_id=case_obj.internal_id, dry_run=dry_run, run_analysis=True)
        except AnalysisNotReadyError as error:
            LOG.error(error)
        except CgError as error:
            LOG.error(error)
            exit_code = EXIT_FAIL
        except Exception as error:
            LOG.error("Unspecified error occurred: %s", error)
            exit_code = EXIT_FAIL
    if exit_code:
        raise click.Abort


@balsamic.command("store")
@ARGUMENT_CASE_ID
@DRY_RUN
@click.pass_context
def store(context: click.Context, case_id: str, dry_run: bool):
    """Generate Housekeeper report for CASE ID and store in Housekeeper"""
    LOG.info(f"Storing analysis for {case_id}")
    context.invoke(report_deliver, case_id=case_id, dry_run=dry_run)
    context.invoke(store_housekeeper, case_id=case_id)


@balsamic.command("store-available")
@DRY_RUN
@click.pass_context
def store_available(context: click.Context, dry_run: bool) -> None:
    """Store bundles for all finished analyses in Housekeeper"""

    analysis_api: AnalysisAPI = context.obj.meta_apis["analysis_api"]

    exit_code: int = EXIT_SUCCESS
    for case_obj in analysis_api.get_cases_to_store():
        LOG.info("Storing deliverables for %s", case_obj.internal_id)
        try:
            context.invoke(store, case_id=case_obj.internal_id, dry_run=dry_run)
        except Exception as exception_object:
            LOG.error("Error storing %s: %s", case_obj.internal_id, exception_object)
            exit_code = EXIT_FAIL
    if exit_code:
        raise click.Abort<|MERGE_RESOLUTION|>--- conflicted
+++ resolved
@@ -24,10 +24,7 @@
 from cg.meta.workflow.balsamic import BalsamicAnalysisAPI
 from cg.models.cg_config import CGConfig
 from cg.store import Store
-<<<<<<< HEAD
 from pydantic.v1 import ValidationError
-=======
->>>>>>> c99b5ef0
 
 LOG = logging.getLogger(__name__)
 
