--- conflicted
+++ resolved
@@ -5,15 +5,7 @@
 import click
 
 from cg.apps.environ import environ_email
-<<<<<<< HEAD
 from cg.cli.workflow.commands import link
-=======
-from cg.cli.workflow.commands import (
-    ensure_flow_cells_on_disk,
-    link,
-    resolve_compression,
-)
->>>>>>> c99b5ef0
 from cg.cli.workflow.mip.options import (
     ARGUMENT_CASE_ID,
     EMAIL_OPTION,
