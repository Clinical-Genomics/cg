"""Click commands to store mip analyses"""
import logging
from pathlib import Path

import click

from cg.apps.tb import TrailblazerAPI
from cg.apps.hk import HousekeeperAPI
from cg.exc import (
    AnalysisNotFinishedError,
    AnalysisDuplicationError,
    BundleAlreadyAddedError,
    PipelineUnknownError,
    MandatoryFilesMissing,
)
from cg.meta.store.base import gather_files_and_bundle_in_housekeeper
from cg.store import Store
from cg.constants import EXIT_SUCCESS, EXIT_FAIL


LOG = logging.getLogger(__name__)


@click.group()
@click.pass_context
def store(context):
    """Store results from MIP in housekeeper."""
    context.obj["status_db"] = Store(context.obj["database"])
    context.obj["trailblazer_api"] = TrailblazerAPI(context.obj)
    context.obj["housekeeper_api"] = HousekeeperAPI(context.obj)


@store.command()
@click.argument("config-stream", type=click.File("r"), required=False)
@click.pass_context
def analysis(context, config_stream):
    """Store a finished analysis in Housekeeper."""
    status = context.obj["status_db"]
    hk_api = context.obj["housekeeper_api"]

    exit_code = EXIT_SUCCESS
    if not config_stream:
        LOG.error("Provide a config file.")
<<<<<<< HEAD
        raise click.Abort()
=======
        raise click.Abort
>>>>>>> 289c2027

    try:
        new_analysis = gather_files_and_bundle_in_housekeeper(
            config_stream,
            hk_api,
            status,
            workflow="mip",
        )
        status.add_commit(new_analysis)
        LOG.info("Included files in Housekeeper")
    except (
        AnalysisNotFinishedError,
        AnalysisDuplicationError,
        BundleAlreadyAddedError,
        PipelineUnknownError,
        MandatoryFilesMissing,
    ) as error:
<<<<<<< HEAD
        LOG.error(error.message)
        raise click.Abort()
    except FileNotFoundError as error:
        LOG.error(f"Missing file: {error.args[0]}")
        raise click.Abort()
=======
        click.echo(click.style(error.message, fg="red"))
        exit_code = EXIT_FAIL
    except FileNotFoundError as error:
        click.echo(click.style(f"missing file: {error.args[0]}", fg="red"))
        exit_code = EXIT_FAIL
    if exit_code:
        raise click.Abort
    status.add_commit(new_analysis)
    click.echo(click.style("included files in Housekeeper", fg="green"))
>>>>>>> 289c2027


@store.command()
@click.pass_context
def completed(context):
    """Store all completed analyses."""
    hk_api = context.obj["housekeeper_api"]
    tb_api = context.obj["trailblazer_api"]

    exit_code = EXIT_SUCCESS
    for analysis_obj in tb_api.analyses(status="completed", deleted=False):
        existing_record = hk_api.version(analysis_obj.family, analysis_obj.started_at)
        if existing_record:
            LOG.debug("analysis stored: %s - %s", analysis_obj.family, analysis_obj.started_at)
            continue
        click.echo(click.style(f"storing family: {analysis_obj.family}", fg="blue"))
        with Path(analysis_obj.config_path).open() as config_stream:
            try:
                context.invoke(analysis, config_stream=config_stream)
<<<<<<< HEAD
            except Exception:
                LOG.error(f"Case storage failed:{analysis_obj.family}")
                exit_code = FAIL

    sys.exit(exit_code)
=======
            except (Exception, click.Abort):
                LOG.error("case storage failed: %s", analysis_obj.family, exc_info=True)
                exit_code = EXIT_FAIL
    if exit_code:
        raise click.Abort
>>>>>>> 289c2027
<|MERGE_RESOLUTION|>--- conflicted
+++ resolved
@@ -41,11 +41,7 @@
     exit_code = EXIT_SUCCESS
     if not config_stream:
         LOG.error("Provide a config file.")
-<<<<<<< HEAD
-        raise click.Abort()
-=======
         raise click.Abort
->>>>>>> 289c2027
 
     try:
         new_analysis = gather_files_and_bundle_in_housekeeper(
@@ -63,23 +59,13 @@
         PipelineUnknownError,
         MandatoryFilesMissing,
     ) as error:
-<<<<<<< HEAD
         LOG.error(error.message)
-        raise click.Abort()
+        exit_code = EXIT_FAIL
     except FileNotFoundError as error:
         LOG.error(f"Missing file: {error.args[0]}")
-        raise click.Abort()
-=======
-        click.echo(click.style(error.message, fg="red"))
-        exit_code = EXIT_FAIL
-    except FileNotFoundError as error:
-        click.echo(click.style(f"missing file: {error.args[0]}", fg="red"))
         exit_code = EXIT_FAIL
     if exit_code:
         raise click.Abort
-    status.add_commit(new_analysis)
-    click.echo(click.style("included files in Housekeeper", fg="green"))
->>>>>>> 289c2027
 
 
 @store.command()
@@ -99,16 +85,8 @@
         with Path(analysis_obj.config_path).open() as config_stream:
             try:
                 context.invoke(analysis, config_stream=config_stream)
-<<<<<<< HEAD
-            except Exception:
-                LOG.error(f"Case storage failed:{analysis_obj.family}")
-                exit_code = FAIL
-
-    sys.exit(exit_code)
-=======
             except (Exception, click.Abort):
-                LOG.error("case storage failed: %s", analysis_obj.family, exc_info=True)
+                LOG.error("Case storage failed: %s", analysis_obj.family, exc_info=True)
                 exit_code = EXIT_FAIL
     if exit_code:
-        raise click.Abort
->>>>>>> 289c2027
+        raise click.Abort