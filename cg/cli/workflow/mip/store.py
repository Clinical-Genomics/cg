--- conflicted
+++ resolved
@@ -71,15 +71,9 @@
     try:
         new_analysis = gather_files_and_bundle_in_housekeeper(
             config_stream,
-<<<<<<< HEAD
-            hk_api,
-            status,
-            workflow="mip_dna",
-=======
             mip_api.hk,
             mip_api.db,
-            workflow="mip",
->>>>>>> 7d1793b7
+            workflow="mip_dna",
         )
         mip_api.db.add_commit(new_analysis)
     except (
