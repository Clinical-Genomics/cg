--- conflicted
+++ resolved
@@ -11,13 +11,7 @@
 from cg.apps.tb import TrailblazerAPI
 from cg.cli.workflow.get_links import get_links
 from cg.cli.workflow.mip.store import store as store_cmd
-<<<<<<< HEAD
-from cg.cli.workflow.mip_dna.deliver import CASE_TAGS, SAMPLE_TAGS
-from cg.cli.workflow.mip_dna.deliver import deliver as deliver_cmd
 from cg.constants import EXIT_FAIL, EXIT_SUCCESS, Pipeline
-=======
-from cg.constants import EXIT_SUCCESS, EXIT_FAIL
->>>>>>> ab8b9d81
 from cg.exc import CgError
 from cg.meta.workflow.mip import MipAnalysisAPI
 from cg.store import Store
@@ -133,7 +127,7 @@
             )
             dna_api.link_sample(sample=link_obj.sample, case_id=link_obj.family.internal_id)
 
-        if "mip_dna" in link_obj.family.data_analysis.lower():
+        if link_obj.family.data_analysis == str(Pipeline.MIP_DNA):
             dna_api.link_sample(sample=link_obj.sample, case_id=link_obj.family.internal_id)
 
 
