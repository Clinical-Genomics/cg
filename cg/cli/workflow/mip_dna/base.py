"""Commands to start MIP rare disease DNA workflow"""

import logging
import sys

import click

from cg.apps import hk, lims, scoutapi, tb
from cg.apps.environ import environ_email
from cg.cli.workflow.get_links import get_links
from cg.cli.workflow.mip.store import store as store_cmd
from cg.cli.workflow.mip_dna.deliver import CASE_TAGS, SAMPLE_TAGS
from cg.cli.workflow.mip_dna.deliver import deliver as deliver_cmd
from cg.constants import EXIT_SUCCESS
from cg.exc import CgError
from cg.meta.deliver import DeliverAPI
from cg.meta.workflow.mip import AnalysisAPI
from cg.store import Store
from cg.store.utils import case_exists

LOG = logging.getLogger(__name__)
EMAIL_OPTION = click.option("-e", "--email", help="email to send errors to", type=str)
PRIORITY_OPTION = click.option(
    "-p", "--priority", default="normal", type=click.Choice(["low", "normal", "high"])
)
START_WITH_PROGRAM = click.option(
    "-sw", "--start-with", help="start mip from this program.", type=str
)


@click.group("mip-dna", invoke_without_command=True)
@EMAIL_OPTION
@PRIORITY_OPTION
@START_WITH_PROGRAM
@click.option("-c", "--case", "case_id", help="case to prepare and start an analysis for", type=str)
@click.pass_context
def mip_dna(context: click.Context, case_id: str, email: str, priority: str, start_with: str):
    """Rare disease DNA workflow"""
    context.obj["dna_api"] = AnalysisAPI(
        db=Store(context.obj["database"]),
        hk_api=hk.HousekeeperAPI(context.obj),
        tb_api=tb.TrailblazerAPI(context.obj),
        scout_api=scoutapi.ScoutAPI(context.obj),
        lims_api=lims.LimsAPI(context.obj),
        deliver_api=DeliverAPI(
            context.obj,
            hk_api=hk.HousekeeperAPI(context.obj),
            lims_api=lims.LimsAPI(context.obj),
            case_tags=CASE_TAGS,
            sample_tags=SAMPLE_TAGS,
        ),
        script=context.obj["mip-rd-dna"]["script"],
        pipeline=context.obj["mip-rd-dna"]["pipeline"],
        conda_env=context.obj["mip-rd-dna"]["conda_env"],
        root=context.obj["mip-rd-dna"]["root"],
    )
    dna_api = context.obj["dna_api"]

    if context.invoked_subcommand is not None:
        return

    if case_id is None:
        click.echo(context.get_help())
        return

    case_obj = dna_api.db.family(case_id)
    if not case_exists(case_obj, case_id):
        LOG.error(f"Case {case_id} does not exist!")
        raise click.Abort()

    all_flowcells_ondisk = dna_api.check(case_obj)
    if not all_flowcells_ondisk:
        LOG.warning(
            f"Case {case_obj.internal_id} not ready to run!",
        )
        # Commit the updates to request flowcells
        dna_api.db.commit()
        return

    # Invoke full workflow
    context.invoke(config_case, case_id=case_id)
    context.invoke(link, case_id=case_id)
    context.invoke(panel, case_id=case_id)
    context.invoke(run, case_id=case_id, priority=priority, email=email, start_with=start_with)


@mip_dna.command()
@click.option("-c", "--case", "case_id", help="link all samples for a case", type=str)
@click.argument("sample_id", required=False)
@click.pass_context
def link(context: click.Context, case_id: str, sample_id: str):
    """Link FASTQ files for a sample_id"""
    dna_api = context.obj["dna_api"]
    link_objs = get_links(dna_api.db, case_id, sample_id)
    for link_obj in link_objs:
        LOG.info(
            "%s: %s link FASTQ files", link_obj.sample.internal_id, link_obj.sample.data_analysis
        )
        if "mip" in link_obj.sample.data_analysis.lower():
            dna_api.link_sample(sample=link_obj.sample, case_id=case_id)


@mip_dna.command("config-case")
@click.option("-d", "--dry-run", "dry_run", is_flag=True, help="print command to console")
@click.argument("case_id", required=False, type=str)
@click.pass_context
def config_case(context: click.Context, case_id: str, dry_run: bool = False):
    """Generate a config for the case_id"""
    dna_api = context.obj["dna_api"]
    if case_id is None:
        _suggest_cases_to_analyze(context)
        return

    case_obj = dna_api.db.family(case_id)
    if not case_exists(case_obj, case_id):
        LOG.error(f"Case {case_id} does not exist!")
        raise click.Abort()

    try:
        config_data = dna_api.pedigree_config(case_obj, pipeline="mip-dna")
    except CgError as error:
        LOG.error(error.message)
        raise click.Abort()
    if dry_run:
        print(config_data)
        return
    out_path = dna_api.write_pedigree_config(config_data)
    LOG.info(f"Config file saved to {out_path}")


@mip_dna.command()
@click.option("-d", "--dry-run", "dry_run", is_flag=True, help="print output to console")
@click.argument("case_id", required=False, type=str)
@click.pass_context
def panel(context: click.Context, case_id: str, dry_run: bool = False):
    """Write aggregated gene panel file"""

    dna_api = context.obj["dna_api"]
    case_obj = dna_api.db.family(case_id)
    bed_lines = dna_api.panel(case_obj)
    if dry_run:
        for bed_line in bed_lines:
            click.echo(bed_line)
        return
    dna_api.write_panel(case_id, bed_lines)


@mip_dna.command()
@PRIORITY_OPTION
@EMAIL_OPTION
@START_WITH_PROGRAM
@click.argument("case_id", required=False, type=str)
@click.option("-d", "--dry-run", "dry_run", is_flag=True, help="print command to console")
@click.option("--mip-dry-run", "mip_dry_run", is_flag=True, help="Run MIP in dry-run mode")
@click.option(
    "--skip-evaluation", "skip_evaluation", is_flag=True, help="Skip mip qccollect evaluation"
)
@click.pass_context
def run(
    context: click.Context,
    case_id: str,
    dry_run: bool = False,
    email: str = None,
    mip_dry_run: bool = False,
    priority: str = None,
    skip_evaluation: bool = False,
    start_with: str = None,
):
    """Run the analysis for a case"""
    dna_api = context.obj["dna_api"]

    if case_id is None:
        _suggest_cases_to_analyze(context)
        return
    case_obj = dna_api.db.family(case_id)
    if not case_exists(case_obj, case_id):
        LOG.error(f"Case {case_id} does not exist!")
        raise click.Abort()

    email = email or environ_email()
    kwargs = dict(
        config=context.obj["mip-rd-dna"]["mip_config"],
        case=case_id,
        priority=priority or dna_api.get_priority(case_obj),
        email=email,
        dryrun=mip_dry_run,
        start_with=start_with,
        skip_evaluation=skip_evaluation,
    )

    if dna_api.tb.is_analysis_ongoing(case_id=case_obj.internal_id):
        LOG.warning("%s: analysis is ongoing - skipping", case_obj.internal_id)
        return

    if dna_api.get_skip_evaluation_flag(case_obj=case_obj):
        kwargs["skip_evaluation"] = True

    if dry_run:
        dna_api.run_command(dry_run=dry_run, **kwargs)
        return

    dna_api.run_command(**kwargs)
    dna_api.tb.mark_analyses_deleted(case_id=case_id)
    dna_api.tb.add_pending_analysis(case_id=case_id, email=email)
    dna_api.set_statusdb_action(case_id=case_id, action="running")
    LOG.info("MIP rd-dna run started!")


@mip_dna.command()
@click.option("-d", "--dry-run", "dry_run", is_flag=True, help="print command to console")
@click.pass_context
def start(context: click.Context, dry_run: bool = False):
    """Start all cases that are ready for analysis"""
<<<<<<< HEAD
    dna_api = context.obj["dna_api"]
=======
    exit_code = EXIT_SUCCESS

    cases = [
        case_obj.internal_id for case_obj in context.obj["db"].cases_to_analyze(pipeline="mip")
    ]

    for case_id in cases:

        case_obj = context.obj["db"].family(case_id)
>>>>>>> 9f8ecf99

    cases = [case_obj for case_obj in dna_api.db.cases_to_mip_analyze()]
    for case_obj in cases:
        if not dna_api.is_dna_only_case(case_obj):
            LOG.warning("%s: contains non-dna samples - skipping", case_obj.internal_id)
            continue
        LOG.info("%s: start analysis", case_obj.internal_id)
        has_started = dna_api.tb.has_analysis_started(case_id=case_obj.internal_id)
        if has_started:
            status = dna_api.tb.get_analysis_status(case_id=case_obj.internal_id)
            LOG.warning("%s: analysis is %s - skipping", case_obj.internal_id, status)
            continue
        if dry_run:
            continue
        try:
            context.invoke(
                mip_dna,
                priority=dna_api.get_priority(case_obj),
                case_id=case_obj.internal_id,
            )
        except (CgError, click.Abort) as error:
            LOG.error(error.message)
            continue


def _suggest_cases_to_analyze(context: click.Context, show_as_error: bool = False):
    """Suggest cases to analyze"""
    if show_as_error:
        LOG.error("provide a case, suggestions:")
    else:
        LOG.warning("provide a case, suggestions:")
<<<<<<< HEAD
    for case_obj in context.obj["dna_api"].db.cases_to_mip_analyze()[:50]:
        LOG.info(case_obj.internal_id)
=======
    for case_obj in context.obj["db"].cases_to_analyze(pipeline="mip", limit=50):
        click.echo(case_obj)
>>>>>>> 9f8ecf99


mip_dna.add_command(store_cmd)
mip_dna.add_command(deliver_cmd)<|MERGE_RESOLUTION|>--- conflicted
+++ resolved
@@ -211,19 +211,7 @@
 @click.pass_context
 def start(context: click.Context, dry_run: bool = False):
     """Start all cases that are ready for analysis"""
-<<<<<<< HEAD
-    dna_api = context.obj["dna_api"]
-=======
-    exit_code = EXIT_SUCCESS
-
-    cases = [
-        case_obj.internal_id for case_obj in context.obj["db"].cases_to_analyze(pipeline="mip")
-    ]
-
-    for case_id in cases:
-
-        case_obj = context.obj["db"].family(case_id)
->>>>>>> 9f8ecf99
+    dna_api = context.obj["dna_api"]
 
     cases = [case_obj for case_obj in dna_api.db.cases_to_mip_analyze()]
     for case_obj in cases:
@@ -255,13 +243,8 @@
         LOG.error("provide a case, suggestions:")
     else:
         LOG.warning("provide a case, suggestions:")
-<<<<<<< HEAD
-    for case_obj in context.obj["dna_api"].db.cases_to_mip_analyze()[:50]:
-        LOG.info(case_obj.internal_id)
-=======
-    for case_obj in context.obj["db"].cases_to_analyze(pipeline="mip", limit=50):
+    for case_obj in context.obj["dna_api"].db.cases_to_analyze(pipeline="mip", limit=50):
         click.echo(case_obj)
->>>>>>> 9f8ecf99
 
 
 mip_dna.add_command(store_cmd)
