--- conflicted
+++ resolved
@@ -124,16 +124,10 @@
             LOG.warning(
                 f"No analysis set for {link_obj.sample.internal_id}, file will still be linked"
             )
-            dna_api.link_sample(sample=link_obj.sample, case_id=case_id)
-            return
+            dna_api.link_sample(sample=link_obj.sample, case_id=link_obj.family.internal_id)
 
         if "mip" in link_obj.sample.data_analysis.lower():
-<<<<<<< HEAD
             dna_api.link_sample(sample=link_obj.sample, case_id=link_obj.family.internal_id)
-=======
-            dna_api.link_sample(sample=link_obj.sample, case_id=case_id)
-            return
->>>>>>> b83a6d87
 
 
 @mip_dna.command("config-case")
