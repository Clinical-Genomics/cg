--- conflicted
+++ resolved
@@ -131,19 +131,10 @@
             LOG.warning(
                 f"No analysis set for {link_obj.sample.internal_id}, file will still be linked"
             )
-<<<<<<< HEAD
-            dna_api.link_sample(sample=link_obj.sample, case_id=case_id)
-            return
-
-        if "mip" in link_obj.sample.data_analysis.lower():
-            dna_api.link_sample(sample=link_obj.sample, case_id=case_id)
-            return
-=======
             dna_api.link_sample(sample=link_obj.sample, case_id=link_obj.family.internal_id)
 
         if "mip" in link_obj.sample.data_analysis.lower():
             dna_api.link_sample(sample=link_obj.sample, case_id=link_obj.family.internal_id)
->>>>>>> 66d5c6ff
 
 
 @mip_dna.command("config-case")
