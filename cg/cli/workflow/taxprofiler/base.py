"""CLI support to create config and/or start TAXPROFILER."""

import logging

import click

from cg.cli.workflow.commands import resolve_compression
from cg.cli.workflow.nf_analysis import (
    config_case,
    metrics_deliver,
    report_deliver,
    run,
    start,
    start_available,
    store,
<<<<<<< HEAD
    store_housekeeper,
=======
    store_available,
>>>>>>> 92eec909
)
from cg.constants.constants import MetaApis
from cg.meta.workflow.analysis import AnalysisAPI
from cg.meta.workflow.taxprofiler import TaxprofilerAnalysisAPI

LOG = logging.getLogger(__name__)


@click.group(invoke_without_command=True)
@click.pass_context
def taxprofiler(context: click.Context) -> None:
    """nf-core/taxprofiler analysis workflow."""
    AnalysisAPI.get_help(context)
    context.obj.meta_apis[MetaApis.ANALYSIS_API] = TaxprofilerAnalysisAPI(config=context.obj)


taxprofiler.add_command(resolve_compression)
taxprofiler.add_command(config_case)
taxprofiler.add_command(metrics_deliver)
taxprofiler.add_command(report_deliver)
taxprofiler.add_command(run)
taxprofiler.add_command(start)
taxprofiler.add_command(start_available)
taxprofiler.add_command(store_housekeeper)
<<<<<<< HEAD
taxprofiler.add_command(store)
=======
taxprofiler.add_command(store)
taxprofiler.add_command(store_available)


@taxprofiler.command("start")
@ARGUMENT_CASE_ID
@OPTION_LOG
@OPTION_WORKDIR
@OPTION_PROFILE
@OPTION_CONFIG
@OPTION_PARAMS_FILE
@OPTION_REVISION
@OPTION_COMPUTE_ENV
@OPTION_USE_NEXTFLOW
@OPTION_TOWER_RUN_ID
@DRY_RUN
@click.pass_context
def start(
    context: CGConfig,
    case_id: str,
    log: str,
    work_dir: str,
    profile: str,
    config: str,
    params_file: str,
    revision: str,
    compute_env: str,
    use_nextflow: bool,
    nf_tower_id: str | None,
    dry_run: bool,
) -> None:
    """Start full workflow for case id."""
    LOG.info(f"Starting analysis for {case_id}")

    try:
        context.invoke(resolve_compression, case_id=case_id, dry_run=dry_run)
    except DecompressionNeededError as error:
        LOG.error(error)
        raise click.Abort() from error
    context.invoke(config_case, case_id=case_id, dry_run=dry_run)
    context.invoke(
        run,
        case_id=case_id,
        log=log,
        work_dir=work_dir,
        from_start=True,
        profile=profile,
        nf_tower_id=nf_tower_id,
        config=config,
        params_file=params_file,
        revision=revision,
        compute_env=compute_env,
        use_nextflow=use_nextflow,
        dry_run=dry_run,
    )


@taxprofiler.command("start-available")
@DRY_RUN
@click.pass_context
def start_available(context: click.Context, dry_run: bool = False) -> None:
    """Start full workflow for all cases available for analysis."""

    analysis_api: AnalysisAPI = context.obj.meta_apis[MetaApis.ANALYSIS_API]

    exit_code: int = EXIT_SUCCESS
    for case in analysis_api.get_cases_to_analyze():
        try:
            context.invoke(start, case_id=case.internal_id, dry_run=dry_run)
        except Exception as error:
            LOG.error(error)
            exit_code = EXIT_FAIL
    if exit_code:
        raise click.Abort
>>>>>>> 92eec909
<|MERGE_RESOLUTION|>--- conflicted
+++ resolved
@@ -13,11 +13,8 @@
     start,
     start_available,
     store,
-<<<<<<< HEAD
+    store_available,
     store_housekeeper,
-=======
-    store_available,
->>>>>>> 92eec909
 )
 from cg.constants.constants import MetaApis
 from cg.meta.workflow.analysis import AnalysisAPI
@@ -42,81 +39,5 @@
 taxprofiler.add_command(start)
 taxprofiler.add_command(start_available)
 taxprofiler.add_command(store_housekeeper)
-<<<<<<< HEAD
-taxprofiler.add_command(store)
-=======
 taxprofiler.add_command(store)
 taxprofiler.add_command(store_available)
-
-
-@taxprofiler.command("start")
-@ARGUMENT_CASE_ID
-@OPTION_LOG
-@OPTION_WORKDIR
-@OPTION_PROFILE
-@OPTION_CONFIG
-@OPTION_PARAMS_FILE
-@OPTION_REVISION
-@OPTION_COMPUTE_ENV
-@OPTION_USE_NEXTFLOW
-@OPTION_TOWER_RUN_ID
-@DRY_RUN
-@click.pass_context
-def start(
-    context: CGConfig,
-    case_id: str,
-    log: str,
-    work_dir: str,
-    profile: str,
-    config: str,
-    params_file: str,
-    revision: str,
-    compute_env: str,
-    use_nextflow: bool,
-    nf_tower_id: str | None,
-    dry_run: bool,
-) -> None:
-    """Start full workflow for case id."""
-    LOG.info(f"Starting analysis for {case_id}")
-
-    try:
-        context.invoke(resolve_compression, case_id=case_id, dry_run=dry_run)
-    except DecompressionNeededError as error:
-        LOG.error(error)
-        raise click.Abort() from error
-    context.invoke(config_case, case_id=case_id, dry_run=dry_run)
-    context.invoke(
-        run,
-        case_id=case_id,
-        log=log,
-        work_dir=work_dir,
-        from_start=True,
-        profile=profile,
-        nf_tower_id=nf_tower_id,
-        config=config,
-        params_file=params_file,
-        revision=revision,
-        compute_env=compute_env,
-        use_nextflow=use_nextflow,
-        dry_run=dry_run,
-    )
-
-
-@taxprofiler.command("start-available")
-@DRY_RUN
-@click.pass_context
-def start_available(context: click.Context, dry_run: bool = False) -> None:
-    """Start full workflow for all cases available for analysis."""
-
-    analysis_api: AnalysisAPI = context.obj.meta_apis[MetaApis.ANALYSIS_API]
-
-    exit_code: int = EXIT_SUCCESS
-    for case in analysis_api.get_cases_to_analyze():
-        try:
-            context.invoke(start, case_id=case.internal_id, dry_run=dry_run)
-        except Exception as error:
-            LOG.error(error)
-            exit_code = EXIT_FAIL
-    if exit_code:
-        raise click.Abort
->>>>>>> 92eec909
