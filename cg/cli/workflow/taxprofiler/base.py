--- conflicted
+++ resolved
@@ -17,12 +17,8 @@
     OPTION_TOWER_RUN_ID,
     OPTION_USE_NEXTFLOW,
     OPTION_WORKDIR,
-<<<<<<< HEAD
-    OPTION_FROM_START,
-=======
     metrics_deliver,
     report_deliver,
->>>>>>> c1ea6d05
 )
 from cg.cli.workflow.taxprofiler.options import (
     OPTION_INSTRUMENT_PLATFORM,
