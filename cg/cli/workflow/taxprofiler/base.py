--- conflicted
+++ resolved
@@ -19,13 +19,9 @@
     OPTION_WORKDIR,
     metrics_deliver,
 )
-<<<<<<< HEAD
 from cg.cli.workflow.taxprofiler.options import (
     OPTION_INSTRUMENT_PLATFORM,
 )
-=======
-from cg.cli.workflow.taxprofiler.options import OPTION_FROM_START, OPTION_INSTRUMENT_PLATFORM
->>>>>>> e5165d73
 from cg.constants import EXIT_FAIL, EXIT_SUCCESS
 from cg.constants.constants import DRY_RUN, CaseActions, MetaApis
 from cg.constants.nf_analysis import NfTowerStatus
