import logging

import click
from cg.cli.workflow.commands import (
    ARGUMENT_CASE_ID,
    OPTION_DRY,
    link,
    resolve_compression,
    store,
    store_available,
)
from cg.constants import EXIT_FAIL, EXIT_SUCCESS
from cg.exc import CgError, DecompressionNeededError
from cg.meta.workflow.mutant import MutantAnalysisAPI
from cg.models.cg_config import CGConfig

LOG = logging.getLogger(__name__)


@click.group(invoke_without_command=True)
@click.pass_context
def mutant(context: click.Context) -> None:
    """Covid analysis workflow"""
    if context.invoked_subcommand is None:
        click.echo(context.get_help())
        return None
    context.obj.meta_apis["analysis_api"] = MutantAnalysisAPI(
        config=context.obj,
    )


mutant.add_command(resolve_compression)
mutant.add_command(link)
mutant.add_command(store)
mutant.add_command(store_available)


@mutant.command("config-case")
@OPTION_DRY
@ARGUMENT_CASE_ID
@click.pass_obj
def config_case(context: CGConfig, dry_run: bool, case_id: str) -> None:
    """Create config file for a case"""
    analysis_api: MutantAnalysisAPI = context.meta_apis["analysis_api"]
    analysis_api.create_case_config(case_id=case_id, dry_run=dry_run)


@mutant.command("run")
@OPTION_DRY
@ARGUMENT_CASE_ID
@click.pass_obj
def run(context: CGConfig, dry_run: bool, case_id: str) -> None:
    """Run mutant analysis command for a case"""
<<<<<<< HEAD
    analysis_api: MutantAnalysisAPI = context.meta_apis["analysis_api"]
    analysis_api.set_statusdb_action(case_id=case_id, action="running")
=======
    analysis_api: MutantAnalysisAPI = context.obj["analysis_api"]
    analysis_api.check_analysis_ongoing(case_id=case_id)
    if not dry_run:
        analysis_api.add_pending_trailblazer_analysis(case_id=case_id)
        analysis_api.set_statusdb_action(case_id=case_id, action="running")
>>>>>>> ba5714ba
    try:
        analysis_api.run_analysis(case_id=case_id, dry_run=dry_run)
    except:
        analysis_api.set_statusdb_action(case_id=case_id, action=None)
        raise


@mutant.command("start")
@OPTION_DRY
@ARGUMENT_CASE_ID
@click.pass_context
def start(context: click.Context, dry_run: bool, case_id: str) -> None:
    """Start full analysis workflow for a case"""
    try:
        context.invoke(resolve_compression, case_id=case_id, dry_run=dry_run)
        context.invoke(link, case_id=case_id)
        context.invoke(config_case, case_id=case_id, dry_run=dry_run)
        context.invoke(run, case_id=case_id, dry_run=dry_run)
        context.invoke(store, case_id=case_id, dry_run=dry_run)
    except DecompressionNeededError:
        LOG.info("Workflow not ready to run, can continue after decompression")


@mutant.command("start-available")
@OPTION_DRY
@click.pass_context
def start_available(context: click.Context, dry_run: bool = False):
    """Start full analysis workflow for all cases ready for analysis"""

    analysis_api: MutantAnalysisAPI = context.obj.meta_apis["analysis_api"]

    exit_code: int = EXIT_SUCCESS
    for case_obj in analysis_api.get_cases_to_analyze():
        try:
            context.invoke(start, case_id=case_obj.internal_id, dry_run=dry_run)
        except CgError as error:
            LOG.error(error.message)
            exit_code = EXIT_FAIL
        except Exception as e:
            LOG.error(f"Unspecified error occurred: %s", e)
            exit_code = EXIT_FAIL
    if exit_code:
        raise click.Abort<|MERGE_RESOLUTION|>--- conflicted
+++ resolved
@@ -51,16 +51,11 @@
 @click.pass_obj
 def run(context: CGConfig, dry_run: bool, case_id: str) -> None:
     """Run mutant analysis command for a case"""
-<<<<<<< HEAD
     analysis_api: MutantAnalysisAPI = context.meta_apis["analysis_api"]
-    analysis_api.set_statusdb_action(case_id=case_id, action="running")
-=======
-    analysis_api: MutantAnalysisAPI = context.obj["analysis_api"]
     analysis_api.check_analysis_ongoing(case_id=case_id)
     if not dry_run:
         analysis_api.add_pending_trailblazer_analysis(case_id=case_id)
         analysis_api.set_statusdb_action(case_id=case_id, action="running")
->>>>>>> ba5714ba
     try:
         analysis_api.run_analysis(case_id=case_id, dry_run=dry_run)
     except:
