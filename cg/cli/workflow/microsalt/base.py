--- conflicted
+++ resolved
@@ -9,10 +9,7 @@
 from cg.apps.hk import HousekeeperAPI
 from cg.apps.lims import LimsAPI
 from cg.apps.microsalt.fastq import FastqHandler
-<<<<<<< HEAD
 from cg.cli.workflow.microsalt.store import store as store_cmd
-=======
->>>>>>> dc272b0e
 from cg.meta.workflow.microsalt import MicrosaltAnalysisAPI
 from cg.store import Store
 from cg.utils.commands import Process
@@ -142,13 +139,9 @@
         "--input",
         str(fastq_path.absolute()),
     ]
-<<<<<<< HEAD
     process.run_command(parameters=analyse_command, dry_run=dry_run)
 
 
 microsalt.add_command(config_case)
 microsalt.add_command(run)
-microsalt.add_command(store_cmd)
-=======
-    process.run_command(parameters=analyse_command, dry_run=dry_run)
->>>>>>> dc272b0e
+microsalt.add_command(store_cmd)