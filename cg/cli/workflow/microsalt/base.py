"""Add CLI support to start microsalt"""

import json
import logging
from pathlib import Path
import subprocess

import click

from cg.apps import hk, lims
from cg.apps.usalt.fastq import FastqHandler
from cg.cli.workflow.microsalt.store import store as store_cmd
<<<<<<< HEAD
from cg.cli.workflow.microsalt.deliver import (
    deliver as deliver_cmd,
    PROJECT_TAGS,
    SAMPLE_TAGS,
)
=======
from cg.cli.workflow.microsalt.deliver import deliver as deliver_cmd
from cg.meta.microsalt.lims import LimsMicrosaltAPI
>>>>>>> 3b8eed2b
from cg.meta.workflow.microsalt import AnalysisAPI
from cg.meta.deliver import DeliverAPI
from cg.store import Store

LOG = logging.getLogger(__name__)


@click.group("microsalt", invoke_without_command=True)
@click.option(
    "-o", "--order", "order_id", help="include all microbial samples for an order"
)
@click.pass_context
def microsalt(context: click.Context, order_id):
    """Microbial workflow"""
    context.obj["db"] = Store(context.obj["database"])
    hk_api = hk.HousekeeperAPI(context.obj)
    lims_api = lims.LimsAPI(context.obj)
    deliver = DeliverAPI(
        context.obj,
        hk_api=hk_api,
        lims_api=lims_api,
        case_tags=PROJECT_TAGS,
        sample_tags=SAMPLE_TAGS,
    )
    context.obj["api"] = AnalysisAPI(
        db=context.obj["db"], hk_api=hk_api, lims_api=lims_api
    )
    context.obj["lims_microsalt_api"] = LimsMicrosaltAPI(lims=lims_api)

    if context.invoked_subcommand is None:
        if order_id is None:
            LOG.error("Please provide an order")
            context.abort()
        else:
            # execute the analysis!
            context.invoke(config_case, order_id=order_id)
            context.invoke(link, order_id=order_id)
            context.invoke(run, order_id=order_id)


@microsalt.command()
@click.option(
    "-o", "--order", "order_id", help="link all microbial samples for an order"
)
@click.argument("sample_id", required=False)
@click.pass_context
def link(context: click.Context, order_id: str, sample_id: str):
    """Link microbial FASTQ files for a SAMPLE_ID"""
    sample_objs = None

    if order_id and (sample_id is None):
        # link all samples in a case
        sample_objs = context.obj["db"].microbial_order(order_id).microbial_samples
    elif sample_id and (order_id is None):
        # link sample in all its families
        sample_objs = [context.obj["db"].microbial_sample(sample_id)]
    elif sample_id and order_id:
        # link only one sample in a case
        sample_objs = [context.obj["db"].microbial_sample(sample_id)]

    if not sample_objs:
        LOG.error("provide order and/or sample")
        context.abort()

    for sample_obj in sample_objs:
        LOG.info("%s: link FASTQ files", sample_obj.internal_id)
        context.obj["api"].link_sample(
            FastqHandler(context.obj),
            case=sample_obj.microbial_order.internal_id,
            sample=sample_obj.internal_id,
        )


@microsalt.command("config-case")
@click.option("-d", "--dry", is_flag=True, help="print config-case to console")
@click.option(
    "-o",
    "--order",
    "order_id",
    help="create config-case all microbial samples for an order",
)
@click.argument("sample_id", required=False)
@click.pass_context
def config_case(context: click.Context, dry, order_id: str, sample_id: str):
    """ Create a config file on case level for microSALT """
    if order_id and (sample_id is None):
        microbial_order_obj = context.obj["db"].microbial_order(order_id)
        if not microbial_order_obj:
            LOG.error("Order %s not found", order_id)
            context.abort()
        sample_objs = microbial_order_obj.microbial_samples
    elif sample_id and (order_id is None):
        sample_obj = context.obj["db"].microbial_sample(sample_id)
        if not sample_obj:
            LOG.error("Sample %s not found", sample_id)
            context.abort()
        sample_objs = [context.obj["db"].microbial_sample(sample_id)]
    elif sample_id and order_id:
        microbial_order_obj = context.obj["db"].microbial_order(order_id)
        if not microbial_order_obj:
            LOG.error("Samples %s not found in %s ", sample_id, order_id)
            context.abort()
        sample_objs = [
            sample_obj
            for sample_obj in microbial_order_obj.microbial_samples
            if sample_obj.internal_id == sample_id
        ]
    else:
        LOG.error("provide order and/or sample")
        context.abort()

    parameters = [
        context.obj["lims_microsalt_api"].get_parameters(sample_obj)
        for sample_obj in sample_objs
    ]

    filename = order_id if order_id else sample_id
    outfilename = Path(context.obj["usalt"]["queries_path"]) / filename
    outfilename = outfilename.with_suffix(".json")
    if dry:
        print(json.dumps(parameters, indent=4, sort_keys=True))
    else:
        with open(outfilename, "w") as outfile:
            json.dump(parameters, outfile, indent=4, sort_keys=True)


@microsalt.command()
@click.option("-d", "--dry", is_flag=True, help="print command to console")
@click.option(
    "-c", "--config-case", required=False, help="optionally change the config-case"
)
@click.argument("order_id")
@click.pass_context
def run(context, dry, config_case, order_id):
    """ Start microSALT with an order_id """
    microsalt_command = context.obj["usalt"]["binary_path"]
    command = [microsalt_command]

    config_case_path = config_case
    if not config_case:
        queries_path = Path(context.obj["usalt"]["queries_path"])
        config_case_path = queries_path / order_id
        config_case_path = config_case_path.with_suffix(".json")

    command.extend(["--parameters", str(config_case_path)])
    if dry:
        print(" ".join(command))
    else:
        LOG.info("Starting microSALT! '%s'", " ".join(command))
        subprocess.run(command, shell=True, check=True)


microsalt.add_command(config_case)
microsalt.add_command(deliver_cmd)
microsalt.add_command(run)
microsalt.add_command(store_cmd)<|MERGE_RESOLUTION|>--- conflicted
+++ resolved
@@ -10,16 +10,12 @@
 from cg.apps import hk, lims
 from cg.apps.usalt.fastq import FastqHandler
 from cg.cli.workflow.microsalt.store import store as store_cmd
-<<<<<<< HEAD
 from cg.cli.workflow.microsalt.deliver import (
     deliver as deliver_cmd,
     PROJECT_TAGS,
     SAMPLE_TAGS,
 )
-=======
-from cg.cli.workflow.microsalt.deliver import deliver as deliver_cmd
 from cg.meta.microsalt.lims import LimsMicrosaltAPI
->>>>>>> 3b8eed2b
 from cg.meta.workflow.microsalt import AnalysisAPI
 from cg.meta.deliver import DeliverAPI
 from cg.store import Store
