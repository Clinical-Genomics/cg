"""CLI support to start microsalt"""

import logging
from pathlib import Path
from typing import Any

import rich_click as click

from cg.cli.utils import CLICK_CONTEXT_SETTINGS
from cg.cli.workflow.commands import resolve_compression, store, store_available
from cg.constants import EXIT_FAIL, EXIT_SUCCESS
from cg.constants.cli_options import DRY_RUN
from cg.constants.constants import FileFormat
from cg.exc import AnalysisNotReadyError, CgError
from cg.io.controller import WriteFile, WriteStream
from cg.meta.workflow.analysis import AnalysisAPI
from cg.meta.workflow.microsalt import MicrosaltAnalysisAPI
from cg.models.cg_config import CGConfig
from cg.store.models import Sample

LOG = logging.getLogger(__name__)

OPTION_SAMPLE = click.option(
    "-s",
    "--sample",
    help="Start workflow by providing a sample_id (By default case_id will be used)",
    is_flag=True,
)
OPTION_TICKET = click.option(
    "-t",
    "--ticket",
    help="Start workflow by providing a ticket_id (By default case_id will be used)",
    is_flag=True,
)
ARGUMENT_UNIQUE_IDENTIFIER = click.argument("unique_id", required=True, type=click.STRING)


@click.group(invoke_without_command=True, context_settings=CLICK_CONTEXT_SETTINGS)
@click.pass_context
def microsalt(context: click.Context) -> None:
    """Microbial workflow"""
    AnalysisAPI.get_help(context)
    context.obj.meta_apis["analysis_api"] = MicrosaltAnalysisAPI(config=context.obj)


microsalt.add_command(store)
microsalt.add_command(store_available)
microsalt.add_command(resolve_compression)


@microsalt.command()
@OPTION_TICKET
@OPTION_SAMPLE
@DRY_RUN
@ARGUMENT_UNIQUE_IDENTIFIER
@click.pass_obj
def link(context: CGConfig, ticket: bool, sample: bool, unique_id: str, dry_run: bool) -> None:
    """Link microbial FASTQ files to dedicated analysis folder for a given case, ticket or sample"""
    if dry_run:
        return
    analysis_api: MicrosaltAnalysisAPI = context.meta_apis["analysis_api"]
    case_id, sample_id = analysis_api.resolve_case_sample_id(
        sample=sample, ticket=ticket, unique_id=unique_id
    )
    analysis_api.link_fastq_files(
        case_id=case_id,
        sample_id=sample_id,
    )


@microsalt.command("config-case")
@DRY_RUN
@OPTION_TICKET
@OPTION_SAMPLE
@ARGUMENT_UNIQUE_IDENTIFIER
@click.pass_obj
def config_case(
    context: CGConfig, dry_run: bool, ticket: bool, sample: bool, unique_id: str
) -> None:
    """Create a config file for a case or a sample analysis in microSALT"""

    analysis_api: MicrosaltAnalysisAPI = context.meta_apis["analysis_api"]
    case_id, sample_id = analysis_api.resolve_case_sample_id(
        sample=sample, ticket=ticket, unique_id=unique_id
    )
    sample_objs: list[Sample] = analysis_api.get_samples(case_id=case_id, sample_id=sample_id)

    if not sample_objs:
        LOG.error("No sample found for that ticket/sample_id")
        raise click.Abort

    parameters: list[dict] = [analysis_api.get_parameters(sample_obj) for sample_obj in sample_objs]
    filename: str = sample_id or case_id
    config_case_path: Path = analysis_api.get_config_path(filename=filename)
    if dry_run:
        click.echo(
            WriteStream.write_stream_from_content(content=parameters, file_format=FileFormat.JSON)
        )
        return
    WriteFile.write_file_from_content(
        content=parameters, file_format=FileFormat.JSON, file_path=config_case_path
    )
    LOG.info(f"Saved config {config_case_path}")


@microsalt.command()
@DRY_RUN
@OPTION_TICKET
@OPTION_SAMPLE
@ARGUMENT_UNIQUE_IDENTIFIER
@click.option(
    "-c",
    "--config-case",
    "config_case_path",
    required=False,
    type=click.Path(exists=True, file_okay=True, dir_okay=False, resolve_path=True),
    help="optionally change the config-case",
)
@click.pass_obj
def run(
    context: CGConfig,
    dry_run: bool,
    config_case_path: click.Path,
    ticket: bool,
    sample: bool,
    unique_id: Any,
) -> None:
    """Start microSALT workflow by providing case, ticket or sample id"""

    analysis_api: MicrosaltAnalysisAPI = context.meta_apis["analysis_api"]
    case_id, sample_id = analysis_api.resolve_case_sample_id(
        sample=sample, ticket=ticket, unique_id=unique_id
    )
    fastq_path: Path = analysis_api.get_case_fastq_path(case_id=case_id)
    if not config_case_path:
        filename = sample_id or case_id
        config_case_path: Path = analysis_api.get_config_path(filename=filename)

    if not sample_id:
        analyse_command = [
            "analyse",
            config_case_path.absolute().as_posix(),
            "--input",
            fastq_path.absolute().as_posix(),
        ]
    else:
        analyse_command = [
            "analyse",
            config_case_path.absolute().as_posix(),
            "--input",
            Path(fastq_path, sample_id).absolute().as_posix(),
        ]

    if sample_id or dry_run:
        analysis_api.process.run_command(parameters=analyse_command, dry_run=dry_run)
        return

    analysis_api.on_analysis_started(case_id)

    try:
<<<<<<< HEAD
=======
        analysis_api.add_pending_trailblazer_analysis(case_id=case_id)
        analysis_api.create_analysis_statusdb(case_id=case_id)
    except Exception as error:
        LOG.warning(
            f"Trailblazer warning: Could not track analysis progress for case {case_id}! {error.__class__.__name__}"
        )
    try:
        analysis_api.set_statusdb_action(case_id=case_id, action="running")
>>>>>>> 6077f44c
        analysis_api.process.run_command(parameters=analyse_command, dry_run=dry_run)
    except:
        LOG.error("Failed to run analysis!")
        analysis_api.set_statusdb_action(case_id=case_id, action=None)
        raise


@microsalt.command()
@ARGUMENT_UNIQUE_IDENTIFIER
@DRY_RUN
@OPTION_TICKET
@OPTION_SAMPLE
@click.pass_context
def start(
    context: click.Context, ticket: bool, sample: bool, unique_id: str, dry_run: bool
) -> None:
    """Start whole microSALT workflow by providing case, ticket or sample id"""
    LOG.info(f"Starting Microsalt workflow for {unique_id}")
    if not (sample or ticket):
        analysis_api: MicrosaltAnalysisAPI = context.obj.meta_apis["analysis_api"]
        analysis_api.prepare_fastq_files(case_id=unique_id, dry_run=dry_run)
    context.invoke(link, ticket=ticket, sample=sample, unique_id=unique_id, dry_run=dry_run)
    context.invoke(config_case, ticket=ticket, sample=sample, unique_id=unique_id, dry_run=dry_run)
    context.invoke(run, ticket=ticket, sample=sample, unique_id=unique_id, dry_run=dry_run)


@microsalt.command("start-available")
@DRY_RUN
@click.pass_context
def start_available(context: click.Context, dry_run: bool = False):
    """Start full analysis workflow for all cases ready for analysis"""

    analysis_api: MicrosaltAnalysisAPI = context.obj.meta_apis["analysis_api"]

    exit_code: int = EXIT_SUCCESS
    for case in analysis_api.get_cases_ready_for_analysis():
        try:
            context.invoke(start, unique_id=case.internal_id, dry_run=dry_run)
        except AnalysisNotReadyError as error:
            LOG.error(error)
        except CgError as error:
            LOG.error(error)
            exit_code = EXIT_FAIL
        except Exception as error:
            LOG.error(f"Unspecified error occurred: {error}")
            exit_code = EXIT_FAIL
    if exit_code:
        raise click.Abort


@microsalt.command("qc")
@ARGUMENT_UNIQUE_IDENTIFIER
@click.pass_context
def qc_microsalt(context: click.Context, unique_id: str) -> None:
    """Perform QC on a microsalt case."""
    analysis_api: MicrosaltAnalysisAPI = context.obj.meta_apis["analysis_api"]
    metrics_file_path: Path = analysis_api.get_metrics_file_path(unique_id)
    try:
        LOG.info(f"Performing QC on case {unique_id}")
        analysis_api.quality_checker.quality_control(metrics_file_path)
    except IndexError:
        LOG.error(f"No existing analysis directories found for case {unique_id}.")<|MERGE_RESOLUTION|>--- conflicted
+++ resolved
@@ -155,21 +155,9 @@
         analysis_api.process.run_command(parameters=analyse_command, dry_run=dry_run)
         return
 
-    analysis_api.on_analysis_started(case_id)
-
     try:
-<<<<<<< HEAD
-=======
-        analysis_api.add_pending_trailblazer_analysis(case_id=case_id)
-        analysis_api.create_analysis_statusdb(case_id=case_id)
-    except Exception as error:
-        LOG.warning(
-            f"Trailblazer warning: Could not track analysis progress for case {case_id}! {error.__class__.__name__}"
-        )
-    try:
-        analysis_api.set_statusdb_action(case_id=case_id, action="running")
->>>>>>> 6077f44c
         analysis_api.process.run_command(parameters=analyse_command, dry_run=dry_run)
+        analysis_api.on_analysis_started(case_id)
     except:
         LOG.error("Failed to run analysis!")
         analysis_api.set_statusdb_action(case_id=case_id, action=None)
