"""Set data in the status database and LIMS"""
import datetime
import getpass
import logging

import click
from cg.apps.lims import LimsAPI
from cg.constants import FAMILY_ACTIONS, PRIORITY_OPTIONS, FLOWCELL_STATUS
from cg.store import Store

LOG = logging.getLogger(__name__)


@click.group('set')
@click.pass_context
def set_cmd(context):
    """Update information in the database."""
    context.obj['status'] = Store(context.obj['database'])
    context.obj['lims'] = LimsAPI(context.obj)


@set_cmd.command()
@click.option('-a', '--action', type=click.Choice(FAMILY_ACTIONS), help='update family action')
@click.option('-p', '--priority', type=click.Choice(PRIORITY_OPTIONS), help='update priority')
@click.option('-g', '--panel', 'panels', multiple=True, help='update gene panels')
@click.argument('family_id')
@click.pass_context
def family(context, action, priority, panels, family_id):
    """Update information about a family."""
    family_obj = context.obj['status'].family(family_id)
    if family_obj is None:
        LOG.error(f"{family_id}: family not found")
        context.abort()
    if not (action or priority or panels):
        LOG.error(f"nothing to change")
        context.abort()
    if action:
        LOG.info(f"update action: {family_obj.action or 'NA'} -> {action}")
        family_obj.action = action
    if priority:
        message = f"update priority: {family_obj.priority_human} -> {priority}"
        print(click.style(message, fg='blue'))
        family_obj.priority_human = priority
    if panels:
        for panel_id in panels:
            panel_obj = context.obj['status'].panel(panel_id)
            if panel_obj is None:
                print(click.style(f"unknown gene panel: {panel_id}", fg='red'))
                context.abort()
        message = f"update panels: {', '.join(family_obj.panels)} -> {', '.join(panels)}"
        print(click.style(message, fg='blue'))
        family_obj.panels = panels
    context.obj['status'].commit()


@set_cmd.command()
@click.option('-s', '--sex', type=click.Choice(['male', 'female', 'unknown']))
@click.option('-c', '--customer', help='updates customer, input format custXXX.')
@click.option('-C', '--add-comment', 'comment', type=str, help='adds a note/comment to a sample, '
                                                               'put text between quotation marks! '
                                                               'This will not overwrite the '
                                                               'current comment.')
@click.option('-d', '--downsampled-to', type=int, help='sets number of downsampled \
              total reads. Enter 0 to reset.')
@click.option('-a', '--application-tag', 'apptag', help='sets application tag.')
@click.option('-k', '--capture-kit', help='sets capture kit.')
@click.option('--data-analysis', help='sets data-analysis.')
@click.argument('sample_id')
@click.pass_context
def sample(context, sex, customer, comment, downsampled_to, apptag, capture_kit,
           data_analysis, sample_id):
    """Update information about a sample."""
    sample_obj = context.obj['status'].sample(sample_id)

    if sample_obj is None:
        click.echo(click.style(f"Can't find sample {sample_id}", fg='red'))
        context.abort()
    else:
        click.echo(click.style(f"Found sample {sample_obj.internal_id}", fg='green'))

    echo_msg = ""

    if comment:
        echo_msg += click.style(f"\nComment added to sample", fg='green')
    else:
        comment = ""

    if sex:
        if sample_obj.sex != sex:
            echo_msg += click.style(f"\nUpdate sample sex: {sample_obj.sex} -> {sex}", fg='green')
            comment += _generate_comment("Gender", sample_obj.sex, sex)
            sample_obj.sex = sex
        else:
            echo_msg += click.style(f"\nSample sex already: {sample_obj.sex}", fg='yellow')

        context.obj['lims'].update_sample(sample_id, sex=sex)
        click.echo(click.style(f'Set LIMS/Gender to {sex}', fg='blue'))

    if customer:
        customer_obj = context.obj['status'].customer(customer)
        if customer_obj is None:
            echo_msg += click.style(f"\nCan't find customer {customer}", fg='red')
        else:
            previous_customer_obj = context.obj['status'].customer_by_id(sample_obj.customer_id)
            previous_customer = f"{previous_customer_obj.internal_id} " \
                                f"({previous_customer_obj.name})"
            new_customer = f"{customer_obj.internal_id} ({customer_obj.name})"

            if customer_obj.id == sample_obj.customer_id:
                echo_msg += click.style(f"\nSample already belongs to customer "
                                        f"{previous_customer}", fg='yellow')
            else:
                echo_msg += click.style(f"\nUpdate sample customer: {previous_customer} ->"
                                        f" {new_customer})", fg='green')
                comment += _generate_comment("Customer",
                                             sample_obj.customer.internal_id,
                                             customer_obj.internal_id)
                sample_obj.customer_id = customer_obj.id

    if downsampled_to:
        if downsampled_to != sample_obj.downsampled_to:
            comment += _generate_comment("Total reads",
                                         sample_obj.downsampled_to,
                                         downsampled_to)
            sample_obj.downsampled_to = downsampled_to
            echo_msg += click.style(
                f"\nNumber of downsampled total reads set to {downsampled_to}.", fg='green')
        else:
            echo_msg += click.style(f"\nSample downsampled already: {sample_obj.downsampled_to}",
                                    fg='yellow')

    if downsampled_to == 0:
        if sample_obj.downsampled_to:
            comment += _generate_comment("Total reads",
                                         sample_obj.downsampled_to,
                                         None)
            sample_obj.downsampled_to = None
            echo_msg += click.style(
                f"\nResetting downsampled total reads.", fg='green')
        else:
            echo_msg += click.style(f"\nSample downsampled already: {sample_obj.downsampled_to}",
                                    fg='yellow')

    if apptag:
        apptags = [app.tag for app in context.obj['status'].applications()]
        if apptag not in apptags:
            echo_msg += click.style(f"\nApplication tag {apptag} does not exist.", fg='red')
        else:
            application_version = context.obj['status'].current_application_version(apptag)
            if application_version is None:
                echo_msg += click.style(f"\nNo valid current application version found!", fg='red')
            else:
                application_version_id = application_version.id

                if sample_obj.application_version_id == application_version_id:
                    echo_msg += click.style(
                        f"\nSample already has the application tag {str(application_version)}.",
                        fg='yellow')
                else:
                    comment += _generate_comment("Application tag",
                                                 sample_obj.application_version_id,
                                                 application_version_id)
                    sample_obj.application_version_id = application_version_id
                    echo_msg += click.style(
                        f"\nApplication tag set to {str(application_version)}.", fg='green')

    if capture_kit:
        if sample_obj.capture_kit != capture_kit:
            comment += _generate_comment("Capture kit", sample_obj.capture_kit, capture_kit)
            sample_obj.capture_kit = capture_kit
            echo_msg += click.style(f"\nCapture kit {capture_kit} set", fg='green')
        else:
            echo_msg += click.style(f"\nSample capture kit already: {sample_obj.capture_kit}",
                                    fg='yellow')

    if data_analysis:
        if data_analysis != sample_obj.data_analysis:
            comment += _generate_comment("Data-analysis", sample_obj.data_analysis, data_analysis)
            sample_obj.data_analysis = data_analysis
            echo_msg += click.style(f"\nData analysis {data_analysis} set", fg='green')
        else:
            echo_msg += click.style(f"\nSample data analysis already: {sample_obj.data_analysis}",
                                    fg='yellow')

        context.obj['lims'].update_sample(sample_id, data_analysis=data_analysis)
        click.echo(click.style(f'Set LIMS/data_analysis to {data_analysis}', fg='blue'))

    _update_comment(comment, sample_obj)
    context.obj['status'].commit()
    click.echo(echo_msg)


<<<<<<< HEAD
        click.echo(click.style('update LIMS/application', fg='blue'))
        if context.obj.get('lims'):
            LimsAPI(context.obj).update_sample(sample_id, application=apptag)


    if capture_kit:
        sample_obj.capture_kit = capture_kit
        click.echo(click.style(f"Capture kit {capture_kit} added to sample "
                               f"{sample_obj.internal_id}", fg='green'))
        context.obj['status'].commit()
=======
def _generate_comment(what, old_value, new_value):
    return f"\n{what} changed from " \
           f"{str(old_value)} to " \
           f"{str(new_value)}."


def _update_comment(comment, obj):
    """Appends the comment on obj including a timestamp"""
    if comment:
        timestamp = str(datetime.datetime.now())[:-10]
        if obj.comment is None:
            obj.comment = f"{timestamp}-{getpass.getuser()}: {comment}"
        else:
            obj.comment = f"{timestamp}-{getpass.getuser()}: {comment}" + '\n' + obj.comment
>>>>>>> 203993f5


@set_cmd.command()
@click.option('-s', '--status', type=click.Choice(FLOWCELL_STATUS))
@click.argument('flowcell_name')
@click.pass_context
def flowcell(context, flowcell_name, status):
    """Update information about a flowcell"""
    flowcell_obj = context.obj['status'].flowcell(flowcell_name)

    if flowcell_obj is None:
        print(click.style(f"flowcell not found: {flowcell_name}", fg='yellow'))
        context.abort()
    prev_status = flowcell_obj.status
    flowcell_obj.status = status

    context.obj['status'].commit()
    print(click.style(f"{flowcell_name} set: {prev_status} -> {status}", fg='green'))


@set_cmd.command('microbial-order')
@click.option('-a', '--application-tag', 'apptag', help='sets application tag on all samples in '
                                                        'order.', type=str)
@click.option('-p', '--priority', type=click.Choice(PRIORITY_OPTIONS), help='update priority')
@click.option('-t', '--ticket', 'ticket', help='sets ticket number.', type=str)
@click.option('-n', '--name', 'name', help='sets name both in status-db and LIMS.', type=str)
@click.argument('order_id')
@click.argument('user_signature')
@click.pass_context
def microbial_order(context, apptag, priority, ticket, name, order_id, user_signature):
    """Update information on all samples on a microbial order"""

    if not apptag and not priority and not ticket and not name:
        click.echo(click.style(f"No option specified: {order_id}", fg='yellow'))
        context.abort()

    microbial_order_obj = context.obj['status'].microbial_order(internal_id=order_id)
    if not microbial_order_obj:
        click.echo(click.style(f"order not found: {order_id}", fg='yellow'))
        context.abort()

    if apptag or priority:
        for sample_obj in microbial_order_obj.microbial_samples:
            context.invoke(microbial_sample, sample_id=sample_obj.internal_id,
                           user_signature=user_signature, apptag=apptag, priority=priority)

    echo_msg = ""

    if ticket:
        if microbial_order_obj.ticket_number == ticket:
            click.echo(click.style(f"Order {microbial_order_obj.internal_id} already has the "
                                   f"ticket {ticket}", fg='yellow'))
            return

        comment = f"Ticket changed from" \
                  f" {microbial_order_obj.ticket_number} to " \
                  f"{ticket} by {user_signature}"
        microbial_order_obj.ticket_number = ticket

        echo_msg += click.style(f"\nTicket for {microbial_order_obj.internal_id} set to "
                                f"{str(microbial_order_obj.ticket_number)}.", fg='green')

        _update_comment(comment, microbial_order_obj)
        echo_msg += click.style(f"\nComment added to order {microbial_order_obj.internal_id}",
                                fg='green')

    if name:
        if microbial_order_obj.name == name:
            click.echo(click.style(f"Order {microbial_order_obj.internal_id} already has the "
                                   f"name {name}", fg='yellow'))
            return

        comment = f"Name changed from" \
                  f" {microbial_order_obj.name} to " \
                  f"{name} by {user_signature}"
        microbial_order_obj.name = name
        echo_msg += click.style(f"\nName for {microbial_order_obj.internal_id} set to "
                                f"{str(microbial_order_obj.name)}.", fg='green')

        _update_comment(comment, microbial_order_obj)
        echo_msg += click.style(f"\nComment added to order {microbial_order_obj.internal_id}",
                                fg='green')

        lims_name = f"{name} ({microbial_order_obj.internal_id})"
        context.obj['lims'].update_project(microbial_order_obj.internal_id, name=lims_name)
        click.echo(click.style(f"updated LIMS/Project-name to {lims_name}", fg='blue'))

    context.obj['status'].commit()
    click.echo(echo_msg)


@set_cmd.command('microbial-sample')
@click.option('-a', '--application-tag', 'apptag', help='sets application tag.', type=str)
@click.option('-p', '--priority', type=click.Choice(PRIORITY_OPTIONS), help='update priority')
@click.argument('sample_id')
@click.argument('user_signature')
@click.pass_context
def microbial_sample(context, apptag, priority, sample_id, user_signature):
    """Update information on one sample"""

    sample_obj = context.obj['status'].microbial_sample(internal_id=sample_id)

    if not sample_obj:
        click.echo(click.style(f"Sample not found: {sample_id}", fg='yellow'))
        context.abort()

    if not apptag and not priority:
        click.echo(click.style(f"No option specified: {sample_id}", fg='yellow'))
        context.abort()

    if apptag:
        apptags = [app.tag for app in context.obj['status'].applications()]
        if apptag not in apptags:
            click.echo(click.style(f"Application tag {apptag} does not exist.", fg='red'))
            context.abort()

        application_version = context.obj['status'].current_application_version(apptag)
        if application_version is None:
            click.echo(click.style(f"No valid current application version found!", fg='red'))
            context.abort()

        application_version_id = application_version.id

        if sample_obj.application_version_id == application_version_id:
            click.echo(click.style(f"Sample {sample_obj.internal_id} already has the "
                                   f"apptag {str(application_version)}", fg='yellow'))
            return

        comment = f"Application tag changed from" \
                  f" {sample_obj.application_version.application} to " \
                  f"{str(application_version)} by {user_signature}"
        sample_obj.application_version_id = application_version_id
        click.echo(click.style(f"Application tag for sample {sample_obj.internal_id} set to "
                               f"{str(application_version)}.", fg='green'))

        timestamp = str(datetime.datetime.now())[:-10]
        if sample_obj.comment is None:
            sample_obj.comment = f"{timestamp}: {comment}"
        else:
            sample_obj.comment += '\n' + f"{timestamp}: {comment}"
        click.echo(click.style(f"Comment added to sample {sample_obj.internal_id}", fg='green'))
        context.obj['status'].commit()

        context.obj['lims'].update_sample(sample_id, application=apptag)
        click.echo(click.style('updated LIMS/application', fg='blue'))

    if priority:
        comment = f"Priority changed from" \
                  f" {sample_obj.priority_human} to " \
                  f"{str(priority)} by {user_signature}"
        sample_obj.priority_human = priority
        click.echo(click.style(f"priority for sample {sample_obj.internal_id} set to "
                               f"{str(priority)}.", fg='green'))

        timestamp = str(datetime.datetime.now())[:-10]
        if sample_obj.comment is None:
            sample_obj.comment = f"{timestamp}: {comment}"
        else:
            sample_obj.comment += '\n' + f"{timestamp}: {comment}"
        click.echo(click.style(f"Comment added to sample {sample_obj.internal_id}", fg='green'))

        context.obj['status'].commit()

        context.obj['lims'].update_sample(sample_id, priority=priority)
        click.echo(click.style('updated LIMS/priority', fg='blue'))<|MERGE_RESOLUTION|>--- conflicted
+++ resolved
@@ -164,6 +164,9 @@
                     echo_msg += click.style(
                         f"\nApplication tag set to {str(application_version)}.", fg='green')
 
+        context.obj['lims'].update_sample(sample_id, application=apptag)
+        click.echo(click.style(f"Set LIMS/application to {apptag}", fg='blue'))
+
     if capture_kit:
         if sample_obj.capture_kit != capture_kit:
             comment += _generate_comment("Capture kit", sample_obj.capture_kit, capture_kit)
@@ -190,18 +193,6 @@
     click.echo(echo_msg)
 
 
-<<<<<<< HEAD
-        click.echo(click.style('update LIMS/application', fg='blue'))
-        if context.obj.get('lims'):
-            LimsAPI(context.obj).update_sample(sample_id, application=apptag)
-
-
-    if capture_kit:
-        sample_obj.capture_kit = capture_kit
-        click.echo(click.style(f"Capture kit {capture_kit} added to sample "
-                               f"{sample_obj.internal_id}", fg='green'))
-        context.obj['status'].commit()
-=======
 def _generate_comment(what, old_value, new_value):
     return f"\n{what} changed from " \
            f"{str(old_value)} to " \
@@ -216,7 +207,6 @@
             obj.comment = f"{timestamp}-{getpass.getuser()}: {comment}"
         else:
             obj.comment = f"{timestamp}-{getpass.getuser()}: {comment}" + '\n' + obj.comment
->>>>>>> 203993f5
 
 
 @set_cmd.command()
