"""CLI function to compress FASTQ files into SPRING archives"""

import datetime as dt
import logging

import click
from cg.constants.compression import CASES_TO_IGNORE
from cg.exc import CaseNotFoundError

from .helpers import correct_spring_paths, get_fastq_individuals, update_compress_api
<<<<<<< HEAD
from cg.meta.compress import CompressAPI
from cg.store import Store
from ...apps.housekeeper.hk import HousekeeperAPI
=======
from cg.store import Store
>>>>>>> 4a431966

LOG = logging.getLogger(__name__)

# There is a list of problematic cases that we should skip


@click.command("fastq")
@click.option("-c", "--case-id", type=str)
@click.option("-n", "--number-of-conversions", default=5, type=int, show_default=True)
@click.option("-t", "--ntasks", default=12, show_default=True, help="Number of tasks for slurm job")
@click.option("-m", "--mem", default=50, show_default=True, help="Memory for slurm job")
@click.option(
    "-b",
    "--days-back",
    default=60,
    show_default=True,
    help="Threshold for how long ago family was created",
)
@click.option("-d", "--dry-run", is_flag=True)
@click.pass_context
def fastq_cmd(context, case_id, number_of_conversions, ntasks, mem, days_back, dry_run):
    """ Find cases with FASTQ files and compress into SPRING """
    LOG.info("Running compress FASTQ")
    compress_api: CompressAPI = context.obj["compress_api"]
    store: Store = context.obj["status_db"]

    update_compress_api(compress_api, dry_run=dry_run, ntasks=ntasks, mem=mem)

    if case_id:
        case_obj = store.family(case_id)
        if not case_obj:
            LOG.warning("Could not find case %s", case_id)
            return
        cases = [case_obj]
    else:
        date_threshold = dt.datetime.now() - dt.timedelta(days=days_back)
        cases = compress_api.get_cases_to_compress(store, date_threshold=date_threshold)

    case_conversion_count = 0
    ind_conversion_count = 0
    for case in cases:
        # Keeps track on if all samples in a case have been converted
        case_converted = True
        if case_conversion_count >= number_of_conversions:
            break
        internal_id = case.internal_id
        if internal_id in CASES_TO_IGNORE:
            LOG.info("Skipping case %s", internal_id)
            continue

        LOG.info("Searching for FASTQ files in case %s", internal_id)
        for link_obj in case.links:
            sample_id = link_obj.sample.internal_id
            case_converted = compress_api.compress_fastq(sample_id)
            if case_converted is False:
                LOG.info("skipping individual %s", sample_id)
                continue
            ind_conversion_count += 1
        if case_converted:
            case_conversion_count += 1

    LOG.info(
        "%s Individuals in %s (completed) cases where compressed",
        ind_conversion_count,
        case_conversion_count,
    )


@click.command("fastq")
@click.option("-c", "--case-id")
@click.option(
    "-b",
    "--days-back",
    default=60,
    show_default=True,
    help="Threshold for how long ago family was created",
)
@click.option("-d", "--dry-run", is_flag=True)
@click.pass_context
def clean_fastq(context, case_id, days_back, dry_run):
    """Remove compressed FASTQ files, and update links in housekeeper to SPRING files"""
    LOG.info("Running compress clean FASTQ")
    compress_api: CompressAPI = context.obj["compress_api"]
    store: Store = context.obj["status_db"]
    update_compress_api(compress_api, dry_run=dry_run)

    if case_id:
        case_obj = store.family(case_id)
        if not case_obj:
            LOG.warning("Could not find case %s", case_id)
            return
        cases = [case_obj]
    else:
        date_threshold = dt.datetime.now() - dt.timedelta(days=days_back)
        cases = compress_api.get_cases_to_compress(store, date_threshold=date_threshold)

    cleaned_inds = 0
    for case_obj in cases:
        if case_obj.internal_id in CASES_TO_IGNORE:
            continue
        samples = get_fastq_individuals(store=store, case_id=case_obj.internal_id)
        for sample_id in samples:
            res = compress_api.clean_fastq(sample_id)
            if res is False:
                LOG.info("Skipping individual %s", sample_id)
                continue
            cleaned_inds += 1

    LOG.info("Cleaned fastqs in %s individuals", cleaned_inds)


@click.command("fix-spring")
@click.option("-b", "--bundle-name")
@click.option("-d", "--dry-run", is_flag=True)
@click.pass_context
def fix_spring(context, bundle_name, dry_run):
    """Check if bundle(s) have non existing SPRING files and correct these"""
    LOG.info("Running compress clean FASTQ")
    compress_api: CompressAPI = context.obj["compress_api"]
    update_compress_api(compress_api, dry_run=dry_run)
    hk_api: HousekeeperAPI = compress_api.hk_api
    correct_spring_paths(hk_api=hk_api, bundle_name=bundle_name, dry_run=dry_run)


@click.command("sample")
@click.argument("sample-id", type=str)
@click.option("-d", "--dry-run", is_flag=True)
@click.pass_context
def decompress_sample(context, sample_id, dry_run):
    compress_api: CompressAPI = context.obj["compress_api"]
    update_compress_api(compress_api, dry_run=dry_run)

    was_decompressed = compress_api.decompress_spring(sample_id)
    if was_decompressed is False:
        LOG.info(f"Skipping sample {sample_id}")
        return 0
    LOG.info(f"Decompressed sample {sample_id}")
    return 1


@click.command("case")
@click.argument("case-id", type=str)
@click.option("-d", "--dry-run", is_flag=True)
@click.pass_context
def decompress_case(context, case_id, dry_run):
    """Decompress SPRING file, and include links to FASTQ files in housekeeper"""

    store: Store = context.obj["status_db"]
    try:
        samples = get_fastq_individuals(store, case_id)
        decompressed_inds = 0
        for sample_id in samples:
            decompressed_count = context.invoke(
                decompress_sample, sample_id=sample_id, dry_run=dry_run
            )
            decompressed_inds += decompressed_count
    except CaseNotFoundError:
        return
    LOG.info(f"Decompressed spring archives in {decompressed_inds} samples")


@click.command("flowcell")
@click.argument("flowcell_id", type=str)
@click.option("-d", "--dry-run", is_flag=True)
@click.pass_context
def decompress_flowcell(context, flowcell_id, dry_run):
    """Decompress SPRING file, and include links to FASTQ files in housekeeper"""

    store: Store = context.obj["status_db"]
    samples = store.get_samples_from_flowcell(flowcell_id=flowcell_id)
    decompressed_inds = 0
    for sample in samples:
        decompressed_count = context.invoke(
            decompress_sample, sample_id=sample.internal_id, dry_run=dry_run
        )
        decompressed_inds += decompressed_count
    LOG.info(f"Decompressed spring archives in {decompressed_inds} samples")


@click.command("ticket")
@click.argument("ticket_id", type=int)
@click.option("-d", "--dry-run", is_flag=True)
@click.pass_context
def decompress_ticket(context, ticket_id, dry_run):
    """Decompress SPRING file, and include links to FASTQ files in housekeeper"""
    store: Store = context.obj["status_db"]
    samples = store.get_samples_from_ticket(ticket_id=ticket_id)
    decompressed_inds = 0
    for sample in samples:
        decompressed_count = context.invoke(
            decompress_sample, sample_id=sample.internal_id, dry_run=dry_run
        )
        decompressed_inds += decompressed_count
    LOG.info(f"Decompressed spring archives in {decompressed_inds} samples")<|MERGE_RESOLUTION|>--- conflicted
+++ resolved
@@ -8,13 +8,9 @@
 from cg.exc import CaseNotFoundError
 
 from .helpers import correct_spring_paths, get_fastq_individuals, update_compress_api
-<<<<<<< HEAD
 from cg.meta.compress import CompressAPI
 from cg.store import Store
-from ...apps.housekeeper.hk import HousekeeperAPI
-=======
-from cg.store import Store
->>>>>>> 4a431966
+from cg.apps.housekeeper.hk import HousekeeperAPI
 
 LOG = logging.getLogger(__name__)
 
@@ -38,11 +34,10 @@
 def fastq_cmd(context, case_id, number_of_conversions, ntasks, mem, days_back, dry_run):
     """ Find cases with FASTQ files and compress into SPRING """
     LOG.info("Running compress FASTQ")
+    update_compress_api(context.obj["compress_api"], dry_run=dry_run, ntasks=ntasks, mem=mem)
+
+    store: Store = context.obj["status_db"]
     compress_api: CompressAPI = context.obj["compress_api"]
-    store: Store = context.obj["status_db"]
-
-    update_compress_api(compress_api, dry_run=dry_run, ntasks=ntasks, mem=mem)
-
     if case_id:
         case_obj = store.family(case_id)
         if not case_obj:
@@ -51,7 +46,9 @@
         cases = [case_obj]
     else:
         date_threshold = dt.datetime.now() - dt.timedelta(days=days_back)
-        cases = compress_api.get_cases_to_compress(store, date_threshold=date_threshold)
+        cases = context.obj["compress_api"].get_cases_to_compress(
+            store, date_threshold=date_threshold
+        )
 
     case_conversion_count = 0
     ind_conversion_count = 0
@@ -68,7 +65,7 @@
         LOG.info("Searching for FASTQ files in case %s", internal_id)
         for link_obj in case.links:
             sample_id = link_obj.sample.internal_id
-            case_converted = compress_api.compress_fastq(sample_id)
+            case_converted = context.obj["compress_api"].compress_fastq(sample_id)
             if case_converted is False:
                 LOG.info("skipping individual %s", sample_id)
                 continue
@@ -97,9 +94,10 @@
 def clean_fastq(context, case_id, days_back, dry_run):
     """Remove compressed FASTQ files, and update links in housekeeper to SPRING files"""
     LOG.info("Running compress clean FASTQ")
-    compress_api: CompressAPI = context.obj["compress_api"]
+    compress_api = context.obj["compress_api"]
+    update_compress_api(compress_api, dry_run=dry_run)
+
     store: Store = context.obj["status_db"]
-    update_compress_api(compress_api, dry_run=dry_run)
 
     if case_id:
         case_obj = store.family(case_id)
@@ -109,7 +107,9 @@
         cases = [case_obj]
     else:
         date_threshold = dt.datetime.now() - dt.timedelta(days=days_back)
-        cases = compress_api.get_cases_to_compress(store, date_threshold=date_threshold)
+        cases = context.obj["compress_api"].get_cases_to_compress(
+            store, date_threshold=date_threshold
+        )
 
     cleaned_inds = 0
     for case_obj in cases:
@@ -133,9 +133,9 @@
 def fix_spring(context, bundle_name, dry_run):
     """Check if bundle(s) have non existing SPRING files and correct these"""
     LOG.info("Running compress clean FASTQ")
-    compress_api: CompressAPI = context.obj["compress_api"]
+    compress_api = context.obj["compress_api"]
     update_compress_api(compress_api, dry_run=dry_run)
-    hk_api: HousekeeperAPI = compress_api.hk_api
+    hk_api = compress_api.hk_api
     correct_spring_paths(hk_api=hk_api, bundle_name=bundle_name, dry_run=dry_run)
 
 
@@ -144,7 +144,7 @@
 @click.option("-d", "--dry-run", is_flag=True)
 @click.pass_context
 def decompress_sample(context, sample_id, dry_run):
-    compress_api: CompressAPI = context.obj["compress_api"]
+    compress_api = context.obj["compress_api"]
     update_compress_api(compress_api, dry_run=dry_run)
 
     was_decompressed = compress_api.decompress_spring(sample_id)
@@ -162,7 +162,7 @@
 def decompress_case(context, case_id, dry_run):
     """Decompress SPRING file, and include links to FASTQ files in housekeeper"""
 
-    store: Store = context.obj["status_db"]
+    store = context.obj["status_db"]
     try:
         samples = get_fastq_individuals(store, case_id)
         decompressed_inds = 0
@@ -183,7 +183,7 @@
 def decompress_flowcell(context, flowcell_id, dry_run):
     """Decompress SPRING file, and include links to FASTQ files in housekeeper"""
 
-    store: Store = context.obj["status_db"]
+    store = context.obj["status_db"]
     samples = store.get_samples_from_flowcell(flowcell_id=flowcell_id)
     decompressed_inds = 0
     for sample in samples:
@@ -200,7 +200,7 @@
 @click.pass_context
 def decompress_ticket(context, ticket_id, dry_run):
     """Decompress SPRING file, and include links to FASTQ files in housekeeper"""
-    store: Store = context.obj["status_db"]
+    store = context.obj["status_db"]
     samples = store.get_samples_from_ticket(ticket_id=ticket_id)
     decompressed_inds = 0
     for sample in samples:
