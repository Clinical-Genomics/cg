--- conflicted
+++ resolved
@@ -189,14 +189,10 @@
         color_end = Color(u"{/" + f"{tat_color}" + "}")
 
         if case.get('samples_received_bool') and case.get('samples_delivered_bool'):
-<<<<<<< HEAD
-            tat = str(tat_number) + color_end
-        if case.get('case_external_bool') and case.get('ordered_at') and case.get(
+            tat = f"{tat_number}/{max_tat}" + color_end
+        elif case.get('case_external_bool') and case.get('ordered_at') and case.get(
                 'analysis_uploaded_bool'):
-            tat = str(tat_number) + color_end
-=======
             tat = f"{tat_number}/{max_tat}" + color_end
->>>>>>> 203993f5
         else:
             tat = f"({tat_number})/{max_tat}" + color_end
 
