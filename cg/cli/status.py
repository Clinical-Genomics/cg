import click
from colorclass import Color
from tabulate import tabulate

from cg.constants import FAMILY_ACTIONS, PRIORITY_OPTIONS
from cg.store import Store

STATUS_OPTIONS = ["pending", "running", "completed", "failed", "error"]
CASE_HEADERS_LONG = [
    "Case",
    "Workflow",
    "Ordered",
    "Received",
    "Prepared",
    "Sequenced",
    "Flowcells",
    "Analysed",
    "Uploaded",
    "Delivered",
    "Delivery Reported",
    "Invoiced",
    "TAT",
]
ALWAYS_LONG_HEADERS = [
    CASE_HEADERS_LONG[0],
    CASE_HEADERS_LONG[1],
    CASE_HEADERS_LONG[6],
    CASE_HEADERS_LONG[7],
]
CASE_HEADERS_MEDIUM = []
CASE_HEADERS_SHORT = []

for header in CASE_HEADERS_LONG:

    if header not in ALWAYS_LONG_HEADERS:
        header = header[:3]

    CASE_HEADERS_MEDIUM.append(header)

    if header not in ALWAYS_LONG_HEADERS:
        header = header[0]

    CASE_HEADERS_SHORT.append(header)


@click.group()
@click.pass_context
def status(context):
    """View status of things."""
    context.obj["status_db"] = Store(context.obj["database"])


@status.command()
@click.pass_context
def analysis(context):
    """Which families will be analyzed?"""
    records = context.obj["status_db"].cases_to_analyze(pipeline="mip")
    for family_obj in records:
        click.echo(family_obj)


def present_bool(a_dict, param, show_false=False):
    """presents boolean value in a human friendly format"""
    value = a_dict.get(param)

    if show_false:
        return (
            "-"
            if value is None
            else "✓"
            if value is True
            else "✗"
            if value is False
            else str(value)
        )

    return "-" if value is None else "✓" if value is True else "" if value is False else str(value)


def present_date(a_dict, param, show_negative, show_time):
    """presents datetime value in a human friendly format"""
    value = a_dict.get(param)

    if not show_time and value and value.date:
        value = value.date()

    if show_negative:
        return str(value)

    return "" if not value else value if value else str(value)


def present_string(a_dict, param, show_negative):
    """presents string value in a human friendly format"""
    value = a_dict.get(param)

    if show_negative:
        return str(value)

    return "" if not value else value if value else str(value)


@status.command()
@click.pass_context
@click.option(
    "-o",
    "--output",
    "output_type",
    type=click.Choice(["bool", "count", "date", "datetime"]),
    default="bool",
    help="how to display status",
)
@click.option("--verbose", is_flag=True, help="show status information otherwise left out")
@click.option("--days", default=31, help="days to go back")
@click.option("--internal-id", help="search by internal id")
@click.option("--name", help="search by name given by customer")
@click.option("--case-action", type=click.Choice(FAMILY_ACTIONS), help="filter by case action")
@click.option("--priority", type=click.Choice(PRIORITY_OPTIONS), help="filter by priority")
@click.option("--data-analysis", help="filter on case data_analysis")
@click.option("--sample-id", help="filter by sample id")
@click.option("-c", "--customer-id", help="filter by customer")
@click.option("-C", "--exclude-customer-id", help="exclude customer")
@click.option("-r", "--only-received", is_flag=True, help="only completely received cases")
@click.option("-R", "--exclude-received", is_flag=True, help="exclude completely received cases")
@click.option("-p", "--only-prepared", is_flag=True, help="only completely prepared cases")
@click.option("-P", "--exclude-prepared", is_flag=True, help="exclude completely prepared cases")
@click.option("-s", "--only-sequenced", is_flag=True, help="only completely sequenced cases")
@click.option("-S", "--exclude-sequenced", is_flag=True, help="exclude completely sequenced cases")
@click.option("-a", "--only-analysed", is_flag=True, help="only analysed cases")
@click.option("-A", "--exclude-analysed", is_flag=True, help="exclude analysed cases")
@click.option("-u", "--only-uploaded", is_flag=True, help="only uploaded cases")
@click.option("-U", "--exclude-uploaded", is_flag=True, help="exclude uploaded cases")
@click.option("-d", "--only-delivered", is_flag=True, help="only LIMS delivered cases")
@click.option("-D", "--exclude-delivered", is_flag=True, help="exclude LIMS delivered cases")
@click.option("--dr", "--only-delivery-reported", is_flag=True, help="only delivery reported cases")
@click.option(
    "--DR", "--exclude-delivery-reported", is_flag=True, help="exclude delivery " "reported cases"
)
@click.option("-i", "--only-invoiced", is_flag=True, help="only completely invoiced cases")
@click.option("-I", "--exclude-invoiced", is_flag=True, help="exclude completely invoiced cases")
def cases(
    context,
    output_type,
    verbose,
    days,
    internal_id,
    name,
    case_action,
    priority,
    customer_id,
    data_analysis,
    sample_id,
    only_received,
    only_prepared,
    only_sequenced,
    only_analysed,
    only_uploaded,
    only_delivered,
    only_delivery_reported,
    only_invoiced,
    exclude_customer_id,
    exclude_received,
    exclude_prepared,
    exclude_sequenced,
    exclude_analysed,
    exclude_uploaded,
    exclude_delivered,
    exclude_delivery_reported,
    exclude_invoiced,
):
    """progress of each case"""
<<<<<<< HEAD
    records = context.obj["status_db"].cases(
=======
    records = context.obj["db"].cases(
>>>>>>> 69e398f1
        days=days,
        internal_id=internal_id,
        name=name,
        case_action=case_action,
        priority=priority,
        customer_id=customer_id,
        exclude_customer_id=exclude_customer_id,
        data_analysis=data_analysis,
        sample_id=sample_id,
        only_received=only_received,
        only_prepared=only_prepared,
        only_sequenced=only_sequenced,
        only_analysed=only_analysed,
        only_uploaded=only_uploaded,
        only_delivered=only_delivered,
        only_delivery_reported=only_delivery_reported,
        only_invoiced=only_invoiced,
        exclude_received=exclude_received,
        exclude_prepared=exclude_prepared,
        exclude_sequenced=exclude_sequenced,
        exclude_analysed=exclude_analysed,
        exclude_uploaded=exclude_uploaded,
        exclude_delivered=exclude_delivered,
        exclude_delivery_reported=exclude_delivery_reported,
        exclude_invoiced=exclude_invoiced,
    )
    case_rows = []

    if output_type == "bool":
        case_header = CASE_HEADERS_SHORT

    elif output_type == "count":
        case_header = CASE_HEADERS_MEDIUM

    elif output_type in ("date", "datetime"):
        case_header = CASE_HEADERS_LONG

    for case in records:

        tat_number = case.get("tat")
        max_tat = case.get("max_tat")

        if (
            case.get("samples_received_bool")
            and case.get("samples_delivered_bool")
            and tat_number <= max_tat
        ):
            tat_color = "green"
        elif tat_number == max_tat:
            tat_color = "yellow"
        elif tat_number > max_tat:
            tat_color = "red"
        else:
            tat_color = "white"

        color_start = Color("{" + f"{tat_color}" + "}")
        color_end = Color("{/" + f"{tat_color}" + "}")

        if (
            not case.get("case_external_bool")
            and case.get("samples_received_bool")
            and case.get("samples_delivered_bool")
        ):
            tat = f"{tat_number}/{max_tat}" + color_end
        elif case.get("case_external_bool") and case.get("analysis_uploaded_bool"):
            tat = f"{tat_number}/{max_tat}" + color_end
        else:
            tat = f"({tat_number})/{max_tat}" + color_end

        title = color_start + f"{case.get('internal_id')}"

        if name:
            title = f"{title} ({case.get('name')})"

        data_analysis = f"{case.get('data_analysis')}"

        show_time = output_type == "datetime"

        ordered = present_date(case, "ordered_at", verbose, show_time)

        if output_type == "bool":
            received = present_bool(case, "samples_received_bool", verbose)
            prepared = present_bool(case, "samples_prepared_bool", verbose)
            sequenced = present_bool(case, "samples_sequenced_bool", verbose)
            flowcell = present_bool(case, "flowcells_on_disk_bool", verbose)
            analysed_bool = present_bool(case, "analysis_completed_bool", verbose)

            if case.get("analysis_completed_at"):
                analysed = f"{analysed_bool}"
            elif case.get("analysis_status"):
                analysed = (
                    f"{analysed_bool}{present_string(case, 'analysis_status',verbose)}"
                    f" {case.get('analysis_completion')}%"
                )
            else:
                analysed = f"{analysed_bool}{present_string(case, 'case_action', verbose)}"

            uploaded = present_bool(case, "analysis_uploaded_bool", verbose)
            delivered = present_bool(case, "samples_delivered_bool", verbose)
            delivery_reported = present_bool(case, "analysis_delivery_reported_bool", verbose)
            invoiced = present_bool(case, "samples_invoiced_bool", verbose)

        elif output_type == "count":
            received = f"{case.get('samples_received')}/{case.get('samples_to_receive')}"
            prepared = f"{case.get('samples_prepared')}/{case.get('samples_to_prepare')}"
            sequenced = f"{case.get('samples_sequenced')}/{case.get('samples_to_sequence')}"
            flowcell = f"{case.get('flowcells_on_disk')}/{case.get('total_samples')}"

            if case.get("analysis_completed_at"):
                analysed = f"{present_date(case, 'analysis_completed_at', verbose, show_time)}"
            elif case.get("analysis_status"):
                analysed = (
                    f"{present_string(case, 'analysis_status', verbose)}"
                    f" {case.get('analysis_completion')}%"
                )
            else:
                analysed = f"{present_string(case, 'case_action', verbose)}"

            uploaded = present_date(case, "analysis_uploaded_at", verbose, show_time)
            delivered = f"{case.get('samples_delivered')}/{case.get('samples_to_deliver')}"
            delivery_reported = present_date(
                case, "analysis_delivery_reported_at", verbose, show_time
            )
            invoiced = f"{case.get('samples_invoiced')}/{case.get('samples_to_invoice')}"

        elif output_type in ("date", "datetime"):
            received = present_date(case, "samples_received_at", verbose, show_time)
            prepared = present_date(case, "samples_prepared_at", verbose, show_time)
            sequenced = present_date(case, "samples_sequenced_at", verbose, show_time)
            flowcell = present_string(case, "flowcells_status", verbose)

            if case.get("analysis_completed_at"):
                analysed = f"{present_date(case, 'analysis_completed_at', verbose, show_time)}"
            elif case.get("analysis_status"):
                analysed = (
                    f"{present_string(case, 'analysis_status', verbose)}"
                    f" {case.get('analysis_completion')}%"
                )
            else:
                analysed = f"{present_string(case, 'case_action', verbose)}"

            uploaded = present_date(case, "analysis_uploaded_at", verbose, show_time)
            delivered = present_date(case, "samples_delivered_at", verbose, show_time)
            delivery_reported = present_date(
                case, "analysis_delivery_reported_at", verbose, show_time
            )
            invoiced = present_date(case, "samples_invoiced_at", verbose, show_time)

        case_row = [
            title,
            data_analysis,
            ordered,
            received,
            prepared,
            sequenced,
            flowcell,
            analysed,
            uploaded,
            delivered,
            delivery_reported,
            invoiced,
            tat,
        ]
        case_rows.append(case_row)

    click.echo(tabulate(case_rows, headers=case_header, tablefmt="psql"))

    header_description = ""
    for i, _ in enumerate(case_header):
        if case_header[i] != CASE_HEADERS_LONG[i]:
            header_description = f"{header_description} {case_header[i]}={CASE_HEADERS_LONG[i]}"
    click.echo(header_description)


@status.command()
@click.option("-s", "--skip", default=0, help="skip initial records")
@click.pass_context
def samples(context, skip):
    """View status of samples."""
    records = context.obj["status_db"].samples().offset(skip).limit(30)
    for record in records:
        message = f"{record.internal_id} ({record.customer.internal_id})"
        if record.sequenced_at:
            color = "green"
            message += f" [SEQUENCED: {record.sequenced_at.date()}]"
        elif record.received_at and record.reads:
            color = "orange"
            message += f" [READS: {record.reads}]"
        elif record.received_at:
            color = "blue"
            message += f" [RECEIVED: {record.received_at.date()}]"
        else:
            color = "white"
            message += " [NOT RECEIVED]"
        click.echo(click.style(message, fg=color))


@status.command()
@click.option("-s", "--skip", default=0, help="skip initial records")
@click.pass_context
def families(context, skip):
    """View status of families."""
    click.echo("red: prio > 1, blue: prio = 1, green: completed, yellow: action")
    records = context.obj["status_db"].families().offset(skip).limit(30)
    for family_obj in records:
        color = "red" if family_obj.priority > 1 else "blue"
        message = f"{family_obj.internal_id} ({family_obj.priority})"
        if family_obj.analyses:
            message += f" {family_obj.analyses[0].completed_at.date()}"
            color = "green"
        if family_obj.action:
            message += f" [{family_obj.action.upper()}]"
            color = "yellow"
        click.echo(click.style(message, fg=color))<|MERGE_RESOLUTION|>--- conflicted
+++ resolved
@@ -1,9 +1,10 @@
 import click
+from cg.apps import tb
+from tabulate import tabulate
 from colorclass import Color
-from tabulate import tabulate
-
+
+from cg.store import Store
 from cg.constants import FAMILY_ACTIONS, PRIORITY_OPTIONS
-from cg.store import Store
 
 STATUS_OPTIONS = ["pending", "running", "completed", "failed", "error"]
 CASE_HEADERS_LONG = [
@@ -169,11 +170,7 @@
     exclude_invoiced,
 ):
     """progress of each case"""
-<<<<<<< HEAD
     records = context.obj["status_db"].cases(
-=======
-    records = context.obj["db"].cases(
->>>>>>> 69e398f1
         days=days,
         internal_id=internal_id,
         name=name,
