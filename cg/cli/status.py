# -*- coding: utf-8 -*-

import click
from cg.apps import tb
from tabulate import tabulate
from colorclass import Color

from cg.store import Store
from cg.constants import FAMILY_ACTIONS, PRIORITY_OPTIONS

STATUS_OPTIONS = ['pending', 'running', 'completed', 'failed', 'error']
CASE_HEADERS_LONG = ['Case', 'Ordered', 'Received', 'Prepared', 'Sequenced', 'Flowcells',
                     'Analysed', 'Uploaded', 'Delivered', 'Invoiced', 'TAT']
ALWAYS_LONG_HEADERS = [CASE_HEADERS_LONG[0], CASE_HEADERS_LONG[1],
                       CASE_HEADERS_LONG[6], CASE_HEADERS_LONG[7]]
CASE_HEADERS_MEDIUM = []
CASE_HEADERS_SHORT = []

for header in CASE_HEADERS_LONG:

    if header not in ALWAYS_LONG_HEADERS:
        header = header[:3]

    CASE_HEADERS_MEDIUM.append(header)

    if header not in ALWAYS_LONG_HEADERS:
        header = header[0]

    CASE_HEADERS_SHORT.append(header)


@click.group()
@click.pass_context
def status(context):
    """View status of things."""
    context.obj['db'] = Store(context.obj['database'])
<<<<<<< HEAD
    if context.obj.get('trailblazer'):
        context.obj['tb'] = tb.TrailblazerAPI(context.obj)
=======
    context.obj['tb'] = tb.TrailblazerAPI(context.obj)
>>>>>>> 5135974e


@status.command()
@click.pass_context
def analysis(context):
    """Which families will be analyzed?"""
    records = context.obj['db'].cases_to_mip_analyze()
    for family_obj in records:
        click.echo(family_obj)


def present_bool(case, param, show_false=False):
    """presents boolean value in a human friendly format"""
    value = case.get(param)
    if show_false:
        return ('-' if value is None else
                '✓' if value is True else
                '✗' if value is False else
                str(value))

    return ('-' if value is None else
            '✓' if value is True else
            '' if value is False else
            str(value))


def present_date(case, param, show_negative, show_time):
    """presents datetime value in a human friendly format"""
    value = case.get(param)

    if not show_time and value and value.date:
        value = value.date()

    if show_negative:
        return str(value)

    return ('' if not value else
            value if value else
            str(value))


def present_string(case, param, show_negative):
    """presents string value in a human friendly format"""
    value = case.get(param)

    if show_negative:
        return str(value)

    return ('' if not value else
            value if value else
            str(value))


@status.command()
@click.pass_context
@click.option('-o', '--output', 'output_type', type=click.Choice(['bool', 'count', 'date',
                                                                  'datetime']), default='bool',
              help='how to display status')
@click.option('--verbose', is_flag=True, help='show status information otherwise left out')
@click.option('--days', default=31, help='days to go back')
@click.option('--internal-id', help='search by internal id')
@click.option('--name', help='search by name given by customer')
@click.option('--case-action', type=click.Choice(FAMILY_ACTIONS), help='filter by case action')
<<<<<<< HEAD
@click.option('--progress-status', help='filter by progress status')
=======
@click.option('--progress-status', type=click.Choice(STATUS_OPTIONS), help='filter by progress '
                                                                           'status')
>>>>>>> 5135974e
@click.option('--priority', type=click.Choice(PRIORITY_OPTIONS), help='filter by priority')
@click.option('--data-analysis', help='filter on data_analysis')
@click.option('--sample-id', help='filter by sample id')
@click.option('-c', '--customer-id', help='filter by customer')
@click.option('-C', '--exclude-customer-id', help='exclude customer')
@click.option('-r', '--only-received', is_flag=True, help='only completely received cases')
@click.option('-R', '--exclude-received', is_flag=True, help='exclude completely received cases')
@click.option('-p', '--only-prepared', is_flag=True, help='only completely prepared cases')
@click.option('-P', '--exclude-prepared', is_flag=True, help='exclude completely prepared cases')
@click.option('-s', '--only-sequenced', is_flag=True, help='only completely sequenced cases')
@click.option('-S', '--exclude-sequenced', is_flag=True, help='exclude completely sequenced cases')
@click.option('-a', '--only-analysed', is_flag=True, help='only analysed cases')
@click.option('-A', '--exclude-analysed', is_flag=True, help='exclude analysed cases')
@click.option('-u', '--only-uploaded', is_flag=True, help='only uploaded cases')
@click.option('-U', '--exclude-uploaded', is_flag=True, help='exclude uploaded cases')
@click.option('-d', '--only-delivered', is_flag=True, help='only completely delivered cases')
@click.option('-D', '--exclude-delivered', is_flag=True, help='exclude completely delivered cases')
@click.option('-i', '--only-invoiced', is_flag=True, help='only completely invoiced cases')
@click.option('-I', '--exclude-invoiced', is_flag=True, help='exclude completely invoiced cases')
def cases(context, output_type, verbose, days, internal_id, name, case_action,
          progress_status, priority,
          customer_id, data_analysis, sample_id,
          only_received,
          only_prepared,
          only_sequenced,
          only_analysed,
          only_uploaded,
          only_delivered,
          only_invoiced,
          exclude_customer_id,
          exclude_received,
          exclude_prepared,
          exclude_sequenced,
          exclude_analysed,
          exclude_uploaded,
          exclude_delivered,
          exclude_invoiced,
          ):
    """progress of each case"""
    records = context.obj['db'].cases(
<<<<<<< HEAD
        progress_tracker=context.obj.get('tb'),
=======
        progress_tracker=context.obj['tb'],
>>>>>>> 5135974e
        days=days,
        internal_id=internal_id,
        name=name,
        case_action=case_action,
        progress_status=progress_status,
        priority=priority,
        customer_id=customer_id,
        exclude_customer_id=exclude_customer_id,
        data_analysis=data_analysis,
        sample_id=sample_id,
        only_received=only_received,
        only_prepared=only_prepared,
        only_sequenced=only_sequenced,
        only_analysed=only_analysed,
        only_uploaded=only_uploaded,
        only_delivered=only_delivered,
        only_invoiced=only_invoiced,
        exclude_received=exclude_received,
        exclude_prepared=exclude_prepared,
        exclude_sequenced=exclude_sequenced,
        exclude_analysed=exclude_analysed,
        exclude_uploaded=exclude_uploaded,
        exclude_delivered=exclude_delivered,
        exclude_invoiced=exclude_invoiced,
    )
    case_rows = []

    if output_type == 'bool':
        case_header = CASE_HEADERS_SHORT

    elif output_type == 'count':
        case_header = CASE_HEADERS_MEDIUM

    elif output_type in ('date', 'datetime'):
        case_header = CASE_HEADERS_LONG

    for case in records:

        tat_number = case.get('tat')
        max_tat = case.get('max_tat')

        if case.get('samples_received_bool') and case.get('samples_delivered_bool') and \
                tat_number <= max_tat:
            tat_color = 'green'
        elif tat_number == max_tat:
            tat_color = 'yellow'
        elif tat_number > max_tat:
            tat_color = 'red'
        else:
            tat_color = 'white'

        color_start = Color(u"{" + f"{tat_color}" + "}")
        color_end = Color(u"{/" + f"{tat_color}" + "}")

        if case.get('samples_received_bool') and case.get('samples_delivered_bool'):
            tat = f"{tat_number}/{max_tat}" + color_end
        else:
            tat = f"({tat_number})/{max_tat}" + color_end

        title = color_start + f"{case.get('internal_id')}"
        if name:
            title = f"{title} ({case.get('name')})"
        if data_analysis:
            title = f"{title} {case.get('samples_data_analyses')}"

        show_time = output_type == 'datetime'

        ordered = present_date(case, 'ordered_at', verbose, show_time)

        if output_type == 'bool':
            received = present_bool(case, 'samples_received_bool', verbose)
            prepared = present_bool(case, 'samples_prepared_bool', verbose)
            sequenced = present_bool(case, 'samples_sequenced_bool', verbose)
            flowcell = present_bool(case, 'flowcells_on_disk_bool', verbose)
            analysed_bool = present_bool(case, 'analysis_completed_bool', verbose)

            if case.get('analysis_completed_at'):
                analysed = f"{analysed_bool}"
            elif case.get('analysis_status'):
                analysed = f"{analysed_bool}{present_string(case, 'analysis_status',verbose)}" \
                           f" {case.get('analysis_completion')}%"
            else:
                analysed = f"{analysed_bool}{present_string(case, 'case_action', verbose)}"

            uploaded = present_bool(case, 'analysis_uploaded_bool', verbose)
            delivered = present_bool(case, 'samples_delivered_bool', verbose)
            invoiced = present_bool(case, 'samples_invoiced_bool', verbose)

        elif output_type == 'count':
            received = f"{case.get('samples_received')}/{case.get('samples_to_receive')}"
            prepared = f"{case.get('samples_prepared')}/{case.get('samples_to_prepare')}"
            sequenced = f"{case.get('samples_sequenced')}/{case.get('samples_to_sequence')}"
            flowcell = f"{case.get('flowcells_on_disk')}/{case.get('total_samples')}"

            if case.get('analysis_completed_at'):
                analysed = f"{present_date(case, 'analysis_completed_at', verbose, show_time)}"
            elif case.get('analysis_status'):
                analysed = f"{present_string(case, 'analysis_status', verbose)}" \
                           f" {case.get('analysis_completion')}%"
            else:
                analysed = f"{present_string(case, 'case_action', verbose)}"

            uploaded = present_date(case, 'analysis_uploaded_at', verbose, show_time)
            delivered = f"{case.get('samples_delivered')}/{case.get('samples_to_deliver')}"
            invoiced = f"{case.get('samples_invoiced')}/{case.get('samples_to_invoice')}"

        elif output_type in ('date', 'datetime'):
            received = present_date(case, 'samples_received_at', verbose, show_time)
            prepared = present_date(case, 'samples_prepared_at', verbose, show_time)
            sequenced = present_date(case, 'samples_sequenced_at', verbose, show_time)
            flowcell = present_string(case, 'flowcells_status', verbose)

            if case.get('analysis_completed_at'):
                analysed = f"{present_date(case, 'analysis_completed_at', verbose, show_time)}"
            elif case.get('analysis_status'):
                analysed = f"{present_string(case, 'analysis_status', verbose)}" \
                           f" {case.get('analysis_completion')}%"
            else:
                analysed = f"{present_string(case, 'case_action', verbose)}"

            uploaded = present_date(case, 'analysis_uploaded_at', verbose, show_time)
            delivered = present_date(case, 'samples_delivered_at', verbose, show_time)
            invoiced = present_date(case, 'samples_invoiced_at', verbose, show_time)

        case_row = [title, ordered, received, prepared, sequenced, flowcell, analysed, uploaded,
                    delivered, invoiced, tat]
        case_rows.append(case_row)

    click.echo(tabulate(case_rows, headers=case_header, tablefmt='psql'))

    header_description = ''
    for i, _ in enumerate(case_header):
        if case_header[i] != CASE_HEADERS_LONG[i]:
            header_description = f"{header_description} {case_header[i]}={CASE_HEADERS_LONG[i]}"
    click.echo(header_description)


@status.command()
@click.option('-s', '--skip', default=0, help='skip initial records')
@click.pass_context
def samples(context, skip):
    """View status of samples."""
    records = context.obj['db'].samples().offset(skip).limit(30)
    for record in records:
        message = f"{record.internal_id} ({record.customer.internal_id})"
        if record.sequenced_at:
            color = 'green'
            message += f" [SEQUENCED: {record.sequenced_at.date()}]"
        elif record.received_at and record.reads:
            color = 'orange'
            message += f" [READS: {record.reads}]"
        elif record.received_at:
            color = 'blue'
            message += f" [RECEIVED: {record.received_at.date()}]"
        else:
            color = 'white'
            message += ' [NOT RECEIVED]'
        click.echo(click.style(message, fg=color))


@status.command()
@click.option('-s', '--skip', default=0, help='skip initial records')
@click.pass_context
def families(context, skip):
    """View status of families."""
    click.echo('red: prio > 1, blue: prio = 1, green: completed, yellow: action')
    records = context.obj['db'].families().offset(skip).limit(30)
    for family_obj in records:
        color = 'red' if family_obj.priority > 1 else 'blue'
        message = f"{family_obj.internal_id} ({family_obj.priority})"
        if family_obj.analyses:
            message += f" {family_obj.analyses[0].completed_at.date()}"
            color = 'green'
        if family_obj.action:
            message += f" [{family_obj.action.upper()}]"
            color = 'yellow'
        click.echo(click.style(message, fg=color))<|MERGE_RESOLUTION|>--- conflicted
+++ resolved
@@ -34,12 +34,8 @@
 def status(context):
     """View status of things."""
     context.obj['db'] = Store(context.obj['database'])
-<<<<<<< HEAD
     if context.obj.get('trailblazer'):
         context.obj['tb'] = tb.TrailblazerAPI(context.obj)
-=======
-    context.obj['tb'] = tb.TrailblazerAPI(context.obj)
->>>>>>> 5135974e
 
 
 @status.command()
@@ -103,12 +99,8 @@
 @click.option('--internal-id', help='search by internal id')
 @click.option('--name', help='search by name given by customer')
 @click.option('--case-action', type=click.Choice(FAMILY_ACTIONS), help='filter by case action')
-<<<<<<< HEAD
-@click.option('--progress-status', help='filter by progress status')
-=======
 @click.option('--progress-status', type=click.Choice(STATUS_OPTIONS), help='filter by progress '
                                                                            'status')
->>>>>>> 5135974e
 @click.option('--priority', type=click.Choice(PRIORITY_OPTIONS), help='filter by priority')
 @click.option('--data-analysis', help='filter on data_analysis')
 @click.option('--sample-id', help='filter by sample id')
@@ -149,11 +141,7 @@
           ):
     """progress of each case"""
     records = context.obj['db'].cases(
-<<<<<<< HEAD
         progress_tracker=context.obj.get('tb'),
-=======
-        progress_tracker=context.obj['tb'],
->>>>>>> 5135974e
         days=days,
         internal_id=internal_id,
         name=name,
