<<<<<<< HEAD
=======
"""cg module for cleaning databases and files"""
>>>>>>> 6c1784d4
import logging

import ruamel.yaml
import click
from dateutil.parser import parse as parse_date
from datetime import datetime

from pathlib import Path

from cg.apps import tb, hk, scoutapi, beacon as beacon_app
from cg.meta.upload.beacon import UploadBeaconApi
from cg.store import Store

LOG = logging.getLogger(__name__)


@click.group()
@click.pass_context
def clean(context):
    """Remove stuff."""
    context.obj["db"] = Store(context.obj["database"])
    context.obj["tb"] = tb.TrailblazerAPI(context.obj)
    context.obj["hk"] = hk.HousekeeperAPI(context.obj)
    context.obj["scout"] = scoutapi.ScoutAPI(context.obj)
    context.obj["beacon"] = beacon_app.BeaconApi(context.obj)


@clean.command()
@click.option(
    "-type",
    "--item_type",
    type=click.Choice(["family", "sample"]),
    required=True,
    help="family/sample to remove from beacon",
)
@click.argument("item_id", type=click.STRING)
@click.pass_context
def beacon(context: click.Context, item_type, item_id):
    """Remove beacon for a sample or one or more affected samples from a family."""
    LOG.info("Removing beacon vars for %s %s", item_type, item_id)
    api = UploadBeaconApi(
        status=context.obj["db"],
        hk_api=context.obj["hk"],
        scout_api=context.obj["scout"],
        beacon_api=context.obj["beacon"],
    )
<<<<<<< HEAD
    result = api.remove_vars(item_type=item_type, item_id=item_id)
=======
    api.remove_vars(item_type=item_type, item_id=item_id)
>>>>>>> 6c1784d4


@clean.command()
@click.option("-y", "--yes", is_flag=True, help="skip confirmation")
<<<<<<< HEAD
=======
@click.option(
    "-d", "--dry-run", is_flag=True, help="Shows cases and files that would be cleaned"
)
@click.argument("case_id")
>>>>>>> 6c1784d4
@click.argument("sample_info", type=click.File("r"))
@click.pass_context
def mip(context, yes, case_id, sample_info, dry_run: bool = False):
    """Remove analysis output."""

    raw_data = ruamel.yaml.safe_load(sample_info)
<<<<<<< HEAD
    data = context.obj["tb"].parse_sampleinfo(raw_data)

    family = data["family"]
    family_obj = context.obj["db"].family(family)
    if family_obj is None:
        LOG.error(f"{family}: family not found")
        context.abort()

    analysis_obj = context.obj["db"].analysis(family_obj, data["date"])
=======
    date = context.obj["tb"].get_sampleinfo_date(raw_data)
    case_obj = context.obj["db"].family(case_id)

    if case_obj is None:
        LOG.error("%s: family not found", case_id)
        context.abort()

    analysis_obj = context.obj["db"].analysis(case_obj, date)
>>>>>>> 6c1784d4
    if analysis_obj is None:
        LOG.error("%s - %s: analysis not found", case_id, date)
        context.abort()

    try:
<<<<<<< HEAD
        context.obj["tb"].delete_analysis(family, data["date"], yes=yes)
=======
        context.obj["tb"].delete_analysis(case_id, date, yes=yes, dry_run=dry_run)
>>>>>>> 6c1784d4
    except ValueError as error:
        LOG.error(f"{case_id}: {error.args[0]}")
        context.abort()


@clean.command()
@click.argument("bundle")
@click.option("-y", "--yes", is_flag=True, help="skip checks")
<<<<<<< HEAD
=======
@click.option("-d", "--dry-run", is_flag=True, help="show files that would be cleaned")
>>>>>>> 6c1784d4
@click.pass_context
def scout(context, bundle, yes: bool = False, dry_run: bool = False):
    """Clean alignment related files for a bundle in Housekeeper"""
    files = []
<<<<<<< HEAD
    for tag in ["bam", "bai", "bam-index"]:
=======
    for tag in ["bam", "bai", "bam-index", "cram", "crai", "cram-index"]:
>>>>>>> 6c1784d4
        files.extend(context.obj["hk"].get_files(bundle=bundle, tags=[tag]))
    for file_obj in files:
        if file_obj.is_included:
            question = f"{bundle}: remove file from file system and database: {file_obj.full_path}"
        else:
            question = f"{bundle}: remove file from database: {file_obj.full_path}"

        if yes or click.confirm(question):
            file_name = file_obj.full_path
            if file_obj.is_included and Path(file_name).exists():
                if not dry_run:
                    Path(file_name).unlink()

<<<<<<< HEAD
            file_obj.delete()
            context.obj["hk"].commit()
            click.echo(f"{file_name} deleted")


@clean.command()
@click.option("-y", "--yes", is_flag=True, help="skip checks")
=======
            if not dry_run:
                file_obj.delete()
                context.obj["hk"].commit()
                click.echo(f"{file_name} deleted")


@clean.command()
@click.option(
    "--days-old",
    type=int,
    default=300,
    help="Clean alignment files with analysis dates oldar then given number of days",
)
@click.option("-y", "--yes", is_flag=True, help="skip checks")
@click.option(
    "-d", "--dry-run", is_flag=True, help="Shows cases and files that would be cleaned"
)
>>>>>>> 6c1784d4
@click.pass_context
def scoutauto(context, days_old: int, yes: bool = False, dry_run: bool = False):
    """Automatically clean up solved and archived scout cases"""
    bundles = []
    for status in "archived", "solved":
        cases = context.obj["scout"].get_cases(status=status, reruns=False)
        cases_added = 0
        for case in cases:
            x_days_ago = datetime.now() - case.get("analysis_date")
<<<<<<< HEAD
            if x_days_ago.days > 30:
                bundles.append(case.get("_id"))
                cases_added += 1
        LOG.info(f"{cases_added} cases marked for bam removal :)")
=======
            if x_days_ago.days > days_old:
                bundles.append(case.get("_id"))
                cases_added += 1
        LOG.info("%s cases marked for bam removal :)", cases_added)
>>>>>>> 6c1784d4

    for bundle in bundles:
        context.invoke(scout, bundle=bundle, yes=yes, dry_run=dry_run)


@clean.command()
@click.option("-y", "--yes", is_flag=True, help="skip confirmation")
<<<<<<< HEAD
@click.argument("before_str")
@click.pass_context
def mipauto(context: click.Context, before_str: str, yes: bool = False):
=======
@click.option(
    "-d", "--dry-run", is_flag=True, help="Shows cases and files that would be cleaned"
)
@click.argument("before_str")
@click.pass_context
def mipauto(
    context: click.Context, before_str: str, yes: bool = False, dry_run: bool = False
):
>>>>>>> 6c1784d4
    """Automatically clean up "old" analyses."""
    before = parse_date(before_str)
    old_analyses = context.obj["db"].analyses(before=before)
    for status_analysis in old_analyses:
<<<<<<< HEAD
        family_id = status_analysis.family.internal_id
        LOG.debug(f"{family_id}: clean up analysis output")
        tb_analysis = context.obj["tb"].find_analysis(
            family=family_id, started_at=status_analysis.started_at, status="completed"
=======
        case_id = status_analysis.family.internal_id
        LOG.debug("%s: clean up analysis output", case_id)
        tb_analysis = context.obj["tb"].find_analysis(
            family=case_id, started_at=status_analysis.started_at, status="completed"
>>>>>>> 6c1784d4
        )

        if tb_analysis is None:
            LOG.warning("%s: analysis not found in Trailblazer", case_id)
            continue
        elif tb_analysis.is_deleted:
            LOG.warning("%s: analysis already deleted", case_id)
            continue
<<<<<<< HEAD
        elif context.obj["tb"].analyses(family=family_id, temp=True).count() > 0:
            LOG.warning(f"{family_id}: family already re-started")
=======
        elif context.obj["tb"].analyses(family=case_id, temp=True).count() > 0:
            LOG.warning("%s: family already re-started", case_id)
>>>>>>> 6c1784d4
            continue

        try:
            sampleinfo_path = context.obj["tb"].get_sampleinfo(tb_analysis)
<<<<<<< HEAD
            LOG.info(f"{family_id}: cleaning MIP output")
            with open(sampleinfo_path, "r") as sampleinfo_file:
                context.invoke(mip, yes=yes, sample_info=sampleinfo_file)
        except FileNotFoundError as err:
            LOG.error(
                f"{family_id}: sample_info file not found, please mark the analysis as deleted in the analysis table in trailblazer."
=======
            LOG.info("%s: cleaning MIP output", case_id)
            with open(sampleinfo_path, "r") as sampleinfo_file:
                context.invoke(
                    mip,
                    yes=yes,
                    case_id=case_id,
                    sample_info=sampleinfo_file,
                    dry_run=dry_run,
                )
        except FileNotFoundError:
            LOG.error(
                (
                    "%s: sample_info file not found, please mark the analysis as deleted in the "
                    "analysis table in trailblazer."
                ),
                case_id,
>>>>>>> 6c1784d4
            )<|MERGE_RESOLUTION|>--- conflicted
+++ resolved
@@ -1,7 +1,4 @@
-<<<<<<< HEAD
-=======
 """cg module for cleaning databases and files"""
->>>>>>> 6c1784d4
 import logging
 
 import ruamel.yaml
@@ -48,39 +45,21 @@
         scout_api=context.obj["scout"],
         beacon_api=context.obj["beacon"],
     )
-<<<<<<< HEAD
-    result = api.remove_vars(item_type=item_type, item_id=item_id)
-=======
     api.remove_vars(item_type=item_type, item_id=item_id)
->>>>>>> 6c1784d4
 
 
 @clean.command()
 @click.option("-y", "--yes", is_flag=True, help="skip confirmation")
-<<<<<<< HEAD
-=======
 @click.option(
     "-d", "--dry-run", is_flag=True, help="Shows cases and files that would be cleaned"
 )
 @click.argument("case_id")
->>>>>>> 6c1784d4
 @click.argument("sample_info", type=click.File("r"))
 @click.pass_context
 def mip(context, yes, case_id, sample_info, dry_run: bool = False):
     """Remove analysis output."""
 
     raw_data = ruamel.yaml.safe_load(sample_info)
-<<<<<<< HEAD
-    data = context.obj["tb"].parse_sampleinfo(raw_data)
-
-    family = data["family"]
-    family_obj = context.obj["db"].family(family)
-    if family_obj is None:
-        LOG.error(f"{family}: family not found")
-        context.abort()
-
-    analysis_obj = context.obj["db"].analysis(family_obj, data["date"])
-=======
     date = context.obj["tb"].get_sampleinfo_date(raw_data)
     case_obj = context.obj["db"].family(case_id)
 
@@ -89,17 +68,12 @@
         context.abort()
 
     analysis_obj = context.obj["db"].analysis(case_obj, date)
->>>>>>> 6c1784d4
     if analysis_obj is None:
         LOG.error("%s - %s: analysis not found", case_id, date)
         context.abort()
 
     try:
-<<<<<<< HEAD
-        context.obj["tb"].delete_analysis(family, data["date"], yes=yes)
-=======
         context.obj["tb"].delete_analysis(case_id, date, yes=yes, dry_run=dry_run)
->>>>>>> 6c1784d4
     except ValueError as error:
         LOG.error(f"{case_id}: {error.args[0]}")
         context.abort()
@@ -108,19 +82,12 @@
 @clean.command()
 @click.argument("bundle")
 @click.option("-y", "--yes", is_flag=True, help="skip checks")
-<<<<<<< HEAD
-=======
 @click.option("-d", "--dry-run", is_flag=True, help="show files that would be cleaned")
->>>>>>> 6c1784d4
 @click.pass_context
 def scout(context, bundle, yes: bool = False, dry_run: bool = False):
     """Clean alignment related files for a bundle in Housekeeper"""
     files = []
-<<<<<<< HEAD
-    for tag in ["bam", "bai", "bam-index"]:
-=======
     for tag in ["bam", "bai", "bam-index", "cram", "crai", "cram-index"]:
->>>>>>> 6c1784d4
         files.extend(context.obj["hk"].get_files(bundle=bundle, tags=[tag]))
     for file_obj in files:
         if file_obj.is_included:
@@ -134,15 +101,6 @@
                 if not dry_run:
                     Path(file_name).unlink()
 
-<<<<<<< HEAD
-            file_obj.delete()
-            context.obj["hk"].commit()
-            click.echo(f"{file_name} deleted")
-
-
-@clean.command()
-@click.option("-y", "--yes", is_flag=True, help="skip checks")
-=======
             if not dry_run:
                 file_obj.delete()
                 context.obj["hk"].commit()
@@ -160,7 +118,6 @@
 @click.option(
     "-d", "--dry-run", is_flag=True, help="Shows cases and files that would be cleaned"
 )
->>>>>>> 6c1784d4
 @click.pass_context
 def scoutauto(context, days_old: int, yes: bool = False, dry_run: bool = False):
     """Automatically clean up solved and archived scout cases"""
@@ -170,17 +127,10 @@
         cases_added = 0
         for case in cases:
             x_days_ago = datetime.now() - case.get("analysis_date")
-<<<<<<< HEAD
-            if x_days_ago.days > 30:
-                bundles.append(case.get("_id"))
-                cases_added += 1
-        LOG.info(f"{cases_added} cases marked for bam removal :)")
-=======
             if x_days_ago.days > days_old:
                 bundles.append(case.get("_id"))
                 cases_added += 1
         LOG.info("%s cases marked for bam removal :)", cases_added)
->>>>>>> 6c1784d4
 
     for bundle in bundles:
         context.invoke(scout, bundle=bundle, yes=yes, dry_run=dry_run)
@@ -188,11 +138,6 @@
 
 @clean.command()
 @click.option("-y", "--yes", is_flag=True, help="skip confirmation")
-<<<<<<< HEAD
-@click.argument("before_str")
-@click.pass_context
-def mipauto(context: click.Context, before_str: str, yes: bool = False):
-=======
 @click.option(
     "-d", "--dry-run", is_flag=True, help="Shows cases and files that would be cleaned"
 )
@@ -201,22 +146,14 @@
 def mipauto(
     context: click.Context, before_str: str, yes: bool = False, dry_run: bool = False
 ):
->>>>>>> 6c1784d4
     """Automatically clean up "old" analyses."""
     before = parse_date(before_str)
     old_analyses = context.obj["db"].analyses(before=before)
     for status_analysis in old_analyses:
-<<<<<<< HEAD
-        family_id = status_analysis.family.internal_id
-        LOG.debug(f"{family_id}: clean up analysis output")
-        tb_analysis = context.obj["tb"].find_analysis(
-            family=family_id, started_at=status_analysis.started_at, status="completed"
-=======
         case_id = status_analysis.family.internal_id
         LOG.debug("%s: clean up analysis output", case_id)
         tb_analysis = context.obj["tb"].find_analysis(
             family=case_id, started_at=status_analysis.started_at, status="completed"
->>>>>>> 6c1784d4
         )
 
         if tb_analysis is None:
@@ -225,25 +162,12 @@
         elif tb_analysis.is_deleted:
             LOG.warning("%s: analysis already deleted", case_id)
             continue
-<<<<<<< HEAD
-        elif context.obj["tb"].analyses(family=family_id, temp=True).count() > 0:
-            LOG.warning(f"{family_id}: family already re-started")
-=======
         elif context.obj["tb"].analyses(family=case_id, temp=True).count() > 0:
             LOG.warning("%s: family already re-started", case_id)
->>>>>>> 6c1784d4
             continue
 
         try:
             sampleinfo_path = context.obj["tb"].get_sampleinfo(tb_analysis)
-<<<<<<< HEAD
-            LOG.info(f"{family_id}: cleaning MIP output")
-            with open(sampleinfo_path, "r") as sampleinfo_file:
-                context.invoke(mip, yes=yes, sample_info=sampleinfo_file)
-        except FileNotFoundError as err:
-            LOG.error(
-                f"{family_id}: sample_info file not found, please mark the analysis as deleted in the analysis table in trailblazer."
-=======
             LOG.info("%s: cleaning MIP output", case_id)
             with open(sampleinfo_path, "r") as sampleinfo_file:
                 context.invoke(
@@ -260,5 +184,4 @@
                     "analysis table in trailblazer."
                 ),
                 case_id,
->>>>>>> 6c1784d4
             )