--- conflicted
+++ resolved
@@ -5,17 +5,14 @@
 from typing import Iterable, List, Optional
 
 import click
-<<<<<<< HEAD
 from housekeeper.store import models as hk_models
 from tabulate import tabulate
 
 from cg.apps.demultiplex.demultiplex_api import DemultiplexingAPI
-=======
 from alchy import Query
 
 from cgmodels.cg.constants import Pipeline
 
->>>>>>> f10ba7d8
 from cg.apps.housekeeper.hk import HousekeeperAPI
 from cg.apps.scout.scout_export import ScoutExportCase
 from cg.apps.scout.scoutapi import ScoutAPI
@@ -182,14 +179,18 @@
             if not file_path.exists():
                 LOG.info(f"File {file_path} not on disk.")
                 continue
-<<<<<<< HEAD
-            LOG.info("Will remove %s", file_path)
-            if (yes or click.confirm("Do you want to remove this file?")) and not dry_run:
-                hk_file.delete()
-                housekeeper_api.commit()
-                if file_path.exists():
-                    file_path.unlink()
-                LOG.info("File removed")
+            LOG.info(f"File {file_path} found on disk.")
+            file_size = file_path.stat().st_size
+            size_cleaned += file_size
+            if dry_run:
+                continue
+
+            file_path.unlink()
+            housekeeper_api.delete_file(version_file.id)
+            housekeeper_api.commit()
+            LOG.info(f"Removed file {file_path}. Dry run: {dry_run}")
+
+    LOG.info(f"Process freed {round(size_cleaned * 0.0000000001, 2)}GB. Dry run: {dry_run}")
 
 
 @clean.command("check-demux-runs-flowcells")
@@ -289,18 +290,4 @@
             )
             if not dry_run:
                 flowcell.status = new_status
-                status_db.commit()
-=======
-            LOG.info(f"File {file_path} found on disk.")
-            file_size = file_path.stat().st_size
-            size_cleaned += file_size
-            if dry_run:
-                continue
-
-            file_path.unlink()
-            housekeeper_api.delete_file(version_file.id)
-            housekeeper_api.commit()
-            LOG.info(f"Removed file {file_path}. Dry run: {dry_run}")
-
-    LOG.info(f"Process freed {round(size_cleaned * 0.0000000001, 2)}GB. Dry run: {dry_run}")
->>>>>>> f10ba7d8
+                status_db.commit()