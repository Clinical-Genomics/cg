"""cg module for cleaning databases and files."""
import logging
from datetime import datetime, timedelta
from pathlib import Path
from typing import List, Optional, Tuple, Iterable, Dict

import click
from alchy import Query
from cgmodels.cg.constants import Pipeline
from housekeeper.store.models import File, Version
from tabulate import tabulate

from cg.apps.demultiplex.demultiplex_api import DemultiplexingAPI
from cg.apps.housekeeper.hk import HousekeeperAPI
from cg.apps.scout.scout_export import ScoutExportCase
from cg.apps.scout.scoutapi import ScoutAPI
from cg.apps.tb import TrailblazerAPI
from cg.cli.workflow.commands import (
    balsamic_past_run_dirs,
    fluffy_past_run_dirs,
    mip_past_run_dirs,
    mutant_past_run_dirs,
    rnafusion_past_run_dirs,
    rsync_past_run_dirs,
    microsalt_past_run_dirs,
)
from cg.constants import FlowCellStatus
from cg.constants.constants import DRY_RUN, SKIP_CONFIRMATION
from cg.constants.sequencing import Sequencers
from cg.constants.housekeeper_tags import SequencingFileTag, ALIGNMENT_FILE_TAGS, ScoutTag
from cg.datetime.utils import get_date_days_ago, get_timedelta_from_date
from cg.exc import FlowCellError
from cg.meta.clean.api import CleanAPI
from cg.meta.clean.demultiplexed_flow_cells import DemultiplexedRunsFlowCell
from cg.meta.clean.flow_cell_run_directories import RunDirFlowCell
from cg.models.cg_config import CGConfig
from cg.models.demultiplex.flow_cell import FlowCell
from cg.store import Store
from cg.store.models import Sample

CHECK_COLOR = {True: "green", False: "red"}
LOG = logging.getLogger(__name__)
FLOW_CELL_OUTPUT_HEADERS = [
    "Flow cell run name",
    "Flow cell id",
    "Correct name?",
    "Exists in statusdb?",
    "Fastq files in HK?",
    "Spring files in HK?",
    "Files on disk?",
    "Check passed?",
]


@click.group()
def clean():
    """Clean up processes."""
    return


for sub_cmd in [
    balsamic_past_run_dirs,
    fluffy_past_run_dirs,
    mip_past_run_dirs,
    mutant_past_run_dirs,
    rnafusion_past_run_dirs,
    rsync_past_run_dirs,
    microsalt_past_run_dirs,
]:
    clean.add_command(sub_cmd)


@clean.command("hk-alignment-files")
@click.argument("bundle")
@DRY_RUN
@SKIP_CONFIRMATION
@click.pass_obj
def hk_alignment_files(
    context: CGConfig, bundle: str, yes: bool = False, dry_run: bool = False
) -> None:
    """Clean up alignment files in Housekeeper bundle."""
    housekeeper_api: HousekeeperAPI = context.housekeeper_api
<<<<<<< HEAD
    for tag in ALIGNMENT_FILE_TAGS:

=======
    for tag in ["bam", "bai", "bam-index", "cram", "crai", "cram-index"]:
>>>>>>> 5ce32b0f
        tag_files = set(housekeeper_api.get_files(bundle=bundle, tags=[tag]))

        if not tag_files:
            LOG.warning(
                f"Could not find any files ready for cleaning for bundle {bundle} and tag {tag}"
            )

        for hk_file in tag_files:
            if not (yes or click.confirm(_get_confirm_question(bundle, hk_file))):
                continue

            file_path: Path = Path(hk_file.full_path)
            if hk_file.is_included and file_path.exists():
                LOG.info(f"Unlinking {file_path}")
                if not dry_run:
                    file_path.unlink()

            LOG.info(f"Deleting {file_path} from database")
            if not dry_run:
                hk_file.delete()
                housekeeper_api.commit()


@clean.command("scout-finished-cases")
@click.option(
    "--days-old",
    type=int,
    default=300,
    help="Clean alignment files with analysis dates older then given number of days",
)
@SKIP_CONFIRMATION
@DRY_RUN
@click.pass_context
def scout_finished_cases(
    context: click.Context, days_old: int, yes: bool = False, dry_run: bool = False
) -> None:
    """Clean up of solved and archived Scout cases."""
    scout_api: ScoutAPI = context.obj.scout_api
    bundles: List[str] = []
    for status in [ScoutTag.ARCHIVED.value, ScoutTag.SOLVED.value]:
        cases: List[ScoutExportCase] = scout_api.get_cases(status=status, reruns=False)
        cases_added: int = 0
        for case in cases:
            analysis_time_delta: timedelta = get_timedelta_from_date(date=case.analysis_date)
            if analysis_time_delta.days > days_old:
                bundles.append(case.id)
                cases_added += 1
        LOG.info(f"{cases_added} cases marked for alignment files removal")

    for bundle in bundles:
        context.invoke(hk_alignment_files, bundle=bundle, yes=yes, dry_run=dry_run)


@clean.command("hk-case-bundle-files")
@click.option(
    "--days-old",
    type=int,
    default=365,
    help="Clean all files with analysis dates older then given number of days",
)
@DRY_RUN
@click.pass_context
def hk_case_bundle_files(context: CGConfig, days_old: int, dry_run: bool = False) -> None:
    """Clean up all non-protected files for all pipelines."""
    housekeeper_api: HousekeeperAPI = context.obj.housekeeper_api
    clean_api: CleanAPI = CleanAPI(status_db=context.obj.status_db, housekeeper_api=housekeeper_api)

    size_cleaned: int = 0
    version_file: File
    for version_file in clean_api.get_unprotected_existing_bundle_files(
        before=get_date_days_ago(days_ago=days_old)
    ):
        file_path: Path = Path(version_file.full_path)
        file_size: int = file_path.stat().st_size
        size_cleaned += file_size
        if dry_run:
            LOG.info(f"Dry run: {dry_run}. Keeping file {file_path}")
            continue

        file_path.unlink()
        housekeeper_api.delete_file(file_id=version_file.id)
        housekeeper_api.commit()
        LOG.info(f"Removed file {file_path}. Dry run: {dry_run}")

    LOG.info(f"Process freed {round(size_cleaned * 0.0000000001, 2)} GB. Dry run: {dry_run}")


@clean.command("hk-bundle-files")
@click.option("-c", "--case-id", type=str, required=False)
@click.option("-p", "--pipeline", type=Pipeline, required=False)
@click.option("-t", "--tags", multiple=True, required=True)
@click.option("-o", "--days-old", type=int, default=30)
@DRY_RUN
@click.pass_obj
def hk_bundle_files(
    context: CGConfig,
    case_id: Optional[str],
    tags: list,
    days_old: Optional[int],
    pipeline: Optional[Pipeline],
    dry_run: bool,
):
    """Remove files found in Housekeeper bundles."""

    housekeeper_api: HousekeeperAPI = context.housekeeper_api
    status_db: Store = context.status_db

    date_threshold: datetime = get_date_days_ago(days_ago=days_old)

    analyses: Query = status_db.get_analyses_before_date(
        case_id=case_id, before=date_threshold, pipeline=pipeline
    )
    size_cleaned: int = 0
    for analysis in analyses:
        LOG.info(f"Cleaning analysis {analysis}")
        bundle_name: str = analysis.family.internal_id
        hk_bundle_version: Optional[Version] = housekeeper_api.version(
            bundle=bundle_name, date=analysis.started_at
        )
        if not hk_bundle_version:
            LOG.warning(
                f"Version not found for "
                f"bundle:{bundle_name}; "
                f"pipeline: {analysis.pipeline}; "
                f"date {analysis.started_at}"
            )
            continue

        LOG.info(
            f"Version found for "
            f"bundle:{bundle_name}; "
            f"pipeline: {analysis.pipeline}; "
            f"date {analysis.started_at}"
        )
        version_files: List[File] = housekeeper_api.get_files(
            bundle=analysis.family.internal_id, tags=tags, version=hk_bundle_version.id
        ).all()
        for version_file in version_files:
            file_path: Path = Path(version_file.full_path)
            if not file_path.exists():
                LOG.info(f"File {file_path} not on disk.")
                continue
            LOG.info(f"File {file_path} found on disk.")
            file_size = file_path.stat().st_size
            size_cleaned += file_size
            if dry_run:
                continue

            file_path.unlink()
            housekeeper_api.delete_file(version_file.id)
            housekeeper_api.commit()
            LOG.info(f"Removed file {file_path}. Dry run: {dry_run}")

    LOG.info(f"Process freed {round(size_cleaned * 0.0000000001, 2)}GB. Dry run: {dry_run}")


@clean.command("invalid-flow-cell-dirs")
@click.option("-f", "--failed-only", is_flag=True, help="Shows failed flow cells only")
@DRY_RUN
@click.pass_obj
def remove_invalid_flow_cell_directories(context: CGConfig, failed_only: bool, dry_run: bool):
    """Removes invalid flow cell directories from demultiplexed-runs"""
    status_db: Store = context.status_db
    demux_api: DemultiplexingAPI = context.demultiplex_api
    housekeeper_api: HousekeeperAPI = context.housekeeper_api
    trailblazer_api: TrailblazerAPI = context.trailblazer_api
    sample_sheets_dir: str = context.clean.flow_cells.sample_sheets_dir_name
    checked_flow_cells: List[DemultiplexedRunsFlowCell] = []
    search: str = f"%{demux_api.out_dir}%"
    fastq_files_in_housekeeper: Query = housekeeper_api.files(
        tags=[SequencingFileTag.FASTQ]
    ).filter(File.path.like(search))
    spring_files_in_housekeeper: Query = housekeeper_api.files(
        tags=[SequencingFileTag.SPRING]
    ).filter(File.path.like(search))
    for flow_cell_dir in demux_api.out_dir.iterdir():
        flow_cell: DemultiplexedRunsFlowCell = DemultiplexedRunsFlowCell(
            flow_cell_path=flow_cell_dir,
            status_db=status_db,
            housekeeper_api=housekeeper_api,
            trailblazer_api=trailblazer_api,
            sample_sheets_dir=sample_sheets_dir,
            fastq_files=fastq_files_in_housekeeper,
            spring_files=spring_files_in_housekeeper,
        )
        if not flow_cell.is_demultiplexing_ongoing_or_started_and_not_completed:
            LOG.info(f"Found flow cell ready to be checked: {flow_cell.path}!")
            checked_flow_cells.append(flow_cell)
            if not flow_cell.passed_check:
                LOG.warning(f"Invalid flow cell directory found: {flow_cell.path}")
                if dry_run:
                    continue
                LOG.warning(f"Removing {flow_cell.path}!")
                flow_cell.remove_failed_flow_cell()
        else:
            LOG.warning("Skipping check!")

    failed_flow_cells: List[DemultiplexedRunsFlowCell] = [
        flow_cell for flow_cell in checked_flow_cells if not flow_cell.passed_check
    ]
    flow_cells_to_present: List[DemultiplexedRunsFlowCell] = (
        failed_flow_cells if failed_only else checked_flow_cells
    )
    tabulate_row = [
        [
            flow_cell.run_name,
            flow_cell.id,
            flow_cell.is_correctly_named,
            flow_cell.exists_in_statusdb,
            flow_cell.fastq_files_exist_in_housekeeper,
            flow_cell.spring_files_exist_in_housekeeper,
            flow_cell.files_exist_on_disk,
            click.style(str(flow_cell.passed_check), fg=CHECK_COLOR[flow_cell.passed_check]),
        ]
        for flow_cell in flow_cells_to_present
    ]

    click.echo(
        tabulate(
            tabulate_row,
            headers=FLOW_CELL_OUTPUT_HEADERS,
            tablefmt="fancy_grid",
            missingval="N/A",
        ),
    )


@clean.command("fix-flow-cell-status")
@DRY_RUN
@click.pass_obj
def fix_flow_cell_status(context: CGConfig, dry_run: bool):
    """set correct flow cell statuses in Statusdb."""
    status_db: Store = context.status_db
    demux_api: DemultiplexingAPI = context.demultiplex_api
    housekeeper_api: HousekeeperAPI = context.housekeeper_api

    flow_cells_in_statusdb = [
        flow_cell
        for flow_cell in status_db.flowcells()
        if flow_cell.status in [FlowCellStatus.ONDISK, FlowCellStatus.REMOVED]
    ]
    LOG.info(
        f"Number of flow cells with status {FlowCellStatus.ONDISK.value} or {FlowCellStatus.REMOVED} in Statusdb: {len(flow_cells_in_statusdb)}"
    )
    physical_ondisk_flow_cell_names = [
        DemultiplexedRunsFlowCell(
            flow_cell_path=flow_cell_dir,
            status_db=status_db,
            housekeeper_api=housekeeper_api,
        ).id
        for flow_cell_dir in demux_api.out_dir.iterdir()
    ]
    for flow_cell in flow_cells_in_statusdb:
        status_db_flow_cell_status = flow_cell.status
        new_status: str = (
            FlowCellStatus.ONDISK
            if flow_cell.name in physical_ondisk_flow_cell_names
            else FlowCellStatus.REMOVED
        )
        if status_db_flow_cell_status != new_status:
            LOG.info(
                f"Setting status of flow cell {flow_cell.name} from: {status_db_flow_cell_status} to {new_status}"
            )
            if dry_run:
                continue
            flow_cell.status: str = new_status
            status_db.commit()


@clean.command("remove-old-flow-cell-run-dirs")
@click.option(
    "-s",
    "--sequencer",
    type=click.Choice([Sequencers.HISEQX, Sequencers.HISEQGA, Sequencers.NOVASEQ, Sequencers.ALL]),
    default="all",
    help="Specify the sequencer. Default is to remove flow cells for all sequencers",
)
@click.option(
    "-o",
    "--days-old",
    type=int,
    default=21,
    help="Specify the age in days of the flow cells to be removed.",
)
@DRY_RUN
@click.pass_obj
def remove_old_flow_cell_run_dirs(context: CGConfig, sequencer: str, days_old: int, dry_run: bool):
    """Removes flow cells from flow cell run dir based on the sequencing date and
    the sequencer type, if specified."""
    status_db: Store = context.status_db
    housekeeper_api: HousekeeperAPI = context.housekeeper_api
    if sequencer == Sequencers.ALL:
        LOG.info("Checking flow cells for all sequencers!")
        for sequencer, run_directory in context.clean.flow_cells.flow_cell_run_dirs:
            LOG.info(f"Checking directory {run_directory} of sequencer {sequencer}:")
            clean_run_directories(
                days_old=days_old,
                dry_run=dry_run,
                housekeeper_api=housekeeper_api,
                run_directory=run_directory,
                status_db=status_db,
            )

    else:
        run_directory: str = dict(context.clean.flow_cells.flow_cell_run_dirs).get(sequencer)
        LOG.info(f"Checking directory {run_directory} of sequencer {sequencer}:")
        clean_run_directories(
            days_old=days_old,
            dry_run=dry_run,
            housekeeper_api=housekeeper_api,
            run_directory=run_directory,
            status_db=status_db,
        )


@clean.command("remove-old-demutliplexed-run-dirs")
@click.option(
    "-o",
    "--days-old",
    type=int,
    default=21,
    help="Specify the age in days of the flow cells to be removed.",
)
@DRY_RUN
@click.pass_obj
def remove_old_demutliplexed_run_dirs(context: CGConfig, days_old: int, dry_run: bool):
    """Removes flow cells from demultiplexed run directory."""
    status_db: Store = context.status_db
    demux_api: DemultiplexingAPI = context.demultiplex_api
    housekeeper_api: HousekeeperAPI = context.housekeeper_api
    trailblazer_api: TrailblazerAPI = context.trailblazer_api
    for flow_cell_dir in demux_api.get_all_demultiplexed_flow_cell_dirs():
        try:
            flow_cell: FlowCell = FlowCell(flow_cell_path=flow_cell_dir)
        except FlowCellError:
            return
        samples: List[Sample] = status_db.get_samples_from_flow_cell(flow_cell_id=flow_cell.id)
        are_sequencing_files_in_hk: bool = housekeeper_api.is_fastq_or_spring_in_all_bundles(
            bundle_names=[sample.internal_id for sample in samples]
        )
        demux_runs_flow_cell: DemultiplexedRunsFlowCell = DemultiplexedRunsFlowCell(
            flow_cell_path=flow_cell_dir,
            status_db=status_db,
            housekeeper_api=housekeeper_api,
            trailblazer_api=trailblazer_api,
            sample_sheets_dir=context.clean.flow_cells.sample_sheets_dir_name,
        )
        if (
            not demux_runs_flow_cell.is_demultiplexing_ongoing_or_started_and_not_completed
            and are_sequencing_files_in_hk
        ):
            LOG.info(f"Found flow cell ready to be removed: {demux_runs_flow_cell.path}!")
            if dry_run:
                continue
            LOG.warning(f"Removing {demux_runs_flow_cell.path}!")
            clean_run_directories(
                days_old=days_old,
                dry_run=dry_run,
                housekeeper_api=housekeeper_api,
                run_directory=demux_runs_flow_cell.path.as_posix(),
                status_db=status_db,
            )


def clean_run_directories(
    days_old: int,
    dry_run: bool,
    housekeeper_api: HousekeeperAPI,
    run_directory: str,
    status_db: Store,
):
    """Cleans up all flow cell directories in the specified run directory."""
    flow_cell_dirs: List[Path] = [
        flow_cell_dir for flow_cell_dir in Path(run_directory).iterdir() if flow_cell_dir.is_dir()
    ]
    for flow_cell_dir in flow_cell_dirs:
        LOG.info(f"Checking flow cell {flow_cell_dir.name}")
        run_dir_flow_cell: RunDirFlowCell = RunDirFlowCell(
            flow_cell_dir=flow_cell_dir, status_db=status_db, housekeeper_api=housekeeper_api
        )
        if run_dir_flow_cell.exists_in_statusdb and run_dir_flow_cell.is_retrieved_from_pdc:
            LOG.info(
                f"Skipping removal of flow cell {flow_cell_dir}, PDC retrieval status is '{run_dir_flow_cell.flow_cell_status}'!"
            )
            continue
        if run_dir_flow_cell.age < days_old:
            LOG.info(
                f"Flow cell {flow_cell_dir} is {run_dir_flow_cell.age} days old and will NOT be removed."
            )
            continue
        LOG.info(
            f"Flow cell {flow_cell_dir} is {run_dir_flow_cell.age} days old and will be removed."
        )
        if dry_run:
            continue
        LOG.info(f"Removing flow cell run directory {run_dir_flow_cell.flow_cell_dir}.")
        run_dir_flow_cell.archive_sample_sheet()
        run_dir_flow_cell.remove_run_directory()


def _get_confirm_question(bundle, file_obj) -> str:
    """Return confirmation question."""
    return (
        f"{bundle}: remove file from file system and database: {file_obj.full_path}"
        if file_obj.is_included
        else f"{bundle}: remove file from database: {file_obj.full_path}"
    )<|MERGE_RESOLUTION|>--- conflicted
+++ resolved
@@ -80,12 +80,7 @@
 ) -> None:
     """Clean up alignment files in Housekeeper bundle."""
     housekeeper_api: HousekeeperAPI = context.housekeeper_api
-<<<<<<< HEAD
     for tag in ALIGNMENT_FILE_TAGS:
-
-=======
-    for tag in ["bam", "bai", "bam-index", "cram", "crai", "cram-index"]:
->>>>>>> 5ce32b0f
         tag_files = set(housekeeper_api.get_files(bundle=bundle, tags=[tag]))
 
         if not tag_files:
