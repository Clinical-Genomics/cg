"""cg module for cleaning databases and files"""
import logging

import ruamel.yaml
import click
from dateutil.parser import parse as parse_date
from datetime import datetime

from pathlib import Path

from cg.apps import tb, hk, scoutapi, beacon as beacon_app
from cg.meta.upload.beacon import UploadBeaconApi
from cg.store import Store

LOG = logging.getLogger(__name__)


@click.group()
@click.pass_context
def clean(context):
    """Remove stuff."""
    context.obj["db"] = Store(context.obj["database"])
    context.obj["tb"] = tb.TrailblazerAPI(context.obj)
    context.obj["hk"] = hk.HousekeeperAPI(context.obj)
    context.obj["scout"] = scoutapi.ScoutAPI(context.obj)
    context.obj["beacon"] = beacon_app.BeaconApi(context.obj)


@clean.command()
@click.option(
    "-type",
    "--item_type",
    type=click.Choice(["family", "sample"]),
    required=True,
    help="family/sample to remove from beacon",
)
@click.argument("item_id", type=click.STRING)
@click.pass_context
def beacon(context: click.Context, item_type, item_id):
    """Remove beacon for a sample or one or more affected samples from a family."""
    LOG.info("Removing beacon vars for %s %s", item_type, item_id)
    api = UploadBeaconApi(
        status=context.obj["db"],
        hk_api=context.obj["hk"],
        scout_api=context.obj["scout"],
        beacon_api=context.obj["beacon"],
    )
    api.remove_vars(item_type=item_type, item_id=item_id)


@clean.command()
@click.option("-y", "--yes", is_flag=True, help="skip confirmation")
@click.option(
    "-d", "--dry-run", is_flag=True, help="Shows cases and files that would be cleaned"
)
@click.argument("case_id")
@click.argument("sample_info", type=click.File("r"))
@click.pass_context
def mip(context, yes, case_id, sample_info, dry_run: bool = False):
    """Remove analysis output."""

    raw_data = ruamel.yaml.safe_load(sample_info)
    date = context.obj["tb"].get_sampleinfo_date(raw_data)
    case_obj = context.obj["db"].family(case_id)

    if case_obj is None:
        LOG.error("%s: family not found", case_id)
        context.abort()

    analysis_obj = context.obj["db"].analysis(case_obj, date)
    if analysis_obj is None:
        LOG.error("%s - %s: analysis not found", case_id, date)
        context.abort()

    try:
        context.obj["tb"].delete_analysis(case_id, date, yes=yes, dry_run=dry_run)
    except ValueError as error:
        LOG.error(f"{case_id}: {error.args[0]}")
        context.abort()


@clean.command()
@click.argument("bundle")
@click.option("-y", "--yes", is_flag=True, help="skip checks")
@click.option("-d", "--dry-run", is_flag=True, help="show files that would be cleaned")
@click.pass_context
def scout(context, bundle, yes: bool = False, dry_run: bool = False):
    """Clean alignment related files for a bundle in Housekeeper"""
    files = []
    for tag in ["bam", "bai", "bam-index", "cram", "crai", "cram-index"]:
        files.extend(context.obj["hk"].get_files(bundle=bundle, tags=[tag]))
    for file_obj in files:
        if file_obj.is_included:
            question = f"{bundle}: remove file from file system and database: {file_obj.full_path}"
        else:
            question = f"{bundle}: remove file from database: {file_obj.full_path}"

        if yes or click.confirm(question):
            file_name = file_obj.full_path
            if file_obj.is_included and Path(file_name).exists():
                if not dry_run:
                    Path(file_name).unlink()

            if not dry_run:
                file_obj.delete()
                context.obj["hk"].commit()
                click.echo(f"{file_name} deleted")


@clean.command()
@click.option(
    "--days-old",
    type=int,
    default=300,
    help="Clean alignment files with analysis dates oldar then given number of days",
)
@click.option("-y", "--yes", is_flag=True, help="skip checks")
@click.option(
    "-d", "--dry-run", is_flag=True, help="Shows cases and files that would be cleaned"
)
@click.pass_context
def scoutauto(context, days_old: int, yes: bool = False, dry_run: bool = False):
    """Automatically clean up solved and archived scout cases"""
    bundles = []
    for status in "archived", "solved":
        cases = context.obj["scout"].get_cases(status=status, reruns=False)
        cases_added = 0
        for case in cases:
            x_days_ago = datetime.now() - case.get("analysis_date")
            if x_days_ago.days > days_old:
                bundles.append(case.get("_id"))
                cases_added += 1
        LOG.info("%s cases marked for bam removal :)", cases_added)

    for bundle in bundles:
        context.invoke(scout, bundle=bundle, yes=yes, dry_run=dry_run)


@clean.command()
@click.option("-y", "--yes", is_flag=True, help="skip confirmation")
@click.option(
    "-d", "--dry-run", is_flag=True, help="Shows cases and files that would be cleaned"
)
@click.argument("before_str")
@click.pass_context
def mipauto(
    context: click.Context, before_str: str, yes: bool = False, dry_run: bool = False
):
    """Automatically clean up "old" analyses."""
    before = parse_date(before_str)
    old_analyses = context.obj["db"].analyses(before=before)
    for status_analysis in old_analyses:
        case_id = status_analysis.family.internal_id
        LOG.debug("%s: clean up analysis output", case_id)
        tb_analysis = context.obj["tb"].find_analysis(
            family=case_id, started_at=status_analysis.started_at, status="completed"
        )

        if tb_analysis is None:
            LOG.warning("%s: analysis not found in Trailblazer", case_id)
            continue
        elif tb_analysis.is_deleted:
            LOG.warning("%s: analysis already deleted", case_id)
            continue
        elif context.obj["tb"].analyses(family=case_id, temp=True).count() > 0:
            LOG.warning("%s: family already re-started", case_id)
            continue

        try:
            sampleinfo_path = context.obj["tb"].get_sampleinfo(tb_analysis)
            LOG.info("%s: cleaning MIP output", case_id)
            with open(sampleinfo_path, "r") as sampleinfo_file:
                context.invoke(
                    mip,
                    yes=yes,
                    case_id=case_id,
                    sample_info=sampleinfo_file,
                    dry_run=dry_run,
                )
        except FileNotFoundError:
            LOG.error(
<<<<<<< HEAD
                f"{family_id}: sample_info file not found, please mark the analysis as deleted in "
                f"the analysis table in trailblazer."
            )


@clean.command()
@click.option("-c", "--case-id", type=str)
@click.option("-n", "--number-of-conversions", type=int)
@click.option("-d", "--dry-run", is_flag=True)
def compress(context, case_id, number_of_conversions, dry_run):
    bam_to_cram_api = BamToCramAPI()
    # Iterate over samples in scout that has existing bam_file
    compressed_count = 0
    for case in context.obj["scout"].get_cases(case=case_id):
        if compressed_count >= number_of_conversions:
            break
        for sample in case["individuals"]:
            bam_file = sample.get("bam_file")
            if bam_file and Path(bam_file).exists():
                bam_to_cram_api.bam_to_cram(
                    bam_path=bam_file, job_name=sample["individual_id"], dry_run=dry_run
                )
                compressed_count += 1

    # For cases where conversion were successful, change in scout, and hk database
    # and remove bam_files
=======
                (
                    "%s: sample_info file not found, please mark the analysis as deleted in the "
                    "analysis table in trailblazer."
                ),
                case_id,
            )
>>>>>>> 7eb1d01f
<|MERGE_RESOLUTION|>--- conflicted
+++ resolved
@@ -179,9 +179,11 @@
                 )
         except FileNotFoundError:
             LOG.error(
-<<<<<<< HEAD
-                f"{family_id}: sample_info file not found, please mark the analysis as deleted in "
-                f"the analysis table in trailblazer."
+                (
+                    "%s: sample_info file not found, please mark the analysis as deleted in the "
+                    "analysis table in trailblazer."
+                ),
+                case_id,
             )
 
 
@@ -205,12 +207,4 @@
                 compressed_count += 1
 
     # For cases where conversion were successful, change in scout, and hk database
-    # and remove bam_files
-=======
-                (
-                    "%s: sample_info file not found, please mark the analysis as deleted in the "
-                    "analysis table in trailblazer."
-                ),
-                case_id,
-            )
->>>>>>> 7eb1d01f
+    # and remove bam_files