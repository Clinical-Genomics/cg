"""cg module for cleaning databases and files"""
import logging
import shutil
from datetime import datetime
from pathlib import Path
<<<<<<< HEAD
import ruamel.yaml
import click
from dateutil.parser import parse as parse_date

from cg.apps.balsamic.fastq import FastqHandler
from cg.meta.workflow.balsamic import BalsamicAnalysisAPI
from cg.apps import crunchy, tb, hk, scoutapi, beacon as beacon_app
from cg.meta.upload.beacon import UploadBeaconApi
from cg.apps.hk import HousekeeperAPI
from cg.apps.lims import LimsAPI
from cg.apps.balsamic.api import BalsamicAPI
=======

import click
import ruamel.yaml
from dateutil.parser import parse as parse_date

from cg.apps import crunchy, hk, scoutapi, tb
from cg.apps.balsamic.api import BalsamicAPI
from cg.apps.balsamic.fastq import FastqHandler
from cg.apps.hk import HousekeeperAPI
from cg.apps.lims import LimsAPI
from cg.meta.workflow.balsamic import BalsamicAnalysisAPI
>>>>>>> 6d3e9472
from cg.store import Store
from cg.utils.fastq import FastqAPI

LOG = logging.getLogger(__name__)
SUCCESS = 0
FAIL = 1


@click.group()
@click.pass_context
def clean(context):
    """Clean up processes"""
    context.obj["store_api"] = Store(context.obj["database"])
    context.obj["tb_api"] = tb.TrailblazerAPI(context.obj)
    context.obj["hk_api"] = hk.HousekeeperAPI(context.obj)
    context.obj["scout_api"] = scoutapi.ScoutAPI(context.obj)
    context.obj["crunchy_api"] = crunchy.CrunchyAPI(context.obj)
    context.obj["BalsamicAnalysisAPI"] = BalsamicAnalysisAPI(
        balsamic_api=BalsamicAPI(context.obj),
        store=Store(context.obj["database"]),
        housekeeper_api=HousekeeperAPI(context.obj),
        fastq_handler=FastqHandler(context.obj),
        lims_api=LimsAPI(context.obj),
<<<<<<< HEAD
=======
        fastq_api=FastqAPI,
>>>>>>> 6d3e9472
    )


@clean.command("balsamic-run-dir")
@click.option("-y", "--yes", is_flag=True, help="Skip confirmation")
@click.option("-d", "--dry-run", is_flag=True, help="Shows cases and files that would be cleaned")
@click.argument("case_id")
@click.pass_context
def balsamic_run_dir(context, yes, case_id, dry_run: bool = False):
    """Remove Balsamic run directory"""

    balsamic_analysis_api = context.obj["BalsamicAnalysisAPI"]
    case_object = balsamic_analysis_api.get_case_object(case_id)
    if not case_object:
        LOG.warning(f"{case_id} not found!")
        raise click.Abort()
    analysis_obj = case_object.analyses[0] if case_object.analyses else None
    if analysis_obj is None:
        LOG.error("%s: analysis not found", case_id)
        context.abort()
    analysis_path = Path(balsamic_analysis_api.get_case_path(case_id))
    if yes or click.confirm(f"Do you want to remove {analysis_path}?"):
        if not analysis_path.exists():
            LOG.warning("could not find: %s", analysis_path)
            return FAIL
        if analysis_path.is_symlink():
            LOG.warning(
                "Will not automatically delete symlink: %s, delete it manually", analysis_path
            )
            return FAIL
        if dry_run:
            LOG.info("Would have deleted: %s", analysis_path)
            return SUCCESS
        shutil.rmtree(analysis_path)
        analysis_obj.cleaned_at = datetime.now()
        balsamic_analysis_api.store.commit()


@clean.command("mip-run-dir")
@click.option("-y", "--yes", is_flag=True, help="Skip confirmation")
@click.option("-d", "--dry-run", is_flag=True, help="Shows cases and files that would be cleaned")
@click.argument("case_id")
@click.argument("sample_info", type=click.File("r"))
@click.pass_context
def mip_run_dir(context, yes, case_id, sample_info, dry_run: bool = False):
    """Remove MIP run directory"""

    raw_data = ruamel.yaml.safe_load(sample_info)
    date = context.obj["tb_api"].get_sampleinfo_date(raw_data)
    case_obj = context.obj["store_api"].family(case_id)

    if case_obj is None:
        LOG.error("%s: family not found", case_id)
        context.abort()

    analysis_obj = context.obj["store_api"].analysis(case_obj, date)
    if analysis_obj is None:
        LOG.error("%s - %s: analysis not found", case_id, date)
        context.abort()

    try:
        context.obj["tb_api"].delete_analysis(case_id, date, yes=yes, dry_run=dry_run)
        analysis_obj.cleaned_at = datetime.now()
    except ValueError as error:
        LOG.error(f"{case_id}: {error.args[0]}")
        context.abort()


@clean.command("hk-alignment-files")
@click.argument("bundle")
@click.option("-y", "--yes", is_flag=True, help="Skip confirmation")
@click.option("-d", "--dry-run", is_flag=True, help="Show files that would be cleaned")
@click.pass_context
def hk_alignment_files(context, bundle, yes: bool = False, dry_run: bool = False):
    """Clean up alignment files in Housekeeper bundle"""
    files = []
    for tag in ["bam", "bai", "bam-index", "cram", "crai", "cram-index"]:
        files.extend(context.obj["hk_api"].get_files(bundle=bundle, tags=[tag]))
    for file_obj in files:
        if file_obj.is_included:
            question = f"{bundle}: remove file from file system and database: {file_obj.full_path}"
        else:
            question = f"{bundle}: remove file from database: {file_obj.full_path}"

        if yes or click.confirm(question):
            file_name = file_obj.full_path
            if file_obj.is_included and Path(file_name).exists():
                if not dry_run:
                    Path(file_name).unlink()

            if not dry_run:
                file_obj.delete()
                context.obj["hk_api"].commit()
                click.echo(f"{file_name} deleted")


@clean.command("scout-finished-cases")
@click.option(
    "--days-old",
    type=int,
    default=300,
    help="Clean alignment files with analysis dates oldar then given number of days",
)
@click.option("-y", "--yes", is_flag=True, help="Skip confirmation")
@click.option("-d", "--dry-run", is_flag=True, help="Shows cases and files that would be cleaned")
@click.pass_context
def scout_finished_cases(context, days_old: int, yes: bool = False, dry_run: bool = False):
    """Clean up of solved and archived scout cases"""
    bundles = []
    for status in "archived", "solved":
        cases = context.obj["scout_api"].get_cases(status=status, reruns=False)
        cases_added = 0
        for case in cases:
            x_days_ago = datetime.now() - case.get("analysis_date")
            if x_days_ago.days > days_old:
                bundles.append(case.get("_id"))
                cases_added += 1
        LOG.info("%s cases marked for bam removal :)", cases_added)

    for bundle in bundles:
        context.invoke(hk_alignment_files, bundle=bundle, yes=yes, dry_run=dry_run)


@clean.command("hk-past-files")
@click.option("-c", "--case-id", type=str)
@click.option("-t", "--tags", multiple=True)
@click.option("-y", "--yes", is_flag=True, help="skip checks")
@click.option("-d", "--dry-run", is_flag=True, help="Shows cases and files that would be cleaned")
@click.pass_context
def hk_past_files(context, case_id, tags, yes, dry_run):
    """ Remove files found in older housekeeper bundles """
    if case_id:
        cases = [context.obj["store_api"].family(case_id)]
    else:
        cases = context.obj["store_api"].families()
    for case in cases:
        case_id = case.internal_id
        last_version = context.obj["hk_api"].last_version(bundle=case_id)
        if not last_version:
            continue
        last_version_file_paths = [
            Path(hk_file.full_path)
            for hk_file in context.obj["hk_api"].get_files(
                bundle=case_id, tags=None, version=last_version.id
            )
        ]
        LOG.info("Searching %s bundle for outdated files", case_id)
        hk_files = []
        for tag in tags:
            hk_files.extend(context.obj["hk_api"].get_files(bundle=case_id, tags=[tag]))
        for hk_file in hk_files:
            file_path = Path(hk_file.full_path)
            if file_path in last_version_file_paths:
                continue
            LOG.info("Will remove %s", file_path)
            if yes or click.confirm("Do you want to remove this file?"):
                if not dry_run:
                    hk_file.delete()
                    context.obj["hk_api"].commit()
                    if file_path.exists():
                        file_path.unlink()
                    LOG.info("File removed")


@clean.command("balsamic-past-run-dirs")
@click.option("-y", "--yes", is_flag=True, help="Skip confirmation")
@click.option("-d", "--dry-run", is_flag=True, help="Shows cases and files that would be cleaned")
@click.argument("before_str")
@click.pass_context
def balsamic_past_run_dirs(context, before_str: str, yes: bool = False, dry_run: bool = False):
    """Clean up of "old" Balsamic case run dirs"""

    before = parse_date(before_str)
    balsamic_analysis_api = context.obj["BalsamicAnalysisAPI"]
    possible_cleanups = balsamic_analysis_api.get_analyses_to_clean(before_date=before)
    LOG.info(f"Cleaning all analyses created before {before}")

    # for all analyses
    for analysis in possible_cleanups:
        case_id = analysis.family.internal_id

        # call clean
        LOG.info("%s: cleaning Balsamic output", case_id)
        context.invoke(
            balsamic_run_dir,
            yes=yes,
            case_id=case_id,
            dry_run=dry_run,
        )
    LOG.info("Done cleaning Balsamic output")


@clean.command("mip-past-run-dirs")
@click.option("-y", "--yes", is_flag=True, help="Skip confirmation")
@click.option("-d", "--dry-run", is_flag=True, help="Shows cases and files that would be cleaned")
@click.argument("before_str")
@click.pass_context
def mip_past_run_dirs(
    context: click.Context, before_str: str, yes: bool = False, dry_run: bool = False
):
    """Clean up of "old" MIP case run dirs"""
    before = parse_date(before_str)
    old_analyses = context.obj["store_api"].analyses(before=before)
    for status_analysis in old_analyses:
        case_id = status_analysis.family.internal_id
        LOG.debug("%s: clean up analysis output", case_id)
        tb_analysis = context.obj["tb_api"].find_analysis(
            family=case_id, started_at=status_analysis.started_at, status="completed"
        )

        if tb_analysis is None:
            LOG.warning("%s: analysis not found in Trailblazer", case_id)
            continue
        elif tb_analysis.is_deleted:
            LOG.warning("%s: analysis already deleted", case_id)
            continue
        elif context.obj["tb_api"].analyses(family=case_id, temp=True).count() > 0:
            LOG.warning("%s: family already re-started", case_id)
            continue

        try:
            sampleinfo_path = context.obj["tb_api"].get_sampleinfo(tb_analysis)
            LOG.info("%s: cleaning MIP output", case_id)
            with open(sampleinfo_path, "r") as sampleinfo_file:
                context.invoke(
                    mip_run_dir,
                    yes=yes,
                    case_id=case_id,
                    sample_info=sampleinfo_file,
                    dry_run=dry_run,
                )
        except FileNotFoundError:
            LOG.error(
                (
                    "%s: sample_info file not found, please mark the analysis as deleted in the "
                    "analysis table in trailblazer."
                ),
                case_id,
            )<|MERGE_RESOLUTION|>--- conflicted
+++ resolved
@@ -3,7 +3,6 @@
 import shutil
 from datetime import datetime
 from pathlib import Path
-<<<<<<< HEAD
 import ruamel.yaml
 import click
 from dateutil.parser import parse as parse_date
@@ -15,19 +14,6 @@
 from cg.apps.hk import HousekeeperAPI
 from cg.apps.lims import LimsAPI
 from cg.apps.balsamic.api import BalsamicAPI
-=======
-
-import click
-import ruamel.yaml
-from dateutil.parser import parse as parse_date
-
-from cg.apps import crunchy, hk, scoutapi, tb
-from cg.apps.balsamic.api import BalsamicAPI
-from cg.apps.balsamic.fastq import FastqHandler
-from cg.apps.hk import HousekeeperAPI
-from cg.apps.lims import LimsAPI
-from cg.meta.workflow.balsamic import BalsamicAnalysisAPI
->>>>>>> 6d3e9472
 from cg.store import Store
 from cg.utils.fastq import FastqAPI
 
@@ -51,10 +37,6 @@
         housekeeper_api=HousekeeperAPI(context.obj),
         fastq_handler=FastqHandler(context.obj),
         lims_api=LimsAPI(context.obj),
-<<<<<<< HEAD
-=======
-        fastq_api=FastqAPI,
->>>>>>> 6d3e9472
     )
 
 
