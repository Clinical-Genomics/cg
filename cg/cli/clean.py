--- conflicted
+++ resolved
@@ -23,12 +23,7 @@
     rnafusion_past_run_dirs,
     rsync_past_run_dirs,
 )
-<<<<<<< HEAD
 from cg.constants.constants import DRY_RUN, SKIP_CONFIRMATION, Pipeline
-=======
-from cg.constants import EXIT_FAIL, EXIT_SUCCESS
-from cg.constants.constants import DRY_RUN, SKIP_CONFIRMATION
->>>>>>> d67874fb
 from cg.constants.housekeeper_tags import ALIGNMENT_FILE_TAGS, ScoutTag
 from cg.exc import CleanFlowCellFailedError
 from cg.meta.clean.api import CleanAPI
