--- conflicted
+++ resolved
@@ -7,10 +7,6 @@
 from cg.meta.transfer.external_data import ExternalDataAPI
 from cg.models.cg_config import CGConfig
 from cg.store import Store
-<<<<<<< HEAD
-=======
-from cg.store.models import Sample, Family, Customer, Application, User, Collaboration, Panel
->>>>>>> 9b04a0e2
 from cg.utils.click.EnumChoice import EnumChoice
 from cg.store.models import Family, Sample, Customer, User, Collaboration, Application, Panel
 
@@ -61,15 +57,7 @@
     """Add a new customer with a unique internal id and name."""
     collaboration_internal_ids = collaboration_internal_ids or []
     status_db: Store = context.status_db
-<<<<<<< HEAD
-    existing: Customer = status_db.customer(internal_id)
-    if existing:
-        LOG.error(f"{existing.name}: customer already added")
-        raise click.Abort
-
-    collaborations: List[Collaboration] = [
-        status_db.get_collaboration_by_internal_id(collaboration_internal_id)
-=======
+
     customer: Customer = status_db.get_customer_by_customer_id(customer_id=internal_id)
     if customer:
         LOG.error(f"{customer.name}: customer already added")
@@ -77,7 +65,6 @@
 
     collaborations: List[Collaboration] = [
         status_db.get_collaboration_by_internal_id(internal_id=collaboration_internal_id)
->>>>>>> 9b04a0e2
         for collaboration_internal_id in collaboration_internal_ids
     ]
 
@@ -109,17 +96,12 @@
 def user(context: CGConfig, admin: bool, customer_id: str, email: str, name: str):
     """Add a new user with an EMAIL (login) and a NAME (full)."""
     status_db: Store = context.status_db
-<<<<<<< HEAD
-    customer_obj: Customer = status_db.customer(customer_id)
-    existing: User = status_db.user(email)
-    if existing:
-        LOG.error(f"{existing.name}: user already added")
-=======
+
     customer_obj: Customer = status_db.get_customer_by_customer_id(customer_id=customer_id)
     user: User = status_db.user(email)
     if user:
         LOG.error(f"{user.name}: user already added")
->>>>>>> 9b04a0e2
+
         raise click.Abort
     new_user: User = status_db.add_user(
         customer=customer_obj, email=email, name=name, is_admin=admin
@@ -165,15 +147,7 @@
 ):
     """Add a sample for CUSTOMER_ID with a NAME (display)."""
     status_db: Store = context.status_db
-<<<<<<< HEAD
-    customer_obj: Customer = status_db.customer(customer_id)
-    if customer_obj is None:
-        LOG.error("customer not found")
-        raise click.Abort
-    application_obj: Application = status_db.application(application)
-    if application_obj is None:
-        LOG.error("application not found")
-=======
+
     customer: Customer = status_db.get_customer_by_customer_id(customer_id=customer_id)
     if not customer:
         LOG.error(f"Customer: {customer_id} not found")
@@ -181,7 +155,7 @@
     application: Application = status_db.application(application_tag)
     if not application:
         LOG.error(f"Application: {application_tag} not found")
->>>>>>> 9b04a0e2
+
         raise click.Abort
     new_record: Sample = status_db.add_sample(
         name=name,
@@ -237,24 +211,18 @@
 ):
     """Add a case with the given name and associated with the given customer"""
     status_db: Store = context.status_db
-<<<<<<< HEAD
-    customer_obj: Customer = status_db.customer(customer_id)
-    if customer_obj is None:
-=======
+
     customer: Customer = status_db.get_customer_by_customer_id(customer_id=customer_id)
     if customer is None:
->>>>>>> 9b04a0e2
+
         LOG.error(f"{customer_id}: customer not found")
         raise click.Abort
 
     for panel_id in panels:
-<<<<<<< HEAD
-        panel_obj: Panel = status_db.panel(panel_id)
-        if panel_obj is None:
-=======
+
         panel: Panel = status_db.panel(abbrev=panel_id)
         if panel is None:
->>>>>>> 9b04a0e2
+
             LOG.error(f"{panel_id}: panel not found")
             raise click.Abort
 
@@ -272,13 +240,8 @@
 
 
 @add.command()
-<<<<<<< HEAD
-@click.option("-m", "--mother_id", help="sample-id for mother of sample")
-@click.option("-f", "--father_id", help="sample-id for father of sample")
-=======
 @click.option("-m", "--mother-id", help="Sample ID for mother of sample")
 @click.option("-f", "--father-id", help="Sample ID for father of sample")
->>>>>>> 9b04a0e2
 @click.option("-s", "--status", type=click.Choice(STATUS_OPTIONS), required=True)
 @click.argument("case-id")
 @click.argument("sample-id")
@@ -293,12 +256,12 @@
 ):
     """Create a link between a case id and a sample id."""
     status_db: Store = context.status_db
-<<<<<<< HEAD
+
     mother: Optional[Sample] = None
     father: Optional[Sample] = None
-    case_obj: Family = status_db.family(family_id)
+    case_obj: Family = status_db.family(case_id)
     if case_obj is None:
-        LOG.error("%s: family not found", family_id)
+        LOG.error("%s: family not found", case_id)
         raise click.Abort
 
     sample: Sample = status_db.get_sample_by_internal_id(internal_id=sample_id)
@@ -323,41 +286,6 @@
     )
     status_db.add_commit(new_record)
     LOG.info("related %s to %s", case_obj.internal_id, sample.internal_id)
-=======
-    sample_mother: Optional[Sample] = None
-    sample_father: Optional[Sample] = None
-    case: Family = status_db.family(case_id)
-    if not case:
-        LOG.error(f"{case_id}: family not found")
-        raise click.Abort
-
-    existing_sample: Sample = status_db.sample(sample_id)
-    if not existing_sample:
-        LOG.error(f"{sample_id}: sample not found")
-        raise click.Abort
-
-    if mother_id:
-        sample_mother: Sample = status_db.sample(mother_id)
-        if not sample_mother:
-            LOG.error(f"{mother_id}: mother not found")
-            raise click.Abort
-
-    if father_id:
-        sample_father: Sample = status_db.sample(father_id)
-        if not sample_father:
-            LOG.error(f"{father_id}: father not found")
-            raise click.Abort
-
-    new_record = status_db.relate_sample(
-        family=case,
-        sample=existing_sample,
-        status=status,
-        mother=sample_mother,
-        father=sample_father,
-    )
-    status_db.add_commit(new_record)
-    LOG.info(f"Related {case.internal_id} to {existing_sample.internal_id}")
->>>>>>> 9b04a0e2
 
 
 @add.command()
