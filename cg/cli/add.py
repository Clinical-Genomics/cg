import logging
import click

from cg.constants import PRIORITY_OPTIONS, STATUS_OPTIONS
from cg.store import Store

LOG = logging.getLogger(__name__)


@click.group()
@click.pass_context
def add(context):
    """Add new things to the database."""
    context.obj["status_db"] = Store(context.obj["database"])


@add.command()
@click.argument("internal_id")
@click.argument("name")
@click.option(
    "-cg",
    "--customer-group",
    "customer_group_id",
    required=False,
    help="internal ID for the customer group of the customer, a new group will be "
    "created if left out",
)
@click.option(
    "-ia",
    "--invoice-address",
    "invoice_address",
    required=True,
    help="Street adress, Post code, City",
)
@click.option(
    "-ir",
    "--invoice-reference",
    "invoice_reference",
    required=True,
    help="Invoice reference (text)",
)
@click.pass_context
def customer(
    context,
    internal_id: str,
    name: str,
    customer_group_id: str,
    invoice_address: str,
    invoice_reference: str,
):
    """Add a new customer with a unique INTERNAL_ID and NAME."""
    existing = context.obj["status_db"].customer(internal_id)
    if existing:
        LOG.error(f"{existing.name}: customer already added")
        context.abort()

    customer_group = context.obj["status_db"].customer_group(customer_group_id)
    if not customer_group:
        customer_group = context.obj["status_db"].add_customer_group(
            internal_id=internal_id, name=name
        )

    new_customer = context.obj["status_db"].add_customer(
        internal_id=internal_id,
        name=name,
        customer_group=customer_group,
        invoice_address=invoice_address,
        invoice_reference=invoice_reference,
    )
    context.obj["status_db"].add_commit(new_customer)
    message = f"customer added: {new_customer.internal_id} ({new_customer.id})"
    LOG.info(message)


@add.command()
@click.option("-a", "--admin", is_flag=True, help="make the user an admin")
@click.option(
    "-c",
    "--customer",
    "customer_id",
    required=True,
    help="internal ID for the customer of the user",
)
@click.argument("email")
@click.argument("name")
@click.pass_context
def user(context, admin, customer_id, email, name):
    """Add a new user with an EMAIL (login) and a NAME (full)."""
    customer_obj = context.obj["status_db"].customer(customer_id)
    existing = context.obj["status_db"].user(email)
    if existing:
        LOG.error(f"{existing.name}: user already added")
        context.abort()
    new_user = context.obj["status_db"].add_user(customer_obj, email, name, is_admin=admin)
    context.obj["status_db"].add_commit(new_user)
    LOG.info(f"user added: {new_user.email} ({new_user.id})")


@add.command()
@click.option("-l", "--lims", "lims_id", help="LIMS id for the sample")
@click.option("-d", "--downsampled", type=int, help="how many reads is the sample downsampled to?")
@click.option("-o", "--order", help="name of the order the sample belongs to")
@click.option(
    "-s",
    "--sex",
    type=click.Choice(["male", "female", "unknown"]),
    required=True,
    help="sample pedigree sex",
)
@click.option("-a", "--application", required=True, help="application tag name")
@click.option(
    "-p",
    "--priority",
    type=click.Choice(PRIORITY_OPTIONS),
    default="standard",
    help="set the priority for the samples",
)
@click.argument("customer_id")
@click.argument("name")
@click.pass_context
def sample(context, lims_id, downsampled, sex, order, application, priority, customer_id, name):
    """Add a sample for CUSTOMER_ID with a NAME (display)."""
    status = context.obj["status_db"]
    customer_obj = status.customer(customer_id)
    if customer_obj is None:
        LOG.error("customer not found")
        context.abort()
    application_obj = status.application(application)
    if application_obj is None:
        LOG.error("application not found")
        context.abort()
    new_record = status.add_sample(
        name=name,
        sex=sex,
        internal_id=lims_id,
        order=order,
        downsampled_to=downsampled,
        priority=priority,
    )
    new_record.application_version = status.current_application_version(application)
    new_record.customer = customer_obj
    status.add_commit(new_record)
    LOG.info(f"{new_record.internal_id}: new sample added")


@add.command()
@click.option(
    "--priority", type=click.Choice(PRIORITY_OPTIONS), default="standard", help="analysis priority"
)
@click.option("-p", "--panel", "panels", multiple=True, required=True, help="default gene panels")
@click.option("-a", "--analysis", required=True, help="Analysis workflow")
@click.argument("customer_id")
@click.argument("name")
@click.pass_context
<<<<<<< HEAD
def family(context, priority, panels, customer_id, name):
    """Add a family to CUSTOMER_ID with a NAME."""
    status = context.obj["status_db"]
=======
def family(context, priority, panels, analysis, customer_id, name):
    """Add a family to CUSTOMER_ID with a NAME"""
    status = context.obj["db"]
>>>>>>> 69e398f1
    customer_obj = status.customer(customer_id)
    if customer_obj is None:
        LOG.error(f"{customer_id}: customer not found")
        context.abort()

    for panel_id in panels:
        panel_obj = status.panel(panel_id)
        if panel_obj is None:
            LOG.error(f"{panel_id}: panel not found")
            context.abort()

    new_family = status.add_family(
        data_analysis=analysis, name=name, panels=panels, priority=priority
    )
    new_family.customer = customer_obj
    status.add_commit(new_family)
    LOG.info(f"{new_family.internal_id}: new family added")


@add.command()
@click.option("-m", "--mother", help="sample ID for mother of sample")
@click.option("-f", "--father", help="sample ID for father of sample")
@click.option("-s", "--status", type=click.Choice(STATUS_OPTIONS), required=True)
@click.argument("family_id")
@click.argument("sample_id")
@click.pass_context
def relationship(context, mother, father, status, family_id, sample_id):
    """Create a link between a FAMILY_ID and a SAMPLE_ID."""
    status_db = context.obj["status_db"]
    mother_obj = None
    father_obj = None
    family_obj = status_db.family(family_id)
    if family_obj is None:
        LOG.error("%s: family not found", family_id)
        context.abort()

    sample_obj = status_db.sample(sample_id)
    if sample_obj is None:
        LOG.error("%s: sample not found", sample_id)
        context.abort()

    if mother:
        mother_obj = status_db.sample(mother)
        if mother_obj is None:
            LOG.error("%s: mother not found", mother)
            context.abort()

    if father:
        father_obj = status_db.sample(father)
        if father_obj is None:
            LOG.error("%s: father not found", father)
            context.abort()

    new_record = status_db.relate_sample(
        family_obj, sample_obj, status, mother=mother_obj, father=father_obj
    )
    status_db.add_commit(new_record)
    LOG.info(f"related {family_obj.internal_id} to {sample_obj.internal_id}")<|MERGE_RESOLUTION|>--- conflicted
+++ resolved
@@ -152,15 +152,9 @@
 @click.argument("customer_id")
 @click.argument("name")
 @click.pass_context
-<<<<<<< HEAD
-def family(context, priority, panels, customer_id, name):
+def family(context, priority, panels, analysis, customer_id, name):
     """Add a family to CUSTOMER_ID with a NAME."""
     status = context.obj["status_db"]
-=======
-def family(context, priority, panels, analysis, customer_id, name):
-    """Add a family to CUSTOMER_ID with a NAME"""
-    status = context.obj["db"]
->>>>>>> 69e398f1
     customer_obj = status.customer(customer_id)
     if customer_obj is None:
         LOG.error(f"{customer_id}: customer not found")
