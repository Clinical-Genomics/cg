--- conflicted
+++ resolved
@@ -45,17 +45,12 @@
     """Get information about a sample."""
     status_db: Store = context.obj.status_db
     for sample_id in sample_ids:
-<<<<<<< HEAD
+
         LOG.debug("%s: get info about sample", sample_id)
-        sample_obj: models.Sample = status_db.get_sample_by_internal_id(internal_id=sample_id)
-        if sample_obj is None:
+        existing_sample: Sample = status_db.get_sample_by_internal_id(internal_id=sample_id)
+        if existing_sample is None:
             LOG.warning(f"{sample_id}: sample doesn't exist")
-=======
-        LOG.debug(f"Get info on sample: {sample_id}")
-        existing_sample: Sample = status_db.sample(sample_id)
-        if not existing_sample:
-            LOG.warning(f"Sample: {sample_id} does not exist")
->>>>>>> 9b04a0e2
+
             continue
         row = [
             existing_sample.internal_id,
