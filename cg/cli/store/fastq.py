--- conflicted
+++ resolved
@@ -72,11 +72,7 @@
 @click.option("-d", "--dry-run", is_flag=True)
 @click.pass_context
 def store_ticket(context: click.Context, ticket: str, dry_run: bool):
-<<<<<<< HEAD
-    """Include links to decompressed FASTQ files belonging to this ticket in housekeeper"""
-=======
     """Include links to decompressed FASTQ files belonging to this ticket in Housekeeper"""
->>>>>>> 14940795
     status_db: Store = context.obj.status_db
     samples: List[models.Sample] = status_db.get_samples_from_ticket(ticket=ticket)
     stored_individuals = 0
