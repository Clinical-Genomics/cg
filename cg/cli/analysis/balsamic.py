""" Add CLI support to create config and/or start BALSAMIC """
import gzip
import logging
import re
import subprocess
import sys
from pathlib import Path

import click
from cg.apps import hk
from cg.apps.balsamic.fastq import BalsamicFastqHandler
<<<<<<< HEAD
from cg.cli.analysis.analysis import get_link_objs
=======
>>>>>>> bddb9d5b
from cg.exc import LimsDataError, BalsamicStartError
from cg.meta.analysis import AnalysisAPI
from cg.store import Store

<<<<<<< HEAD
LOG = logging.getLogger(__name__)
PRIORITY_OPTION = click.option('-p', '--priority', type=click.Choice(['low', 'normal', 'high']))
=======
LOGGER = logging.getLogger(__name__)
PRIORITY_OPTION = click.option('-p',
                               '--priority',
                               type=click.Choice(['low', 'normal', 'high']))
>>>>>>> bddb9d5b
EMAIL_OPTION = click.option('-e', '--email', help='email to send errors to')
SUCCESS = 0
FAIL = 1


@click.group(invoke_without_command=True)
@PRIORITY_OPTION
@EMAIL_OPTION
@click.option('-c',
              '--case-id',
              'case_id',
              help='case to prepare and start an analysis for')
@click.option('--target-bed', required=False, help='Optional')
@click.pass_context
def balsamic(context, case_id, priority, email, target_bed):
    """ Run cancer workflow """
    context.obj['db'] = Store(context.obj['database'])
    context.obj['hk_api'] = hk.HousekeeperAPI(context.obj)
    context.obj['analysis_api'] = AnalysisAPI
    context.obj['fastq_handler'] = BalsamicFastqHandler
    context.obj['gzipper'] = gzip
    if context.invoked_subcommand is None:
        if case_id is None:
            LOG.error('provide a case')
            context.abort()

        # execute the analysis!
        context.invoke(link, family_id=case_id)
        context.invoke(config, case_id=case_id, target_bed=target_bed)
        context.invoke(run,
                       run_analysis=True,
                       case_id=case_id,
                       priority=priority,
                       email=email)


@balsamic.command()
<<<<<<< HEAD
@click.option('-c', '--case', 'case_id', help='link all samples for a case')
@click.argument('sample_id', required=False)
@click.pass_context
def link(context, case_id, sample_id):
    """Link FASTQ files for a SAMPLE_ID."""

    link_objs = get_link_objs(context, case_id, sample_id)
=======
@click.option('-f',
              '--family',
              'family_id',
              help='link all samples for a family')
@click.argument('sample_id', required=False)
@click.pass_context
def link(context, family_id, sample_id):
    """Link FASTQ files for a SAMPLE_ID."""

    link_objs = None

    if family_id and (sample_id is None):
        # link all samples in a family
        family_obj = context.obj['db'].family(family_id)
        link_objs = family_obj.links
    elif sample_id and (family_id is None):
        # link sample in all its families
        sample_obj = context.obj['db'].sample(sample_id)
        link_objs = sample_obj.links
    elif sample_id and family_id:
        # link only one sample in a family
        link_objs = [context.obj['db'].link(family_id, sample_id)]

    if not link_objs:
        LOG.error('provide family and/or sample')
        context.abort()
>>>>>>> bddb9d5b

    for link_obj in link_objs:
        LOG.info("%s: %s link FASTQ files", link_obj.sample.internal_id,
                 link_obj.sample.data_analysis)
<<<<<<< HEAD
        if link_obj.sample.data_analysis and 'balsamic' in link_obj.sample.data_analysis.lower():
            context.obj['api'].link_sample(BalsamicFastqHandler(context.obj),
                                           case=link_obj.family.internal_id,
                                           sample=link_obj.sample.internal_id)


@balsamic.command()
@click.option('-d', '--dry-run', 'dry', is_flag=True, help='print config to console')
=======
        if link_obj.sample.data_analysis and 'balsamic' in link_obj.sample.data_analysis.lower(
        ):
            context.obj['api'].link_sample(BalsamicFastqHandler(context.obj),
                                           case=link_obj.family.internal_id,
                                           sample=link_obj.sample.internal_id)
        else:
            LOGGER.error('case does not have blasamic as data analysis')
            context.abort()


@balsamic.command()
@click.option('-d',
              '--dry-run',
              'dry',
              is_flag=True,
              help='print config to console')
>>>>>>> bddb9d5b
@click.option('--target-bed', required=False, help='Optional')
@click.option('--umi-trim-length', default=5, required=False, help='Default 5')
@click.option('--quality-trim', is_flag=True, required=False, help='Optional')
@click.option('--adapter-trim', is_flag=True, required=False, help='Optional')
@click.option('--umi', is_flag=True, required=False, help='Optional')
@click.argument('case_id')
@click.pass_context
def config(context, dry, target_bed, umi_trim_length, quality_trim,
           adapter_trim, umi, case_id):
    """ Generate a config for the case_id. """

    # missing sample_id and files
    case_obj = context.obj['db'].family(case_id)

    if not case_obj:
        LOG.error("Could not find case: %s", case_id)
        context.abort()

    link_objs = case_obj.links
    tumor_paths = set()
    normal_paths = set()
    target_beds = set()
    singularity = context.obj['balsamic']['singularity']
    reference_config = context.obj['balsamic']['reference_config']
    conda_env = context.obj['balsamic']['conda_env']
    root_dir = context.obj['balsamic']['root']
    wrk_dir = Path(f'{root_dir}/{case_id}/fastq')
    for link_obj in link_objs:
        LOG.info("%s: config FASTQ file", link_obj.sample.internal_id)

        linked_reads_paths = {1: [], 2: []}
        concatenated_paths = {1: '', 2: ''}
        file_objs = context.obj['hk_api'].get_files(
            bundle=link_obj.sample.internal_id, tags=['fastq'])
        files = []
        for file_obj in file_objs:
            # figure out flowcell name from header
            with context.obj['gzipper'].open(file_obj.full_path) as handle:
                header_line = handle.readline().decode()
                header_info = context.obj['analysis_api'].fastq_header(
                    header_line)
            data = {
                'path': file_obj.full_path,
                'lane': int(header_info['lane']),
                'flowcell': header_info['flowcell'],
                'read': int(header_info['readnumber']),
                'undetermined': ('_Undetermined_' in file_obj.path),
            }
            # look for tile identifier (HiSeq X runs)
            matches = re.findall(r'-l[1-9]t([1-9]{2})_', file_obj.path)
            if len(matches) > 0:
                data['flowcell'] = f"{data['flowcell']}-{matches[0]}"
            files.append(data)
        sorted_files = sorted(files, key=lambda k: k['path'])

        for fastq_data in sorted_files:
            original_fastq_path = Path(fastq_data['path'])
            linked_fastq_name = context.obj[
                'fastq_handler'].FastqFileNameCreator.create(
                    lane=fastq_data['lane'],
                    flowcell=fastq_data['flowcell'],
                    sample=link_obj.sample.internal_id,
                    read=fastq_data['read'],
                    more={'undetermined': fastq_data['undetermined']},
                )
            concatenated_fastq_name = \
                context.obj['fastq_handler'].FastqFileNameCreator.get_concatenated_name(
                    linked_fastq_name)
            linked_fastq_path = wrk_dir / linked_fastq_name
            linked_reads_paths[fastq_data['read']].append(linked_fastq_path)
            concatenated_paths[
                fastq_data['read']] = f"{wrk_dir}/{concatenated_fastq_name}"

            if linked_fastq_path.exists():
<<<<<<< HEAD
                LOG.info("found: %s -> %s", original_fastq_path, linked_fastq_path)
            else:
                LOG.debug("destination path already exists: %s", linked_fastq_path)
=======
                LOGGER.info("found: %s -> %s", original_fastq_path,
                            linked_fastq_path)
            else:
                LOGGER.debug("destination path already exists: %s",
                             linked_fastq_path)
>>>>>>> bddb9d5b

        if link_obj.sample.is_tumour:
            tumor_paths.add(concatenated_paths[1])
        else:
            normal_paths.add(concatenated_paths[1])

        if link_obj.sample.bed_version:
            target_beds.add(link_obj.sample.bed_version.filename)

    nr_paths = len(tumor_paths) if tumor_paths else 0
    if nr_paths != 1:
        click.echo(
            f"Must have exactly one tumor sample! Found {nr_paths} samples.",
            color="red")
        context.abort()
    tumor_path = tumor_paths.pop()

    normal_path = None
    nr_normal_paths = len(normal_paths) if normal_paths else 0
    if nr_normal_paths > 1:
        click.echo(f"Too many normal samples found: {nr_normal_paths}",
                   color="red")
        context.abort()
    elif nr_normal_paths == 1:
        normal_path = normal_paths.pop()

    # Call Balsamic
    command_str = (f" config case"
                   f" --reference-config {reference_config}"
                   f" --singularity {singularity}"
                   f" --tumor {tumor_path}"
                   f" --case-id {case_id}"
                   f" --output-config {case_id}.json"
                   f" --analysis-dir {root_dir}"
                   f" --umi-trim-length {umi_trim_length}")
    if target_bed:
        command_str += f" -p {target_bed}"
    elif len(target_beds) == 1:
        bed_path = Path(context.obj['bed_path'])
        command_str += f" -p {bed_path / target_beds.pop()}"
    else:
        raise BalsamicStartError('No target bed specified!')

    if normal_path:
        command_str += f" --normal {normal_path}"
    if umi:
        command_str += f" --umi"
    if quality_trim:
        command_str += f" --quality-trim"
    if adapter_trim:
        command_str += f" --adapter-trim"
    command = [f"bash -c 'source activate {conda_env}; balsamic"]
    command_str += "'"  # add ending quote from above line
    command.extend(command_str.split(' '))
    if dry:
        click.echo(' '.join(command))
        return SUCCESS
    else:
        process = subprocess.run(' '.join(command), shell=True)
        return process


@balsamic.command()
@click.option('-d',
              '--dry-run',
              'dry',
              is_flag=True,
              help='print command to console')
@click.option('-r',
              '--run-analysis',
              'run_analysis',
              is_flag=True,
              default=False,
              help='start '
              'analysis')
@click.option('--config', 'config_path', required=False, help='Optional')
@PRIORITY_OPTION
@EMAIL_OPTION
@click.argument('case_id')
@click.pass_context
def run(context, dry, run_analysis, config_path, priority, email, case_id):
    """Generate a config for the case_id."""

    conda_env = context.obj['balsamic']['conda_env']
    slurm_account = context.obj['balsamic']['slurm']['account']
    priority = priority if priority else context.obj['balsamic']['slurm']['qos']
    root_dir = Path(context.obj['balsamic']['root'])
    if not config_path:
        config_path = Path.joinpath(root_dir, case_id, case_id + '.json')

    # Call Balsamic
    command_str = (f" run analysis"
                   f" --account {slurm_account}"
                   f" -s {config_path}")

    if run_analysis:
        command_str += " --run-analysis"

    if email:
        command_str += f" --mail-user {email}"

    command_str += f" --qos {priority}"

    command = [f"bash -c 'source activate {conda_env}; balsamic"]
    command_str += "'"
    command.extend(command_str.split(' '))

    if dry:
        click.echo(' '.join(command))
    else:
        process = subprocess.run(' '.join(command), shell=True)
        return process


@balsamic.command()
@click.option('-d',
              '--dry-run',
              'dry_run',
              is_flag=True,
              help='print to console, '
              'without actualising')
@click.pass_context
def auto(context: click.Context, dry_run):
    """Start all analyses that are ready for analysis."""
    exit_code = SUCCESS
    for case_obj in context.obj['db'].cases_to_balsamic_analyze():

        LOG.info("%s: start analysis", case_obj.internal_id)

        priority = ('high' if case_obj.high_priority else
                    ('low' if case_obj.low_priority else 'normal'))

        if dry_run:
            continue

        try:
            context.invoke(balsamic,
                           priority=priority,
                           case_id=case_obj.internal_id)
        except LimsDataError as error:
            LOG.exception(error.message)
            exit_code = FAIL

    sys.exit(exit_code)


@balsamic.command('remove-fastq')
@click.option('-c', '--case', 'case_id', help='remove fastq folder for a case')
@click.pass_context
def remove_fastq(context, case_id):
    """Remove case fastq folder"""

    wrk_dir = Path(f"{context.obj['balsamic']['root']}/{case_id}/fastq")

    if wrk_dir.exists():
        shutil.rmtree(wrk_dir)<|MERGE_RESOLUTION|>--- conflicted
+++ resolved
@@ -9,23 +9,13 @@
 import click
 from cg.apps import hk
 from cg.apps.balsamic.fastq import BalsamicFastqHandler
-<<<<<<< HEAD
 from cg.cli.analysis.analysis import get_link_objs
-=======
->>>>>>> bddb9d5b
 from cg.exc import LimsDataError, BalsamicStartError
 from cg.meta.analysis import AnalysisAPI
 from cg.store import Store
 
-<<<<<<< HEAD
 LOG = logging.getLogger(__name__)
 PRIORITY_OPTION = click.option('-p', '--priority', type=click.Choice(['low', 'normal', 'high']))
-=======
-LOGGER = logging.getLogger(__name__)
-PRIORITY_OPTION = click.option('-p',
-                               '--priority',
-                               type=click.Choice(['low', 'normal', 'high']))
->>>>>>> bddb9d5b
 EMAIL_OPTION = click.option('-e', '--email', help='email to send errors to')
 SUCCESS = 0
 FAIL = 1
@@ -63,7 +53,6 @@
 
 
 @balsamic.command()
-<<<<<<< HEAD
 @click.option('-c', '--case', 'case_id', help='link all samples for a case')
 @click.argument('sample_id', required=False)
 @click.pass_context
@@ -71,50 +60,11 @@
     """Link FASTQ files for a SAMPLE_ID."""
 
     link_objs = get_link_objs(context, case_id, sample_id)
-=======
-@click.option('-f',
-              '--family',
-              'family_id',
-              help='link all samples for a family')
-@click.argument('sample_id', required=False)
-@click.pass_context
-def link(context, family_id, sample_id):
-    """Link FASTQ files for a SAMPLE_ID."""
-
-    link_objs = None
-
-    if family_id and (sample_id is None):
-        # link all samples in a family
-        family_obj = context.obj['db'].family(family_id)
-        link_objs = family_obj.links
-    elif sample_id and (family_id is None):
-        # link sample in all its families
-        sample_obj = context.obj['db'].sample(sample_id)
-        link_objs = sample_obj.links
-    elif sample_id and family_id:
-        # link only one sample in a family
-        link_objs = [context.obj['db'].link(family_id, sample_id)]
-
-    if not link_objs:
-        LOG.error('provide family and/or sample')
-        context.abort()
->>>>>>> bddb9d5b
 
     for link_obj in link_objs:
         LOG.info("%s: %s link FASTQ files", link_obj.sample.internal_id,
                  link_obj.sample.data_analysis)
-<<<<<<< HEAD
         if link_obj.sample.data_analysis and 'balsamic' in link_obj.sample.data_analysis.lower():
-            context.obj['api'].link_sample(BalsamicFastqHandler(context.obj),
-                                           case=link_obj.family.internal_id,
-                                           sample=link_obj.sample.internal_id)
-
-
-@balsamic.command()
-@click.option('-d', '--dry-run', 'dry', is_flag=True, help='print config to console')
-=======
-        if link_obj.sample.data_analysis and 'balsamic' in link_obj.sample.data_analysis.lower(
-        ):
             context.obj['api'].link_sample(BalsamicFastqHandler(context.obj),
                                            case=link_obj.family.internal_id,
                                            sample=link_obj.sample.internal_id)
@@ -129,7 +79,6 @@
               'dry',
               is_flag=True,
               help='print config to console')
->>>>>>> bddb9d5b
 @click.option('--target-bed', required=False, help='Optional')
 @click.option('--umi-trim-length', default=5, required=False, help='Default 5')
 @click.option('--quality-trim', is_flag=True, required=False, help='Optional')
@@ -204,17 +153,9 @@
                 fastq_data['read']] = f"{wrk_dir}/{concatenated_fastq_name}"
 
             if linked_fastq_path.exists():
-<<<<<<< HEAD
                 LOG.info("found: %s -> %s", original_fastq_path, linked_fastq_path)
             else:
                 LOG.debug("destination path already exists: %s", linked_fastq_path)
-=======
-                LOGGER.info("found: %s -> %s", original_fastq_path,
-                            linked_fastq_path)
-            else:
-                LOGGER.debug("destination path already exists: %s",
-                             linked_fastq_path)
->>>>>>> bddb9d5b
 
         if link_obj.sample.is_tumour:
             tumor_paths.add(concatenated_paths[1])
