"""Set data in the status database and LIMS"""
import datetime
import getpass

import click
from cg.apps.lims import LimsAPI
from .families import families
from .family import family
from cg.constants import FAMILY_ACTIONS, PRIORITY_OPTIONS, FLOWCELL_STATUS, PRIORITY_MAP
from cg.exc import LimsDataError
from cg.store import Store, models

CONFIRM = "Continue?"
HELP_KEY_VALUE = "Give a property on sample and the value to set it to, e.g. -kv name Prov52"
HELP_SKIP_LIMS = "Skip setting value in LIMS"
HELP_YES = "Answer yes on all confirmations"
OPTION_LONG_KEY_VALUE = "--key-value"
OPTION_LONG_SKIP_LIMS = "--skip-lims"
OPTION_LONG_YES = "--yes"
OPTION_SHORT_KEY_VALUE = "-kv"
OPTION_SHORT_YES = "-y"
NOT_CHANGABLE_SAMPLE_ATTRIBUTES = [
    "application_version_id",
    "customer_id",
    "deliveries",
    "flowcells",
    "id",
    "internal_id",
    "invoice",
    "invoice_id",
    "is_external",
    "links",
    "state",
    "to_dict",
]


@click.group("set")
@click.pass_context
def set_cmd(context):
    """Update information in the database."""
    context.obj["status_db"] = Store(context.obj["database"])
    context.obj["lims_api"] = LimsAPI(context.obj)


@set_cmd.command()
@click.option(
    "-id",
    "--identifier",
    "identifiers",
    nargs=2,
    type=click.Tuple([str, str]),
    multiple=True,
    help="Give an identifier on sample and the value to use it with, e.g. -id name Prov52",
)
@click.option(
    "-kv",
    "--key-value",
    "kwargs",
    nargs=2,
    type=click.Tuple([str, str]),
    multiple=True,
    help="Give a property on sample and the value to set it to, e.g. -kv name Prov52",
)
@click.option("--skip-lims", is_flag=True, help="Skip setting value in LIMS")
@click.option("-y", "--yes", is_flag=True, help="Answer yes on all confirmations")
@click.argument("case_id", required=False)
@click.pass_context
def samples(
    context: click.Context,
    identifiers: click.Tuple([str, str]),
    kwargs: click.Tuple([str, str]),
    skip_lims: bool,
    yes: bool,
    case_id: str,
):
    """Set values on many samples at the same time"""
    store = context.obj["status_db"]
    sample_objs = _get_samples(case_id, identifiers, store)

    if not sample_objs:
        click.echo(click.style(fg="red", text="No samples to alter!"))
        context.abort()

    click.echo("Would alter samples:")

    for sample_obj in sample_objs:
        click.echo(f"{sample_obj}")

    if not (yes or click.confirm(CONFIRM)):
        context.abort()

    for sample_obj in sample_objs:
        context.invoke(
            sample, sample_id=sample_obj.internal_id, kwargs=kwargs, yes=yes, skip_lims=skip_lims
        )


def _get_samples(
    case_id: str, identifiers: click.Tuple([str, str]), store: Store
) -> [models.Sample]:
    """Get samples that match both case_id and identifiers if given"""
    samples_by_case_id = None
    samples_by_id = None

    if case_id:
        samples_by_case_id = _get_samples_by_case_id(case_id, store)

    if identifiers:
        samples_by_id = _get_samples_by_identifiers(identifiers, store)

    if case_id and identifiers:
        sample_objs = set(set(samples_by_case_id) & set(samples_by_id))
    else:
        sample_objs = samples_by_case_id or samples_by_id

    return sample_objs


def _get_samples_by_identifiers(
    identifiers: click.Tuple([str, str]), store: Store
) -> models.Sample:
    """Get samples matched by given set of identifiers"""
    identifier_args = {}
    for identifier_name, identifier_value in identifiers:
        identifier_args[identifier_name] = identifier_value
    return store.samples_by_ids(**identifier_args)


def _get_samples_by_case_id(case_id: str, store: Store) -> [models.Sample]:
    """Get samples on a given case-id"""
    case = store.family(internal_id=case_id)
    return [link.sample for link in case.links] if case else []


def is_locked_attribute_on_sample(key, skip_attributes):
    """Returns true if the attribute is private or in the skip list"""
    return is_private_attribute(key) or key in skip_attributes


def is_private_attribute(key):
    """Returns true if key has name indicating it is private"""
    return key.startswith("_")


def list_changeable_sample_attributes(sample_obj: models.Sample = None, skip_attributes: [] = None):
    """List changeable attributes on sample and its current value"""

    sample_attributes = models.Sample.__dict__.keys()
    for attribute in sample_attributes:
        if is_locked_attribute_on_sample(attribute, skip_attributes):
            continue

        message = attribute

        if sample_obj:
            message += f": {sample_obj.__dict__.get(attribute)}"

        click.echo(message)


def show_set_sample_help(sample_obj: models.Sample = "None") -> None:
    """Show help for the set sample command"""
    click.echo("sample_id: optional, internal_id of sample to set value on")
    show_option_help(long_name=OPTION_LONG_SKIP_LIMS, help_text=HELP_SKIP_LIMS)
    show_option_help(short_name=OPTION_SHORT_YES, long_name=OPTION_LONG_YES, help_text=HELP_YES)
    show_option_help(
        short_name=OPTION_SHORT_KEY_VALUE, long_name=OPTION_LONG_KEY_VALUE, help_text=HELP_KEY_VALUE
    )
    list_changeable_sample_attributes(sample_obj, skip_attributes=NOT_CHANGABLE_SAMPLE_ATTRIBUTES)
    click.echo(f"To set apptag use '{OPTION_SHORT_KEY_VALUE} application_version [APPTAG]")
    click.echo(f"To set customer use '{OPTION_SHORT_KEY_VALUE} customer [CUSTOMER]")
    click.echo(
        f"To set priority use '{OPTION_SHORT_KEY_VALUE} priority [priority as text or " f"number]"
    )


def show_option_help(short_name: str = None, long_name: str = None, help_text: str = None):
    """Show help for one option"""
    help_message = f"Use "

    if short_name:
        help_message += f"'{short_name}'"

    if short_name and long_name:
        help_message += " or "

    if long_name:
        help_message += f"'{long_name}'"

    if help_text:
        help_message += f": {help_text}"

    click.echo(help_message)


@set_cmd.command()
@click.argument("sample_id", required=False)
@click.option(
    OPTION_SHORT_KEY_VALUE,
    OPTION_LONG_KEY_VALUE,
    "kwargs",
    nargs=2,
    type=click.Tuple([str, str]),
    multiple=True,
    help=HELP_KEY_VALUE,
)
@click.option(OPTION_LONG_SKIP_LIMS, is_flag=True, help=HELP_SKIP_LIMS)
@click.option(OPTION_SHORT_YES, OPTION_LONG_YES, is_flag=True, help=HELP_YES)
@click.option("--help", is_flag=True)
@click.pass_context
def sample(context, sample_id, kwargs, skip_lims, yes, help):
    sample_obj = context.obj["status_db"].sample(internal_id=sample_id)

    if help:
        show_set_sample_help(sample_obj)

    if sample_obj is None:
        click.echo(click.style(f"Can't find sample {sample_id}", fg="red"))
        context.abort()

    for key, value in kwargs:

        if is_locked_attribute_on_sample(key, NOT_CHANGABLE_SAMPLE_ATTRIBUTES):
            click.echo(click.style(f"{key} is not a changeable attribute on sample", fg="yellow"))
            continue
        if not hasattr(sample_obj, key):
            click.echo(click.style(f"{key} is not a property of sample", fg="yellow"))
            continue

        new_key = key
        new_value = value

<<<<<<< HEAD
        if key in ["customer", "application_version", "priority"]:
            if key == "priority":
                if isinstance(value, str):
                    new_key = "priority_human"
            elif key == "customer":
=======
        if key in ["customer", "application_version"]:
            if key == "customer":
>>>>>>> 025c49fc
                new_value = context.obj["status_db"].customer(value)
            elif key == "application_version":
                new_value = context.obj["status_db"].current_application_version(value)

            if not new_value:
                click.echo(click.style(f"{key} {value} not found, aborting", fg="red"))
                context.abort()

        old_value = getattr(sample_obj, new_key)

        click.echo(
            f"Would change from {new_key}={old_value} to {new_key}={new_value} on {sample_obj}"
        )

        if not (yes or click.confirm(CONFIRM)):
            continue

        setattr(sample_obj, new_key, new_value)
        _update_comment(_generate_comment(new_key, old_value, new_value), sample_obj)
        context.obj["status_db"].commit()

    if not skip_lims:

        for key, value in kwargs:

<<<<<<< HEAD
            if key == "priority":
                new_value = sample_obj.priority_human
            else:
                new_value = value

            click.echo(f"Would set {key} to {new_value} for {sample_obj.internal_id} in LIMS")
=======
            if key == "application_version":
                new_key = "application"
            else:
                new_key = key

            click.echo(f"Would set {new_key} to {value} for {sample_obj.internal_id} in LIMS")
>>>>>>> 025c49fc

            if not (yes or click.confirm(CONFIRM)):
                context.abort()

            try:
<<<<<<< HEAD
                context.obj["lims_api"].update_sample(lims_id=sample_id, **{key: new_value})
                click.echo(click.style(f"Set LIMS/{key} to {new_value}", fg="blue"))
            except LimsDataError as err:
                click.echo(
                    click.style(f"Failed to set LIMS/{key} to {new_value}, {err.message}", fg="red")
=======
                context.obj["lims_api"].update_sample(lims_id=sample_id, **{new_key: value})
                click.echo(click.style(f"Set LIMS/{new_key} to {value}", fg="blue"))
            except LimsDataError as err:
                click.echo(
                    click.style(f"Failed to set LIMS/{new_key} to {value}, {err.message}", fg="red")
>>>>>>> 025c49fc
                )


def _generate_comment(what, old_value, new_value):
    """Generate a comment that can be used in the comment field to describe updated value"""
    return f"\n{what} changed from {str(old_value)} to {str(new_value)}."


def _update_comment(comment, obj):
    """Appends the comment on obj including a timestamp"""
    if comment:
        timestamp = str(datetime.datetime.now())[:-10]
        if obj.comment is None:
            obj.comment = f"{timestamp}-{getpass.getuser()}: {comment}"
        else:
            obj.comment = f"{timestamp}-{getpass.getuser()}: {comment}" + "\n" + obj.comment


@set_cmd.command()
@click.option("-s", "--status", type=click.Choice(FLOWCELL_STATUS))
@click.argument("flowcell_name")
@click.pass_context
def flowcell(context, flowcell_name, status):
    """Update information about a flowcell"""
    flowcell_obj = context.obj["status_db"].flowcell(flowcell_name)

    if flowcell_obj is None:
        click.echo(click.style(f"flowcell not found: {flowcell_name}", fg="yellow"))
        context.abort()
    prev_status = flowcell_obj.status
    flowcell_obj.status = status

    context.obj["status_db"].commit()
    click.echo(click.style(f"{flowcell_name} set: {prev_status} -> {status}", fg="green"))


set_cmd.add_command(family)
set_cmd.add_command(families)<|MERGE_RESOLUTION|>--- conflicted
+++ resolved
@@ -6,7 +6,7 @@
 from cg.apps.lims import LimsAPI
 from .families import families
 from .family import family
-from cg.constants import FAMILY_ACTIONS, PRIORITY_OPTIONS, FLOWCELL_STATUS, PRIORITY_MAP
+from cg.constants import FLOWCELL_STATUS
 from cg.exc import LimsDataError
 from cg.store import Store, models
 
@@ -231,16 +231,11 @@
         new_key = key
         new_value = value
 
-<<<<<<< HEAD
         if key in ["customer", "application_version", "priority"]:
             if key == "priority":
                 if isinstance(value, str):
                     new_key = "priority_human"
             elif key == "customer":
-=======
-        if key in ["customer", "application_version"]:
-            if key == "customer":
->>>>>>> 025c49fc
                 new_value = context.obj["status_db"].customer(value)
             elif key == "application_version":
                 new_value = context.obj["status_db"].current_application_version(value)
@@ -266,39 +261,27 @@
 
         for key, value in kwargs:
 
-<<<<<<< HEAD
+            if key == "application_version":
+                new_key = "application"
+            else:
+                new_key = key
+
             if key == "priority":
                 new_value = sample_obj.priority_human
             else:
                 new_value = value
 
-            click.echo(f"Would set {key} to {new_value} for {sample_obj.internal_id} in LIMS")
-=======
-            if key == "application_version":
-                new_key = "application"
-            else:
-                new_key = key
-
-            click.echo(f"Would set {new_key} to {value} for {sample_obj.internal_id} in LIMS")
->>>>>>> 025c49fc
+            click.echo(f"Would set {new_key} to {new_value} for {sample_obj.internal_id} in LIMS")
 
             if not (yes or click.confirm(CONFIRM)):
                 context.abort()
 
             try:
-<<<<<<< HEAD
-                context.obj["lims_api"].update_sample(lims_id=sample_id, **{key: new_value})
-                click.echo(click.style(f"Set LIMS/{key} to {new_value}", fg="blue"))
+                context.obj["lims_api"].update_sample(lims_id=sample_id, **{new_key: new_value})
+                click.echo(click.style(f"Set LIMS/{new_key} to {new_value}", fg="blue"))
             except LimsDataError as err:
                 click.echo(
-                    click.style(f"Failed to set LIMS/{key} to {new_value}, {err.message}", fg="red")
-=======
-                context.obj["lims_api"].update_sample(lims_id=sample_id, **{new_key: value})
-                click.echo(click.style(f"Set LIMS/{new_key} to {value}", fg="blue"))
-            except LimsDataError as err:
-                click.echo(
-                    click.style(f"Failed to set LIMS/{new_key} to {value}, {err.message}", fg="red")
->>>>>>> 025c49fc
+                    click.style(f"Failed to set LIMS/{new_key} to {new_value}, {err.message}", fg="red")
                 )
 
 
