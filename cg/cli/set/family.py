"""Set case attributes in the status database."""
import logging
from typing import List, Optional, Tuple
import click

from cg.constants import CASE_ACTIONS, DataDelivery, Pipeline
from cg.models.cg_config import CGConfig
from cg.store import Store
from cg.store.models import Customer, Family, Panel
from cg.utils.click.EnumChoice import EnumChoice

from cg.constants import Priority

LOG = logging.getLogger(__name__)


@click.command()
@click.option("-a", "--action", type=click.Choice(CASE_ACTIONS), help="update case action")
@click.option("-c", "--customer-id", type=click.STRING, help="update customer")
@click.option(
    "-d",
    "--data-analysis",
    "data_analysis",
    type=EnumChoice(Pipeline),
    help="Update case data analysis",
)
@click.option(
    "-dd",
    "--data-delivery",
    "data_delivery",
    type=EnumChoice(DataDelivery),
    help="Update case data delivery",
)
@click.option("-g", "--panel", "panels", multiple=True, help="update gene panels")
@click.option(
    "-p", "--priority", type=EnumChoice(Priority, use_value=False), help="update priority"
)
@click.argument("family_id")
@click.pass_obj
def family(
    context: CGConfig,
    action: Optional[str],
    data_analysis: Optional[Pipeline],
    data_delivery: Optional[DataDelivery],
    priority: Optional[Priority],
    panels: Optional[Tuple[str]],
    family_id: str,
    customer_id: Optional[str],
):
    """Update information about a case."""

    options: List[str] = [action, panels, priority, customer_id, data_analysis, data_delivery]
    abort_on_empty_options(options=options)

    status_db: Store = context.status_db
<<<<<<< HEAD
    case: Family = get_case(family_id, status_db)

    if action:
        update_action(case=case, action=action)

    if customer_id:
        update_customer(case=case, customer_id=customer_id, status_db=status_db)

    if data_analysis:
        update_data_analysis(case=case, data_analysis=data_analysis)

    if data_delivery:
        update_data_delivery(case=case, data_delivery=data_delivery)

    if panels:
        update_panels(case=case, panels=panels, status_db=status_db)

    if priority:
        update_priority(case=case, priority=priority)

    status_db.commit()


def abort_on_empty_options(options: List[str]) -> None:
    if not any(options):
        LOG.error("Nothing to change")
        raise click.Abort


def get_case(case_id: str, status_db: Store) -> Family:
    case: Family = status_db.family(case_id)

    if case is None:
        LOG.error(f"Can't find case {case_id}")
        raise click.Abort

    return case


def update_action(case: Family, action: str) -> None:
    """Update case action."""
    LOG.info(f"Update action: {case.action or 'NA'} -> {action}")
    case.action = action


def update_customer(case: Family, customer_id: str, status_db: Store) -> None:
    customer_obj: Customer = status_db.customer(customer_id)

    if customer_obj is None:
        LOG.error("Unknown customer: %s", customer_id)
        raise click.Abort

    LOG.info(f"Update customer: {case.customer.internal_id} -> {customer_id}")
    case.customer = customer_obj


def update_data_analysis(case: Family, data_analysis: Pipeline) -> None:
    LOG.info(f"Update data_analysis: {case.data_analysis or 'NA'} -> {data_analysis}")
    case.data_analysis = data_analysis


def update_data_delivery(case: Family, data_delivery: DataDelivery) -> None:
    LOG.info(f"Update data_delivery: {case.data_delivery or 'NA'} -> {data_delivery}")
    case.data_delivery = data_delivery


def update_panels(case, panels, status_db) -> None:
    for panel_abbreviation in panels:
        panel: Panel = status_db.panel(panel_abbreviation)
        if panel is None:
            LOG.error(f"unknown gene panel: {panel_abbreviation}")
            raise click.Abort
    LOG.info(f"Update panels: {', '.join(case.panels)} -> {', '.join(panels)}")
    case.panels = panels


def update_priority(case: Family, priority: Priority) -> None:
    """Update case priority."""
    LOG.info(f"Update priority: {case.priority.name} -> {priority.name}")
    case.priority = priority
=======
    case: Family = status_db.family(family_id)
    if case is None:
        LOG.error(f"Can not find case {family_id}")
        raise click.Abort
    if not any([action, panels, priority, customer_id, data_analysis, data_delivery]):
        LOG.error("Nothing to change")
        raise click.Abort
    if action:
        LOG.info(f"Update action: {case.action or 'NA'} -> {action}")
        case.action = action
    if customer_id:
        customer: Customer = status_db.get_customer_by_customer_id(customer_id=customer_id)
        if customer is None:
            LOG.error(f"Unknown customer: {customer_id}")
            raise click.Abort
        LOG.info(f"Update customer: {case.customer.internal_id} -> {customer_id}")
        case.customer = customer
    if data_analysis:
        LOG.info(f"Update data_analysis: {case.data_analysis or 'NA'} -> {data_analysis}")
        case.data_analysis = data_analysis
    if data_delivery:
        LOG.info(f"Update data_delivery: {case.data_delivery or 'NA'} -> {data_delivery}")
        case.data_delivery = data_delivery
    if panels:
        for panel_id in panels:
            panel: Panel = status_db.panel(abbrev=panel_id)
            if panel is None:
                LOG.error(f"Unknown gene panel: {panel_id}")
                raise click.Abort
        LOG.info(f"Update panels: {', '.join(case.panels)} -> {', '.join(panels)}")
        case.panels = panels
    if priority:
        LOG.info(f"Update priority: {case.priority.name} -> {priority.name}")
        case.priority = priority
    status_db.commit()
>>>>>>> 4bfa669a
<|MERGE_RESOLUTION|>--- conflicted
+++ resolved
@@ -53,7 +53,6 @@
     abort_on_empty_options(options=options)
 
     status_db: Store = context.status_db
-<<<<<<< HEAD
     case: Family = get_case(family_id, status_db)
 
     if action:
@@ -100,7 +99,7 @@
 
 
 def update_customer(case: Family, customer_id: str, status_db: Store) -> None:
-    customer_obj: Customer = status_db.customer(customer_id)
+    customer_obj: Customer = status_db.get_customer_by_customer_id(customer_id=customer_id)
 
     if customer_obj is None:
         LOG.error("Unknown customer: %s", customer_id)
@@ -122,7 +121,7 @@
 
 def update_panels(case, panels, status_db) -> None:
     for panel_abbreviation in panels:
-        panel: Panel = status_db.panel(panel_abbreviation)
+        panel: Panel = status_db.panel(abbrev=panel_abbreviation)
         if panel is None:
             LOG.error(f"unknown gene panel: {panel_abbreviation}")
             raise click.Abort
@@ -133,41 +132,4 @@
 def update_priority(case: Family, priority: Priority) -> None:
     """Update case priority."""
     LOG.info(f"Update priority: {case.priority.name} -> {priority.name}")
-    case.priority = priority
-=======
-    case: Family = status_db.family(family_id)
-    if case is None:
-        LOG.error(f"Can not find case {family_id}")
-        raise click.Abort
-    if not any([action, panels, priority, customer_id, data_analysis, data_delivery]):
-        LOG.error("Nothing to change")
-        raise click.Abort
-    if action:
-        LOG.info(f"Update action: {case.action or 'NA'} -> {action}")
-        case.action = action
-    if customer_id:
-        customer: Customer = status_db.get_customer_by_customer_id(customer_id=customer_id)
-        if customer is None:
-            LOG.error(f"Unknown customer: {customer_id}")
-            raise click.Abort
-        LOG.info(f"Update customer: {case.customer.internal_id} -> {customer_id}")
-        case.customer = customer
-    if data_analysis:
-        LOG.info(f"Update data_analysis: {case.data_analysis or 'NA'} -> {data_analysis}")
-        case.data_analysis = data_analysis
-    if data_delivery:
-        LOG.info(f"Update data_delivery: {case.data_delivery or 'NA'} -> {data_delivery}")
-        case.data_delivery = data_delivery
-    if panels:
-        for panel_id in panels:
-            panel: Panel = status_db.panel(abbrev=panel_id)
-            if panel is None:
-                LOG.error(f"Unknown gene panel: {panel_id}")
-                raise click.Abort
-        LOG.info(f"Update panels: {', '.join(case.panels)} -> {', '.join(panels)}")
-        case.panels = panels
-    if priority:
-        LOG.info(f"Update priority: {case.priority.name} -> {priority.name}")
-        case.priority = priority
-    status_db.commit()
->>>>>>> 4bfa669a
+    case.priority = priority