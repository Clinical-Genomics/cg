--- conflicted
+++ resolved
@@ -1,16 +1,11 @@
 """Set case attributes in the status database"""
 import logging
 from typing import Optional, Tuple
+import click
 
-import click
-<<<<<<< HEAD
 from cg.apps.avatar.api import Avatar
-
-from cg.constants import CASE_ACTIONS, PRIORITY_OPTIONS, DataDelivery, Pipeline
-=======
 from cg.constants import CASE_ACTIONS, PRIORITY_OPTIONS, DataDelivery, Pipeline
 from cg.models.cg_config import CGConfig
->>>>>>> cbfb7c31
 from cg.store import Store, models
 from cg.utils.click.EnumChoice import EnumChoice
 
@@ -40,33 +35,19 @@
 @click.argument("family_id")
 @click.pass_obj
 def family(
-<<<<<<< HEAD
-    context: click.Context,
-    action: str,
-    avatar_url: str,
-    data_analysis: Pipeline,
-    data_delivery: DataDelivery,
-    priority: str,
-    panels: [str],
-=======
     context: CGConfig,
     action: Optional[str],
+    avatar_url: str,
     data_analysis: Optional[Pipeline],
     data_delivery: Optional[DataDelivery],
     priority: Optional[str],
     panels: Optional[Tuple[str]],
->>>>>>> cbfb7c31
     family_id: str,
     customer_id: Optional[str],
 ):
     """Update information about a case."""
-<<<<<<< HEAD
-    store: Store = context.obj["status_db"]
-    case_obj: models.Family = store.family(family_id)
-=======
     status_db: Store = context.status_db
     case_obj: models.Family = status_db.family(family_id)
->>>>>>> cbfb7c31
     if case_obj is None:
         LOG.error("Can't find case %s,", family_id)
         raise click.Abort
@@ -77,7 +58,7 @@
         LOG.info("Update action: %s -> %s", case_obj.action or "NA", action)
         case_obj.action = action
     if avatar_url:
-        while not Avatar.is_url_image(avatar_url) or store.find_family_by_avatar_url(avatar_url):
+        while not Avatar.is_url_image(avatar_url) or status_db.find_family_by_avatar_url(avatar_url):
             avatar_url = Avatar.get_avatar_url(case_obj.internal_id)
         LOG.info("Update avatar_url: %s -> %s", case_obj.avatar_url or "NA", avatar_url)
         case_obj.avatar_url = avatar_url
