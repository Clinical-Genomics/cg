--- conflicted
+++ resolved
@@ -53,18 +53,8 @@
     abort_on_empty_options(options=options)
 
     status_db: Store = context.status_db
-<<<<<<< HEAD
-    case: Family = status_db.family(family_id)
-    if case is None:
-        LOG.error(f"Can not find case {family_id}")
-        raise click.Abort
-    if not any([action, panel_abbreviations, priority, customer_id, data_analysis, data_delivery]):
-        LOG.error("Nothing to change")
-        raise click.Abort
-=======
     case: Family = get_case(family_id, status_db)
 
->>>>>>> 85d14025
     if action:
         update_action(case=case, action=action)
 
@@ -75,24 +65,11 @@
         update_data_analysis(case=case, data_analysis=data_analysis)
 
     if data_delivery:
-<<<<<<< HEAD
-        LOG.info(f"Update data_delivery: {case.data_delivery or 'NA'} -> {data_delivery}")
-        case.data_delivery = data_delivery
-    if panel_abbreviations:
-        for panel_abbreviation in panel_abbreviations:
-            panel: Panel = status_db.get_panel_by_abbreviation(abbreviation=panel_abbreviation)
-            if panel is None:
-                LOG.error(f"Unknown gene panel: {panel_abbreviation}")
-                raise click.Abort
-        LOG.info(f"Update panels: {', '.join(case.panels)} -> {', '.join(panel_abbreviations)}")
-        case.panels = panel_abbreviations
-=======
         update_data_delivery(case=case, data_delivery=data_delivery)
 
-    if panels:
-        update_panels(case=case, panels=panels, status_db=status_db)
+    if panel_abbreviations:
+        update_panels(case=case, panel_abbreviations=panel_abbreviations, status_db=status_db)
 
->>>>>>> 85d14025
     if priority:
         update_priority(case=case, priority=priority)
 
@@ -142,8 +119,8 @@
     case.data_delivery = data_delivery
 
 
-def update_panels(case, panels, status_db) -> None:
-    for panel_abbreviation in panels:
+def update_panels(case, panel_abbreviations, status_db) -> None:
+    for panel_abbreviation in panel_abbreviations:
         panel: Panel = status_db.panel(abbrev=panel_abbreviation)
         if panel is None:
             LOG.error(f"unknown gene panel: {panel_abbreviation}")
