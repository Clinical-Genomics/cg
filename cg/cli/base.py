""" Start of CLI """
import logging
import sys
from pathlib import Path
<<<<<<< HEAD
from typing import Optional

import click
import coloredlogs
=======
from typing import List, Optional

import click
import coloredlogs
from sqlalchemy.orm import scoped_session
>>>>>>> 4ed7a42a

import cg
from cg.cli.add import add as add_cmd
from cg.cli.backup import backup
from cg.cli.clean import clean
from cg.cli.compress.base import compress, decompress
from cg.cli.delete.base import delete
from cg.cli.deliver.base import deliver as deliver_cmd
from cg.cli.demultiplex.base import demultiplex_cmd_group as demultiplex_cmd
<<<<<<< HEAD
from cg.cli.downsample import downsample_cmd
=======
>>>>>>> 4ed7a42a
from cg.cli.generate.base import generate as generate_cmd
from cg.cli.get import get
from cg.cli.set.base import set_cmd
from cg.cli.store.store import store as store_cmd
from cg.cli.transfer import transfer_group
from cg.cli.upload.base import upload
from cg.cli.workflow.base import workflow as workflow_cmd
from cg.constants.constants import FileFormat
from cg.io.controller import ReadFile
from cg.models.cg_config import CGConfig
<<<<<<< HEAD
from cg.store import Store
=======
from cg.store.database import create_all_tables, drop_all_tables, get_tables
from cg.store.database import get_scoped_session_registry
>>>>>>> 4ed7a42a

LOG = logging.getLogger(__name__)
LEVELS = ["DEBUG", "INFO", "WARNING", "ERROR"]


def teardown_session():
    """Ensure that the session is closed and all resources are released to the connection pool."""
    registry: scoped_session | None = get_scoped_session_registry()
    if registry:
        registry.remove()


@click.group()
@click.option("-c", "--config", type=click.Path(exists=True), help="path to config file")
@click.option("-d", "--database", help="path/URI of the SQL database")
@click.option(
    "-l", "--log-level", type=click.Choice(LEVELS), default="INFO", help="lowest level to log at"
)
@click.option("--verbose", is_flag=True, help="Show full log information, time stamp etc")
@click.version_option(cg.__version__, prog_name=cg.__title__)
@click.pass_context
def base(
    context: click.Context,
    config: click.Path,
    database: Optional[str],
    log_level: str,
    verbose: bool,
):
    """cg - interface between tools at Clinical Genomics."""
    if verbose:
        log_format = "%(asctime)s %(hostname)s %(name)s[%(process)d] %(levelname)s %(message)s"
    else:
        log_format = "%(message)s" if sys.stdout.isatty() else None

    coloredlogs.install(level=log_level, fmt=log_format)
    raw_config: dict = (
        ReadFile.get_content_from_file(file_format=FileFormat.YAML, file_path=Path(config))
        if config
        else {"database": database}
    )
    context.obj = CGConfig(**raw_config)
    context.call_on_close(teardown_session)


@base.command()
@click.option("--reset", is_flag=True, help="reset database before setting up tables")
@click.option("--force", is_flag=True, help="bypass manual confirmations")
@click.pass_obj
def init(context: CGConfig, reset: bool, force: bool):
    """Setup the database."""
    existing_tables: List[str] = get_tables()
    if force or reset:
        if existing_tables and not force:
            message = f"Delete existing tables? [{', '.join(existing_tables)}]"
            click.confirm(click.style(message, fg="yellow"), abort=True)
        drop_all_tables()
    elif existing_tables:
        LOG.error("Database already exists, use '--reset'")
        raise click.Abort

    create_all_tables()
    LOG.info(f"Success! New tables: {', '.join(get_tables())}")


base.add_command(add_cmd)
base.add_command(backup)
base.add_command(clean)
base.add_command(compress)
base.add_command(decompress)
base.add_command(delete)
base.add_command(get)
base.add_command(set_cmd)
base.add_command(transfer_group)
base.add_command(upload)
base.add_command(workflow_cmd)
base.add_command(store_cmd)
base.add_command(deliver_cmd)
base.add_command(demultiplex_cmd)
base.add_command(generate_cmd)
base.add_command(downsample_cmd)<|MERGE_RESOLUTION|>--- conflicted
+++ resolved
@@ -2,18 +2,13 @@
 import logging
 import sys
 from pathlib import Path
-<<<<<<< HEAD
-from typing import Optional
 
-import click
-import coloredlogs
-=======
 from typing import List, Optional
 
 import click
 import coloredlogs
 from sqlalchemy.orm import scoped_session
->>>>>>> 4ed7a42a
+
 
 import cg
 from cg.cli.add import add as add_cmd
@@ -23,10 +18,10 @@
 from cg.cli.delete.base import delete
 from cg.cli.deliver.base import deliver as deliver_cmd
 from cg.cli.demultiplex.base import demultiplex_cmd_group as demultiplex_cmd
-<<<<<<< HEAD
+
 from cg.cli.downsample import downsample_cmd
-=======
->>>>>>> 4ed7a42a
+
+
 from cg.cli.generate.base import generate as generate_cmd
 from cg.cli.get import get
 from cg.cli.set.base import set_cmd
@@ -37,12 +32,10 @@
 from cg.constants.constants import FileFormat
 from cg.io.controller import ReadFile
 from cg.models.cg_config import CGConfig
-<<<<<<< HEAD
-from cg.store import Store
-=======
+
 from cg.store.database import create_all_tables, drop_all_tables, get_tables
 from cg.store.database import get_scoped_session_registry
->>>>>>> 4ed7a42a
+
 
 LOG = logging.getLogger(__name__)
 LEVELS = ["DEBUG", "INFO", "WARNING", "ERROR"]
