""" Start of CLI """

import logging
import sys
from pathlib import Path

import click
import coloredlogs
from sqlalchemy.orm import scoped_session

import cg
<<<<<<< HEAD
from cg.cli.sequencing_qc.sequencing_qc import sequencing_qc
from cg.cli.validate import validate
=======
>>>>>>> 4df9eefb
from cg.cli.add import add as add_cmd
from cg.cli.archive import archive
from cg.cli.backup import backup
from cg.cli.clean import clean
from cg.cli.compress.base import compress, decompress
from cg.cli.delete.base import delete
from cg.cli.deliver.base import deliver as deliver_cmd
from cg.cli.demultiplex.base import demultiplex_cmd_group as demultiplex_cmd
from cg.cli.downsample import downsample
from cg.cli.generate.base import generate as generate_cmd
from cg.cli.get import get
from cg.cli.set.base import set_cmd
from cg.cli.store.base import store as store_cmd
from cg.cli.transfer import transfer_group
from cg.cli.upload.base import upload
from cg.cli.utils import CLICK_CONTEXT_SETTINGS
from cg.cli.validate import validate
from cg.cli.workflow.base import workflow as workflow_cmd
from cg.constants.cli_options import FORCE
from cg.constants.constants import FileFormat
from cg.io.controller import ReadFile
from cg.models.cg_config import CGConfig
from cg.store.database import (
    create_all_tables,
    drop_all_tables,
    get_scoped_session_registry,
    get_tables,
)

LOG = logging.getLogger(__name__)
LEVELS = ["DEBUG", "INFO", "WARNING", "ERROR"]


def teardown_session():
    """Ensure that the session is closed and all resources are released to the connection pool."""
    registry: scoped_session | None = get_scoped_session_registry()
    if registry:
        registry.remove()


@click.group(context_settings=CLICK_CONTEXT_SETTINGS)
@click.option("-c", "--config", type=click.Path(exists=True), help="path to config file")
@click.option("-d", "--database", help="path/URI of the SQL database")
@click.option(
    "-l", "--log-level", type=click.Choice(LEVELS), default="INFO", help="lowest level to log at"
)
@click.option("--verbose", is_flag=True, help="Show full log information, time stamp etc")
@click.version_option(cg.__version__, prog_name=cg.__title__)
@click.pass_context
def base(
    context: click.Context,
    config: click.Path,
    database: str | None,
    log_level: str,
    verbose: bool,
):
    """cg - interface between tools at Clinical Genomics."""
    if verbose:
        log_format = "%(asctime)s %(hostname)s %(name)s[%(process)d] %(levelname)s %(message)s"
    else:
        log_format = "%(message)s" if sys.stdout.isatty() else None

    coloredlogs.install(level=log_level, fmt=log_format)
    raw_config: dict = (
        ReadFile.get_content_from_file(file_format=FileFormat.YAML, file_path=Path(config))
        if config
        else {"database": database}
    )
    context.obj = CGConfig(**raw_config)
    context.call_on_close(teardown_session)


@base.command()
@click.option("--reset", is_flag=True, help="Reset database before setting up tables")
@FORCE
@click.pass_obj
def init(context: CGConfig, reset: bool, force: bool):
    """Setup the database."""
    existing_tables: list[str] = get_tables()
    if force or reset:
        if existing_tables and not force:
            message = f"Delete existing tables? [{', '.join(existing_tables)}]"
            click.confirm(click.style(message, fg="yellow"), abort=True)
        drop_all_tables()
    elif existing_tables:
        LOG.error("Database already exists, use '--reset'")
        raise click.Abort

    create_all_tables()
    LOG.info(f"Success! New tables: {', '.join(get_tables())}")


base.add_command(add_cmd)
base.add_command(archive)
base.add_command(backup)
base.add_command(clean)
base.add_command(compress)
base.add_command(decompress)
base.add_command(delete)
base.add_command(get)
base.add_command(set_cmd)
base.add_command(transfer_group)
base.add_command(upload)
base.add_command(workflow_cmd)
base.add_command(store_cmd)
base.add_command(deliver_cmd)
base.add_command(demultiplex_cmd)
base.add_command(generate_cmd)
base.add_command(downsample)
base.add_command(validate)
base.add_command(sequencing_qc)<|MERGE_RESOLUTION|>--- conflicted
+++ resolved
@@ -9,11 +9,8 @@
 from sqlalchemy.orm import scoped_session
 
 import cg
-<<<<<<< HEAD
 from cg.cli.sequencing_qc.sequencing_qc import sequencing_qc
 from cg.cli.validate import validate
-=======
->>>>>>> 4df9eefb
 from cg.cli.add import add as add_cmd
 from cg.cli.archive import archive
 from cg.cli.backup import backup
