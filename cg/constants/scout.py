--- conflicted
+++ resolved
@@ -2,7 +2,6 @@
 
 from cg.constants import FileExtensions
 from cg.constants.housekeeper_tags import HK_DELIVERY_REPORT_TAG, AlignmentFileTag, AnalysisTag
-
 
 HGNC_ID = "hgnc_id"
 
@@ -87,7 +86,6 @@
     vcf_fusion={"vcf-fusion"},
 )
 
-<<<<<<< HEAD
 TOMTE_CASE_TAGS: dict[str, set[str]] = dict(
     multiqc_rna={AnalysisTag.MULTIQC_HTML, AnalysisTag.RNA},
     delivery_report={HK_DELIVERY_REPORT_TAG},
@@ -96,10 +94,7 @@
 )
 
 
-MIP_SAMPLE_TAGS = dict(
-=======
 RAREDISEASE_SAMPLE_TAGS = dict(
->>>>>>> f2217147
     bam_file={"bam"},
     alignment_file={"cram"},
     vcf2cytosure={"vcf2cytosure"},
