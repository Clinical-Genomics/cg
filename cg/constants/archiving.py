from enum import StrEnum

DEFAULT_SPRING_ARCHIVE_COUNT = 200


class ArchiveLocations(StrEnum):
    """Archive locations for the different customers' Spring files."""

    KAROLINSKA_BUCKET: str = "karolinska_bucket"


<<<<<<< HEAD
    KAROLINSKA_BUCKET: str = "karolinska_bucket"
    PDC: str = "PDC"
=======
PDC_ARCHIVE_LOCATION: str = "PDC"
>>>>>>> 18405bbe
<|MERGE_RESOLUTION|>--- conflicted
+++ resolved
@@ -9,9 +9,4 @@
     KAROLINSKA_BUCKET: str = "karolinska_bucket"
 
 
-<<<<<<< HEAD
-    KAROLINSKA_BUCKET: str = "karolinska_bucket"
-    PDC: str = "PDC"
-=======
-PDC_ARCHIVE_LOCATION: str = "PDC"
->>>>>>> 18405bbe
+PDC_ARCHIVE_LOCATION: str = "PDC"