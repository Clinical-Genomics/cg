"""Constants for delivery."""

from cg.constants.constants import Workflow
<<<<<<< HEAD
from cg.constants.housekeeper_tags import HK_DELIVERY_REPORT_TAG, AlignmentFileTag, AnalysisTag
=======
from cg.constants.housekeeper_tags import (
    HK_DELIVERY_REPORT_TAG,
    AlignmentFileTag,
    AnalysisTag,
    HermesFileTag,
)
>>>>>>> b287259b

ONLY_ONE_CASE_PER_TICKET: list[Workflow] = [
    Workflow.FASTQ,
    Workflow.MICROSALT,
    Workflow.MUTANT,
]

SKIP_MISSING: list[Workflow] = [
    Workflow.FASTQ,
    Workflow.MICROSALT,
    Workflow.MUTANT,
]

BALSAMIC_ANALYSIS_CASE_TAGS: list[set[str]] = [
    {"delivery-report"},
    {"multiqc-html"},
    {"metrics"},
    {"cnv-report"},
    {"coverage"},
    {"germline"},
    {"vcf-sv"},
    {"vcf-sv-index"},
    {"vcf-sv-research"},
    {"vcf-sv-research-index"},
    {"vcf-sv-clinical"},
    {"vcf-sv-clinical-index"},
    {"vcf-snv"},
    {"vcf-snv-index"},
    {"vcf-snv-research"},
    {"vcf-snv-research-index"},
    {"vcf-snv-clinical"},
    {"vcf-snv-clinical-index"},
    {"vcf2cytosure"},
]

BALSAMIC_ANALYSIS_SAMPLE_TAGS: list[set[str]] = [
    {AlignmentFileTag.CRAM},
    {AlignmentFileTag.CRAM_INDEX},
]

BALSAMIC_QC_ANALYSIS_CASE_TAGS: list[set[str]] = [
    {"delivery-report"},
    {"multiqc-html"},
]

BALSAMIC_QC_ANALYSIS_SAMPLE_TAGS: list[set[str]] = [
    {"qc-cram"},
    {"qc-cram-index"},
]

BALSAMIC_UMI_ANALYSIS_CASE_TAGS: list[set[str]] = [
    {"vcf-umi-snv"},
    {"vcf-umi-snv-index"},
    {"vcf-umi-snv-research"},
    {"vcf-umi-snv-research-index"},
    {"vcf-umi-snv-clinical"},
    {"vcf-umi-snv-clinical-index"},
]

BALSAMIC_UMI_ANALYSIS_CASE_TAGS.extend(BALSAMIC_ANALYSIS_CASE_TAGS)

BALSAMIC_UMI_ANALYSIS_SAMPLE_TAGS: list[set[str]] = [
    {"umi-cram"},
    {"umi-cram-index"},
]

BALSAMIC_UMI_ANALYSIS_SAMPLE_TAGS.extend(BALSAMIC_ANALYSIS_SAMPLE_TAGS)


MIP_DNA_ANALYSIS_CASE_TAGS: list[set[str]] = [
    {"delivery-report"},
    {"vcf-clinical-sv-bin"},
    {"vcf-clinical-sv-bin-index"},
    {"vcf-research-sv-bin"},
    {"vcf-research-sv-bin-index"},
    {"gbcf"},
    {"gbcf-index"},
    {"snv-gbcf"},
    {"snv-gbcf-index"},
    {"snv-bcf"},
    {"snv-bcf-index"},
    {"sv-bcf"},
    {"sv-bcf-index"},
    {"vcf-snv-clinical"},
    {"vcf-snv-clinical-index"},
    {"vcf-snv-research"},
    {"vcf-snv-research-index"},
    {"vcf-sv-clinical"},
    {"vcf-sv-clinical-index"},
    {"vcf-sv-research"},
    {"vcf-sv-research-index"},
]

MIP_DNA_ANALYSIS_SAMPLE_TAGS: list[set[str]] = [
    {AlignmentFileTag.BAM},
    {AlignmentFileTag.BAM_BAI},
    {AlignmentFileTag.CRAM},
    {AlignmentFileTag.CRAM_INDEX},
]

MIP_RNA_ANALYSIS_CASE_TAGS: list[set[str]] = [
    {"fusion", "clinical", "pdf"},
    {"fusion", "research", "pdf"},
    {"fusion", "vcf"},
    {"fusion", "vcf-index"},
    {"vcf-snv-clinical"},
    {"vcf-snv-clinical-index"},
    {"vcf-snv-research"},
    {"vcf-snv-research-index"},
    {"multiqc-html"},
]

MIP_RNA_ANALYSIS_SAMPLE_TAGS: list[set[str]] = [
    {AnalysisTag.FUSION, AnalysisTag.STARFUSION},
    {AnalysisTag.FUSION, AnalysisTag.ARRIBA},
    {AlignmentFileTag.CRAM},
    {AlignmentFileTag.CRAM_INDEX},
    {AnalysisTag.FUSION, "vcf"},
    {AnalysisTag.FUSION, "vcf-index"},
    {"salmon-quant"},
]

MICROSALT_ANALYSIS_CASE_TAGS = [{"qc-report"}, {"typing-report"}]

MICROSALT_ANALYSIS_SAMPLE_TAGS: list[set[str]] = []

FASTQ_ANALYSIS_CASE_TAGS: list[set[str]] = []

FASTQ_ANALYSIS_SAMPLE_TAGS: list[set[str]] = [
    {"fastq"},
]

MUTANT_ANALYSIS_CASE_TAGS: list[set[str]] = [
    {"pangolin"},
    {"ks-delivery"},
]

MUTANT_ANALYSIS_SAMPLE_TAGS: list[set[str]] = [
    {"fastq"},
    {"vcf", "vcf-report", "fohm-delivery"},
]

RNAFUSION_ANALYSIS_CASE_TAGS: list[set[str]] = [
    {AnalysisTag.FUSION, AnalysisTag.ARRIBA},
    {AnalysisTag.FUSION, AnalysisTag.STARFUSION},
    {AnalysisTag.FUSION, AnalysisTag.FUSIONCATCHER},
    {AnalysisTag.FUSIONCATCHER_SUMMARY},
    {AnalysisTag.FUSIONINSPECTOR},
    {AnalysisTag.FUSIONREPORT, AnalysisTag.RESEARCH},
    {AnalysisTag.FUSIONINSPECTOR_HTML, AnalysisTag.RESEARCH},
    {AnalysisTag.ARRIBA_VISUALIZATION, AnalysisTag.RESEARCH},
    {AnalysisTag.MULTIQC_HTML, AnalysisTag.RNA},
    {HK_DELIVERY_REPORT_TAG},
    {AnalysisTag.VCF_FUSION},
    {AnalysisTag.GENE_COUNTS},
]

RNAFUSION_ANALYSIS_SAMPLE_TAGS: list[set[str]] = [
    {AlignmentFileTag.CRAM},
    {AlignmentFileTag.CRAM_INDEX},
]

TAXPROFILER_ANALYSIS_CASE_TAGS: list[set[str]] = [{HermesFileTag.CLINICAL_DELIVERY}]

TAXPROFILER_ANALYSIS_SAMPLE_TAGS: list[set[str]] = [{HermesFileTag.CLINICAL_DELIVERY}]

TOMTE_ANALYSIS_CASE_TAGS: list[set[str]] = [
    {AnalysisTag.FRASER, AnalysisTag.CLINICAL},
    {AnalysisTag.FRASER, AnalysisTag.RESEARCH},
    {AnalysisTag.OUTRIDER, AnalysisTag.CLINICAL},
    {AnalysisTag.OUTRIDER, AnalysisTag.RESEARCH},
    {AnalysisTag.MULTIQC_HTML, AnalysisTag.RNA},
    {AnalysisTag.MULTIQC_JSON},
]

TOMTE_ANALYSIS_SAMPLE_TAGS: list[set[str]] = [
    {AlignmentFileTag.CRAM},
    {AlignmentFileTag.CRAM_INDEX},
    {AnalysisTag.JUNCTION, AnalysisTag.BED},
    {AnalysisTag.JUNCTION, AnalysisTag.BED_INDEX},
    {AnalysisTag.STRINGTIE, AnalysisTag.ASSEMBLY},
    {AnalysisTag.GFFCOMPARE},
    {AnalysisTag.GENE_COUNTS},
]


PIPELINE_ANALYSIS_TAG_MAP: dict[Workflow, dict] = {
    Workflow.BALSAMIC: {
        "case_tags": BALSAMIC_ANALYSIS_CASE_TAGS,
        "sample_tags": BALSAMIC_ANALYSIS_SAMPLE_TAGS,
    },
    Workflow.BALSAMIC_QC: {
        "case_tags": BALSAMIC_QC_ANALYSIS_CASE_TAGS,
        "sample_tags": BALSAMIC_QC_ANALYSIS_SAMPLE_TAGS,
    },
    Workflow.BALSAMIC_UMI: {
        "case_tags": BALSAMIC_UMI_ANALYSIS_CASE_TAGS,
        "sample_tags": BALSAMIC_UMI_ANALYSIS_SAMPLE_TAGS,
    },
    Workflow.MIP_DNA: {
        "case_tags": MIP_DNA_ANALYSIS_CASE_TAGS,
        "sample_tags": MIP_DNA_ANALYSIS_SAMPLE_TAGS,
    },
    Workflow.MIP_RNA: {
        "case_tags": MIP_RNA_ANALYSIS_CASE_TAGS,
        "sample_tags": MIP_RNA_ANALYSIS_SAMPLE_TAGS,
    },
    Workflow.MICROSALT: {
        "case_tags": MICROSALT_ANALYSIS_CASE_TAGS,
        "sample_tags": MICROSALT_ANALYSIS_SAMPLE_TAGS,
    },
    Workflow.FASTQ: {
        "case_tags": FASTQ_ANALYSIS_CASE_TAGS,
        "sample_tags": FASTQ_ANALYSIS_SAMPLE_TAGS,
    },
    Workflow.MUTANT: {
        "case_tags": MUTANT_ANALYSIS_CASE_TAGS,
        "sample_tags": MUTANT_ANALYSIS_SAMPLE_TAGS,
    },
    Workflow.RNAFUSION: {
        "case_tags": RNAFUSION_ANALYSIS_CASE_TAGS,
        "sample_tags": RNAFUSION_ANALYSIS_SAMPLE_TAGS,
    },
<<<<<<< HEAD
    Workflow.TOMTE: {
        "case_tags": TOMTE_ANALYSIS_CASE_TAGS,
        "sample_tags": TOMTE_ANALYSIS_SAMPLE_TAGS,
=======
    Workflow.TAXPROFILER: {
        "case_tags": TAXPROFILER_ANALYSIS_CASE_TAGS,
        "sample_tags": TAXPROFILER_ANALYSIS_SAMPLE_TAGS,
>>>>>>> b287259b
    },
}

PIPELINE_ANALYSIS_OPTIONS = PIPELINE_ANALYSIS_TAG_MAP.keys()

INBOX_NAME: str = "inbox"
OUTBOX_NAME: str = "outbox"<|MERGE_RESOLUTION|>--- conflicted
+++ resolved
@@ -1,16 +1,12 @@
 """Constants for delivery."""
 
 from cg.constants.constants import Workflow
-<<<<<<< HEAD
-from cg.constants.housekeeper_tags import HK_DELIVERY_REPORT_TAG, AlignmentFileTag, AnalysisTag
-=======
 from cg.constants.housekeeper_tags import (
     HK_DELIVERY_REPORT_TAG,
     AlignmentFileTag,
     AnalysisTag,
     HermesFileTag,
 )
->>>>>>> b287259b
 
 ONLY_ONE_CASE_PER_TICKET: list[Workflow] = [
     Workflow.FASTQ,
@@ -234,15 +230,13 @@
         "case_tags": RNAFUSION_ANALYSIS_CASE_TAGS,
         "sample_tags": RNAFUSION_ANALYSIS_SAMPLE_TAGS,
     },
-<<<<<<< HEAD
+    Workflow.TAXPROFILER: {
+        "case_tags": TAXPROFILER_ANALYSIS_CASE_TAGS,
+        "sample_tags": TAXPROFILER_ANALYSIS_SAMPLE_TAGS,
+    },
     Workflow.TOMTE: {
         "case_tags": TOMTE_ANALYSIS_CASE_TAGS,
         "sample_tags": TOMTE_ANALYSIS_SAMPLE_TAGS,
-=======
-    Workflow.TAXPROFILER: {
-        "case_tags": TAXPROFILER_ANALYSIS_CASE_TAGS,
-        "sample_tags": TAXPROFILER_ANALYSIS_SAMPLE_TAGS,
->>>>>>> b287259b
     },
 }
 
