--- conflicted
+++ resolved
@@ -247,14 +247,13 @@
     ]
 
 
-<<<<<<< HEAD
+class FohmTag(StrEnum):
+    COMPLEMENTARY = "komplettering"
+    PANGOLIN_TYPING = "pangolin-typing-fohm"
+
+
 class GisaidTag(StrEnum):
     FASTA = "gisaid-fasta"
     CONSENSUS_SAMPLE = "consensus-sample"
     CSV = "gisaid-csv"
-    LOG = "gisaid-log"
-=======
-class FohmTag(StrEnum):
-    COMPLEMENTARY = "komplettering"
-    PANGOLIN_TYPING = "pangolin-typing-fohm"
->>>>>>> 0da7f663
+    LOG = "gisaid-log"