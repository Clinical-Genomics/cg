"""Constants related to demultiplexing."""
from pathlib import Path
from typing import List, Dict
import click
from cg.utils.enums import Enum, StrEnum


class BclConverter(StrEnum):
    """Define the BCL converter."""

    DRAGEN: str = "dragen"
    BCL2FASTQ: str = "bcl2fastq"
    BCLCONVERT: str = "bcl_convert"


class DemultiplexingDirsAndFiles(StrEnum):
    """Demultiplexing related directories and files."""

    COPY_COMPLETE: str = "CopyComplete.txt"
    DELIVERY: str = "delivery.txt"
    DEMUX_STARTED: str = "demuxstarted.txt"
    DEMUX_COMPLETE: str = "demuxcomplete.txt"
    Hiseq_X_COPY_COMPLETE: str = "copycomplete.txt"
    Hiseq_X_TILE_DIR: str = "l1t11"
    RTACOMPLETE: str = "RTAComplete.txt"
    RUN_PARAMETERS: str = "RunParameters.xml"
    SAMPLE_SHEET_FILE_NAME: str = "SampleSheet.csv"
    UNALIGNED_DIR_NAME: str = "Unaligned"
    BCL2FASTQ_TILE_DIR_PATTERN: str = r"l\dt\d{2}"
<<<<<<< HEAD
    QUEUED_FOR_POST_PROCESSING: str = "postprocessingqueued.txt"
    ANALYSIS_COMPLETED: str = "Secondary_Analysis_Complete.txt"
    ANALYSIS: str = "Analysis"
    DATA: str = "Data"
=======
    FLOW_CELLS_DIRECTORY_NAME: str = "flow_cells"
>>>>>>> a8b1842e


class RunParametersXMLNodes(StrEnum):
    """Define names of the used XML nodes in run parameters files."""

    # Node names
    APPLICATION: str = ".Application"
    APPLICATION_VERSION: str = ".ApplicationVersion"
    CYCLES: str = "Cycles"
    INDEX_1_NOVASEQ_6000: str = "./IndexRead1NumberOfCycles"
    INDEX_2_NOVASEQ_6000: str = "./IndexRead2NumberOfCycles"
    INDEX_1_NOVASEQ_X: str = "Index1"
    INDEX_2_NOVASEQ_X: str = "Index2"
    INNER_READ: str = ".//Read"
    INSTRUMENT_TYPE: str = ".InstrumentType"
    PLANNED_READS: str = "./PlannedReads"
    READ_1_NOVASEQ_6000: str = "./Read1NumberOfCycles"
    READ_2_NOVASEQ_6000: str = "./Read2NumberOfCycles"
    READ_1_NOVASEQ_X: str = "Read1"
    READ_2_NOVASEQ_X: str = "Read2"
    READ_NAME: str = "ReadName"
    REAGENT_KIT_VERSION: str = "./RfidsInfo/SbsConsumableVersion"

    # Node Values
    NOVASEQ_6000_APPLICATION: str = "NovaSeq Control Software"
    NOVASEQ_X_INSTRUMENT: str = "NovaSeqXPlus"
    UNKNOWN_REAGENT_KIT_VERSION: str = "unknown"


class SampleSheetNovaSeq6000Sections:
    """Class with all necessary constants for building a NovaSeqX sample sheet."""

    class Settings(Enum):
        HEADER: str = "[Settings]"
        BARCODE_MISMATCH_INDEX1: List[str] = ["BarcodeMismatchesIndex1", "0"]
        BARCODE_MISMATCH_INDEX2: List[str] = ["BarcodeMismatchesIndex2", "0"]

    class Data(Enum):
        HEADER: str = "[Data]"
        FLOW_CELL_ID: str = "FCID"
        LANE: str = "Lane"
        SAMPLE_INTERNAL_ID_BCL2FASTQ: str = "SampleID"
        SAMPLE_INTERNAL_ID_BCLCONVERT: str = "Sample_ID"
        SAMPLE_REFERENCE: str = "SampleRef"
        INDEX_1: str = "index"
        INDEX_2: str = "index2"
        SAMPLE_NAME: str = "SampleName"
        CONTROL: str = "Control"
        RECIPE: str = "Recipe"
        OPERATOR: str = "Operator"
        SAMPLE_PROJECT_BCL2FASTQ: str = "Project"
        SAMPLE_PROJECT_BCLCONVERT: str = "Sample_Project"

        COLUMN_NAMES: Dict[str, List[str]] = {
            BclConverter.BCL2FASTQ.value: [
                FLOW_CELL_ID,
                LANE,
                SAMPLE_INTERNAL_ID_BCL2FASTQ,
                SAMPLE_REFERENCE,
                INDEX_1,
                INDEX_2,
                SAMPLE_NAME,
                CONTROL,
                RECIPE,
                OPERATOR,
                SAMPLE_PROJECT_BCL2FASTQ,
            ],
            BclConverter.DRAGEN.value: [
                FLOW_CELL_ID,
                LANE,
                SAMPLE_INTERNAL_ID_BCLCONVERT,
                SAMPLE_REFERENCE,
                INDEX_1,
                INDEX_2,
                SAMPLE_NAME,
                CONTROL,
                RECIPE,
                OPERATOR,
                SAMPLE_PROJECT_BCLCONVERT,
            ],
        }


class SampleSheetNovaSeqXSections:
    """Class with all necessary constants for building a NovaSeqX sample sheet."""

    class Header(Enum):
        HEADER: str = "[Header]"
        FILE_FORMAT: List[str] = ["FileFormatVersion", "2"]
        RUN_NAME: str = "RunName"
        INSTRUMENT_PLATFORM: List[str] = ["InstrumentPlatform", "NovaSeqXSeries"]
        INDEX_ORIENTATION_FORWARD: List[str] = ["IndexOrientation", "Forward"]

    class Reads(StrEnum):
        HEADER: str = "[Reads]"
        READ_CYCLES_1: str = "Read1Cycles"
        READ_CYCLES_2: str = "Read2Cycles"
        INDEX_CYCLES_1: str = "Index1Cycles"
        INDEX_CYCLES_2: str = "Index2Cycles"

    class Settings(Enum):
        HEADER: str = "[BCLConvert_Settings]"
        SOFTWARE_VERSION: List[str] = ["SoftwareVersion", "4.1.5"]
        FASTQ_COMPRESSION_FORMAT: List[str] = ["FastqCompressionFormat", "gzip"]

    class Data(Enum):
        HEADER: str = "[BCLConvert_Data]"
        LANE: str = "Lane"
        SAMPLE_INTERNAL_ID: str = "Sample_ID"
        INDEX_1: str = "Index"
        INDEX_2: str = "Index2"
        ADAPTER_READ_1: str = "AdapterRead1"
        ADAPTER_READ_2: str = "AdapterRead2"
        BARCODE_MISMATCHES_1: str = "BarcodeMismatchesIndex1"
        BARCODE_MISMATCHES_2: str = "BarcodeMismatchesIndex2"

        COLUMN_NAMES: List[str] = [
            LANE,
            SAMPLE_INTERNAL_ID,
            INDEX_1,
            INDEX_2,
            ADAPTER_READ_1,
            ADAPTER_READ_2,
            BARCODE_MISMATCHES_1,
            BARCODE_MISMATCHES_2,
        ]


OPTION_BCL_CONVERTER = click.option(
    "-b",
    "--bcl-converter",
    type=click.Choice(["bcl2fastq", "dragen"]),
    default="bcl2fastq",
    help="Specify bcl conversion software. Choose between bcl2fastq and dragen. Default is "
    "bcl2fastq.",
)


DEMUX_STATS_PATH = {
    "bcl2fastq": {
        "demultiplexing_stats": Path("Stats", "DemultiplexingStats.xml"),
        "conversion_stats": Path("Stats", "ConversionStats.xml"),
        "runinfo": None,
    },
    "dragen": {
        "demultiplexing_stats": Path("Reports", "Demultiplex_Stats.csv"),
        "conversion_stats": Path("Reports", "Demultiplex_Stats.csv"),
        "adapter_metrics_stats": Path("Reports", "Adapter_Metrics.csv"),
        "runinfo": Path("Reports", "RunInfo.xml"),
        "quality_metrics": Path("Reports", "Quality_Metrics.csv"),
    },
}

BCL2FASTQ_METRICS_DIRECTORY_NAME = "Stats"
BCL2FASTQ_METRICS_FILE_NAME = "Stats.json"
DRAGEN_PASSED_FILTER_PCT = 100.00000
FASTQ_FILE_SUFFIXES = [".fastq", ".gz"]
INDEX_CHECK = "indexcheck"
UNDETERMINED = "Undetermined"<|MERGE_RESOLUTION|>--- conflicted
+++ resolved
@@ -27,14 +27,12 @@
     SAMPLE_SHEET_FILE_NAME: str = "SampleSheet.csv"
     UNALIGNED_DIR_NAME: str = "Unaligned"
     BCL2FASTQ_TILE_DIR_PATTERN: str = r"l\dt\d{2}"
-<<<<<<< HEAD
     QUEUED_FOR_POST_PROCESSING: str = "postprocessingqueued.txt"
     ANALYSIS_COMPLETED: str = "Secondary_Analysis_Complete.txt"
     ANALYSIS: str = "Analysis"
     DATA: str = "Data"
-=======
     FLOW_CELLS_DIRECTORY_NAME: str = "flow_cells"
->>>>>>> a8b1842e
+
 
 
 class RunParametersXMLNodes(StrEnum):
