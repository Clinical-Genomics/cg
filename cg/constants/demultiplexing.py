--- conflicted
+++ resolved
@@ -1,10 +1,7 @@
 from pathlib import Path
 
 import click
-<<<<<<< HEAD
 from typing import List, Dict
-=======
->>>>>>> 793f0148
 from cg.utils.enums import StrEnum
 
 
