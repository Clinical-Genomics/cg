--- conflicted
+++ resolved
@@ -1,12 +1,8 @@
 from pathlib import Path
 
 import click
-<<<<<<< HEAD
 from typing import List
-from cgmodels.cg.constants import StrEnum
-=======
 from cg.utils.enums import StrEnum
->>>>>>> e63da725
 
 
 class BclConverter(StrEnum):
