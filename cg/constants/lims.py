--- conflicted
+++ resolved
@@ -40,15 +40,12 @@
     "verified_organism": "Verified organism",
     "volume": "Volume (uL)",
     "well_position_rml": "RML well position",
-<<<<<<< HEAD
     "verified_organism": "Verified organism",
     "sequencing_qc_pass": "Passed Sequencing QC",
     "region": "Region",
     "collection_date": "Collection Date",
     "original_lab_address": "Original Lab Address",
     "original_lab": "Original Lab",
-=======
->>>>>>> fd74cc9f
 }
 
 MASTER_STEPS_UDFS = {
