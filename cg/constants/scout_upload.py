<<<<<<< HEAD
from cg.utils.enums import StrEnum
=======
from typing import Dict, Set

from cgmodels.cg.constants import StrEnum


class GenomeBuild(StrEnum):
    hg19: str = "37"
    hg38: str = "38"

>>>>>>> 46976c67

MIP_CASE_TAGS = dict(
    snv_vcf={"vcf-snv-clinical"},
    snv_research_vcf={"vcf-snv-research"},
    sv_vcf={"vcf-sv-clinical"},
    sv_research_vcf={"vcf-sv-research"},
    vcf_str={"vcf-str"},
    smn_tsv={"smn-calling"},
    peddy_ped={"ped", "peddy"},
    peddy_sex={"sex-check", "peddy"},
    peddy_check={"ped-check", "peddy"},
    multiqc_report={"multiqc-html"},
    delivery_report={"delivery-report"},
    str_catalog={"expansionhunter", "variant-catalog"},
)

BALSAMIC_CASE_TAGS = dict(
    sv_vcf={"vcf-sv-clinical"},
    snv_vcf={"vcf-snv-clinical"},
    cnv_report={"cnv-report"},
    multiqc_report={"multiqc-html"},
    delivery_report={"delivery-report"},
)

BALSAMIC_UMI_CASE_TAGS = dict(
    sv_vcf={"vcf-umi-sv-clinical"},
    snv_vcf={"vcf-umi-snv-clinical"},
    multiqc_report={"multiqc-html"},
    delivery_report={"delivery-report"},
)

RNAFUSION_CASE_TAGS: Dict[str, Set[str]] = dict(
    multiqc_rna={"multiqc-html", "rna"},
    gene_fusion={"arriba-visualisation", "clinical"},
    gene_fusion_research={"arriba-visualisation", "research"},
    RNAfusion_report={"fusionreport", "clinical"},
    RNAfusion_report_research={"fusionreport", "research"},
    RNAfusion_inspector={"fusioninspector-html", "clinical"},
    RNAfusion_inspector_research={"fusioninspector-html", "research"},
)

MIP_SAMPLE_TAGS = dict(
    bam_file={"bam"},
    alignment_file={"cram"},
    vcf2cytosure={"vcf2cytosure"},
    mt_bam={"bam-mt"},
    chromograph_autozyg={"chromograph", "autozyg"},
    chromograph_coverage={"chromograph", "tcov"},
    chromograph_regions={"chromograph", "regions"},
    chromograph_sites={"chromograph", "sites"},
    reviewer_alignment={"expansionhunter", "bam"},
    reviewer_alignment_index={"expansionhunter", "bam-index"},
    reviewer_vcf={"expansionhunter", "vcf-str"},
    mitodel_file={"mitodel"},
)

BALSAMIC_SAMPLE_TAGS = dict(
    bam_file={"bam"},
    alignment_file={"cram"},
    vcf2cytosure={"vcf2cytosure"},
)

BALSAMIC_UMI_SAMPLE_TAGS = dict(
    bam_file={"umi-bam"},
    alignment_file={"umi-cram"},
)

<<<<<<< HEAD

class ScoutCustomCaseReportTags(StrEnum):
    DELIVERY: str = "delivery_report"
    CNV: str = "cnv_report"
    COV_QC: str = "coverage_qc_report"
    MULTIQC: str = "multiqc"
    MULTIQC_RNA: str = "multiqc_rna"
    GENE_FUSION: str = "gene_fusion_report"
    GENE_FUSION_RESEARCH: str = "gene_fusion_report_research"
=======
RNAFUSION_SAMPLE_TAGS = dict()
>>>>>>> 46976c67
<|MERGE_RESOLUTION|>--- conflicted
+++ resolved
@@ -1,16 +1,22 @@
-<<<<<<< HEAD
 from cg.utils.enums import StrEnum
-=======
+
 from typing import Dict, Set
-
-from cgmodels.cg.constants import StrEnum
 
 
 class GenomeBuild(StrEnum):
     hg19: str = "37"
     hg38: str = "38"
 
->>>>>>> 46976c67
+
+class ScoutCustomCaseReportTags(StrEnum):
+    DELIVERY: str = "delivery_report"
+    CNV: str = "cnv_report"
+    COV_QC: str = "coverage_qc_report"
+    MULTIQC: str = "multiqc"
+    MULTIQC_RNA: str = "multiqc_rna"
+    GENE_FUSION: str = "gene_fusion_report"
+    GENE_FUSION_RESEARCH: str = "gene_fusion_report_research"
+
 
 MIP_CASE_TAGS = dict(
     snv_vcf={"vcf-snv-clinical"},
@@ -78,16 +84,5 @@
     alignment_file={"umi-cram"},
 )
 
-<<<<<<< HEAD
 
-class ScoutCustomCaseReportTags(StrEnum):
-    DELIVERY: str = "delivery_report"
-    CNV: str = "cnv_report"
-    COV_QC: str = "coverage_qc_report"
-    MULTIQC: str = "multiqc"
-    MULTIQC_RNA: str = "multiqc_rna"
-    GENE_FUSION: str = "gene_fusion_report"
-    GENE_FUSION_RESEARCH: str = "gene_fusion_report_research"
-=======
 RNAFUSION_SAMPLE_TAGS = dict()
->>>>>>> 46976c67
