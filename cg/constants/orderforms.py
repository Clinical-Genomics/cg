--- conflicted
+++ resolved
@@ -34,13 +34,8 @@
             Orderform.MICROSALT: "11",
             Orderform.NALLO: "1",
             Orderform.SARS_COV_2: "10",
-<<<<<<< HEAD
             Orderform.MICROBIAL_FASTQ: "2",
-            Orderform.PACBIO_LONG_READ: "1",
-=======
-            Orderform.MICROBIAL_FASTQ: "1",
             Orderform.PACBIO_LONG_READ: "2",
->>>>>>> c51c3ab2
         }
         return current_order_form_versions[order_form]
 
