--- conflicted
+++ resolved
@@ -3,15 +3,10 @@
 
 from enum import StrEnum
 
-<<<<<<< HEAD
 from cg.constants.constants import CustomerId
 
-GENOME_BUILD_37 = "37"
-GENOME_BUILD_38 = "GRCh38"
-=======
 GENOME_BUILD_37: str = "37"
 GENOME_BUILD_38: str = "GRCh38"
->>>>>>> 18405bbe
 
 
 class GenePanelMasterList(StrEnum):
@@ -49,13 +44,8 @@
 
     @classmethod
     def get_panel_names(cls, panels=None) -> list[str]:
-<<<<<<< HEAD
-        """Return requested panel names from Master list, or all panels if none are specified."""
-        return (
-            [panel_name.value for panel_name in panels]
-            if panels
-            else list(map(lambda panel: panel.value, cls))
-        )
+        """Return requested panel names from the Master list, or all panels if none are specified."""
+        return list(panels) if panels else list(cls)
 
     @classmethod
     def collaborators(cls) -> set[str]:
@@ -74,8 +64,4 @@
         "DSD": {"DSD", "DSD-S", "HYP", "SEXDIF", "SEXDET"},
         "CM": {"CNM", "CM"},
         "Horsel": {"Horsel", "141217", "141201"},
-    }
-=======
-        """Return requested panel names from the Master list, or all panels if none are specified."""
-        return list(panels) if panels else list(cls)
->>>>>>> 18405bbe
+    }