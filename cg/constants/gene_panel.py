--- conflicted
+++ resolved
@@ -4,11 +4,11 @@
 GENOME_BUILD_37 = "37"
 GENOME_BUILD_38 = "GRCh38"
 
-<<<<<<< HEAD
 
 class MasterList(StrEnum):
     BRAIN: str = "BRAIN"
     CARDIOLOGY: str = "Cardiology"
+    CH: str = "CH"
     CTD: str = "CTD"
     DIAB: str = "DIAB"
     ENDO: str = "ENDO"
@@ -29,30 +29,4 @@
     PIDCAD: str = "PIDCAD"
     OMIM_AUTO: str = "OMIM-AUTO"
     SKD: str = "SKD"
-=======
-MASTER_LIST = (
-    "BRAIN",
-    "Cardiology",
-    "CH",
-    "CTD",
-    "DIAB",
-    "ENDO",
-    "EP",
-    "IBMFS",
-    "IEM",
-    "IF",
-    "mcarta",
-    "MHT",
-    "MIT",
-    "MOVE",
-    "mtDNA",
-    "NBS-M",
-    "NEURODEG",
-    "NMD",
-    "PEDHEP",
-    "PID",
-    "PIDCAD",
-    "OMIM-AUTO",
-    "SKD",
-)
->>>>>>> 7c2cf000
+    