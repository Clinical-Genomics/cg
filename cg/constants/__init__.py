--- conflicted
+++ resolved
@@ -8,12 +8,6 @@
 from cg.constants.constants import (
     CAPTUREKIT_CANCER_OPTIONS,
     CAPTUREKIT_OPTIONS,
-<<<<<<< HEAD
-    CASE_ACTIONS,
-=======
-    COLLABORATORS,
-    COMBOS,
->>>>>>> 18405bbe
     CONTAINER_OPTIONS,
     DEFAULT_CAPTURE_KIT,
     PREP_CATEGORIES,
