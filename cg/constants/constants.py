"""Constants for cg."""

from enum import Enum, IntEnum, StrEnum, auto

from cg.utils.date import get_date

VALID_DATA_IN_PRODUCTION = get_date("2017-09-27")

LENGTH_LONG_DATE: int = len("YYYYMMDD")

MAX_ITEMS_TO_RETRIEVE = 50

SCALE_TO_MILLION_READ_PAIRS = 2_000_000
SCALE_TO_READ_PAIRS = 2

ANALYSIS_TYPES = ["tumor_wgs", "tumor_normal_wgs", "tumor_panel", "tumor_normal_panel"]

CAPTUREKIT_CANCER_OPTIONS = (
    "GIcfDNA",
    "GMCKsolid",
    "GMSmyeloid",
    "LymphoMATIC",
    "other (specify in comment field)",
)
CAPTUREKIT_OPTIONS = (
    "Agilent Sureselect CRE",
    "Agilent Sureselect V5",
    "SureSelect Focused Exome",
    "Twist_Target_hg19.bed",
    "other",
)


class JobType(StrEnum):
    UPLOAD: str = "upload"
    ANALYSIS: str = "analysis"


class CaseActions(StrEnum):
    ANALYZE: str = "analyze"
    HOLD: str = "hold"
    RUNNING: str = "running"

    @classmethod
    def actions(cls) -> list[str]:
        return list(map(lambda action: action.value, cls))


CONTAINER_OPTIONS = ("Tube", "96 well plate", "No container")


class ControlOptions(StrEnum):
    NEGATIVE: str = "negative"
    POSITIVE: str = "positive"
    EMPTY: str = ""


DEFAULT_CAPTURE_KIT = "twistexomecomprehensive_10.2_hg19_design.bed"


class CustomerId(StrEnum):
    CG_INTERNAL_CUSTOMER: str = "cust000"
    CUST001: str = "cust001"
    CUST002: str = "cust002"
    CUST003: str = "cust003"
    CUST004: str = "cust004"
    CUST032: str = "cust032"
    CUST042: str = "cust042"
    CUST110: str = "cust110"
    CUST127: str = "cust127"
    CUST132: str = "cust132"
    CUST143: str = "cust143"
    CUST147: str = "cust147"
    CUST999: str = "cust999"


class SequencingRunDataAvailability(StrEnum):
    ON_DISK: str = "ondisk"
    REMOVED: str = "removed"
    REQUESTED: str = "requested"
    PROCESSING: str = "processing"
    RETRIEVED: str = "retrieved"

    @classmethod
    def statuses(cls) -> list[str]:
        return list(map(lambda status: status.value, cls))


class CancerAnalysisType(StrEnum):
    TUMOR_NORMAL = auto()
    TUMOR_NORMAL_PANEL = auto()
    TUMOR_NORMAL_WGS = auto()
    TUMOR_PANEL = auto()
    TUMOR_WGS = auto()


class SexOptions(StrEnum):
    MALE: str = "male"
    FEMALE: str = "female"
    UNKNOWN: str = "unknown"


SARS_COV_REGEX = "^[0-9]{2}CS[0-9]{6}$"

STATUS_OPTIONS = ("affected", "unaffected", "unknown")


class StatusOptions(StrEnum):
    AFFECTED: str = "affected"
    UNAFFECTED: str = "unaffected"
    UNKNOWN: str = "unknown"


class Workflow(StrEnum):
    BALSAMIC: str = "balsamic"
    BALSAMIC_PON: str = "balsamic-pon"
    BALSAMIC_UMI: str = "balsamic-umi"
    DEMULTIPLEX: str = "demultiplex"
    FLUFFY: str = "fluffy"
    JASEN: str = "jasen"
    MICROSALT: str = "microsalt"
    MIP_DNA: str = "mip-dna"
    MIP_RNA: str = "mip-rna"
    MUTANT: str = "mutant"
    NALLO: str = "nallo"
    RAREDISEASE: str = "raredisease"
    RAW_DATA: str = "raw-data"
    RNAFUSION: str = "rnafusion"
    RSYNC: str = "rsync"
    SPRING: str = "spring"
    TAXPROFILER: str = "taxprofiler"
    TOMTE: str = "tomte"


DNA_WORKFLOWS_WITH_SCOUT_UPLOAD: list[Workflow] = [
    Workflow.MIP_DNA,
    Workflow.BALSAMIC,
    Workflow.BALSAMIC_UMI,
]


class FileFormat(StrEnum):
    CSV: str = "csv"
    FASTQ: str = "fastq"
    JSON: str = "json"
    PNG: str = "png"
    TSV: str = "tsv"
    TXT: str = "txt"
    XML: str = "xml"
    YAML: str = "yaml"


class GenomeVersion(StrEnum):
    GRCh37: str = "GRCh37"
    GRCh38: str = "GRCh38"
    T2T_CHM13: str = "T2T-CHM13v2.0"
    CANFAM3 = auto()
    HG19: str = "hg19"
    HG38: str = "hg38"


class SampleType(StrEnum):
    TUMOR: str = "tumor"
    NORMAL: str = "normal"


class DataDelivery(StrEnum):
    ANALYSIS_FILES = "analysis"
    ANALYSIS_SCOUT = "analysis-scout"
    BAM = "bam"
    FASTQ = "fastq"
    FASTQ_SCOUT = "fastq-scout"
    FASTQ_QC = "fastq_qc"
    FASTQ_ANALYSIS = "fastq-analysis"
    FASTQ_QC_ANALYSIS = "fastq_qc-analysis"
    FASTQ_ANALYSIS_SCOUT = "fastq-analysis-scout"
    NIPT_VIEWER = "nipt-viewer"
    NO_DELIVERY = "no-delivery"
<<<<<<< HEAD
=======
    RAW_DATA_ANALYSIS = "raw_data-analysis"
    RAW_DATA_ANALYSIS_SCOUT = "raw_data-analysis-scout"
    RAW_DATA_SCOUT = "raw_data-scout"
>>>>>>> e55beb47
    SCOUT = "scout"
    STATINA = "statina"


class HastaSlurmPartitions(StrEnum):
    DRAGEN: str = "dragen"


class FileExtensions(StrEnum):
    BAM: str = ".bam"
    BCF: str = ".bcf"
    BED: str = ".bed"
    COMPLETE: str = ".complete"
    CONFIG: str = ".config"
    CRAM: str = ".cram"
    CSV: str = ".csv"
    FASTQ: str = ".fastq"
    FASTQ_GZ: str = ".fastq.gz"
    GPG: str = ".gpg"
    GZIP: str = ".gz"
    HTML: str = ".html"
    JSON: str = ".json"
    KEY: str = ".key"
    LOG: str = ".log"
    MD5: str = ".md5"
    MD5SUM: str = ".md5sum"
    NO_EXTENSION: str = ""
    PASS_PHRASE: str = ".passphrase"
    PENDING: str = ".pending"
    PNG: str = ".png"
    SBATCH: str = ".sbatch"
    SPRING: str = ".spring"
    SH: str = ".sh"
    TAR: str = ".tar"
    TMP: str = ".tmp"
    TSV: str = ".tsv"
    TXT: str = ".txt"
    VCF: str = ".vcf"
    VCF_GZ: str = ".vcf.gz"
    XLSX: str = ".xlsx"
    XML: str = ".xml"
    YAML: str = ".yaml"


class APIMethods(StrEnum):
    POST: str = "POST"
    PUT: str = "PUT"
    GET: str = "GET"
    DELETE: str = "DELETE"
    PATCH: str = "PATCH"


class MicrosaltQC:
    AVERAGE_COVERAGE_THRESHOLD: int = 10
    MWX_THRESHOLD_SAMPLES_PASSING: float = 0.9
    COVERAGE_10X_THRESHOLD: float = 0.75
    DUPLICATION_RATE_THRESHOLD: float = 0.8
    INSERT_SIZE_THRESHOLD: int = 100
    MAPPED_RATE_THRESHOLD: float = 0.3
    NEGATIVE_CONTROL_READS_THRESHOLD: float = 0.2
    TARGET_READS: int = 6000000
    TARGET_READS_FAIL_THRESHOLD: float = 0.7


class MicrosaltAppTags(StrEnum):
    MWRNXTR003: str = "MWRNXTR003"
    MWXNXTR003: str = "MWXNXTR003"
    VWGNXTR001: str = "VWGNXTR001"
    PREP_CATEGORY: str = "mic"


class MutantQC:
    EXTERNAL_NEGATIVE_CONTROL_READS_THRESHOLD: int = 100000
    INTERNAL_NEGATIVE_CONTROL_READS_THRESHOLD: int = 2000
    FRACTION_OF_SAMPLES_WITH_FAILED_QC_THRESHOLD: float = 0.2
    QUALITY_REPORT_FILE_NAME: str = f"QC_report{FileExtensions.JSON}"


DRY_RUN_MESSAGE = "Dry run: process call will not be executed!"


class MetaApis:
    ANALYSIS_API: str = "analysis_api"


class WorkflowManager(StrEnum):
    Slurm: str = "slurm"
    Tower: str = "nf_tower"


class Strandedness(StrEnum):
    """Strandedness types."""

    FORWARD: str = "forward"
    REVERSE: str = "reverse"
    UNSTRANDED: str = "unstranded"


class ReadDirection(IntEnum):
    """Read direction types."""

    FORWARD: int = 1
    REVERSE: int = 2


PIPELINES_USING_PARTIAL_ANALYSES: list[Workflow] = [Workflow.MICROSALT, Workflow.MUTANT]


class MultiQC(StrEnum):
    """MultiQC constants"""

    MULTIQC: str = "multiqc"
    MULTIQC_DATA: str = "multiqc_data"


NG_UL_SUFFIX: str = " ng/uL"


class SequencingQCStatus(Enum):
    FAILED = auto()
    PASSED = auto()
    PENDING = auto()


class SampleStatus(StrEnum):
    INCOMING = "incoming"
    LABPREP = "labprep"
    SEQUENCING = "sequencing"

    @classmethod
    def statuses(cls) -> list[str]:
        return [cls.INCOMING, cls.LABPREP, cls.SEQUENCING]<|MERGE_RESOLUTION|>--- conflicted
+++ resolved
@@ -176,12 +176,9 @@
     FASTQ_ANALYSIS_SCOUT = "fastq-analysis-scout"
     NIPT_VIEWER = "nipt-viewer"
     NO_DELIVERY = "no-delivery"
-<<<<<<< HEAD
-=======
     RAW_DATA_ANALYSIS = "raw_data-analysis"
     RAW_DATA_ANALYSIS_SCOUT = "raw_data-analysis-scout"
     RAW_DATA_SCOUT = "raw_data-scout"
->>>>>>> e55beb47
     SCOUT = "scout"
     STATINA = "statina"
 
