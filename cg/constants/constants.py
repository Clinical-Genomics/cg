"""Constants for cg"""
from cgmodels.cg.constants import Pipeline, StrEnum

ANALYSIS_TYPES = ["tumor_wgs", "tumor_normal_wgs", "tumor_panel", "tumor_normal_panel"]

CAPTUREKIT_CANCER_OPTIONS = (
    "GIcfDNA",
    "GMCKsolid",
    "GMSmyeloid",
    "LymphoMATIC",
    "other (specify in comment field)",
)
CAPTUREKIT_OPTIONS = (
    "Agilent Sureselect CRE",
    "Agilent Sureselect V5",
    "SureSelect Focused Exome",
    "Twist_Target_hg19.bed",
    "other",
)

CASE_ACTIONS = ("analyze", "running", "hold")

COLLABORATORS = ("cust000", "cust002", "cust003", "cust004", "cust042")

COMBOS = {
    "DSD": ("DSD", "HYP", "SEXDIF", "SEXDET"),
    "CM": ("CNM", "CM"),
    "Horsel": ("Horsel", "141217", "141201"),
}

CONTAINER_OPTIONS = ("Tube", "96 well plate", "No container")

CONTROL_OPTIONS = ("", "negative", "positive")

DEFAULT_CAPTURE_KIT = "twistexomerefseq_9.1_hg19_design.bed"

FLOWCELL_STATUS = ("ondisk", "removed", "requested", "processing", "retrieved")

<<<<<<< HEAD
FLOWCELL_Q30_THRESHOLD = {
    "hiseqx": 75,
    "hiseqga": 80,
    "novaseq": {"151": 75, "101": 75, "51": 75},
}

PREP_CATEGORIES = ("cov", "mic", "rml", "tgs", "wes", "wgs", "wts")

SEX_OPTIONS = ("male", "female", "unknown")

STATUS_OPTIONS = ("affected", "unaffected", "unknown")
ANALYSIS_TYPES = ["tumor_wgs", "tumor_normal_wgs", "tumor_panel", "tumor_normal_panel"]

SARS_COV_REGEX = "^[0-9]{2}CS[0-9]{6}$"
=======
PREP_CATEGORIES = ("cov", "mic", "rml", "tgs", "wes", "wgs", "wts")

SARS_COV_REGEX = "^[0-9]{2}CS[0-9]{6}$"

SEX_OPTIONS = ("male", "female", "unknown")

STATUS_OPTIONS = ("affected", "unaffected", "unknown")
>>>>>>> 87922d15


class DataDelivery(StrEnum):
    ANALYSIS_BAM_FILES: str = "analysis-bam"
    ANALYSIS_FILES: str = "analysis"
    FASTQ: str = "fastq"
    FASTQ_QC: str = "fastq_qc"
    FASTQ_QC_ANALYSIS_CRAM: str = "fastq_qc-analysis-cram"
    FASTQ_QC_ANALYSIS_CRAM_SCOUT: str = "fastq_qc-analysis-cram-scout"
    NIPT_VIEWER: str = "nipt-viewer"
<<<<<<< HEAD
    SCOUT: str = "scout"
=======
    SCOUT: str = "scout"


class FlowCellStatus(StrEnum):
    ONDISK: str = "ondisk"
    REMOVED: str = "removed"
    REQUESTED: str = "requested"
    PROCESSING: str = "processing"
    RETRIEVED: str = "retrieved"


class HousekeeperTags(StrEnum):
    FASTQ: str = "fastq"
    SAMPLESHEET: str = "samplesheet"
    SPRING: str = "spring"
>>>>>>> 87922d15
<|MERGE_RESOLUTION|>--- conflicted
+++ resolved
@@ -36,7 +36,6 @@
 
 FLOWCELL_STATUS = ("ondisk", "removed", "requested", "processing", "retrieved")
 
-<<<<<<< HEAD
 FLOWCELL_Q30_THRESHOLD = {
     "hiseqx": 75,
     "hiseqga": 80,
@@ -47,19 +46,9 @@
 
 SEX_OPTIONS = ("male", "female", "unknown")
 
-STATUS_OPTIONS = ("affected", "unaffected", "unknown")
-ANALYSIS_TYPES = ["tumor_wgs", "tumor_normal_wgs", "tumor_panel", "tumor_normal_panel"]
-
-SARS_COV_REGEX = "^[0-9]{2}CS[0-9]{6}$"
-=======
-PREP_CATEGORIES = ("cov", "mic", "rml", "tgs", "wes", "wgs", "wts")
-
 SARS_COV_REGEX = "^[0-9]{2}CS[0-9]{6}$"
 
-SEX_OPTIONS = ("male", "female", "unknown")
-
 STATUS_OPTIONS = ("affected", "unaffected", "unknown")
->>>>>>> 87922d15
 
 
 class DataDelivery(StrEnum):
@@ -70,9 +59,6 @@
     FASTQ_QC_ANALYSIS_CRAM: str = "fastq_qc-analysis-cram"
     FASTQ_QC_ANALYSIS_CRAM_SCOUT: str = "fastq_qc-analysis-cram-scout"
     NIPT_VIEWER: str = "nipt-viewer"
-<<<<<<< HEAD
-    SCOUT: str = "scout"
-=======
     SCOUT: str = "scout"
 
 
@@ -87,5 +73,4 @@
 class HousekeeperTags(StrEnum):
     FASTQ: str = "fastq"
     SAMPLESHEET: str = "samplesheet"
-    SPRING: str = "spring"
->>>>>>> 87922d15
+    SPRING: str = "spring"