"""Constants for cg"""
import click
from cgmodels.cg.constants import Pipeline, StrEnum

ANALYSIS_TYPES = ["tumor_wgs", "tumor_normal_wgs", "tumor_panel", "tumor_normal_panel"]

CAPTUREKIT_CANCER_OPTIONS = (
    "GIcfDNA",
    "GMCKsolid",
    "GMSmyeloid",
    "LymphoMATIC",
    "other (specify in comment field)",
)
CAPTUREKIT_OPTIONS = (
    "Agilent Sureselect CRE",
    "Agilent Sureselect V5",
    "SureSelect Focused Exome",
    "Twist_Target_hg19.bed",
    "other",
)

CASE_ACTIONS = ("analyze", "running", "hold")

COLLABORATORS = ("cust000", "cust002", "cust003", "cust004", "cust042")

COMBOS = {
    "DSD": ("DSD", "HYP", "SEXDIF", "SEXDET"),
    "CM": ("CNM", "CM"),
    "Horsel": ("Horsel", "141217", "141201"),
}

CONTAINER_OPTIONS = ("Tube", "96 well plate", "No container")

CONTROL_OPTIONS = ("", "negative", "positive")

DEFAULT_CAPTURE_KIT = "twistexomerefseq_9.1_hg19_design.bed"

FLOWCELL_STATUS = ("ondisk", "removed", "requested", "processing", "retrieved")

PREP_CATEGORIES = ("cov", "mic", "rml", "tgs", "wes", "wgs", "wts")

SARS_COV_REGEX = "^[0-9]{2}CS[0-9]{6}$"

SEX_OPTIONS = ("male", "female", "unknown")

STATUS_OPTIONS = ("affected", "unaffected", "unknown")


class DataDelivery(StrEnum):
    ANALYSIS_BAM_FILES: str = "analysis-bam"
    ANALYSIS_FILES: str = "analysis"
    FASTQ: str = "fastq"
    FASTQ_QC: str = "fastq_qc"
    FASTQ_QC_ANALYSIS_CRAM: str = "fastq_qc-analysis-cram"
    FASTQ_QC_ANALYSIS_CRAM_SCOUT: str = "fastq_qc-analysis-cram-scout"
    NIPT_VIEWER: str = "nipt-viewer"
    SCOUT: str = "scout"


class FlowCellStatus(StrEnum):
    ONDISK: str = "ondisk"
    REMOVED: str = "removed"
    REQUESTED: str = "requested"
    PROCESSING: str = "processing"
    RETRIEVED: str = "retrieved"


class HousekeeperTags(StrEnum):
    FASTQ: str = "fastq"
    SAMPLESHEET: str = "samplesheet"
    SPRING: str = "spring"
<<<<<<< HEAD


class Sequencers(StrEnum):
    HISEQX: str = "hiseqx"
    HISEQGA: str = "hiseqga"
    NOVASEQ: str = "novaseq"
    ALL: str = "all"


DRY_RUN = click.option(
    "-d",
    "--dry-run",
    is_flag=True,
    default=False,
    help="Runs the command without making any changes",
)
=======
    ARCHIVED_SAMPLE_SHEET: str = "archived_sample_sheet"
>>>>>>> 3bcf602a
<|MERGE_RESOLUTION|>--- conflicted
+++ resolved
@@ -69,7 +69,7 @@
     FASTQ: str = "fastq"
     SAMPLESHEET: str = "samplesheet"
     SPRING: str = "spring"
-<<<<<<< HEAD
+    ARCHIVED_SAMPLE_SHEET: str = "archived_sample_sheet"
 
 
 class Sequencers(StrEnum):
@@ -85,7 +85,4 @@
     is_flag=True,
     default=False,
     help="Runs the command without making any changes",
-)
-=======
-    ARCHIVED_SAMPLE_SHEET: str = "archived_sample_sheet"
->>>>>>> 3bcf602a
+)