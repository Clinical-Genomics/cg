"""Constants for cg."""
import click
from cgmodels.cg.constants import StrEnum

from cg.constants.sequencing import Sequencers
from cg.utils.date import get_date

VALID_DATA_IN_PRODUCTION = get_date("2017-09-27")

MAX_ITEMS_TO_RETRIEVE = 50

SCALE_TO_MILLION_READ_PAIRS = 2_000_000

ANALYSIS_TYPES = ["tumor_wgs", "tumor_normal_wgs", "tumor_panel", "tumor_normal_panel"]

CAPTUREKIT_CANCER_OPTIONS = (
    "GIcfDNA",
    "GMCKsolid",
    "GMSmyeloid",
    "LymphoMATIC",
    "other (specify in comment field)",
)
CAPTUREKIT_OPTIONS = (
    "Agilent Sureselect CRE",
    "Agilent Sureselect V5",
    "SureSelect Focused Exome",
    "Twist_Target_hg19.bed",
    "other",
)


class CaseActions(StrEnum):
    ANALYZE: str = "analyze"
    HOLD: str = "hold"
    RUNNING: str = "running"


CASE_ACTIONS = [action.value for action in CaseActions]

COLLABORATORS = ("cust000", "cust002", "cust003", "cust004", "cust042")

COMBOS = {
    "DSD": ("DSD", "HYP", "SEXDIF", "SEXDET"),
    "CM": ("CNM", "CM"),
    "Horsel": ("Horsel", "141217", "141201"),
}

CONTAINER_OPTIONS = ("Tube", "96 well plate", "No container")

CONTROL_OPTIONS = ("", "negative", "positive")

DEFAULT_CAPTURE_KIT = "twistexomerefseq_9.1_hg19_design.bed"


class FlowCellStatus(StrEnum):
    ONDISK: str = "ondisk"
    REMOVED: str = "removed"
    REQUESTED: str = "requested"
    PROCESSING: str = "processing"
    RETRIEVED: str = "retrieved"


FLOWCELL_STATUS = [status.value for status in FlowCellStatus]

FLOWCELL_Q30_THRESHOLD = {
    Sequencers.HISEQX: 75,
    Sequencers.HISEQGA: 80,
    Sequencers.NOVASEQ: 75,
}


class PrepCategory(StrEnum):
    COVID: str = "cov"
    MICROBIAL: str = "mic"
    READY_MADE_LIBRARY: str = "rml"
    TARGETED_GENOME_SEQUENCING: str = "tgs"
    WHOLE_EXOME_SEQUENCING: str = "wes"
    WHOLE_GENOME_SEQUENCING: str = "wgs"
    WHOLE_TRANSCRIPTOME_SEQUENCING: str = "wts"


PREP_CATEGORIES = ("cov", "mic", "rml", "tgs", "wes", "wgs", "wts")

SEX_OPTIONS = ("male", "female", "unknown")

SARS_COV_REGEX = "^[0-9]{2}CS[0-9]{6}$"

STATUS_OPTIONS = ("affected", "unaffected", "unknown")


class FileFormat(StrEnum):
    JSON: str = "json"
    YAML: str = "yaml"


class GenomeVersion(StrEnum):
    hg19: str = "hg19"
    hg38: str = "hg38"
    canfam3: str = "canfam3"


class DataDelivery(StrEnum):
    ANALYSIS_FILES: str = "analysis"
    ANALYSIS_SCOUT: str = "analysis-scout"
    FASTQ: str = "fastq"
    FASTQ_SCOUT: str = "fastq-scout"
    FASTQ_QC: str = "fastq_qc"
    FASTQ_ANALYSIS: str = "fastq-analysis"
    FASTQ_QC_ANALYSIS: str = "fastq_qc-analysis"
    FASTQ_ANALYSIS_SCOUT: str = "fastq-analysis-scout"
    NIPT_VIEWER: str = "nipt-viewer"
    NO_DELIVERY: str = "no-delivery"
    SCOUT: str = "scout"
    STATINA: str = "statina"


class HastaSlurmPartitions(StrEnum):
    DRAGEN: str = "dragen"


class FileExtensions(StrEnum):
    GPG: str = ".gpg"
    GZIP: str = ".gz"
    JSON: str = ".json"
    KEY: str = ".key"
    NO_EXTENSION: str = ""
    SPRING: str = ".spring"
    TAR: str = ".tar"
    TMP: str = ".tmp"


class APIMethods(StrEnum):
    POST: str = "POST"
    PUT: str = "PUT"
    GET: str = "GET"
    DELETE: str = "DELETE"
    PATCH: str = "PATCH"


DRY_RUN = click.option(
    "-d",
    "--dry-run",
    is_flag=True,
    default=False,
    help="Runs the command without making any changes",
)

SKIP_CONFIRMATION = click.option(
    "-y",
    "--yes",
    is_flag=True,
    default=False,
    help="Skip confirmation",
)

<<<<<<< HEAD

class MicrosaltQC:
    QC_PERCENT_THRESHOLD_MWX: float = 0.1
    COVERAGE_10X_THRESHOLD: float = 0.75
    NEGATIVE_CONTROL_READS_THRESHOLD: float = 0.2


class MicrosaltAppTags:
    MWRNXTR003: str = "MWRNXTR003"
    MWXNXTR003: str = "MWXNXTR003"
=======
DRY_RUN_MESSAGE = "Dry run: process call will not be executed!"
>>>>>>> e6d5c5d7
<|MERGE_RESOLUTION|>--- conflicted
+++ resolved
@@ -153,7 +153,6 @@
     help="Skip confirmation",
 )
 
-<<<<<<< HEAD
 
 class MicrosaltQC:
     QC_PERCENT_THRESHOLD_MWX: float = 0.1
@@ -164,6 +163,6 @@
 class MicrosaltAppTags:
     MWRNXTR003: str = "MWRNXTR003"
     MWXNXTR003: str = "MWXNXTR003"
-=======
+
+
 DRY_RUN_MESSAGE = "Dry run: process call will not be executed!"
->>>>>>> e6d5c5d7
