"""Constants for cg."""

from enum import Enum, IntEnum, StrEnum, auto

from cg.utils.date import get_date

VALID_DATA_IN_PRODUCTION = get_date("2017-09-27")

LENGTH_LONG_DATE: int = len("YYYYMMDD")

MAX_ITEMS_TO_RETRIEVE = 50

SCALE_TO_MILLION_READ_PAIRS = 2_000_000
SCALE_TO_READ_PAIRS = 2

ANALYSIS_TYPES = ["tumor_wgs", "tumor_normal_wgs", "tumor_panel", "tumor_normal_panel"]

CAPTUREKIT_CANCER_OPTIONS = (
    "GIcfDNA",
    "GMCKsolid",
    "GMSmyeloid",
    "LymphoMATIC",
    "other (specify in comment field)",
)
CAPTUREKIT_OPTIONS = (
    "Agilent Sureselect CRE",
    "Agilent Sureselect V5",
    "SureSelect Focused Exome",
    "Twist_Target_hg19.bed",
    "other",
)


class JobType(StrEnum):
    UPLOAD = "upload"
    ANALYSIS = "analysis"


class CaseActions(StrEnum):
    ANALYZE = "analyze"
    HOLD = "hold"
    RUNNING = "running"
    TOP_UP = "top-up"

    @classmethod
    def actions(cls) -> list[str]:
        return list(map(lambda action: action.value, cls))


CONTAINER_OPTIONS = ("Tube", "96 well plate", "No container")


class ControlOptions(StrEnum):
    NEGATIVE: str = "negative"
    POSITIVE: str = "positive"
    EMPTY: str = ""


DEFAULT_CAPTURE_KIT = "twistexomecomprehensive_10.2_hg19_design.bed"


class CustomerId(StrEnum):
<<<<<<< HEAD
    CG_INTERNAL_CUSTOMER = "cust000"
    CUST001 = "cust001"
    CUST002 = "cust002"
    CUST003 = "cust003"
    CUST004 = "cust004"
    CUST032 = "cust032"
    CUST042 = "cust042"
    CUST087 = "cust087"
    CUST110 = "cust110"
    CUST127 = "cust127"
    CUST132 = "cust132"
    CUST143 = "cust143"
    CUST147 = "cust147"
    CUST175 = "cust175"
    CUST185 = "cust185"
    CUST999 = "cust999"
=======
    CG_INTERNAL_CUSTOMER: str = "cust000"
    CUST001: str = "cust001"
    CUST002: str = "cust002"
    CUST003: str = "cust003"
    CUST004: str = "cust004"
    CUST032: str = "cust032"
    CUST042: str = "cust042"
    CUST110: str = "cust110"
    CUST127: str = "cust127"
    CUST132: str = "cust132"
    CUST143: str = "cust143"
    CUST147: str = "cust147"
    CUST201: str = "cust201"
    CUST999: str = "cust999"
>>>>>>> 2a47987d


class SequencingRunDataAvailability(StrEnum):
    ON_DISK: str = "ondisk"
    REMOVED: str = "removed"
    REQUESTED: str = "requested"
    PROCESSING: str = "processing"
    RETRIEVED: str = "retrieved"

    @classmethod
    def statuses(cls) -> list[str]:
        return list(map(lambda status: status.value, cls))


class CancerAnalysisType(StrEnum):
    TUMOR_NORMAL = auto()
    TUMOR_NORMAL_PANEL = auto()
    TUMOR_NORMAL_WGS = auto()
    TUMOR_PANEL = auto()
    TUMOR_WGS = auto()


class SexOptions(StrEnum):
    MALE: str = "male"
    FEMALE: str = "female"
    UNKNOWN: str = "unknown"


SARS_COV_REGEX = "^[0-9]{2}CS[0-9]{6}$"

STATUS_OPTIONS = ("affected", "unaffected", "unknown")


class StatusOptions(StrEnum):
    AFFECTED: str = "affected"
    UNAFFECTED: str = "unaffected"
    UNKNOWN: str = "unknown"


class Workflow(StrEnum):
    BALSAMIC = "balsamic"
    BALSAMIC_PON = "balsamic-pon"
    BALSAMIC_UMI = "balsamic-umi"
    DEMULTIPLEX = "demultiplex"
    FLUFFY = "fluffy"
    JASEN = "jasen"
    MICROSALT = "microsalt"
    MIP_DNA = "mip-dna"
    MIP_RNA = "mip-rna"
    MUTANT = "mutant"
    NALLO = "nallo"
    RAREDISEASE = "raredisease"
    RAW_DATA = "raw-data"
    RNAFUSION = "rnafusion"
    RSYNC = "rsync"
    SPRING = "spring"
    TAXPROFILER = "taxprofiler"
    TOMTE = "tomte"


DNA_WORKFLOWS_WITH_SCOUT_UPLOAD: list[Workflow] = [
    Workflow.MIP_DNA,
    Workflow.BALSAMIC,
    Workflow.BALSAMIC_UMI,
]


class FileFormat(StrEnum):
    CSV: str = "csv"
    FASTQ: str = "fastq"
    JSON: str = "json"
    PNG: str = "png"
    TSV: str = "tsv"
    TXT: str = "txt"
    XML: str = "xml"
    YAML: str = "yaml"


class GenomeVersion(StrEnum):
    GRCh37: str = "GRCh37"
    GRCh38: str = "GRCh38"
    T2T_CHM13: str = "T2T-CHM13v2.0"
    CANFAM3 = auto()
    HG19: str = "hg19"
    HG38: str = "hg38"


class SampleType(StrEnum):
    TUMOR: str = "tumor"
    NORMAL: str = "normal"


class DataDelivery(StrEnum):
    ANALYSIS_FILES = "analysis"
    ANALYSIS_SCOUT = "analysis-scout"
    BAM = "bam"
    FASTQ = "fastq"
    FASTQ_SCOUT = "fastq-scout"
    FASTQ_QC = "fastq_qc"
    FASTQ_ANALYSIS = "fastq-analysis"
    FASTQ_QC_ANALYSIS = "fastq_qc-analysis"
    FASTQ_ANALYSIS_SCOUT = "fastq-analysis-scout"
    NIPT_VIEWER = "nipt-viewer"
    NO_DELIVERY = "no-delivery"
    RAW_DATA_ANALYSIS = "raw_data-analysis"
    RAW_DATA_ANALYSIS_SCOUT = "raw_data-analysis-scout"
    RAW_DATA_SCOUT = "raw_data-scout"
    SCOUT = "scout"
    STATINA = "statina"


class HastaSlurmPartitions(StrEnum):
    DRAGEN: str = "dragen"


class FileExtensions(StrEnum):
    BAM: str = ".bam"
    BCF: str = ".bcf"
    BED: str = ".bed"
    COMPLETE: str = ".complete"
    CONFIG: str = ".config"
    CRAM: str = ".cram"
    CSV: str = ".csv"
    FASTQ: str = ".fastq"
    FASTQ_GZ: str = ".fastq.gz"
    GPG: str = ".gpg"
    GZIP: str = ".gz"
    HTML: str = ".html"
    JSON: str = ".json"
    KEY: str = ".key"
    LOG: str = ".log"
    MD5: str = ".md5"
    MD5SUM: str = ".md5sum"
    NO_EXTENSION: str = ""
    PASS_PHRASE: str = ".passphrase"
    PENDING: str = ".pending"
    PNG: str = ".png"
    SBATCH: str = ".sbatch"
    SPRING: str = ".spring"
    SH: str = ".sh"
    TAR: str = ".tar"
    TMP: str = ".tmp"
    TSV: str = ".tsv"
    TXT: str = ".txt"
    VCF: str = ".vcf"
    VCF_GZ: str = ".vcf.gz"
    XLSX: str = ".xlsx"
    XML: str = ".xml"
    YAML: str = ".yaml"


class APIMethods(StrEnum):
    POST: str = "POST"
    PUT: str = "PUT"
    GET: str = "GET"
    DELETE: str = "DELETE"
    PATCH: str = "PATCH"


class MicrosaltQC:
    AVERAGE_COVERAGE_THRESHOLD: int = 10
    MWX_THRESHOLD_SAMPLES_PASSING: float = 0.9
    COVERAGE_10X_THRESHOLD: float = 0.75
    DUPLICATION_RATE_THRESHOLD: float = 0.8
    INSERT_SIZE_THRESHOLD: int = 100
    MAPPED_RATE_THRESHOLD: float = 0.3
    NEGATIVE_CONTROL_READS_THRESHOLD: float = 0.2
    TARGET_READS: int = 6000000
    TARGET_READS_FAIL_THRESHOLD: float = 0.7


class MicrosaltAppTags(StrEnum):
    MWRNXTR003: str = "MWRNXTR003"
    MWXNXTR003: str = "MWXNXTR003"
    VWGNXTR001: str = "VWGNXTR001"
    PREP_CATEGORY: str = "mic"


class MutantQC:
    EXTERNAL_NEGATIVE_CONTROL_READS_THRESHOLD: int = 100000
    INTERNAL_NEGATIVE_CONTROL_READS_THRESHOLD: int = 2000
    FRACTION_OF_SAMPLES_WITH_FAILED_QC_THRESHOLD: float = 0.2
    QUALITY_REPORT_FILE_NAME: str = f"QC_report{FileExtensions.JSON}"


DRY_RUN_MESSAGE = "Dry run: process call will not be executed!"


class MetaApis:
    ANALYSIS_API: str = "analysis_api"


class WorkflowManager(StrEnum):
    Slurm = "slurm"
    Tower = "nf_tower"


class Strandedness(StrEnum):
    """Strandedness types."""

    FORWARD = "forward"
    REVERSE = "reverse"
    UNSTRANDED = "unstranded"


class ReadDirection(IntEnum):
    """Read direction types."""

    FORWARD: int = 1
    REVERSE: int = 2


PIPELINES_USING_PARTIAL_ANALYSES: list[Workflow] = [Workflow.MICROSALT, Workflow.MUTANT]


class MultiQC(StrEnum):
    """MultiQC constants"""

    MULTIQC: str = "multiqc"
    MULTIQC_DATA: str = "multiqc_data"


NG_UL_SUFFIX: str = " ng/uL"


class SequencingQCStatus(Enum):
    FAILED = auto()
    PASSED = auto()
    PENDING = auto()


class SampleStatus(StrEnum):
    INCOMING = "incoming"
    LABPREP = "labprep"
    SEQUENCING = "sequencing"

    @classmethod
    def statuses(cls) -> list[str]:
        return [cls.INCOMING, cls.LABPREP, cls.SEQUENCING]<|MERGE_RESOLUTION|>--- conflicted
+++ resolved
@@ -60,7 +60,6 @@
 
 
 class CustomerId(StrEnum):
-<<<<<<< HEAD
     CG_INTERNAL_CUSTOMER = "cust000"
     CUST001 = "cust001"
     CUST002 = "cust002"
@@ -76,23 +75,8 @@
     CUST147 = "cust147"
     CUST175 = "cust175"
     CUST185 = "cust185"
+    CUST201 = "cust201"
     CUST999 = "cust999"
-=======
-    CG_INTERNAL_CUSTOMER: str = "cust000"
-    CUST001: str = "cust001"
-    CUST002: str = "cust002"
-    CUST003: str = "cust003"
-    CUST004: str = "cust004"
-    CUST032: str = "cust032"
-    CUST042: str = "cust042"
-    CUST110: str = "cust110"
-    CUST127: str = "cust127"
-    CUST132: str = "cust132"
-    CUST143: str = "cust143"
-    CUST147: str = "cust147"
-    CUST201: str = "cust201"
-    CUST999: str = "cust999"
->>>>>>> 2a47987d
 
 
 class SequencingRunDataAvailability(StrEnum):
