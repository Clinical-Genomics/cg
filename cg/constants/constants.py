--- conflicted
+++ resolved
@@ -1,10 +1,5 @@
-<<<<<<< HEAD
-"""Constants for cg"""
+"""Constants for cg."""
 from enum import Enum
-
-=======
-"""Constants for cg."""
->>>>>>> c334c6b3
 import click
 from cgmodels.cg.constants import StrEnum
 
@@ -35,15 +30,6 @@
 )
 
 
-<<<<<<< HEAD
-class CaseAction(str, Enum):
-    ANALYZE = "analyze"
-    RUNNING = "running"
-    HOLD = "hold"
-
-
-CASE_ACTIONS = ("analyze", "running", "hold")
-=======
 class CaseActions(StrEnum):
     ANALYZE: str = "analyze"
     HOLD: str = "hold"
@@ -51,7 +37,6 @@
 
 
 CASE_ACTIONS = [action.value for action in CaseActions]
->>>>>>> c334c6b3
 
 COLLABORATORS = ("cust000", "cust002", "cust003", "cust004", "cust042")
 
