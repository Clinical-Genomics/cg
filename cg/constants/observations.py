"""Loqusdb related constants."""

from enum import Enum, StrEnum

from cg.constants.constants import CancerAnalysisType, CustomerId, Workflow
from cg.constants.sequencing import SequencingMethod

LOQUSDB_ID = "_id"
LOQUSDB_SUPPORTED_WORKFLOWS = [Workflow.MIP_DNA, Workflow.BALSAMIC]
<<<<<<< HEAD
LOQUSDB_MIP_SEQUENCING_METHODS = [SequencingMethod.WGS, SequencingMethod.WES]
LOQUSDB_RAREDISEASE_SEQUENCING_METHODS = [SequencingMethod.WGS, SequencingMethod.WES]
LOQUSDB_BALSAMIC_SEQUENCING_METHODS = [SequencingMethod.WGS]


class LoqusdbMipCustomers(StrEnum):
    """Loqusdb Rare Disease customers."""

    KLINISK_GENETIK: str = "cust002"
    CMMS: str = "cust003"
    KLINISK_IMMUNOLOGI: str = "cust004"


class LoqusdbRarediseaseCustomers(StrEnum):
    """Loqusdb Raredisease customers."""

    KLINISK_GENETIK: str = "cust002"
    CMMS: str = "cust003"
    KLINISK_IMMUNOLOGI: str = "cust004"


class LoqusdbBalsamicCustomers(StrEnum):
    """Loqusdb Balsamic customers."""

    AML: str = "cust110"
    BTB_GMS: str = "cust127"
    ONKPAT_HAGLUND: str = "cust143"
    BTB_GMS_LINKOPING: str = "cust147"
=======
LOQUSDB_RARE_DISEASE_CUSTOMERS = [CustomerId.CUST002, CustomerId.CUST003, CustomerId.CUST004]
LOQUSDB_CANCER_CUSTOMERS = [
    CustomerId.CUST110,
    CustomerId.CUST127,
    CustomerId.CUST143,
    CustomerId.CUST147,
]
LOQUSDB_RARE_DISEASE_SEQUENCING_METHODS = [SequencingMethod.WGS, SequencingMethod.WES]
LOQUSDB_CANCER_SEQUENCING_METHODS = [
    CancerAnalysisType.TUMOR_WGS,
    CancerAnalysisType.TUMOR_NORMAL_WGS,
]
>>>>>>> 82fd966a


class LoqusdbInstance(StrEnum):
    """Observations instances."""

    WGS: str = "loqusdb"
    WES: str = "loqusdb-wes"
    SOMATIC: str = "loqusdb-somatic"
    TUMOR: str = "loqusdb-tumor"


class ObservationsFileWildcards(StrEnum):
    """File patterns regarding dump Loqusdb files."""

    CLINICAL_SNV: str = "clinical_snv"
    CLINICAL_SV: str = "clinical_sv"
    CANCER_GERMLINE_SNV: str = "cancer_germline_snv"
    CANCER_GERMLINE_SV: str = "cancer_germline_sv"
    CANCER_SOMATIC_SNV: str = "cancer_somatic_snv"
    CANCER_SOMATIC_SV: str = "cancer_somatic_sv"


class MipDNAObservationsAnalysisTag(StrEnum):
    """Rare disease observations files analysis tags."""

    SNV_VCF: str = "deepvariant"
    SV_VCF: str = "vcf-sv-research"
    PROFILE_GBCF: str = "snv-gbcf"
    FAMILY_PED: str = "pedigree"


class RarediseaseObservationsAnalysisTag(StrEnum):
    """Rare disease observations files analysis tags."""

    SNV_VCF: str = "deepvariant"
    SV_VCF: str = "vcf-sv-research"
    PROFILE_GBCF: str = "vcf-snv"
    FAMILY_PED: str = "pedigree"


class MipDNALoadParameters(Enum):
    """Rare disease Loqusdb load command parameters."""

    PROFILE_THRESHOLD: float = 0.95
    GQ_THRESHOLD: int = 10
    HARD_THRESHOLD: float = 0.95
    SOFT_THRESHOLD: float = 0.90


class RarediseaseLoadParameters(Enum):
    """Raredisease Loqusdb load command parameters."""

    PROFILE_THRESHOLD: float = 0.95
    GQ_THRESHOLD: int = 10
    HARD_THRESHOLD: float = 0.95
    SOFT_THRESHOLD: float = 0.90


class BalsamicObservationsAnalysisTag(StrEnum):
    """Cancer observations files analysis tags."""

    SNV_GERMLINE_VCF: str = "vcf-snv-germline-tumor"
    SNV_VCF: str = "vcf-snv-clinical"
    SV_GERMLINE_VCF: str = "vcf-sv-germline-tumor"
    SV_VCF: str = "vcf-sv-clinical"


class BalsamicLoadParameters(Enum):
    """Cancer Loqusdb load command parameters."""

    QUAL_THRESHOLD: int = 0
    QUAL_GERMLINE_THRESHOLD: int = 10<|MERGE_RESOLUTION|>--- conflicted
+++ resolved
@@ -6,37 +6,8 @@
 from cg.constants.sequencing import SequencingMethod
 
 LOQUSDB_ID = "_id"
-LOQUSDB_SUPPORTED_WORKFLOWS = [Workflow.MIP_DNA, Workflow.BALSAMIC]
-<<<<<<< HEAD
-LOQUSDB_MIP_SEQUENCING_METHODS = [SequencingMethod.WGS, SequencingMethod.WES]
-LOQUSDB_RAREDISEASE_SEQUENCING_METHODS = [SequencingMethod.WGS, SequencingMethod.WES]
-LOQUSDB_BALSAMIC_SEQUENCING_METHODS = [SequencingMethod.WGS]
+LOQUSDB_SUPPORTED_WORKFLOWS = [Workflow.RAREDISEASE, Workflow.MIP_DNA, Workflow.BALSAMIC]
 
-
-class LoqusdbMipCustomers(StrEnum):
-    """Loqusdb Rare Disease customers."""
-
-    KLINISK_GENETIK: str = "cust002"
-    CMMS: str = "cust003"
-    KLINISK_IMMUNOLOGI: str = "cust004"
-
-
-class LoqusdbRarediseaseCustomers(StrEnum):
-    """Loqusdb Raredisease customers."""
-
-    KLINISK_GENETIK: str = "cust002"
-    CMMS: str = "cust003"
-    KLINISK_IMMUNOLOGI: str = "cust004"
-
-
-class LoqusdbBalsamicCustomers(StrEnum):
-    """Loqusdb Balsamic customers."""
-
-    AML: str = "cust110"
-    BTB_GMS: str = "cust127"
-    ONKPAT_HAGLUND: str = "cust143"
-    BTB_GMS_LINKOPING: str = "cust147"
-=======
 LOQUSDB_RARE_DISEASE_CUSTOMERS = [CustomerId.CUST002, CustomerId.CUST003, CustomerId.CUST004]
 LOQUSDB_CANCER_CUSTOMERS = [
     CustomerId.CUST110,
@@ -49,7 +20,6 @@
     CancerAnalysisType.TUMOR_WGS,
     CancerAnalysisType.TUMOR_NORMAL_WGS,
 ]
->>>>>>> 82fd966a
 
 
 class LoqusdbInstance(StrEnum):
