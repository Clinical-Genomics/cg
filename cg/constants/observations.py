--- conflicted
+++ resolved
@@ -43,10 +43,7 @@
     CLINICAL_SNV: str = "clinical_snv"
     CLINICAL_SV: str = "clinical_sv"
     CANCER_GERMLINE_SNV: str = "cancer_germline_snv"
-<<<<<<< HEAD
-=======
     CANCER_GERMLINE_SV: str = "cancer_germline_sv"
->>>>>>> 8882312f
     CANCER_SOMATIC_SNV: str = "cancer_somatic_snv"
     CANCER_SOMATIC_SV: str = "cancer_somatic_sv"
 
