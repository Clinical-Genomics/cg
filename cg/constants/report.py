--- conflicted
+++ resolved
@@ -106,7 +106,10 @@
     "pct_10x",
 ]
 
-<<<<<<< HEAD
+REQUIRED_SAMPLE_METADATA_MIP_DNA_FIELDS = REQUIRED_SAMPLE_METADATA_MIP_DNA_WGS_FIELDS + [
+    "bait_set",
+]
+
 _REQUIRED_SAMPLE_METADATA_BALSAMIC_FIELDS = _REQUIRED_SAMPLE_METADATA_FIELDS + [
     "mean_insert_size",
     "fold_80",
@@ -130,9 +133,4 @@
     + [
         "pct_15x",
     ]
-)
-=======
-REQUIRED_SAMPLE_METADATA_MIP_DNA_FIELDS = REQUIRED_SAMPLE_METADATA_MIP_DNA_WGS_FIELDS + [
-    "bait_set",
-]
->>>>>>> c285ffab
+)