--- conflicted
+++ resolved
@@ -12,11 +12,11 @@
     SAMPLE_INFO: str = "sample-info"
 
 
-<<<<<<< HEAD
 class BalsamicAnalysisTag(StrEnum):
     CONFIG: str = "balsamic-config"
     QC_METRICS: str = "qc-metrics"
-=======
+
+
 WORKFLOW_PROTECTED_TAGS = {
     str(Pipeline.BALSAMIC): [],
     str(Pipeline.FASTQ): [],
@@ -95,5 +95,4 @@
         ["gisaid-log"],
         ["gisaid-csv"],
     ],
-}
->>>>>>> c0d2f75c
+}