--- conflicted
+++ resolved
@@ -90,12 +90,7 @@
   tag: samplesheet
 - format: yaml
   id: CASEID
-<<<<<<< HEAD
   path: PATHTOCASE/pipeline_info/tomte_pipeline_software_mqc_versions.yml
-  path_index: ~
-=======
-  path: PATHTOCASE/pipeline_info/tomte_software_mqc_versions.yml
->>>>>>> 96307261
   step: software-versions
   tag: software-versions
 - format: json
