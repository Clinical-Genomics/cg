--- conflicted
+++ resolved
@@ -132,12 +132,11 @@
         return data
 
 
-<<<<<<< HEAD
 class FailedReadsMetrics(BaseModel):
     """Model to parse the failed reads metrics from the unzipped CSS report."""
-
     pass
-=======
+  
+  
 class PacBioMetrics(BaseModel):
     """Model that holds all relevant PacBio metrics."""
 
@@ -145,5 +144,4 @@
     control: ControlMetrics
     productivity: ProductivityMetrics
     polymerase: PolymeraseMetrics
-    dataset_metrics: SmrtlinkDatasetsMetrics
->>>>>>> 62d9ad8a
+    dataset_metrics: SmrtlinkDatasetsMetrics