--- conflicted
+++ resolved
@@ -29,27 +29,9 @@
         self.tags_fetcher = tags_fetcher
 
     def get_files_to_deliver(self, case_id: str) -> DeliveryFiles:
-<<<<<<< HEAD
         case = self._get_case(case_id)
         fastq_files = self._fetch_files(FetchFastqDeliveryFilesService, case_id)
         analysis_files = self._fetch_files(FetchAnalysisDeliveryFilesService, case_id)
-
-=======
-        case: Case = self.status_db.get_case_by_internal_id(internal_id=case_id)
-        fetch_fastq_service = FetchFastqDeliveryFilesService(
-            self.status_db,
-            self.hk_api,
-            tags_fetcher=FetchSampleAndCaseDeliveryFileTagsService(),
-        )
-        fetch_analysis_service = FetchAnalysisDeliveryFilesService(
-            self.status_db,
-            self.hk_api,
-            tags_fetcher=FetchSampleAndCaseDeliveryFileTagsService(),
-        )
-
-        fastq_files: DeliveryFiles = fetch_fastq_service.get_files_to_deliver(case_id)
-        analysis_files: DeliveryFiles = fetch_analysis_service.get_files_to_deliver(case_id)
->>>>>>> 79d5ca31
         delivery_data = DeliveryMetaData(
             customer_internal_id=case.customer.internal_id, ticket_id=case.latest_ticket
         )
@@ -58,7 +40,6 @@
             delivery_data=delivery_data,
             case_files=analysis_files.case_files,
             sample_files=analysis_files.sample_files + fastq_files.sample_files,
-<<<<<<< HEAD
         )
 
     def _get_case(self, case_id: str) -> Case:
@@ -68,7 +49,4 @@
     def _fetch_files(self, service_class: type, case_id: str) -> DeliveryFiles:
         """Fetch files using the provided service class."""
         service = service_class(self.status_db, self.hk_api, tags_fetcher=self.tags_fetcher)
-        return service.get_files_to_deliver(case_id)
-=======
-        )
->>>>>>> 79d5ca31
+        return service.get_files_to_deliver(case_id)