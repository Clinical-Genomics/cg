--- conflicted
+++ resolved
@@ -17,8 +17,7 @@
         applications: list[Application] = self.store.get_active_applications_by_order_type(
             order_type
         )
-<<<<<<< HEAD
-        app_tags: list[str] = [application.tag for application in applications]
+        app_tags: list[str] = sorted([application.tag for application in applications])
         return create_application_response(app_tags)
 
     def update_application_order_types(
@@ -30,8 +29,4 @@
                 application=application, order_types=order_types
             )
         )
-        self.store.commit_to_store()
-=======
-        app_tags: list[str] = sorted([application.tag for application in applications])
-        return create_application_response(app_tags)
->>>>>>> 2088027e
+        self.store.commit_to_store()