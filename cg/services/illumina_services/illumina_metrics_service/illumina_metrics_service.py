--- conflicted
+++ resolved
@@ -15,11 +15,6 @@
     IlluminaSampleSequencingMetricsDTO,
     IlluminaSequencingRunDTO,
 )
-<<<<<<< HEAD
-=======
-from cg.store.models import SampleLaneSequencingMetrics
-from cg.utils.flow_cell import get_flow_cell_id
->>>>>>> 1b09be81
 
 
 class IlluminaMetricsService:
