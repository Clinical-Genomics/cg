import os
from pathlib import Path

from cg.services.deliver_files.file_fetcher.models import SampleFile
from cg.services.deliver_files.file_formatter.models import FormattedFile


class FileManagingService:
    """
    Service to manage files.
    Handles operations that create or rename files and directories.
    """

<<<<<<< HEAD
    def format_files(
        self, moved_files: list[SampleFile], ticket_dir_path: Path
    ) -> list[FormattedFile]:
        """Format the sample files to deliver and return the formatted files."""
        sample_names: set[str] = self._get_sample_names(moved_files)
        self._create_sample_folders(ticket_dir_path=ticket_dir_path, sample_names=sample_names)
        formatted_files: list[FormattedFile] = self._get_formatted_files(moved_files)

        return self._format_sample_files(formatted_files)

=======
>>>>>>> a4503241
    @staticmethod
    def create_directories(base_path: Path, directories: set[str]) -> None:
        """Create directories for given names under the base path."""
        for directory in directories:
            Path(base_path, directory).mkdir(exist_ok=True)

    @staticmethod
    def rename_file(src: Path, dst: Path) -> None:
        """Rename a file from src to dst."""
        os.rename(src, dst)

<<<<<<< HEAD
    def _format_sample_files(self, formatted_files: list[FormattedFile]) -> list[FormattedFile]:
        for formatted_file in formatted_files:
            os.rename(src=formatted_file.original_path, dst=formatted_file.formatted_path)
        return formatted_files
=======

class SampleFileNameFormatter:
    """
    Class to format sample file names.
    """

    @staticmethod
    def get_sample_names(sample_files: list[SampleFile]) -> set[str]:
        """Extract sample names from the sample files."""
        return {sample_file.sample_name for sample_file in sample_files}
>>>>>>> a4503241

    @staticmethod
    def format_sample_file_names(sample_files: list[SampleFile]) -> list[FormattedFile]:
        """
        Returns formatted files with original and formatted file names:
        1. Adds a folder with sample name to the path of the sample files.
        2. Replaces sample id by sample name.
        """
        formatted_files = []
        for sample_file in sample_files:
            replaced_name = sample_file.file_path.name.replace(
                sample_file.sample_id, sample_file.sample_name
            )
            formatted_path = Path(
                sample_file.file_path.parent, sample_file.sample_name, replaced_name
            )
            formatted_files.append(
                FormattedFile(original_path=sample_file.file_path, formatted_path=formatted_path)
            )
        return formatted_files


class SampleFileFormatter:
    """
    Format the sample files to deliver.
    Used for all workflows except Microsalt and Mutant.
    """

    def __init__(
        self, file_manager: FileManagingService, file_name_formatter: SampleFileNameFormatter
    ):
        self.file_manager = file_manager
        self.file_name_formatter = file_name_formatter

    def format_files(
        self, moved_files: list[SampleFile], ticket_dir_path: Path
    ) -> list[FormattedFile]:
        """Format the sample files to deliver and return the formatted files."""
        sample_names: set[str] = self.file_name_formatter.get_sample_names(sample_files=moved_files)
        for sample_name in sample_names:
            self.file_manager.create_directories(
                base_path=ticket_dir_path, directories={sample_name}
            )
        formatted_files: list[FormattedFile] = self.file_name_formatter.format_sample_file_names(
            sample_files=moved_files
        )
        for formatted_file in formatted_files:
            self.file_manager.rename_file(
                src=formatted_file.original_path, dst=formatted_file.formatted_path
            )
        return formatted_files<|MERGE_RESOLUTION|>--- conflicted
+++ resolved
@@ -11,19 +11,6 @@
     Handles operations that create or rename files and directories.
     """
 
-<<<<<<< HEAD
-    def format_files(
-        self, moved_files: list[SampleFile], ticket_dir_path: Path
-    ) -> list[FormattedFile]:
-        """Format the sample files to deliver and return the formatted files."""
-        sample_names: set[str] = self._get_sample_names(moved_files)
-        self._create_sample_folders(ticket_dir_path=ticket_dir_path, sample_names=sample_names)
-        formatted_files: list[FormattedFile] = self._get_formatted_files(moved_files)
-
-        return self._format_sample_files(formatted_files)
-
-=======
->>>>>>> a4503241
     @staticmethod
     def create_directories(base_path: Path, directories: set[str]) -> None:
         """Create directories for given names under the base path."""
@@ -35,12 +22,6 @@
         """Rename a file from src to dst."""
         os.rename(src, dst)
 
-<<<<<<< HEAD
-    def _format_sample_files(self, formatted_files: list[FormattedFile]) -> list[FormattedFile]:
-        for formatted_file in formatted_files:
-            os.rename(src=formatted_file.original_path, dst=formatted_file.formatted_path)
-        return formatted_files
-=======
 
 class SampleFileNameFormatter:
     """
@@ -51,7 +32,6 @@
     def get_sample_names(sample_files: list[SampleFile]) -> set[str]:
         """Extract sample names from the sample files."""
         return {sample_file.sample_name for sample_file in sample_files}
->>>>>>> a4503241
 
     @staticmethod
     def format_sample_file_names(sample_files: list[SampleFile]) -> list[FormattedFile]:
