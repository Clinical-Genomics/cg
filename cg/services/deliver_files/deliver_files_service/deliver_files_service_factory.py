--- conflicted
+++ resolved
@@ -8,17 +8,6 @@
 from cg.constants import DataDelivery, Workflow
 from cg.constants.constants import PrepCategory
 from cg.services.analysis_service.analysis_service import AnalysisService
-<<<<<<< HEAD
-from cg.services.deliver_files.file_filter.sample_service import SampleFileFilter
-from cg.services.deliver_files.file_formatter.utils.mutant_sample_service import MutantFileFormatter
-from cg.services.deliver_files.tag_fetcher.bam_service import (
-    BamDeliveryTagsFetcher,
-)
-from cg.services.fastq_concatenation_service.fastq_concatenation_service import (
-    FastqConcatenationService,
-)
-=======
->>>>>>> a4503241
 from cg.services.deliver_files.deliver_files_service.deliver_files_service import (
     DeliverFilesService,
 )
@@ -130,33 +119,6 @@
             tags_fetcher=file_tag_fetcher,
         )
 
-<<<<<<< HEAD
-    def _get_sample_file_formatter(
-        self,
-        workflow: Workflow,
-    ) -> SampleFileFormatter | SampleFileConcatenationFormatter:
-        """Get the file formatter service based on the workflow."""
-        if workflow == Workflow.MICROSALT:
-            return SampleFileConcatenationFormatter(FastqConcatenationService())
-        if workflow == Workflow.MUTANT:
-            return MutantFileFormatter(
-                concatenation_service=FastqConcatenationService(), lims_api=self.lims_api
-            )
-        return SampleFileFormatter()
-
-    @staticmethod
-    def _validate_delivery_type(delivery_type: DataDelivery):
-        """Check if the delivery type is supported. Raises DeliveryTypeNotSupported error."""
-        if delivery_type in [
-            DataDelivery.FASTQ,
-            DataDelivery.ANALYSIS_FILES,
-            DataDelivery.FASTQ_ANALYSIS,
-            DataDelivery.BAM,
-        ]:
-            return
-        raise DeliveryTypeNotSupported(
-            f"Delivery type {delivery_type} is not supported. Supported delivery types are {DataDelivery.FASTQ}, {DataDelivery.ANALYSIS_FILES}, {DataDelivery.FASTQ_ANALYSIS}, {DataDelivery.BAM}."
-=======
     def _convert_workflow(self, case: Case) -> Workflow:
         """Converts a workflow with the introduction of the microbial-fastq delivery type an
         unsupported combination of delivery type and workflow setup is required. This function
@@ -187,7 +149,6 @@
             )
         return SampleFileFormatter(
             file_manager=FileManagingService(), file_name_formatter=SampleFileNameFormatter()
->>>>>>> a4503241
         )
 
     def build_delivery_service(
