--- conflicted
+++ resolved
@@ -11,18 +11,13 @@
 )
 from cg.services.deliver_files.file_fetcher.abstract import FetchDeliveryFilesService
 from cg.services.deliver_files.file_fetcher.models import DeliveryFiles
-<<<<<<< HEAD
+
 from cg.services.deliver_files.file_filter.abstract import FilterDeliveryFilesService
 from cg.services.deliver_files.file_formatter.destination.abstract import (
     DeliveryDestinationFormatter,
 )
 from cg.services.deliver_files.file_formatter.destination.models import FormattedFiles
 from cg.services.deliver_files.file_mover.delivery_files_mover import CustomerInboxFilesMover
-=======
-from cg.services.deliver_files.file_formatter.abstract import DeliveryFileFormattingService
-from cg.services.deliver_files.file_formatter.models import FormattedFiles
-from cg.services.deliver_files.file_mover.delivery_files_mover import DeliveryFilesMover
->>>>>>> 0652fc44
 from cg.services.deliver_files.rsync.service import DeliveryRsyncService
 from cg.store.exc import EntryNotFoundError
 from cg.store.models import Case
@@ -44,14 +39,10 @@
     def __init__(
         self,
         delivery_file_manager_service: FetchDeliveryFilesService,
-<<<<<<< HEAD
+
         file_filter: FilterDeliveryFilesService,
         move_file_service: CustomerInboxFilesMover,
         file_formatter_service: DeliveryDestinationFormatter,
-=======
-        move_file_service: DeliveryFilesMover,
-        file_formatter_service: DeliveryFileFormattingService,
->>>>>>> 0652fc44
         rsync_service: DeliveryRsyncService,
         tb_service: TrailblazerAPI,
         analysis_service: AnalysisService,
