--- conflicted
+++ resolved
@@ -101,15 +101,9 @@
             DataDelivery.FASTQ_QC_ANALYSIS,
         ]:
             return DataDelivery.FASTQ_ANALYSIS
-<<<<<<< HEAD
-        if delivery_type in [DataDelivery.RAW_DATA_SCOUT]:
-            return DataDelivery.BAM
-        if delivery_type in [DataDelivery.RAW_DATA_ANALYSIS_SCOUT]:
-=======
         if delivery_type == DataDelivery.RAW_DATA_SCOUT:
             return DataDelivery.BAM
         if delivery_type == DataDelivery.RAW_DATA_ANALYSIS_SCOUT:
->>>>>>> cc2ea581
             return DataDelivery.RAW_DATA_ANALYSIS
         return delivery_type
 
@@ -122,31 +116,18 @@
         Raises:
             DeliveryTypeNotSupported: If the delivery type is not supported.
         """
-<<<<<<< HEAD
-        if delivery_type in [
-=======
         if delivery_type not in [
->>>>>>> cc2ea581
             DataDelivery.ANALYSIS_FILES,
             DataDelivery.BAM,
             DataDelivery.FASTQ,
             DataDelivery.FASTQ_ANALYSIS,
             DataDelivery.RAW_DATA_ANALYSIS,
         ]:
-<<<<<<< HEAD
-            return
-        raise DeliveryTypeNotSupported(
-            f"Delivery type {delivery_type} is not supported. Supported delivery types are"
-            f" {DataDelivery.FASTQ}, {DataDelivery.ANALYSIS_FILES},"
-            f" {DataDelivery.FASTQ_ANALYSIS}, {DataDelivery.BAM}, {DataDelivery.RAW_DATA_ANALYSIS}."
-        )
-=======
             raise DeliveryTypeNotSupported(
                 f"Delivery type {delivery_type} is not supported. Supported delivery types are"
                 f" {DataDelivery.FASTQ}, {DataDelivery.ANALYSIS_FILES},"
                 f" {DataDelivery.FASTQ_ANALYSIS}, {DataDelivery.BAM}, {DataDelivery.RAW_DATA_ANALYSIS}."
             )
->>>>>>> cc2ea581
 
     @staticmethod
     def _get_file_tag_fetcher(
@@ -161,18 +142,7 @@
         """
         if delivery_destination == DeliveryDestination.FOHM:
             return FOHMUploadTagsFetcher()
-<<<<<<< HEAD
-        service_map: dict[DataDelivery, Type[FetchDeliveryFileTagsService]] = {
-            DataDelivery.FASTQ: SampleAndCaseDeliveryTagsFetcher,
-            DataDelivery.ANALYSIS_FILES: SampleAndCaseDeliveryTagsFetcher,
-            DataDelivery.FASTQ_ANALYSIS: SampleAndCaseDeliveryTagsFetcher,
-            DataDelivery.BAM: BamDeliveryTagsFetcher,
-            DataDelivery.RAW_DATA_ANALYSIS: SampleAndCaseDeliveryTagsFetcher,
-        }
-        return service_map[delivery_type]()
-=======
         return SampleAndCaseDeliveryTagsFetcher()
->>>>>>> cc2ea581
 
     def _get_file_fetcher(
         self, delivery_type: DataDelivery, delivery_destination: DeliveryDestination
