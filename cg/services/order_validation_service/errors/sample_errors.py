from cg.services.order_validation_service.constants import (
    MAXIMUM_VOLUME,
    MINIMUM_VOLUME,
)
from cg.services.order_validation_service.errors.order_errors import OrderError


class SampleError(OrderError):
    sample_index: int


class ApplicationNotValidError(SampleError):
    field: str = "application"
    message: str = "Chosen application does not exist"


class ApplicationArchivedError(SampleError):
    field: str = "application"
    message: str = "Chosen application is archived"


class ApplicationNotCompatibleError(SampleError):
    field: str = "application"
    message: str = "Chosen application is not compatible with workflow"


class OccupiedWellError(SampleError):
    field: str = "well_position"
    message: str = "Well is already occupied"


class WellPositionMissingError(SampleError):
    field: str = "well_position"
    message: str = "Well position is required for well plates"


class SampleNameRepeatedError(SampleError):
    field: str = "name"
    message: str = "Sample name repeated"


class InvalidVolumeError(SampleError):
    field: str = "volume"
    message: str = f"Volume must be between {MINIMUM_VOLUME}-{MAXIMUM_VOLUME} μL"


class OrganismDoesNotExistError(SampleError):
    field: str = "organism"
    message: str = "Organism does not exist"


class SampleNameNotAvailableError(SampleError):
    field: str = "name"
    message: str = "Sample name already used in previous order"


<<<<<<< HEAD
class ContainerNameRepeatedError(SampleError):
    field: str = "container_name"
    message: str = "Container name must be unique among samples"
=======
class WellFormatError(SampleError):
    field: str = "well_position"
    message: str = "Well position must follow the format A-H:1-12"
>>>>>>> efca89b4
<|MERGE_RESOLUTION|>--- conflicted
+++ resolved
@@ -54,12 +54,10 @@
     message: str = "Sample name already used in previous order"
 
 
-<<<<<<< HEAD
 class ContainerNameRepeatedError(SampleError):
     field: str = "container_name"
     message: str = "Container name must be unique among samples"
-=======
+
 class WellFormatError(SampleError):
     field: str = "well_position"
-    message: str = "Well position must follow the format A-H:1-12"
->>>>>>> efca89b4
+    message: str = "Well position must follow the format A-H:1-12"