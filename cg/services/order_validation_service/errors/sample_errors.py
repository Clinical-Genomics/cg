--- conflicted
+++ resolved
@@ -29,13 +29,12 @@
     field: str = "well_position"
     message: str = "Well position is required for well plates"
 
-
-<<<<<<< HEAD
+      
 class SampleNameRepeatedError(SampleError):
     field: str = "name"
     message: str = "Sample name repeated"
-=======
+
+   
 class SampleDoesNotExistError(SampleError):
     field: str = "internal_id"
-    message: str = "The sample does not exist"
->>>>>>> 8cd90dbc
+    message: str = "The sample does not exist"