<<<<<<< HEAD
from pydantic import BaseModel, ConfigDict, Field, model_validator
=======
from pydantic import BaseModel, Field, PrivateAttr, model_validator
>>>>>>> cbeb28c5

from cg.models.orders.sample_base import NAME_PATTERN, ContainerEnum


class Sample(BaseModel):
    application: str = Field(min_length=1)
    comment: str | None = None
    container: ContainerEnum
    container_name: str | None = None
    _generated_lims_id: str | None = PrivateAttr(default=None)  # Will be populated by LIMS
    name: str = Field(pattern=NAME_PATTERN, min_length=2, max_length=128)
    volume: int | None = None
    well_position: str | None = None

    @property
    def is_new(self) -> bool:
        return True

    @property
    def is_on_plate(self) -> bool:
        return self.container == ContainerEnum.plate

    @model_validator(mode="before")
    @classmethod
    def convert_empty_strings_to_none(cls, data):
        if isinstance(data, dict):
            for key, value in data.items():
                if value == "":
                    data[key] = None
        return data

<<<<<<< HEAD
    model_config = ConfigDict(extra="ignore")
=======
    @model_validator(mode="after")
    def set_tube_name_default(self):
        if self.container == ContainerEnum.tube and not self.container_name:
            self.container_name = self.name
        return self
>>>>>>> cbeb28c5
<|MERGE_RESOLUTION|>--- conflicted
+++ resolved
@@ -1,8 +1,4 @@
-<<<<<<< HEAD
-from pydantic import BaseModel, ConfigDict, Field, model_validator
-=======
 from pydantic import BaseModel, Field, PrivateAttr, model_validator
->>>>>>> cbeb28c5
 
 from cg.models.orders.sample_base import NAME_PATTERN, ContainerEnum
 
@@ -34,12 +30,8 @@
                     data[key] = None
         return data
 
-<<<<<<< HEAD
-    model_config = ConfigDict(extra="ignore")
-=======
     @model_validator(mode="after")
     def set_tube_name_default(self):
         if self.container == ContainerEnum.tube and not self.container_name:
             self.container_name = self.name
-        return self
->>>>>>> cbeb28c5
+        return self