from pydantic import BaseModel


class OrderError(BaseModel):
    field: str
    message: str


class CaseError(OrderError):
    case_name: str


class SampleError(OrderError):
    sample_name: str


class CaseSampleError(CaseError, SampleError):
    pass


class ValidationErrors(BaseModel):
    order_errors: list[OrderError] | None = None
    case_errors: list[CaseError] | None = None
    sample_errors: list[SampleError] | None = None
    case_sample_errors: list[CaseSampleError] | None = None


class UserNotAssociatedWithCustomerError(OrderError):
    field: str = "customer"
    message: str = "User does not belong to customer"


class TicketNumberRequiredError(OrderError):
    field: str = "ticket_number"
    message: str = "Ticket number is required"


class CustomerCannotSkipReceptionControlError(OrderError):
    field: str = "skip_reception_control"
    message: str = "Customer cannot skip reception control"


class CustomerDoesNotExistError(OrderError):
    field: str = "customer"
    message: str = "Customer does not exist"


class OrderNameRequiredError(OrderError):
    field: str = "name"
    message: str = "Order name is required"


class OccupiedWellError(CaseSampleError):
    field: str = "well_position"
    message: str = "Well is already occupied"


class ApplicationArchivedError(CaseSampleError):
    field: str = "application"
    message: str = "Chosen application is archived"


class ApplicationNotValidError(CaseSampleError):
    field: str = "application"
    message: str = "Chosen application does not exist"


class ApplicationNotCompatibleError(CaseSampleError):
    field: str = "application"
    message: str = "Application is not allowed for the chosen workflow"


class RepeatedCaseNameError(CaseError):
    field: str = "name"
    message: str = "Case name already used"


class RepeatedSampleNameError(CaseSampleError):
    field: str = "name"
    message: str = "Sample name already used"


class InvalidFatherSexError(CaseSampleError):
    field: str = "father"
    message: str = "Father must be male"


class FatherNotInCaseError(CaseSampleError):
    field: str = "father"
    message: str = "Father must be in the same case"


class InvalidMotherSexError(CaseSampleError):
    field: str = "mother"
    message: str = "Mother must be female"


class InvalidGenePanelsError(CaseError):
    def __init__(self, case_name: str, panels: list[str]):
        message = "Invalid panels: " + ",".join(panels)
        super(CaseError, self).__init__(field="panels", case_name=case_name, message=message)


<<<<<<< HEAD
class InvalidBufferError(CaseSampleError):
    field: str = "buffer"
    message: str = "The chosen buffer is not allowed when skipping reception control"
=======
class RepeatedGenePanelsError(CaseError):
    field: str = "panels"
    message: str = "Gene panels must be unique"
>>>>>>> 5430cfb0
<|MERGE_RESOLUTION|>--- conflicted
+++ resolved
@@ -101,12 +101,11 @@
         super(CaseError, self).__init__(field="panels", case_name=case_name, message=message)
 
 
-<<<<<<< HEAD
 class InvalidBufferError(CaseSampleError):
     field: str = "buffer"
     message: str = "The chosen buffer is not allowed when skipping reception control"
-=======
+
+      
 class RepeatedGenePanelsError(CaseError):
     field: str = "panels"
     message: str = "Gene panels must be unique"
->>>>>>> 5430cfb0
