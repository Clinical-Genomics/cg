--- conflicted
+++ resolved
@@ -145,12 +145,11 @@
     message: str = "Subject id must be different from the case name"
 
 
-<<<<<<< HEAD
 class ConcentrationRequiredIfSkipRCError(CaseSampleError):
     field: str = "concentration_ng_ul"
     message: str = "Concentration is required when skipping reception control"
-=======
+
+      
 class SubjectIdSameAsSampleNameError(CaseSampleError):
     field: str = "subject_id"
-    message: str = "Subject id must be different from the sample name"
->>>>>>> 5069381a
+    message: str = "Subject id must be different from the sample name"