from pydantic import BaseModel


class OrderError(BaseModel):
    field: str
    message: str


class CaseError(OrderError):
    case_name: str


class SampleError(OrderError):
    sample_name: str


class CaseSampleError(CaseError, SampleError):
    pass


class ValidationErrors(BaseModel):
    order_errors: list[OrderError] | None = None
    case_errors: list[CaseError] | None = None
    sample_errors: list[SampleError] | None = None
    case_sample_errors: list[CaseSampleError] | None = None


class UserNotAssociatedWithCustomerError(OrderError):
    field: str = "customer"
    message: str = "User does not belong to customer"


class TicketNumberRequiredError(OrderError):
    field: str = "ticket_number"
    message: str = "Ticket number is required"


class CustomerCannotSkipReceptionControlError(OrderError):
    field: str = "skip_reception_control"
    message: str = "Customer cannot skip reception control"


class CustomerDoesNotExistError(OrderError):
    field: str = "customer"
    message: str = "Customer does not exist"


class OrderNameRequiredError(OrderError):
    field: str = "name"
    message: str = "Order name is required"


class OccupiedWellError(CaseSampleError):
    field: str = "well_position"
    message: str = "Well is already occupied"


class ApplicationArchivedError(CaseSampleError):
    field: str = "application"
    message: str = "Chosen application is archived"


class ApplicationNotValidError(CaseSampleError):
    field: str = "application"
    message: str = "Chosen application does not exist"


class ApplicationNotCompatibleError(CaseSampleError):
    field: str = "application"
    message: str = "Application is not allowed for the chosen workflow"


class RepeatedCaseNameError(CaseError):
    field: str = "name"
    message: str = "Case name already used"


class RepeatedSampleNameError(CaseSampleError):
    field: str = "name"
    message: str = "Sample name already used"


class InvalidFatherSexError(CaseSampleError):
    field: str = "father"
    message: str = "Father must be male"


class FatherNotInCaseError(CaseSampleError):
    field: str = "father"
    message: str = "Father must be in the same case"


class InvalidMotherSexError(CaseSampleError):
    field: str = "mother"
    message: str = "Mother must be female"


class PedigreeError(CaseSampleError):
    message: str = "Invalid pedigree relationship"


class DescendantAsMotherError(PedigreeError):
    field: str = "mother"
    message: str = "Descendant sample cannot be mother"


class DescendantAsFatherError(PedigreeError):
    field: str = "father"
    message: str = "Descendant sample cannot be father"


class SampleIsOwnMotherError(PedigreeError):
    field: str = "mother"
    message: str = "Sample cannot be its own mother"


class SampleIsOwnFatherError(PedigreeError):
    field: str = "father"
    message: str = "Sample cannot be its own father"


class MotherNotInCaseError(CaseSampleError):
    field: str = "mother"
    message: str = "Mother must be in the same case"


class InvalidGenePanelsError(CaseError):
    def __init__(self, case_name: str, panels: list[str]):
        message = "Invalid panels: " + ",".join(panels)
        super(CaseError, self).__init__(field="panels", case_name=case_name, message=message)


class InvalidBufferError(CaseSampleError):
    field: str = "elution_buffer"
    message: str = "The chosen buffer is not allowed when skipping reception control"


class RepeatedGenePanelsError(CaseError):
    field: str = "panels"
    message: str = "Gene panels must be unique"


<<<<<<< HEAD
class SubjectIdSameAsSampleNameError(CaseSampleError):
    field: str = "subject_id"
    message: str = "Subject id must be different from the sample name"
=======
class SubjectIdSameAsCaseNameError(CaseSampleError):
    field: str = "subject_id"
    message: str = "Subject id must be different from the case name"
>>>>>>> 83f7a1b1
<|MERGE_RESOLUTION|>--- conflicted
+++ resolved
@@ -140,12 +140,11 @@
     message: str = "Gene panels must be unique"
 
 
-<<<<<<< HEAD
-class SubjectIdSameAsSampleNameError(CaseSampleError):
-    field: str = "subject_id"
-    message: str = "Subject id must be different from the sample name"
-=======
 class SubjectIdSameAsCaseNameError(CaseSampleError):
     field: str = "subject_id"
     message: str = "Subject id must be different from the case name"
->>>>>>> 83f7a1b1
+      
+      
+class SubjectIdSameAsSampleNameError(CaseSampleError):
+    field: str = "subject_id"
+    message: str = "Subject id must be different from the sample name"