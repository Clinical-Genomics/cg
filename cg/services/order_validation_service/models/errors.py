--- conflicted
+++ resolved
@@ -154,8 +154,7 @@
     field: str = "subject_id"
     message: str = "Subject id must be different from the sample name"
 
-
-<<<<<<< HEAD
+      
 class InvalidConcentrationIfSkipRCError(CaseSampleError):
     def __init__(self, case_name: str, sample_name: str, allowed_interval: tuple[int, int]):
         field: str = "concentration_ng_ul"
@@ -165,7 +164,8 @@
         super(CaseSampleError, self).__init__(
             case_name=case_name, sample_name=sample_name, field=field, message=message
         )
-=======
+
+        
 class WellPositionMissingError(CaseSampleError):
     field: str = "well_position"
     message: str = "Well position is required for well plates"
@@ -173,5 +173,4 @@
 
 class ContainerNameMissingError(CaseSampleError):
     field: str = "container_name"
-    message: str = "Container name is required for well plates"
->>>>>>> 89bf0e92
+    message: str = "Container name is required for well plates"