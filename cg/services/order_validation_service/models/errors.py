from pydantic import BaseModel

from cg.services.order_validation_service.constants import (
    MAXIMUM_VOLUME,
    MINIMUM_VOLUME,
)


class OrderError(BaseModel):
    field: str
    message: str


class CaseError(OrderError):
    case_index: int


class SampleError(OrderError):
    sample_index: int


class CaseSampleError(CaseError, SampleError):
    pass


class ValidationErrors(BaseModel):
    order_errors: list[OrderError] = []
    case_errors: list[CaseError] = []
    sample_errors: list[SampleError] = []
    case_sample_errors: list[CaseSampleError] = []


class UserNotAssociatedWithCustomerError(OrderError):
    field: str = "customer"
    message: str = "User does not belong to customer"


class TicketNumberRequiredError(OrderError):
    field: str = "ticket_number"
    message: str = "Ticket number is required"


class CustomerCannotSkipReceptionControlError(OrderError):
    field: str = "skip_reception_control"
    message: str = "Customer cannot skip reception control"


class CustomerDoesNotExistError(OrderError):
    field: str = "customer"
    message: str = "Customer does not exist"


class OrderNameRequiredError(OrderError):
    field: str = "name"
    message: str = "Order name is required"


class OccupiedWellError(CaseSampleError):
    field: str = "well_position"
    message: str = "Well is already occupied"


class ApplicationArchivedError(CaseSampleError):
    field: str = "application"
    message: str = "Chosen application is archived"


class ApplicationNotValidError(CaseSampleError):
    field: str = "application"
    message: str = "Chosen application does not exist"


class ApplicationNotCompatibleError(CaseSampleError):
    field: str = "application"
    message: str = "Application is not allowed for the chosen workflow"


class RepeatedCaseNameError(CaseError):
    field: str = "name"
    message: str = "Case name already used"


class RepeatedSampleNameError(CaseSampleError):
    field: str = "name"
    message: str = "Sample name already used"


class InvalidFatherSexError(CaseSampleError):
    field: str = "father"
    message: str = "Father must be male"


class FatherNotInCaseError(CaseSampleError):
    field: str = "father"
    message: str = "Father must be in the same case"


class InvalidMotherSexError(CaseSampleError):
    field: str = "mother"
    message: str = "Mother must be female"


class PedigreeError(CaseSampleError):
    message: str = "Invalid pedigree relationship"


class DescendantAsMotherError(PedigreeError):
    field: str = "mother"
    message: str = "Descendant sample cannot be mother"


class DescendantAsFatherError(PedigreeError):
    field: str = "father"
    message: str = "Descendant sample cannot be father"


class SampleIsOwnMotherError(PedigreeError):
    field: str = "mother"
    message: str = "Sample cannot be its own mother"


class SampleIsOwnFatherError(PedigreeError):
    field: str = "father"
    message: str = "Sample cannot be its own father"


class MotherNotInCaseError(CaseSampleError):
    field: str = "mother"
    message: str = "Mother must be in the same case"


class InvalidGenePanelsError(CaseError):
    def __init__(self, case_index: int, panels: list[str]):
        message = "Invalid panels: " + ",".join(panels)
        super(CaseError, self).__init__(field="panels", case_index=case_index, message=message)


class InvalidBufferError(CaseSampleError):
    field: str = "elution_buffer"
    message: str = "The chosen buffer is not allowed when skipping reception control"


class RepeatedGenePanelsError(CaseError):
    field: str = "panels"
    message: str = "Gene panels must be unique"


class SubjectIdSameAsCaseNameError(CaseSampleError):
    field: str = "subject_id"
    message: str = "Subject id must be different from the case name"


class ConcentrationRequiredIfSkipRCError(CaseSampleError):
    field: str = "concentration_ng_ul"
    message: str = "Concentration is required when skipping reception control"


class SubjectIdSameAsSampleNameError(CaseSampleError):
    field: str = "subject_id"
    message: str = "Subject id must be different from the sample name"


class InvalidConcentrationIfSkipRCError(CaseSampleError):
    def __init__(self, case_index: int, sample_index: int, allowed_interval: tuple[float, float]):
        field: str = "concentration_ng_ul"
        message: str = (
            f"Concentration must be between {allowed_interval[0]} ng/μL and {allowed_interval[1]} ng/μL if reception control should be skipped"
        )
        super(CaseSampleError, self).__init__(
            case_index=case_index, sample_index=sample_index, field=field, message=message
        )


class WellPositionMissingError(CaseSampleError):
    field: str = "well_position"
    message: str = "Well position is required for well plates"


class ContainerNameMissingError(CaseSampleError):
    field: str = "container_name"
    message: str = "Container name is required for well plates"


class InvalidVolumeError(CaseSampleError):
    field: str = "volume"
    message: str = f"Volume must be between {MINIMUM_VOLUME}-{MAXIMUM_VOLUME} μL"


class CaseNameNotAvailableError(CaseError):
    field: str = "name"
    message: str = "Case name already used in a previous order"


class CaseDoesNotExistError(CaseError):
    field: str = "internal_id"
<<<<<<< HEAD
    message: str = "The existing case is not found"


class StatusMissingError(CaseSampleError):
    field: str = "status"
    message: str = "Carrier status is required"
=======
    message: str = "The case does not exist"


class SampleDoesNotExistError(CaseSampleError):
    field: str = "internal_id"
    message: str = "The sample does not exist"
>>>>>>> 7a890c24
<|MERGE_RESOLUTION|>--- conflicted
+++ resolved
@@ -193,18 +193,14 @@
 
 class CaseDoesNotExistError(CaseError):
     field: str = "internal_id"
-<<<<<<< HEAD
-    message: str = "The existing case is not found"
+    message: str = "The case does not exist"
 
 
 class StatusMissingError(CaseSampleError):
     field: str = "status"
-    message: str = "Carrier status is required"
-=======
-    message: str = "The case does not exist"
+    message: str = "Carrier status is required" 
 
 
 class SampleDoesNotExistError(CaseSampleError):
     field: str = "internal_id"
-    message: str = "The sample does not exist"
->>>>>>> 7a890c24
+    message: str = "The sample does not exist"