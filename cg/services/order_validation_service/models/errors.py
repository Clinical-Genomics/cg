--- conflicted
+++ resolved
@@ -80,12 +80,11 @@
     message: str = "Father must be male"
 
 
-<<<<<<< HEAD
 class InvalidFatherCaseError(CaseSampleError):
     field: str = "father"
     message: str = "Father must be in the same case"
-=======
+
+
 class InvalidMotherSexError(CaseSampleError):
     field: str = "mother"
-    message: str = "Mother must be female"
->>>>>>> 75844c42
+    message: str = "Mother must be female"