from pydantic import Discriminator, Tag
from typing_extensions import Annotated

from cg.services.order_validation_service.models.case import Case
from cg.services.order_validation_service.models.discriminators import has_internal_id
from cg.services.order_validation_service.models.existing_case import ExistingCase
from cg.services.order_validation_service.models.order import Order
<<<<<<< HEAD
from cg.services.order_validation_service.models.sample import Sample
=======
from cg.store.models import Sample
>>>>>>> 8cb43b80

NewCaseType = Annotated[Case, Tag("new")]
ExistingCaseType = Annotated[ExistingCase, Tag("existing")]


class OrderWithCases(Order):
    cases: list[Annotated[NewCaseType | ExistingCaseType, Discriminator(has_internal_id)]]

    @property
    def enumerated_cases(self) -> enumerate[Case | ExistingCase]:
        return enumerate(self.cases)

    @property
    def enumerated_new_cases(self) -> list[tuple[int, Case]]:
        cases: list[tuple[int, Case]] = []
        for case_index, case in self.enumerated_cases:
            if case.is_new:
                cases.append((case_index, case))
        return cases

    @property
    def enumerated_existing_cases(self) -> list[tuple[int, Case]]:
        cases: list[tuple[int, Case]] = []
        for case_index, case in self.enumerated_cases:
            if not case.is_new:
                cases.append((case_index, case))
        return cases

    @property
<<<<<<< HEAD
    def samples(self) -> list[Sample]:
        samples = []
        for case in self.cases:
            samples.extend(case.samples)
        return samples
=======
    def enumerated_new_samples(self) -> list[tuple[int, int, Sample]]:
        return [
            (case_index, sample_index, sample)
            for case_index, case in self.enumerated_new_cases
            for sample_index, sample in case.enumerated_new_samples
        ]
>>>>>>> 8cb43b80
<|MERGE_RESOLUTION|>--- conflicted
+++ resolved
@@ -5,11 +5,7 @@
 from cg.services.order_validation_service.models.discriminators import has_internal_id
 from cg.services.order_validation_service.models.existing_case import ExistingCase
 from cg.services.order_validation_service.models.order import Order
-<<<<<<< HEAD
 from cg.services.order_validation_service.models.sample import Sample
-=======
-from cg.store.models import Sample
->>>>>>> 8cb43b80
 
 NewCaseType = Annotated[Case, Tag("new")]
 ExistingCaseType = Annotated[ExistingCase, Tag("existing")]
@@ -19,7 +15,7 @@
     cases: list[Annotated[NewCaseType | ExistingCaseType, Discriminator(has_internal_id)]]
 
     @property
-    def enumerated_cases(self) -> enumerate[Case | ExistingCase]:
+    def enumerated_cases(self) -> enumerate[Case]:
         return enumerate(self.cases)
 
     @property
@@ -39,17 +35,9 @@
         return cases
 
     @property
-<<<<<<< HEAD
-    def samples(self) -> list[Sample]:
-        samples = []
-        for case in self.cases:
-            samples.extend(case.samples)
-        return samples
-=======
     def enumerated_new_samples(self) -> list[tuple[int, int, Sample]]:
         return [
             (case_index, sample_index, sample)
             for case_index, case in self.enumerated_new_cases
             for sample_index, sample in case.enumerated_new_samples
-        ]
->>>>>>> 8cb43b80
+        ]