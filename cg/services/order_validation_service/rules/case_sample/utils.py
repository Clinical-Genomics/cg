import re
from collections import Counter

from cg.constants.sample_sources import SourceType
from cg.constants.subject import Sex
from cg.models.orders.sample_base import ContainerEnum, SexEnum
<<<<<<< HEAD
from cg.services.order_validation_service.errors.case_errors import (
    RepeatedCaseNameError,
)
=======
from cg.services.order_validation_service.errors.case_errors import RepeatedCaseNameError
>>>>>>> 81a36609
from cg.services.order_validation_service.errors.case_sample_errors import (
    FatherNotInCaseError,
    InvalidConcentrationIfSkipRCError,
    InvalidFatherSexError,
    InvalidMotherSexError,
    MotherNotInCaseError,
    OccupiedWellError,
    SubjectIdSameAsCaseNameError,
)
from cg.services.order_validation_service.models.aliases import (
    CaseContainingRelatives,
    HumanSample,
    SampleWithRelatives,
)
from cg.services.order_validation_service.models.order_with_cases import OrderWithCases
from cg.services.order_validation_service.models.sample import Sample
from cg.services.order_validation_service.rules.utils import (
    is_in_container,
    is_sample_on_plate,
    is_volume_within_allowed_interval,
)
from cg.store.models import Application
from cg.store.store import Store


def is_concentration_missing(sample: SampleWithRelatives) -> bool:
    return not sample.concentration_ng_ul


def is_well_position_missing(sample: SampleWithRelatives) -> bool:
    return sample.container == ContainerEnum.plate and not sample.well_position


def is_container_name_missing(sample: SampleWithRelatives) -> bool:
    return sample.container == ContainerEnum.plate and not sample.container_name


def get_invalid_panels(panels: list[str], store: Store) -> list[str]:
    invalid_panels: list[str] = [
        panel for panel in panels if not store.does_gene_panel_exist(panel)
    ]
    return invalid_panels


def is_volume_invalid(sample: Sample) -> bool:
    in_container: bool = is_in_container(sample.container)
    allowed_volume: bool = is_volume_within_allowed_interval(sample.volume)
    return in_container and not allowed_volume


def get_well_sample_map(
    order: OrderWithCases, **kwargs
) -> dict[tuple[str, str], list[tuple[int, int]]]:
    """
    Constructs a dict with keys being a (container_name, well_position) pair. For each such pair, the value will be
    a list of (case index, sample index) pairs corresponding to all samples with matching container_name and
    well_position, provided the sample is on a plate.
    """
    well_position_to_sample_map = {}
    for case_index, case in order.enumerated_new_cases:
        for sample_index, sample in case.enumerated_new_samples:
            if is_sample_on_plate(sample):
                key: tuple[str, str] = (sample.container_name, sample.well_position)
                value: tuple[int, int] = (case_index, sample_index)
                if not well_position_to_sample_map.get(key):
                    well_position_to_sample_map[key] = []
                well_position_to_sample_map[key].append(value)
    return well_position_to_sample_map


def get_occupied_well_errors(colliding_samples: list[tuple[int, int]]) -> list[OccupiedWellError]:
    errors: list[OccupiedWellError] = []
    for case_index, sample_index in colliding_samples:
        error = OccupiedWellError(case_index=case_index, sample_index=sample_index)
        errors.append(error)
    return errors


def get_indices_for_repeated_case_names(order: OrderWithCases) -> list[int]:
    counter = Counter([case.name for case in order.cases])
    indices: list[int] = []

    for index, case in order.enumerated_new_cases:
        if counter.get(case.name) > 1:
            indices.append(index)

    return indices


def get_repeated_case_name_errors(order: OrderWithCases) -> list[RepeatedCaseNameError]:
    case_indices: list[int] = get_indices_for_repeated_case_names(order)
    return [RepeatedCaseNameError(case_index=case_index) for case_index in case_indices]


def get_father_sex_errors(
    case: CaseContainingRelatives, case_index: int
) -> list[InvalidFatherSexError]:
    errors: list[InvalidFatherSexError] = []
    children: list[tuple[SampleWithRelatives, int]] = case.get_samples_with_father()
    for child, child_index in children:
        if is_father_sex_invalid(child=child, case=case):
            error: InvalidFatherSexError = create_father_sex_error(
                case_index=case_index, sample_index=child_index
            )
            errors.append(error)
    return errors


def is_father_sex_invalid(child: SampleWithRelatives, case: CaseContainingRelatives) -> bool:
    father: SampleWithRelatives | None = case.get_sample(child.father)
    return father and father.sex != Sex.MALE


def create_father_sex_error(case_index: int, sample_index: int) -> InvalidFatherSexError:
    return InvalidFatherSexError(case_index=case_index, sample_index=sample_index)


def get_father_case_errors(
    case: CaseContainingRelatives,
    case_index: int,
) -> list[FatherNotInCaseError]:
    errors: list[FatherNotInCaseError] = []
    children: list[tuple[SampleWithRelatives, int]] = case.get_samples_with_father()
    for child, child_index in children:
        father: SampleWithRelatives | None = case.get_sample(child.father)
        if not father:
            error: FatherNotInCaseError = create_father_case_error(
                case_index=case_index,
                sample_index=child_index,
            )
            errors.append(error)
    return errors


def get_mother_sex_errors(
    case: CaseContainingRelatives,
    case_index: int,
) -> list[InvalidMotherSexError]:
    errors: list[InvalidMotherSexError] = []
    children: list[tuple[SampleWithRelatives, int]] = case.get_samples_with_mother()
    for child, child_index in children:
        if is_mother_sex_invalid(child=child, case=case):
            error: InvalidMotherSexError = create_mother_sex_error(
                case_index=case_index,
                sample_index=child_index,
            )
            errors.append(error)
    return errors


def get_mother_case_errors(
    case: CaseContainingRelatives,
    case_index: int,
) -> list[MotherNotInCaseError]:
    errors: list[MotherNotInCaseError] = []
    children: list[tuple[SampleWithRelatives, int]] = case.get_samples_with_mother()
    for child, child_index in children:
        mother: SampleWithRelatives | None = case.get_sample(child.mother)
        if not mother:
            error: MotherNotInCaseError = create_mother_case_error(
                case_index=case_index, sample_index=child_index
            )
            errors.append(error)
    return errors


def create_father_case_error(case_index: int, sample_index: int) -> FatherNotInCaseError:
    return FatherNotInCaseError(case_index=case_index, sample_index=sample_index)


def create_mother_case_error(case_index: int, sample_index: int) -> MotherNotInCaseError:
    return MotherNotInCaseError(case_index=case_index, sample_index=sample_index)


def is_mother_sex_invalid(child: SampleWithRelatives, case: CaseContainingRelatives) -> bool:
    mother: SampleWithRelatives | None = case.get_sample(child.mother)
    return mother and mother.sex != Sex.FEMALE


def create_mother_sex_error(case_index: int, sample_index: int) -> InvalidMotherSexError:
    return InvalidMotherSexError(case_index=case_index, sample_index=sample_index)


def has_sex_and_subject(sample: HumanSample) -> bool:
    return bool(sample.subject_id and sample.sex != SexEnum.unknown)


def validate_subject_ids_in_case(
    case: CaseContainingRelatives, case_index: int
) -> list[SubjectIdSameAsCaseNameError]:
    errors: list[SubjectIdSameAsCaseNameError] = []
    for sample_index, sample in case.enumerated_new_samples:
        if sample.subject_id == case.name:
            error = SubjectIdSameAsCaseNameError(case_index=case_index, sample_index=sample_index)
            errors.append(error)
    return errors


def validate_concentration_in_case(
    case: CaseContainingRelatives, case_index: int, store: Store
) -> list[InvalidConcentrationIfSkipRCError]:
    errors: list[InvalidConcentrationIfSkipRCError] = []
    for sample_index, sample in case.enumerated_new_samples:
        if has_sample_invalid_concentration(sample=sample, store=store):
            error: InvalidConcentrationIfSkipRCError = create_invalid_concentration_error(
                case_index=case_index,
                sample=sample,
                sample_index=sample_index,
                store=store,
            )
            errors.append(error)
    return errors


def create_invalid_concentration_error(
    case_index: int, sample: SampleWithRelatives, sample_index: int, store: Store
) -> InvalidConcentrationIfSkipRCError:
    application: Application = store.get_application_by_tag(sample.application)
    is_cfdna: bool = is_sample_cfdna(sample)
    allowed_interval: tuple[float, float] = get_concentration_interval(
        application=application,
        is_cfdna=is_cfdna,
    )
    return InvalidConcentrationIfSkipRCError(
        case_index=case_index,
        sample_index=sample_index,
        allowed_interval=allowed_interval,
    )


def has_sample_invalid_concentration(sample: SampleWithRelatives, store: Store) -> bool:
    application: Application | None = store.get_application_by_tag(sample.application)
    if not application:
        return False
    concentration: float | None = sample.concentration_ng_ul
    is_cfdna: bool = is_sample_cfdna(sample)
    allowed_interval: tuple[float, float] = get_concentration_interval(
        application=application, is_cfdna=is_cfdna
    )
    return not is_sample_concentration_within_interval(
        concentration=concentration, interval=allowed_interval
    )


def is_sample_cfdna(sample: SampleWithRelatives) -> bool:
    source = sample.source
    return source == SourceType.CELL_FREE_DNA


def get_concentration_interval(application: Application, is_cfdna: bool) -> tuple[float, float]:
    if is_cfdna:
        return (
            application.sample_concentration_minimum_cfdna,
            application.sample_concentration_maximum_cfdna,
        )
    return application.sample_concentration_minimum, application.sample_concentration_maximum


def is_sample_concentration_within_interval(
    concentration: float, interval: tuple[float, float]
) -> bool:
    return interval[0] <= concentration <= interval[1]


def is_invalid_plate_well_format(sample: Sample) -> bool:
    """Check if a sample has an invalid well format."""
    correct_well_position_pattern: str = r"^[A-H]:([1-9]|1[0-2])$"
    if sample.is_on_plate:
        return not bool(re.match(correct_well_position_pattern, sample.well_position))
    return False


def is_sample_tube_name_reused(sample: Sample, counter: Counter) -> bool:
    """Check if a tube container name is reused across samples."""
    return sample.container == ContainerEnum.tube and counter.get(sample.container_name) > 1


def get_counter_container_names(order: OrderWithCases) -> Counter:
    counter = Counter(
        sample.container_name
        for case_index, case in order.enumerated_new_cases
        for sample_index, sample in case.enumerated_new_samples
    )
    return counter


<<<<<<< HEAD
def has_sex_and_subject(sample: Sample) -> bool:
    return bool(sample.subject_id and sample.sex != SexEnum.unknown)
=======
def get_existing_sample_names(order: OrderWithCases, status_db: Store) -> set[str]:
    existing_sample_names: set[str] = set()
    for case in order.cases:
        if case.is_new:
            for sample_index, sample in case.enumerated_existing_samples:
                db_sample = status_db.get_sample_by_internal_id(sample.internal_id)
                existing_sample_names.add(db_sample.name)
        else:
            db_case = status_db.get_case_by_internal_id(case.internal_id)
            for sample in db_case.samples:
                existing_sample_names.add(sample.name)
    return existing_sample_names
>>>>>>> 81a36609
<|MERGE_RESOLUTION|>--- conflicted
+++ resolved
@@ -4,13 +4,7 @@
 from cg.constants.sample_sources import SourceType
 from cg.constants.subject import Sex
 from cg.models.orders.sample_base import ContainerEnum, SexEnum
-<<<<<<< HEAD
-from cg.services.order_validation_service.errors.case_errors import (
-    RepeatedCaseNameError,
-)
-=======
 from cg.services.order_validation_service.errors.case_errors import RepeatedCaseNameError
->>>>>>> 81a36609
 from cg.services.order_validation_service.errors.case_sample_errors import (
     FatherNotInCaseError,
     InvalidConcentrationIfSkipRCError,
@@ -297,10 +291,11 @@
     return counter
 
 
-<<<<<<< HEAD
+
 def has_sex_and_subject(sample: Sample) -> bool:
     return bool(sample.subject_id and sample.sex != SexEnum.unknown)
-=======
+  
+  
 def get_existing_sample_names(order: OrderWithCases, status_db: Store) -> set[str]:
     existing_sample_names: set[str] = set()
     for case in order.cases:
@@ -312,5 +307,4 @@
             db_case = status_db.get_case_by_internal_id(case.internal_id)
             for sample in db_case.samples:
                 existing_sample_names.add(sample.name)
-    return existing_sample_names
->>>>>>> 81a36609
+    return existing_sample_names