from cg.constants.constants import PrepCategory, Workflow
from cg.services.order_validation_service.constants import WORKFLOW_PREP_CATEGORIES
from cg.services.order_validation_service.errors.sample_errors import (
    ApplicationArchivedError,
    ApplicationNotCompatibleError,
    ApplicationNotValidError,
    ContainerNameRepeatedError,
    InvalidVolumeError,
    OccupiedWellError,
    OrganismDoesNotExistError,
    SampleNameNotAvailableError,
    SampleNameRepeatedError,
    WellFormatError,
)
from cg.services.order_validation_service.rules.sample.utils import (
    PlateSamplesValidator,
    get_indices_for_repeated_container_name,
    get_indices_for_repeated_sample_names,
    is_invalid_well_format,
)
from cg.services.order_validation_service.rules.utils import (
    is_application_not_compatible,
    is_volume_invalid,
)
from cg.services.order_validation_service.workflows.microsalt.models.order import (
    OrderWithNonHumanSamples,
)
from cg.store.store import Store


def validate_application_exists(
    order: OrderWithNonHumanSamples, store: Store, **kwargs
) -> list[ApplicationNotValidError]:
    errors: list[ApplicationNotValidError] = []
    for sample_index, sample in order.enumerated_samples:
        if not store.get_application_by_tag(sample.application):
            error = ApplicationNotValidError(sample_index=sample_index)
            errors.append(error)
    return errors


def validate_applications_not_archived(
    order: OrderWithNonHumanSamples, store: Store, **kwargs
) -> list[ApplicationArchivedError]:
    errors: list[ApplicationArchivedError] = []
    for sample_index, sample in order.enumerated_samples:
        if store.is_application_archived(sample.application):
            error = ApplicationArchivedError(sample_index=sample_index)
            errors.append(error)
    return errors


def validate_volume_interval(order: OrderWithNonHumanSamples, **kwargs) -> list[InvalidVolumeError]:
    errors: list[InvalidVolumeError] = []
    for sample_index, sample in order.enumerated_samples:
        if is_volume_invalid(sample):
            error = InvalidVolumeError(sample_index=sample_index)
            errors.append(error)
    return errors


def validate_organism_exists(
    order: OrderWithNonHumanSamples, store: Store, **kwargs
) -> list[OrganismDoesNotExistError]:
    errors: list[OrganismDoesNotExistError] = []
    for sample_index, sample in order.enumerated_samples:
        if not store.get_organism_by_internal_id(sample.organism):
            error = OrganismDoesNotExistError(sample_index=sample_index)
            errors.append(error)
    return errors


def validate_application_compatibility(
    order: OrderWithNonHumanSamples,
    store: Store,
    **kwargs,
) -> list[ApplicationNotCompatibleError]:
    errors: list[ApplicationNotCompatibleError] = []
    workflow: Workflow = order.workflow
    allowed_prep_categories: list[PrepCategory] = WORKFLOW_PREP_CATEGORIES[workflow]
    for sample_index, sample in order.enumerated_samples:
        incompatible: bool = is_application_not_compatible(
            allowed_prep_categories=allowed_prep_categories,
            application_tag=sample.application,
            store=store,
        )
        if incompatible:
            error = ApplicationNotCompatibleError(sample_index=sample_index)
            errors.append(error)
    return errors


def validate_wells_contain_at_most_one_sample(
    order: OrderWithNonHumanSamples,
    **kwargs,
) -> list[OccupiedWellError]:
    plate_samples = PlateSamplesValidator(order)
    return plate_samples.get_occupied_well_errors()


def validate_well_positions_required(
    order: OrderWithNonHumanSamples,
    **kwargs,
) -> list[OccupiedWellError]:
    plate_samples = PlateSamplesValidator(order)
    return plate_samples.get_well_position_missing_errors()


def validate_sample_names_unique(
    order: OrderWithNonHumanSamples, **kwargs
) -> list[SampleNameRepeatedError]:
    sample_indices: list[int] = get_indices_for_repeated_sample_names(order)
    return [SampleNameRepeatedError(sample_index=sample_index) for sample_index in sample_indices]


def validate_sample_names_available(
    order: OrderWithNonHumanSamples, store: Store, **kwargs
) -> list[SampleNameNotAvailableError]:
    errors: list[SampleNameNotAvailableError] = []
    customer = store.get_customer_by_internal_id(order.customer)
    for sample_index, sample in order.enumerated_samples:
        if store.get_sample_by_customer_and_name(
            sample_name=sample.name, customer_entry_id=[customer.id]
        ):
            error = SampleNameNotAvailableError(sample_index=sample_index)
            errors.append(error)
    return errors


<<<<<<< HEAD
def validate_tube_container_name_unique(
    order: OrderWithNonHumanSamples,
    **kwargs,
) -> list[ContainerNameRepeatedError]:
    errors: list[ContainerNameRepeatedError] = []
    repeated_container_name_indices: list = get_indices_for_repeated_container_name(order)
    for sample_index in repeated_container_name_indices:
        error = ContainerNameRepeatedError(sample_index=sample_index)
        errors.append(error)
=======
def validate_well_position_format(
    order: OrderWithNonHumanSamples, **kwargs
) -> list[WellFormatError]:
    errors: list[WellFormatError] = []
    for sample_index, sample in order.enumerated_samples:
        if is_invalid_well_format(sample=sample):
            error = WellFormatError(sample_index=sample_index)
            errors.append(error)
>>>>>>> efca89b4
    return errors<|MERGE_RESOLUTION|>--- conflicted
+++ resolved
@@ -127,7 +127,6 @@
     return errors
 
 
-<<<<<<< HEAD
 def validate_tube_container_name_unique(
     order: OrderWithNonHumanSamples,
     **kwargs,
@@ -137,7 +136,8 @@
     for sample_index in repeated_container_name_indices:
         error = ContainerNameRepeatedError(sample_index=sample_index)
         errors.append(error)
-=======
+    return errors
+
 def validate_well_position_format(
     order: OrderWithNonHumanSamples, **kwargs
 ) -> list[WellFormatError]:
@@ -146,5 +146,4 @@
         if is_invalid_well_format(sample=sample):
             error = WellFormatError(sample_index=sample_index)
             errors.append(error)
->>>>>>> efca89b4
     return errors