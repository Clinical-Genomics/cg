--- conflicted
+++ resolved
@@ -346,34 +346,6 @@
         if sample.is_on_plate and not sample.well_position_rml:
             error = WellPositionRmlMissingError(sample_index=sample_index)
             errors.append(error)
-<<<<<<< HEAD
-    return errors
-
-
-def validate_pools_contain_one_application(
-    order: OrderWithIndexedSamples, **kwargs
-) -> list[PoolApplicationError]:
-    """Returns a list of errors for each sample in a pool containing multiple applications."""
-    errors: list[PoolApplicationError] = []
-    for pool, enumerated_samples in order.enumerated_pools.items():
-        samples: list[IndexedSample] = [sample for _, sample in enumerated_samples]
-        if has_multiple_applications(samples):
-            for sample_index, _ in enumerated_samples:
-                error = PoolApplicationError(sample_index=sample_index, pool_name=pool)
-                errors.append(error)
-    return errors
-
-
-def validate_pools_contain_one_priority(
-    order: OrderWithIndexedSamples, **kwargs
-) -> list[PoolPriorityError]:
-    errors: list[PoolPriorityError] = []
-    for pool, enumerated_samples in order.enumerated_pools.items():
-        samples: list[IndexedSample] = [sample for _, sample in enumerated_samples]
-        if has_multiple_priorities(samples):
-            for sample_index, _ in enumerated_samples:
-                error = PoolPriorityError(sample_index=sample_index, pool_name=pool)
-                errors.append(error)
     return errors
 
 
@@ -420,6 +392,4 @@
                 sample_index=sample_index, index=sample.index, index_number=sample.index_number
             )
             errors.append(error)
-=======
->>>>>>> 5db8b839
     return errors