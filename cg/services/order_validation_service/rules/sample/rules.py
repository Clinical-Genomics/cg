--- conflicted
+++ resolved
@@ -19,10 +19,8 @@
     PlateSamplesValidator,
     get_indices_for_repeated_sample_names,
     get_indices_for_tube_repeated_container_name,
-<<<<<<< HEAD
-=======
     is_container_name_missing,
->>>>>>> 09c5f83c
+    get_indices_for_tube_repeated_container_name,
     is_invalid_well_format,
 )
 from cg.services.order_validation_service.rules.utils import (
