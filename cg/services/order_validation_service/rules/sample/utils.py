--- conflicted
+++ resolved
@@ -64,7 +64,6 @@
     return indices
 
 
-<<<<<<< HEAD
 def get_indices_for_repeated_container_name(order: OrderWithNonHumanSamples) -> list[int]:
     counter = Counter([sample.container_name for sample in order.samples])
     indices: list[int] = []
@@ -72,11 +71,10 @@
         if counter.get(sample.container_name) > 1:
             indices.append(index)
     return indices
-=======
+
 def is_invalid_well_format(sample: Sample) -> bool:
     """Check if a sample has an invalid well format."""
     correct_well_position_pattern: str = r"^[A-H]:([1-9]|1[0-2])$"
     if sample.is_on_plate:
         return not bool(re.match(correct_well_position_pattern, sample.well_position))
-    return False
->>>>>>> efca89b4
+    return False