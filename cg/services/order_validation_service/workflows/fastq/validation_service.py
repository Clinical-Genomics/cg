--- conflicted
+++ resolved
@@ -44,15 +44,10 @@
             order_errors=order_errors,
         )
 
-<<<<<<< HEAD
     def parse_and_validate(self, raw_order: dict) -> FastqOrder | dict:
         parsed_order, errors = ModelValidator.validate(order=raw_order, model=FastqOrder)
         if parsed_order:
             errors: ValidationErrors = self._perform_rule_validation(order=parsed_order)
         if not errors.is_empty:
             return create_order_validation_response(raw_order=raw_order, errors=errors)
-        return parsed_order
-=======
-    def parse_and_validate(self, raw_order: dict) -> Order:
-        pass
->>>>>>> ab9ded5a
+        return parsed_order