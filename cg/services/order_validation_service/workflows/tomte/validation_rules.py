from cg.services.order_validation_service.validators.data.rules import (
    validate_customer_can_skip_reception_control,
    validate_customer_exists,
    validate_user_belongs_to_customer,
)
from cg.services.order_validation_service.validators.inter_field.rules import (
    validate_ticket_number_required_if_connected,
)
from cg.services.order_validation_service.workflows.tomte.validation.inter_field.rules import (
<<<<<<< HEAD
    validate_unique_case_names,
=======
    validate_unique_sample_names_in_cases,
>>>>>>> 3391bdfb
    validate_wells_contain_at_most_one_sample,
)

TOMTE_ORDER_RULES = [
    validate_customer_exists,
    validate_user_belongs_to_customer,
    validate_ticket_number_required_if_connected,
    validate_customer_can_skip_reception_control,
]

TOMTE_CASE_SAMPLE_RULES = [
<<<<<<< HEAD
    validate_unique_case_names,
=======
    validate_unique_sample_names_in_cases,
>>>>>>> 3391bdfb
    validate_wells_contain_at_most_one_sample,
]<|MERGE_RESOLUTION|>--- conflicted
+++ resolved
@@ -7,11 +7,8 @@
     validate_ticket_number_required_if_connected,
 )
 from cg.services.order_validation_service.workflows.tomte.validation.inter_field.rules import (
-<<<<<<< HEAD
     validate_unique_case_names,
-=======
     validate_unique_sample_names_in_cases,
->>>>>>> 3391bdfb
     validate_wells_contain_at_most_one_sample,
 )
 
@@ -23,10 +20,7 @@
 ]
 
 TOMTE_CASE_SAMPLE_RULES = [
-<<<<<<< HEAD
     validate_unique_case_names,
-=======
     validate_unique_sample_names_in_cases,
->>>>>>> 3391bdfb
     validate_wells_contain_at_most_one_sample,
 ]