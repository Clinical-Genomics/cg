from cg.services.order_validation_service.validators.data.rules import (
    validate_application_exists,
    validate_customer_can_skip_reception_control,
    validate_customer_exists,
    validate_user_belongs_to_customer,
)
from cg.services.order_validation_service.validators.inter_field.rules import (
    validate_ticket_number_required_if_connected,
)
from cg.services.order_validation_service.workflows.tomte.validation.inter_field.rules import (
    validate_no_repeated_case_names,
    validate_no_repeated_sample_names,
    validate_wells_contain_at_most_one_sample,
)

TOMTE_ORDER_RULES = [
    validate_customer_exists,
    validate_user_belongs_to_customer,
    validate_ticket_number_required_if_connected,
    validate_customer_can_skip_reception_control,
]

<<<<<<< HEAD
TOMTE_CASE_SAMPLE_RULES = [validate_wells_contain_at_most_one_sample]

TOMTE_SAMPLE_RULES = [validate_application_exists]
=======
TOMTE_CASE_SAMPLE_RULES = [
    validate_no_repeated_case_names,
    validate_no_repeated_sample_names,
    validate_wells_contain_at_most_one_sample,
]
>>>>>>> 184783dc
<|MERGE_RESOLUTION|>--- conflicted
+++ resolved
@@ -20,14 +20,11 @@
     validate_customer_can_skip_reception_control,
 ]
 
-<<<<<<< HEAD
-TOMTE_CASE_SAMPLE_RULES = [validate_wells_contain_at_most_one_sample]
-
-TOMTE_SAMPLE_RULES = [validate_application_exists]
-=======
 TOMTE_CASE_SAMPLE_RULES = [
     validate_no_repeated_case_names,
     validate_no_repeated_sample_names,
     validate_wells_contain_at_most_one_sample,
 ]
->>>>>>> 184783dc
+
+
+TOMTE_SAMPLE_RULES = [validate_application_exists]