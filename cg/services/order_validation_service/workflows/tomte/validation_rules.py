--- conflicted
+++ resolved
@@ -17,13 +17,10 @@
     validate_fathers_are_male,
     validate_fathers_in_same_case_as_children,
     validate_mothers_are_female,
-<<<<<<< HEAD
     validate_mothers_in_same_case_as_children,
     validate_no_repeated_case_names,
     validate_no_repeated_sample_names,
-=======
     validate_sample_names_not_repeated,
->>>>>>> 0c486a8c
     validate_wells_contain_at_most_one_sample,
 )
 
@@ -47,13 +44,10 @@
     validate_case_names_not_repeated,
     validate_fathers_are_male,
     validate_mothers_are_female,
-<<<<<<< HEAD
     validate_fathers_in_same_case_as_children,
     validate_mothers_in_same_case_as_children,
     validate_application_exists,
     validate_application_compatibility,
-=======
     validate_sample_names_not_repeated,
->>>>>>> 0c486a8c
     validate_wells_contain_at_most_one_sample,
 ]