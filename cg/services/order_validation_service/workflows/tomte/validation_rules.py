from cg.services.order_validation_service.validators.data.rules import (
    validate_application_exists,
    validate_customer_can_skip_reception_control,
    validate_customer_exists,
    validate_user_belongs_to_customer,
)
from cg.services.order_validation_service.validators.inter_field.rules import (
    validate_application_compatibility,
    validate_ticket_number_required_if_connected,
)
from cg.services.order_validation_service.workflows.tomte.validation.inter_field.rules import (
    validate_fathers_are_male,
<<<<<<< HEAD
    validate_fathers_in_same_case_as_children,
=======
    validate_mothers_are_female,
>>>>>>> 75844c42
    validate_no_repeated_case_names,
    validate_no_repeated_sample_names,
    validate_wells_contain_at_most_one_sample,
)

TOMTE_ORDER_RULES = [
    validate_customer_exists,
    validate_user_belongs_to_customer,
    validate_ticket_number_required_if_connected,
    validate_customer_can_skip_reception_control,
]

TOMTE_CASE_SAMPLE_RULES = [
    validate_no_repeated_case_names,
    validate_no_repeated_sample_names,
    validate_fathers_are_male,
<<<<<<< HEAD
    validate_fathers_in_same_case_as_children,
=======
    validate_mothers_are_female,
>>>>>>> 75844c42
    validate_application_exists,
    validate_application_compatibility,
    validate_wells_contain_at_most_one_sample,
]<|MERGE_RESOLUTION|>--- conflicted
+++ resolved
@@ -10,11 +10,8 @@
 )
 from cg.services.order_validation_service.workflows.tomte.validation.inter_field.rules import (
     validate_fathers_are_male,
-<<<<<<< HEAD
     validate_fathers_in_same_case_as_children,
-=======
     validate_mothers_are_female,
->>>>>>> 75844c42
     validate_no_repeated_case_names,
     validate_no_repeated_sample_names,
     validate_wells_contain_at_most_one_sample,
@@ -31,11 +28,8 @@
     validate_no_repeated_case_names,
     validate_no_repeated_sample_names,
     validate_fathers_are_male,
-<<<<<<< HEAD
     validate_fathers_in_same_case_as_children,
-=======
     validate_mothers_are_female,
->>>>>>> 75844c42
     validate_application_exists,
     validate_application_compatibility,
     validate_wells_contain_at_most_one_sample,
