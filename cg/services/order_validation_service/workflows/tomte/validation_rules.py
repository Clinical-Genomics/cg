--- conflicted
+++ resolved
@@ -45,11 +45,8 @@
     validate_application_not_archived,
     validate_buffer_skip_rc_condition,
     validate_case_names_not_repeated,
-<<<<<<< HEAD
     validate_concentration_interval_if_skip_rc,
-=======
     validate_concentration_required_if_skip_rc,
->>>>>>> 52ccd6c9
     validate_fathers_are_male,
     validate_fathers_in_same_case_as_children,
     validate_mothers_are_female,
