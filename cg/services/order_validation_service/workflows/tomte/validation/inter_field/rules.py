--- conflicted
+++ resolved
@@ -46,16 +46,15 @@
     return errors
 
 
-<<<<<<< HEAD
 def validate_fathers_in_same_case_as_children(order: TomteOrder) -> list[InvalidFatherCaseError]:
     errors = []
     for case in order.cases:
         case_errors = get_father_case_errors(case)
-=======
+
+
 def validate_mothers_are_female(order: TomteOrder) -> list[InvalidMotherSexError]:
     errors: list[InvalidMotherSexError] = []
     for case in order.cases:
         case_errors = get_mother_sex_errors(case)
->>>>>>> 75844c42
         errors.extend(case_errors)
     return errors