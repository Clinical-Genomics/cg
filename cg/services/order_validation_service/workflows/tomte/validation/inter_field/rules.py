--- conflicted
+++ resolved
@@ -1,21 +1,15 @@
 from cg.services.order_validation_service.models.errors import (
     OccupiedWellError,
-<<<<<<< HEAD
     ReusedCaseNameError,
-=======
     RepeatedSampleNameError,
->>>>>>> 3391bdfb
 )
 from cg.services.order_validation_service.workflows.tomte.models.order import TomteOrder
 from cg.services.order_validation_service.workflows.tomte.validation.inter_field.utils import (
     _get_errors,
     _get_excess_samples,
     _get_plate_samples,
-<<<<<<< HEAD
     get_duplicate_case_name_errors,
-=======
     get_duplicate_sample_name_errors,
->>>>>>> 3391bdfb
 )
 
 
@@ -25,14 +19,13 @@
     return _get_errors(samples)
 
 
-<<<<<<< HEAD
 def validate_unique_case_names(order: TomteOrder) -> list[ReusedCaseNameError]:
     return get_duplicate_case_name_errors(order)
-=======
+
+
 def validate_unique_sample_names_in_cases(order: TomteOrder) -> list[RepeatedSampleNameError]:
     errors: list[RepeatedSampleNameError] = []
     for case in order.cases:
         case_errors = get_duplicate_sample_name_errors(case)
         errors.extend(case_errors)
-    return errors
->>>>>>> 3391bdfb
+    return errors