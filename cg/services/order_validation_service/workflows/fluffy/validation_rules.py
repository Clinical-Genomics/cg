from cg.services.order_validation_service.rules.sample.rules import (
    validate_application_compatibility,
    validate_application_exists,
    validate_applications_not_archived,
    validate_container_name_required,
    validate_sample_names_available,
    validate_sample_names_unique,
    validate_tube_container_name_unique,
    validate_volume_interval,
    validate_volume_required,
<<<<<<< HEAD
    validate_well_position_format,
    validate_well_positions_required,
    validate_wells_contain_at_most_one_sample,
=======
    validate_well_position_rml_format,
    validate_well_positions_required_rml,
>>>>>>> c8500c1a
)

SAMPLE_RULES: list[callable] = [
    validate_application_compatibility,
    validate_application_exists,
    validate_applications_not_archived,
    validate_container_name_required,
    validate_sample_names_available,
    validate_sample_names_unique,
    validate_tube_container_name_unique,
    validate_volume_interval,
    validate_volume_required,
<<<<<<< HEAD
    validate_well_position_format,
    validate_well_positions_required,
    validate_wells_contain_at_most_one_sample,
=======
    validate_well_position_rml_format,
    validate_well_positions_required_rml,
>>>>>>> c8500c1a
]<|MERGE_RESOLUTION|>--- conflicted
+++ resolved
@@ -8,14 +8,8 @@
     validate_tube_container_name_unique,
     validate_volume_interval,
     validate_volume_required,
-<<<<<<< HEAD
-    validate_well_position_format,
-    validate_well_positions_required,
-    validate_wells_contain_at_most_one_sample,
-=======
     validate_well_position_rml_format,
     validate_well_positions_required_rml,
->>>>>>> c8500c1a
 )
 
 SAMPLE_RULES: list[callable] = [
@@ -28,12 +22,7 @@
     validate_tube_container_name_unique,
     validate_volume_interval,
     validate_volume_required,
-<<<<<<< HEAD
     validate_well_position_format,
     validate_well_positions_required,
     validate_wells_contain_at_most_one_sample,
-=======
-    validate_well_position_rml_format,
-    validate_well_positions_required_rml,
->>>>>>> c8500c1a
 ]