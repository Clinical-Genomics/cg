--- conflicted
+++ resolved
@@ -10,7 +10,6 @@
 )
 
 
-<<<<<<< HEAD
 class MicrosaltOrder(Order):
     delivery_type: MicrosaltDeliveryType
     samples: list[MicrosaltSample]
@@ -22,19 +21,6 @@
     @property
     def enumerated_new_samples(self) -> list[tuple[int, MicrosaltSample]]:
         samples: list[tuple[int, MicrosaltSample]] = []
-=======
-class MicroSaltOrder(Order):
-    delivery_type: MicroSaltDeliveryType
-    samples: list[MicroSaltSample]
-
-    @property
-    def enumerated_samples(self) -> enumerate[MicroSaltSample]:
-        return enumerate(self.samples)
-
-    @property
-    def enumerated_new_samples(self) -> list[tuple[int, MicroSaltSample]]:
-        samples: list[tuple[int, MicroSaltSample]] = []
->>>>>>> ebe26f1d
         for sample_index, sample in self.enumerated_samples:
             if sample.is_new:
                 samples.append((sample_index, sample))
