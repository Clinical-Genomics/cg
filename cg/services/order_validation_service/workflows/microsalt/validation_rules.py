--- conflicted
+++ resolved
@@ -25,10 +25,7 @@
 SAMPLE_RULES: list[callable] = [
     validate_application_compatibility,
     validate_application_exists,
-<<<<<<< HEAD
     validate_applications_not_archived,
-=======
     validate_well_positions_required,
     validate_wells_contain_at_most_one_sample,
->>>>>>> 7e7451a9
 ]