--- conflicted
+++ resolved
@@ -1,11 +1,8 @@
 from cg.services.order_validation_service.errors.sample_errors import (
     ApplicationArchivedError,
     ApplicationNotValidError,
-<<<<<<< HEAD
     ElutionBufferMissingError,
-=======
     ExtractionMethodMissingError,
->>>>>>> 2a007eb9
     InvalidVolumeError,
     OrganismDoesNotExistError,
     SampleDoesNotExistError,
@@ -72,13 +69,15 @@
     return errors
 
 
-<<<<<<< HEAD
 def validate_buffer_required(order: MicrosaltOrder, **kwargs) -> list[ElutionBufferMissingError]:
     errors: list[ElutionBufferMissingError] = []
     for sample_index, sample in order.enumerated_new_samples:
         if not sample.elution_buffer:
             error = ElutionBufferMissingError(sample_index=sample_index)
-=======
+            errors.append(error)
+    return errors
+
+
 def validate_extraction_method_required(
     order: MicrosaltOrder, **kwargs
 ) -> list[ExtractionMethodMissingError]:
@@ -86,6 +85,5 @@
     for sample_index, sample in order.enumerated_new_samples:
         if not sample.extraction_method:
             error = ExtractionMethodMissingError(sample_index=sample_index)
->>>>>>> 2a007eb9
             errors.append(error)
     return errors