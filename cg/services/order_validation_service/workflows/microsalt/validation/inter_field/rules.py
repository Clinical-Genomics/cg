from cg.constants.constants import PrepCategory, Workflow
from cg.services.order_validation_service.constants import WORKFLOW_PREP_CATEGORIES
from cg.services.order_validation_service.errors.sample_errors import (
    ApplicationNotCompatibleError,
    OccupiedWellError,
)
from cg.services.order_validation_service.validators.inter_field.utils import (
    _is_application_not_compatible,
)
from cg.services.order_validation_service.workflows.microsalt.models.order import MicrosaltOrder
from cg.services.order_validation_service.workflows.microsalt.validation.inter_field.utils import (
<<<<<<< HEAD
    PlateSamples,
=======
    PlateSamplesValidator,
>>>>>>> 4d89eb49
)
from cg.store.store import Store


def validate_application_compatibility(
    order: MicrosaltOrder,
    store: Store,
    **kwargs,
) -> list[ApplicationNotCompatibleError]:
    errors: list[ApplicationNotCompatibleError] = []
    workflow: Workflow = order.workflow
    allowed_prep_categories: list[PrepCategory] = WORKFLOW_PREP_CATEGORIES[workflow]
    for sample_index, sample in order.enumerated_new_samples:
        incompatible: bool = _is_application_not_compatible(
            allowed_prep_categories=allowed_prep_categories,
            application_tag=sample.application,
            store=store,
        )
        if incompatible:
            error = ApplicationNotCompatibleError(sample_index=sample_index)
            errors.append(error)
    return errors


def validate_wells_contain_at_most_one_sample(
    order: MicrosaltOrder,
    **kwargs,
) -> list[OccupiedWellError]:
<<<<<<< HEAD
    plate_samples = PlateSamples(order)
    return plate_samples.get_occupied_well_errors()


def validate_well_positions_required(
    order: MicrosaltOrder,
    **kwargs,
) -> list[OccupiedWellError]:
    plate_samples = PlateSamples(order)
    return plate_samples.get_well_position_missing_errors()
=======
    plate_samples = PlateSamplesValidator(order)
    return plate_samples.get_occupied_well_errors()
>>>>>>> 4d89eb49
<|MERGE_RESOLUTION|>--- conflicted
+++ resolved
@@ -9,11 +9,7 @@
 )
 from cg.services.order_validation_service.workflows.microsalt.models.order import MicrosaltOrder
 from cg.services.order_validation_service.workflows.microsalt.validation.inter_field.utils import (
-<<<<<<< HEAD
-    PlateSamples,
-=======
     PlateSamplesValidator,
->>>>>>> 4d89eb49
 )
 from cg.store.store import Store
 
@@ -42,8 +38,7 @@
     order: MicrosaltOrder,
     **kwargs,
 ) -> list[OccupiedWellError]:
-<<<<<<< HEAD
-    plate_samples = PlateSamples(order)
+    plate_samples = PlateSamplesValidator(order)
     return plate_samples.get_occupied_well_errors()
 
 
@@ -51,9 +46,5 @@
     order: MicrosaltOrder,
     **kwargs,
 ) -> list[OccupiedWellError]:
-    plate_samples = PlateSamples(order)
-    return plate_samples.get_well_position_missing_errors()
-=======
     plate_samples = PlateSamplesValidator(order)
-    return plate_samples.get_occupied_well_errors()
->>>>>>> 4d89eb49
+    return plate_samples.get_well_position_missing_errors()