from pydantic import BeforeValidator, Field
from typing_extensions import Annotated

from cg.models.orders.sample_base import NAME_PATTERN, ControlEnum, SexEnum
from cg.services.order_validation_service.constants import ElutionBuffer, TissueBlockEnum
from cg.services.order_validation_service.models.sample import Sample
from cg.services.order_validation_service.utils import parse_buffer, parse_control


class MipRnaSample(Sample):
    age_at_sampling: float | None = None
    concentration_ng_ul: float | None = None
<<<<<<< HEAD
    control: ControlEnum = ControlEnum.not_control
=======
    control: Annotated[ControlEnum, BeforeValidator(parse_control)] = ControlEnum.not_control
>>>>>>> 0082799b
    elution_buffer: Annotated[ElutionBuffer | None, BeforeValidator(parse_buffer)] = None
    formalin_fixation_time: int | None = None
    phenotype_groups: list[str] | None = None
    phenotype_terms: list[str] | None = None
    post_formalin_fixation_time: int | None = None
    require_qc_ok: bool
    sex: SexEnum
    source: str
    subject_id: str = Field(pattern=NAME_PATTERN, max_length=128)
    tissue_block_size: TissueBlockEnum | None = None<|MERGE_RESOLUTION|>--- conflicted
+++ resolved
@@ -10,11 +10,7 @@
 class MipRnaSample(Sample):
     age_at_sampling: float | None = None
     concentration_ng_ul: float | None = None
-<<<<<<< HEAD
-    control: ControlEnum = ControlEnum.not_control
-=======
     control: Annotated[ControlEnum, BeforeValidator(parse_control)] = ControlEnum.not_control
->>>>>>> 0082799b
     elution_buffer: Annotated[ElutionBuffer | None, BeforeValidator(parse_buffer)] = None
     formalin_fixation_time: int | None = None
     phenotype_groups: list[str] | None = None
