--- conflicted
+++ resolved
@@ -27,10 +27,9 @@
     return not sample.concentration_ng_ul
 
 
-<<<<<<< HEAD
 def is_well_position_missing(sample: TomteSample) -> bool:
     return sample.container == ContainerEnum.plate and not sample.well_position
-=======
+
+  
 def is_container_name_missing(sample: TomteSample) -> bool:
-    return sample.container == ContainerEnum.plate and not sample.container_name
->>>>>>> 73668330
+    return sample.container == ContainerEnum.plate and not sample.container_name