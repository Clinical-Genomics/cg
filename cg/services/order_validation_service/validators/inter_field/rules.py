--- conflicted
+++ resolved
@@ -75,7 +75,6 @@
     return errors
 
 
-<<<<<<< HEAD
 def validate_concentration_required_if_skip_rc(
     order: TomteOrder,
 ) -> list[ConcentrationRequiredIfSkipRCError]:
@@ -86,13 +85,15 @@
                 error = ConcentrationRequiredIfSkipRCError(
                     case_name=case.name, sample_name=sample.name
                 )
-=======
+                errors.append(error)
+    return errors
+                           
+
 def validate_subject_ids_different_from_sample_names(order: TomteOrder) -> list[CaseSampleError]:
     errors = []
     for case in order.cases:
         for sample in case.samples:
             if sample.name == sample.subject_id:
                 error = SubjectIdSameAsSampleNameError(case_name=case.name, sample_name=sample.name)
->>>>>>> 5069381a
                 errors.append(error)
     return errors