from typing import Callable

<<<<<<< HEAD
from cg.services.order_validation_service.models.errors import CaseSampleError, ValidationError
=======
from cg.services.order_validation_service.models.errors import OrderValidationError
>>>>>>> c01cd715
from cg.services.order_validation_service.models.order import Order
from cg.store.store import Store


<<<<<<< HEAD
def apply_order_validation(
    rules: list[Callable], order: Order, store: Store
) -> list[ValidationError]:
    errors: list[ValidationError] = []
    for rule in rules:
        rule_errors: list[ValidationError] = rule(order=order, store=store)
        errors.extend(rule_errors)
    return errors


def apply_case_sample_validation(
    rules: list[Callable], case, store: Store
) -> list[CaseSampleError]:
    errors: list[ValidationError] = []
    for rule in rules:
        rule_errors: list[ValidationError] = rule(case=case, store=store)
=======
def apply_validation(
    rules: list[Callable], order: Order, store: Store
) -> list[OrderValidationError]:
    errors: list[OrderValidationError] = []
    for rule in rules:
        rule_errors: list[OrderValidationError] = rule(order=order, store=store)
>>>>>>> c01cd715
        errors.extend(rule_errors)
    return errors<|MERGE_RESOLUTION|>--- conflicted
+++ resolved
@@ -1,15 +1,10 @@
 from typing import Callable
 
-<<<<<<< HEAD
 from cg.services.order_validation_service.models.errors import CaseSampleError, ValidationError
-=======
-from cg.services.order_validation_service.models.errors import OrderValidationError
->>>>>>> c01cd715
 from cg.services.order_validation_service.models.order import Order
 from cg.store.store import Store
 
 
-<<<<<<< HEAD
 def apply_order_validation(
     rules: list[Callable], order: Order, store: Store
 ) -> list[ValidationError]:
@@ -23,16 +18,8 @@
 def apply_case_sample_validation(
     rules: list[Callable], case, store: Store
 ) -> list[CaseSampleError]:
-    errors: list[ValidationError] = []
+    errors: list[CaseSampleError] = []
     for rule in rules:
-        rule_errors: list[ValidationError] = rule(case=case, store=store)
-=======
-def apply_validation(
-    rules: list[Callable], order: Order, store: Store
-) -> list[OrderValidationError]:
-    errors: list[OrderValidationError] = []
-    for rule in rules:
-        rule_errors: list[OrderValidationError] = rule(order=order, store=store)
->>>>>>> c01cd715
+        rule_errors: list[CaseSampleError] = rule(case=case, store=store)
         errors.extend(rule_errors)
     return errors