<<<<<<< HEAD
from cg.services.sample_run_metrics_service.dtos import IlluminaSequencingMetrics
=======
from cg.services.sample_run_metrics_service.dtos import IlluminaSequencingMetricsDTO
>>>>>>> e5de5801
from cg.store.models import IlluminaSampleSequencingMetrics


def create_metrics_dto(
    metrics: list[IlluminaSampleSequencingMetrics] | None,
<<<<<<< HEAD
) -> list[IlluminaSequencingMetrics]:
=======
) -> list[IlluminaSequencingMetricsDTO]:
>>>>>>> e5de5801

    if not metrics:
        return []

    parsed_metrics = []

    for metric in metrics:
<<<<<<< HEAD
        parsed_metric = IlluminaSequencingMetrics(
=======
        parsed_metric = IlluminaSequencingMetricsDTO(
>>>>>>> e5de5801
            flow_cell_name=metric.instrument_run.device.internal_id,
            flow_cell_lane_number=metric.flow_cell_lane,
            sample_internal_id=metric.sample.internal_id,
            sample_total_reads_in_lane=metric.total_reads_in_lane,
            sample_base_percentage_passing_q30=metric.base_passing_q30_percent,
        )
        parsed_metrics.append(parsed_metric)
    return parsed_metrics<|MERGE_RESOLUTION|>--- conflicted
+++ resolved
@@ -1,18 +1,10 @@
-<<<<<<< HEAD
-from cg.services.sample_run_metrics_service.dtos import IlluminaSequencingMetrics
-=======
 from cg.services.sample_run_metrics_service.dtos import IlluminaSequencingMetricsDTO
->>>>>>> e5de5801
 from cg.store.models import IlluminaSampleSequencingMetrics
 
 
 def create_metrics_dto(
     metrics: list[IlluminaSampleSequencingMetrics] | None,
-<<<<<<< HEAD
-) -> list[IlluminaSequencingMetrics]:
-=======
 ) -> list[IlluminaSequencingMetricsDTO]:
->>>>>>> e5de5801
 
     if not metrics:
         return []
@@ -20,11 +12,7 @@
     parsed_metrics = []
 
     for metric in metrics:
-<<<<<<< HEAD
-        parsed_metric = IlluminaSequencingMetrics(
-=======
         parsed_metric = IlluminaSequencingMetricsDTO(
->>>>>>> e5de5801
             flow_cell_name=metric.instrument_run.device.internal_id,
             flow_cell_lane_number=metric.flow_cell_lane,
             sample_internal_id=metric.sample.internal_id,
