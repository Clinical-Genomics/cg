from cg.server.endpoints.sequencing_metrics.dtos import PacbioSequencingMetricsRequest
from cg.services.sample_run_metrics_service.dtos import (
<<<<<<< HEAD
    IlluminaSequencingMetrics,
    PacbioSequencingMetrics,
=======
    IlluminaSequencingMetricsDTO,
    PacbioSequencingMetricsDTO,
>>>>>>> e5de5801
)
from cg.services.sample_run_metrics_service.utils import create_metrics_dto
from cg.store.models import IlluminaSequencingRun, PacbioSampleSequencingMetrics
from cg.store.store import Store


class SampleRunMetricsService:
    def __init__(self, store: Store):
        self.store = store

<<<<<<< HEAD
    def get_illumina_metrics(self, flow_cell_name: str) -> list[IlluminaSequencingMetrics]:
=======
    def get_illumina_metrics(self, flow_cell_name: str) -> list[IlluminaSequencingMetricsDTO]:
>>>>>>> e5de5801
        run: IlluminaSequencingRun = self.store.get_illumina_sequencing_run_by_device_internal_id(
            flow_cell_name
        )
        return create_metrics_dto(run.sample_metrics) if run else []

    def get_pacbio_metrics(
        self, metrics_request: PacbioSequencingMetricsRequest
<<<<<<< HEAD
    ) -> list[PacbioSequencingMetrics]:
        response: list[PacbioSequencingMetrics] = []
=======
    ) -> list[PacbioSequencingMetricsDTO]:
        response: list[PacbioSequencingMetricsDTO] = []
>>>>>>> e5de5801
        sequencing_metrics: list[PacbioSampleSequencingMetrics] = (
            self.store.get_pacbio_sample_sequencing_metrics(
                sample_id=metrics_request.sample_id, smrt_cell_id=metrics_request.smrt_cell_id
            )
        )
<<<<<<< HEAD
        for db_metric in sequencing_metrics:
            metric = PacbioSequencingMetrics(
                hifi_mean_read_length=db_metric.hifi_mean_read_length,
                hifi_median_read_quality=db_metric.hifi_median_read_quality,
                hifi_reads=db_metric.hifi_reads,
                hifi_yield=db_metric.hifi_yield,
                sample_id=db_metric.sample.internal_id,
                smrt_cell_id=db_metric.instrument_run.device.internal_id,
            )
            response.append(metric)
=======
        for db_metrics in sequencing_metrics:
            metrics = PacbioSequencingMetricsDTO(
                hifi_mean_read_length=db_metrics.hifi_mean_read_length,
                hifi_median_read_quality=db_metrics.hifi_median_read_quality,
                hifi_reads=db_metrics.hifi_reads,
                hifi_yield=db_metrics.hifi_yield,
                sample_id=db_metrics.sample.internal_id,
                smrt_cell_id=db_metrics.instrument_run.device.internal_id,
            )
            response.append(metrics)
>>>>>>> e5de5801
        return response<|MERGE_RESOLUTION|>--- conflicted
+++ resolved
@@ -1,12 +1,7 @@
 from cg.server.endpoints.sequencing_metrics.dtos import PacbioSequencingMetricsRequest
 from cg.services.sample_run_metrics_service.dtos import (
-<<<<<<< HEAD
-    IlluminaSequencingMetrics,
-    PacbioSequencingMetrics,
-=======
     IlluminaSequencingMetricsDTO,
     PacbioSequencingMetricsDTO,
->>>>>>> e5de5801
 )
 from cg.services.sample_run_metrics_service.utils import create_metrics_dto
 from cg.store.models import IlluminaSequencingRun, PacbioSampleSequencingMetrics
@@ -17,11 +12,7 @@
     def __init__(self, store: Store):
         self.store = store
 
-<<<<<<< HEAD
-    def get_illumina_metrics(self, flow_cell_name: str) -> list[IlluminaSequencingMetrics]:
-=======
     def get_illumina_metrics(self, flow_cell_name: str) -> list[IlluminaSequencingMetricsDTO]:
->>>>>>> e5de5801
         run: IlluminaSequencingRun = self.store.get_illumina_sequencing_run_by_device_internal_id(
             flow_cell_name
         )
@@ -29,30 +20,13 @@
 
     def get_pacbio_metrics(
         self, metrics_request: PacbioSequencingMetricsRequest
-<<<<<<< HEAD
-    ) -> list[PacbioSequencingMetrics]:
-        response: list[PacbioSequencingMetrics] = []
-=======
     ) -> list[PacbioSequencingMetricsDTO]:
         response: list[PacbioSequencingMetricsDTO] = []
->>>>>>> e5de5801
         sequencing_metrics: list[PacbioSampleSequencingMetrics] = (
             self.store.get_pacbio_sample_sequencing_metrics(
                 sample_id=metrics_request.sample_id, smrt_cell_id=metrics_request.smrt_cell_id
             )
         )
-<<<<<<< HEAD
-        for db_metric in sequencing_metrics:
-            metric = PacbioSequencingMetrics(
-                hifi_mean_read_length=db_metric.hifi_mean_read_length,
-                hifi_median_read_quality=db_metric.hifi_median_read_quality,
-                hifi_reads=db_metric.hifi_reads,
-                hifi_yield=db_metric.hifi_yield,
-                sample_id=db_metric.sample.internal_id,
-                smrt_cell_id=db_metric.instrument_run.device.internal_id,
-            )
-            response.append(metric)
-=======
         for db_metrics in sequencing_metrics:
             metrics = PacbioSequencingMetricsDTO(
                 hifi_mean_read_length=db_metrics.hifi_mean_read_length,
@@ -63,5 +37,4 @@
                 smrt_cell_id=db_metrics.instrument_run.device.internal_id,
             )
             response.append(metrics)
->>>>>>> e5de5801
         return response