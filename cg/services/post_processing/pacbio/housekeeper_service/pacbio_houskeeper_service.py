"""Module for the PacBioHousekeeperService used in the Post processing flow."""

import logging
from pathlib import Path

from cg.apps.housekeeper.hk import HousekeeperAPI
from cg.constants.pacbio import PacBioBundleTypes, file_pattern_to_bundle_type, file_pattern_to_tag
from cg.services.post_processing.abstract_classes import PostProcessingHKService
from cg.services.post_processing.error_handler import handle_post_processing_errors
from cg.services.post_processing.exc import (
    PostProcessingParsingError,
    PostProcessingRunFileManagerError,
    PostProcessingStoreFileError,
)
from cg.services.post_processing.pacbio.housekeeper_service.models import PacBioFileData
from cg.services.post_processing.pacbio.metrics_parser.metrics_parser import PacBioMetricsParser
from cg.services.post_processing.pacbio.metrics_parser.models import PacBioMetrics
from cg.services.post_processing.pacbio.run_data_generator.run_data import PacBioRunData
from cg.services.post_processing.pacbio.run_file_manager.run_file_manager import (
    PacBioRunFileManager,
)
from cg.utils.mapping import get_item_by_pattern_in_source

LOG = logging.getLogger(__name__)


class PacBioHousekeeperService(PostProcessingHKService):

    def __init__(
        self,
        hk_api: HousekeeperAPI,
        file_manager: PacBioRunFileManager,
        metrics_parser: PacBioMetricsParser,
    ):
        self.hk_api: HousekeeperAPI = hk_api
        self.file_manager: PacBioRunFileManager = file_manager
        self.metrics_parser: PacBioMetricsParser = metrics_parser

<<<<<<< HEAD
    def store_files_in_housekeeper(self, run_data: PacBioRunData, dry_run: bool = False):
=======
    @handle_post_processing_errors(
        to_except=(PostProcessingRunFileManagerError, PostProcessingParsingError),
        to_raise=PostProcessingStoreFileError,
    )
    def store_files_in_housekeeper(self, run_data: PacBioRunData):
>>>>>>> 7a41cf65
        parsed_metrics: PacBioMetrics = self.metrics_parser.parse_metrics(run_data)
        file_to_store: list[Path] = self.file_manager.get_files_to_store(run_data)
        for file_path in file_to_store:
            bundle_info: PacBioFileData = self._create_bundle_info(
                file_path=file_path, parsed_metrics=parsed_metrics
            )
            if dry_run:
                LOG.debug(f"Dry run: would have added {bundle_info.file_path} to Housekeeper.")
                continue
            self.hk_api.create_bundle_and_add_file_with_tags(
                bundle_name=bundle_info.bundle_name,
                file_path=bundle_info.file_path,
                tags=bundle_info.tags,
            )

    @staticmethod
    def _get_bundle_type_for_file(file_path: Path) -> str:
        return get_item_by_pattern_in_source(
            source=file_path.name, pattern_map=file_pattern_to_bundle_type
        )

    @staticmethod
    def _get_tags_for_file(file_path: Path) -> list[str]:
        return get_item_by_pattern_in_source(source=file_path.name, pattern_map=file_pattern_to_tag)

    def _create_bundle_info(self, file_path: Path, parsed_metrics: PacBioMetrics) -> PacBioFileData:
        tags: list[str] = self._get_tags_for_file(file_path)
        if self._is_file_type_smrt_cell(file_path):
            tags.append(parsed_metrics.dataset_metrics.cell_id)
            bundle_name: str = parsed_metrics.dataset_metrics.cell_id
        else:
            tags.append(parsed_metrics.dataset_metrics.sample_internal_id)
            bundle_name: str = parsed_metrics.dataset_metrics.sample_internal_id
        return PacBioFileData(
            bundle_name=bundle_name,
            file_path=file_path,
            tags=tags,
        )

    def _is_file_type_smrt_cell(self, file_path: Path) -> bool:
        return self._get_bundle_type_for_file(file_path) == PacBioBundleTypes.SMRT_CELL<|MERGE_RESOLUTION|>--- conflicted
+++ resolved
@@ -36,15 +36,11 @@
         self.file_manager: PacBioRunFileManager = file_manager
         self.metrics_parser: PacBioMetricsParser = metrics_parser
 
-<<<<<<< HEAD
-    def store_files_in_housekeeper(self, run_data: PacBioRunData, dry_run: bool = False):
-=======
     @handle_post_processing_errors(
         to_except=(PostProcessingRunFileManagerError, PostProcessingParsingError),
         to_raise=PostProcessingStoreFileError,
     )
-    def store_files_in_housekeeper(self, run_data: PacBioRunData):
->>>>>>> 7a41cf65
+    def store_files_in_housekeeper(self, run_data: PacBioRunData, dry_run: bool = False):
         parsed_metrics: PacBioMetrics = self.metrics_parser.parse_metrics(run_data)
         file_to_store: list[Path] = self.file_manager.get_files_to_store(run_data)
         for file_path in file_to_store:
