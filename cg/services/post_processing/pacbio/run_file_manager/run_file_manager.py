--- conflicted
+++ resolved
@@ -35,13 +35,8 @@
         return files_to_store
 
     @staticmethod
-<<<<<<< HEAD
-    def _find_ccs_report_file(run_path: Path) -> Path:
+    def _get_ccs_report_file(run_path: Path) -> Path:
         """Return the path to the CCS report file."""
-=======
-    def _get_ccs_report_file(run_path: Path) -> Path:
-        """Return the path to the the CCS report file."""
->>>>>>> eec50e6d
         statistics_dir: Path = Path(run_path, PacBioDirsAndFiles.STATISTICS_DIR)
         files: list[Path] = get_files_matching_pattern(
             directory=statistics_dir, pattern=f"*{PacBioDirsAndFiles.CCS_REPORT_SUFFIX}"
@@ -69,20 +64,8 @@
     def _get_hifi_read_file(run_path: Path) -> Path:
         """Return the path to the HiFi read file."""
         hifi_dir = Path(run_path, PacBioDirsAndFiles.HIFI_READS)
-<<<<<<< HEAD
-        bam_files: list[Path] = get_files_matching_pattern(
-            directory=hifi_dir, pattern=f"*{FileExtensions.BAM}*"
-        )
-        if len(bam_files) != 2:
-            raise FileNotFoundError(
-                f"Expected 2 HiFi read files in {hifi_dir}, found {len(bam_files)}"
-            )
-        validate_files_exist(bam_files)
-        return bam_files
-=======
         bam_file: Path = get_files_matching_pattern(
             directory=hifi_dir, pattern=f"*{FileExtensions.BAM}"
         )[0]
         validate_files_exist([bam_file])
-        return bam_file
->>>>>>> eec50e6d
+        return bam_file