--- conflicted
+++ resolved
@@ -1,14 +1,7 @@
 from pathlib import Path
 from cg.services.post_processing.abstract_classes import RunDataGenerator
 from cg.services.post_processing.pacbio.run_data_generator.run_data import PacBioRunData
-<<<<<<< HEAD
 from cg.services.post_processing.validators import validate_name_pre_fix, validate_has_well_plate
-=======
-from cg.services.post_processing.validators import (
-    validate_name_pre_fix,
-    validate_has_expected_parts,
-)
->>>>>>> 8162060d
 from cg.utils.string import get_element_from_split
 
 
@@ -16,11 +9,7 @@
 
     def _validate_run_name(self, run_name) -> None:
         validate_name_pre_fix(run_name)
-<<<<<<< HEAD
-        validate_has_well_plate(run_name=run_name, expected_parts=2)
-=======
         validate_has_expected_parts(run_name=run_name, expected_parts=2)
->>>>>>> 8162060d
 
     def get_run_data(self, run_name: str, sequencing_dir: str) -> PacBioRunData:
         """
@@ -32,27 +21,6 @@
 
         return PacBioRunData(
             full_path=full_path,
-<<<<<<< HEAD
-            sequencing_run_name=self.get_sequencing_run_name(run_name),
-            well_name=self.get_well(run_name),
-            plate=self.get_plate(run_name),
-        )
-
-    @staticmethod
-    def get_sequencing_run_name(run_name: str) -> str:
-        return get_element_from_split(value=run_name, element_position=0, split="/")
-
-    @staticmethod
-    def get_plate_well(run_name: str) -> str:
-        return get_element_from_split(value=run_name, element_position=-1, split="/")
-
-    def get_plate(self, run_name: str) -> str:
-        plate_well: str = self.get_plate_well(run_name)
-        return get_element_from_split(value=plate_well, element_position=0, split="_")
-
-    def get_well(self, run_name: str) -> str:
-        plate_well: str = self.get_plate_well(run_name)
-=======
             sequencing_run_name=self._get_sequencing_run_name(run_name),
             well_name=self._get_well(run_name),
             plate=self._get_plate(run_name),
@@ -72,5 +40,4 @@
 
     def _get_well(self, run_name: str) -> str:
         plate_well: str = self._get_plate_well(run_name)
->>>>>>> 8162060d
         return get_element_from_split(value=plate_well, element_position=-1, split="_")