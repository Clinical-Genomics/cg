from cg.services.post_processing.abstract_classes import PostProcessingService
from cg.services.post_processing.error_handler import handle_post_processing_errors
from cg.services.post_processing.exc import (
    PostProcessingStoreDataError,
    PostProcessingError,
    PostProcessingStoreFileError,
    PostProcessingRunDataGeneratorError,
)
from cg.services.post_processing.pacbio.data_storage_service.pacbio_store_service import (
    PacBioStoreService,
)
from cg.services.post_processing.pacbio.housekeeper_service.pacbio_houskeeper_service import (
    PacBioHousekeeperService,
)
from cg.services.post_processing.pacbio.run_data_generator.pacbio_run_data_generator import (
    PacBioRunDataGenerator,
)
from cg.services.post_processing.pacbio.run_data_generator.run_data import PacBioRunData


class PacBioPostProcessingService(PostProcessingService):
    """Service for handling post-processing of PacBio sequencing runs."""

    def __init__(
        self,
        run_data_generator: PacBioRunDataGenerator,
        hk_service: PacBioHousekeeperService,
        store_service: PacBioStoreService,
        sequencing_dir: str,
    ):
        self.run_data_generator: PacBioRunDataGenerator = run_data_generator
        self.hk_service: PacBioHousekeeperService = hk_service
        self.store_service: PacBioStoreService = store_service
        self.sequencing_dir: str = sequencing_dir

<<<<<<< HEAD
    def post_process(self, run_name: str, dry_run: bool = False):
=======
    @handle_post_processing_errors(
        to_except=(
            PostProcessingStoreDataError,
            PostProcessingRunDataGeneratorError,
            PostProcessingStoreFileError,
        ),
        to_raise=PostProcessingError,
    )
    def post_process(self, run_name: str):

>>>>>>> 7a41cf65
        run_data: PacBioRunData = self.run_data_generator.get_run_data(
            run_name=run_name, sequencing_dir=self.sequencing_dir
        )
        self.store_service.store_post_processing_data(run_data=run_data, dry_run=dry_run)
        self.hk_service.store_files_in_housekeeper(run_data=run_data, dry_run=dry_run)<|MERGE_RESOLUTION|>--- conflicted
+++ resolved
@@ -33,9 +33,6 @@
         self.store_service: PacBioStoreService = store_service
         self.sequencing_dir: str = sequencing_dir
 
-<<<<<<< HEAD
-    def post_process(self, run_name: str, dry_run: bool = False):
-=======
     @handle_post_processing_errors(
         to_except=(
             PostProcessingStoreDataError,
@@ -44,9 +41,8 @@
         ),
         to_raise=PostProcessingError,
     )
-    def post_process(self, run_name: str):
+    def post_process(self, run_name: str, dry_run: bool = False):
 
->>>>>>> 7a41cf65
         run_data: PacBioRunData = self.run_data_generator.get_run_data(
             run_name=run_name, sequencing_dir=self.sequencing_dir
         )
