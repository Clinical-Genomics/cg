--- conflicted
+++ resolved
@@ -33,7 +33,6 @@
         self.store_service: PacBioStoreService = store_service
         self.sequencing_dir: str = sequencing_dir
 
-<<<<<<< HEAD
     @handle_post_processing_errors(
         to_except=(
             PostProcessingStoreDataError,
@@ -42,10 +41,8 @@
         ),
         to_raise=PostProcessingError,
     )
-    def post_process(self, run_name: str, sequencing_dir: str):
-=======
     def post_process(self, run_name: str):
->>>>>>> 325b0457
+
         run_data: PacBioRunData = self.run_data_generator.get_run_data(
             run_name=run_name, sequencing_dir=self.sequencing_dir
         )
