"""Post-processing service abstract classes."""

from abc import ABC, abstractmethod
from pathlib import Path

from cg.services.post_processing.abstract_models import PostProcessingDTOs, RunData, RunMetrics


class RunDataGenerator(ABC):
    """Abstract class for that holds functionality to create a run data model."""

    @abstractmethod
    def get_run_data(self, run_name: str, sequencing_dir: str) -> RunData:
        """Get the run data for a sequencing run."""
        pass


class RunFileManager(ABC):
    """Abstract class that manages files related to an instrument run."""

    @abstractmethod
    def get_files_to_parse(self, run_data: RunData) -> list[Path]:
        """Get the files required for the PostProcessingMetricsService."""
        pass

    @abstractmethod
    def get_files_to_store(self, run_data: RunData) -> list[Path]:
        """Get the files to store for the PostProcessingHKService."""
        pass


class PostProcessingMetricsParser(ABC):
    """Abstract class that manages the metrics parsing related to an instrument run."""

    @abstractmethod
    def parse_metrics(self, run_data: RunData) -> RunMetrics:
        """Parse the metrics from the files."""
        pass


class PostProcessingDataTransferService(ABC):
    """Abstract class that manages the data transfer from parsed metrics to the database structure."""

    @abstractmethod
    def get_post_processing_dtos(self, run_data: RunData) -> PostProcessingDTOs:
        """Get the data transfer objects for the PostProcessingStoreService."""
        pass


class PostProcessingStoreService(ABC):
    """Abstract class that manages storing data transfer objects in the database."""

    @abstractmethod
<<<<<<< HEAD
    def store_post_processing_data(self, run_data: RunData, dry_run: bool = False):
=======
    def store_post_processing_data(self, run_data: RunData):
        """Store the data transfer objects in the database."""
>>>>>>> 7a41cf65
        pass


class PostProcessingHKService(ABC):
    """Abstract class that manages storing of files for an instrument run."""

    @abstractmethod
<<<<<<< HEAD
    def store_files_in_housekeeper(self, run_data: RunData, dry_run: bool = False):
=======
    def store_files_in_housekeeper(self, run_data: RunData):
        """Store the files in housekeeper."""
>>>>>>> 7a41cf65
        pass


class PostProcessingService(ABC):
    """Abstract class that encapsulates the logic required for post-processing a sequencing run."""

    @abstractmethod
    def post_process(self, run_name: str, dry_run: bool = False):
        """Store sequencing metrics in statusdb and relevant files in housekeeper"""
        pass<|MERGE_RESOLUTION|>--- conflicted
+++ resolved
@@ -51,12 +51,8 @@
     """Abstract class that manages storing data transfer objects in the database."""
 
     @abstractmethod
-<<<<<<< HEAD
     def store_post_processing_data(self, run_data: RunData, dry_run: bool = False):
-=======
-    def store_post_processing_data(self, run_data: RunData):
         """Store the data transfer objects in the database."""
->>>>>>> 7a41cf65
         pass
 
 
@@ -64,12 +60,8 @@
     """Abstract class that manages storing of files for an instrument run."""
 
     @abstractmethod
-<<<<<<< HEAD
     def store_files_in_housekeeper(self, run_data: RunData, dry_run: bool = False):
-=======
-    def store_files_in_housekeeper(self, run_data: RunData):
         """Store the files in housekeeper."""
->>>>>>> 7a41cf65
         pass
 
 
