--- conflicted
+++ resolved
@@ -299,8 +299,7 @@
     )
 
 
-<<<<<<< HEAD
-=======
+
 def does_sample_need_capture_kit(sample: BalsamicSample | BalsamicUmiSample, store: Store) -> bool:
     """Returns True if the sample needs capture kit set."""
     application: Application | None = store.get_application_by_tag(sample.application)
@@ -324,7 +323,6 @@
     return sample.capture_kit not in valid_beds
 
 
->>>>>>> ea96b7c0
 def is_sample_not_from_collaboration(
     customer_id: str, sample: ExistingSample, store: Store
 ) -> bool:
