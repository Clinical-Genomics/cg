from collections import Counter

from cg.models.orders.constants import OrderType
from cg.services.orders.validation.constants import ALLOWED_SKIP_RC_BUFFERS
from cg.services.orders.validation.errors.case_errors import InvalidGenePanelsError
from cg.services.orders.validation.errors.case_sample_errors import (
    ApplicationArchivedError,
    ApplicationNotCompatibleError,
    ApplicationNotValidError,
    BufferMissingError,
    CaptureKitMissingError,
    ConcentrationRequiredIfSkipRCError,
    ContainerNameMissingError,
    ContainerNameRepeatedError,
    FatherNotInCaseError,
    InvalidBufferError,
    InvalidCaptureKitError,
    InvalidConcentrationIfSkipRCError,
    InvalidFatherSexError,
    InvalidMotherSexError,
    InvalidVolumeError,
    MotherNotInCaseError,
    OccupiedWellError,
    PedigreeError,
    SampleDoesNotExistError,
    SampleNameAlreadyExistsError,
<<<<<<< HEAD
    SampleNameNotUniqueError,
=======
>>>>>>> d1b01f73
    SampleNameRepeatedError,
    SampleNameSameAsCaseNameError,
    SampleOutsideOfCollaborationError,
    SexSubjectIdError,
    StatusUnknownError,
    SubjectIdSameAsCaseNameError,
    SubjectIdSameAsSampleNameError,
    VolumeRequiredError,
    WellFormatError,
    WellPositionMissingError,
)
from cg.services.orders.validation.models.order_with_cases import OrderWithCases
from cg.services.orders.validation.models.sample_aliases import SampleInCase
from cg.services.orders.validation.order_types.balsamic.models.order import BalsamicOrder
from cg.services.orders.validation.order_types.balsamic_umi.models.order import BalsamicUmiOrder
from cg.services.orders.validation.rules.case_sample.pedigree.validate_pedigree import (
    get_pedigree_errors,
)
from cg.services.orders.validation.rules.case_sample.utils import (
    are_all_samples_unknown,
    get_counter_container_names,
    get_existing_case_names,
    get_existing_sample_names,
    get_father_case_errors,
    get_father_sex_errors,
    get_invalid_panels,
    get_mother_case_errors,
    get_mother_sex_errors,
    get_occupied_well_errors,
    get_well_sample_map,
    has_sex_and_subject,
    is_buffer_missing,
    is_concentration_missing,
    is_container_name_missing,
    is_invalid_capture_kit,
    is_invalid_plate_well_format,
    is_sample_missing_capture_kit,
    is_sample_not_from_collaboration,
    is_sample_tube_name_reused,
    is_well_position_missing,
    validate_concentration_in_case,
    validate_subject_ids_in_case,
)
from cg.services.orders.validation.rules.utils import (
    is_application_compatible,
    is_volume_invalid,
    is_volume_missing,
)
from cg.store.models import Sample as DbSample
from cg.store.store import Store


def validate_application_compatibility(
    order: OrderWithCases,
    store: Store,
    **kwargs,
) -> list[ApplicationNotCompatibleError]:
    errors: list[ApplicationNotCompatibleError] = []
    order_type: OrderType = order.order_type
    for case_index, case in order.enumerated_new_cases:
        for sample_index, sample in case.enumerated_new_samples:
            if not is_application_compatible(
                order_type=order_type,
                application_tag=sample.application,
                store=store,
            ):
                error = ApplicationNotCompatibleError(
                    case_index=case_index,
                    sample_index=sample_index,
                )
                errors.append(error)
    return errors


def validate_buffer_skip_rc_condition(order: OrderWithCases, **kwargs) -> list[InvalidBufferError]:
    errors: list[InvalidBufferError] = []
    if order.skip_reception_control:
        errors.extend(validate_buffers_are_allowed(order))
    return errors


def validate_buffers_are_allowed(order: OrderWithCases, **kwargs) -> list[InvalidBufferError]:
    errors: list[InvalidBufferError] = []
    for case_index, case in order.enumerated_new_cases:
        for sample_index, sample in case.enumerated_new_samples:
            if sample.elution_buffer not in ALLOWED_SKIP_RC_BUFFERS:
                error = InvalidBufferError(case_index=case_index, sample_index=sample_index)
                errors.append(error)
    return errors


def validate_concentration_required_if_skip_rc(
    order: OrderWithCases, **kwargs
) -> list[ConcentrationRequiredIfSkipRCError]:
    if not order.skip_reception_control:
        return []
    errors: list[ConcentrationRequiredIfSkipRCError] = []
    for case_index, case in order.enumerated_new_cases:
        for sample_index, sample in case.enumerated_new_samples:
            if is_concentration_missing(sample):
                error = ConcentrationRequiredIfSkipRCError(
                    case_index=case_index,
                    sample_index=sample_index,
                )
                errors.append(error)
    return errors


def validate_subject_ids_different_from_sample_names(
    order: OrderWithCases, **kwargs
) -> list[SubjectIdSameAsSampleNameError]:
    errors: list[SubjectIdSameAsSampleNameError] = []
    for case_index, case in order.enumerated_new_cases:
        for sample_index, sample in case.enumerated_new_samples:
            if sample.name == sample.subject_id:
                error = SubjectIdSameAsSampleNameError(
                    case_index=case_index,
                    sample_index=sample_index,
                )
                errors.append(error)
    return errors


def validate_well_positions_required(
    order: OrderWithCases, **kwargs
) -> list[WellPositionMissingError]:
    errors: list[WellPositionMissingError] = []
    for case_index, case in order.enumerated_new_cases:
        for sample_index, sample in case.enumerated_new_samples:
            if is_well_position_missing(sample):
                error = WellPositionMissingError(case_index=case_index, sample_index=sample_index)
                errors.append(error)
    return errors


def validate_container_name_required(
    order: OrderWithCases, **kwargs
) -> list[ContainerNameMissingError]:
    errors: list[ContainerNameMissingError] = []
    for case_index, case in order.enumerated_new_cases:
        for sample_index, sample in case.enumerated_new_samples:
            if is_container_name_missing(sample):
                error = ContainerNameMissingError(
                    case_index=case_index,
                    sample_index=sample_index,
                )
                errors.append(error)
    return errors


def validate_application_exists(
    order: OrderWithCases,
    store: Store,
    **kwargs,
) -> list[ApplicationNotValidError]:
    errors: list[ApplicationNotValidError] = []
    for case_index, case in order.enumerated_new_cases:
        for sample_index, sample in case.enumerated_new_samples:
            if not store.get_application_by_tag(sample.application):
                error = ApplicationNotValidError(case_index=case_index, sample_index=sample_index)
                errors.append(error)
    return errors


def validate_application_not_archived(
    order: OrderWithCases,
    store: Store,
    **kwargs,
) -> list[ApplicationArchivedError]:
    errors: list[ApplicationArchivedError] = []
    for case_index, case in order.enumerated_new_cases:
        for sample_index, sample in case.enumerated_new_samples:
            if store.is_application_archived(sample.application):
                error = ApplicationArchivedError(case_index=case_index, sample_index=sample_index)
                errors.append(error)
    return errors


def validate_gene_panels_exist(
    order: OrderWithCases,
    store: Store,
    **kwargs,
) -> list[InvalidGenePanelsError]:
    errors: list[InvalidGenePanelsError] = []
    for case_index, case in order.enumerated_new_cases:
        if invalid_panels := get_invalid_panels(panels=case.panels, store=store):
            case_error = InvalidGenePanelsError(case_index=case_index, panels=invalid_panels)
            errors.append(case_error)
    return errors


def validate_volume_interval(order: OrderWithCases, **kwargs) -> list[InvalidVolumeError]:
    errors: list[InvalidVolumeError] = []
    for case_index, case in order.enumerated_new_cases:
        for sample_index, sample in case.enumerated_new_samples:
            if is_volume_invalid(sample):
                error = InvalidVolumeError(case_index=case_index, sample_index=sample_index)
                errors.append(error)
    return errors


def validate_volume_required(order: OrderWithCases, **kwargs) -> list[VolumeRequiredError]:
    errors: list[VolumeRequiredError] = []
    for case_index, case in order.enumerated_new_cases:
        for sample_index, sample in case.enumerated_new_samples:
            if is_volume_missing(sample):
                error = VolumeRequiredError(case_index=case_index, sample_index=sample_index)
                errors.append(error)
    return errors


def validate_samples_exist(
    order: OrderWithCases,
    store: Store,
    **kwargs,
) -> list[SampleDoesNotExistError]:
    errors: list[SampleDoesNotExistError] = []
    for case_index, case in order.enumerated_new_cases:
        for sample_index, sample in case.enumerated_existing_samples:
            sample: DbSample | None = store.get_sample_by_internal_id(sample.internal_id)
            if not sample:
                error = SampleDoesNotExistError(case_index=case_index, sample_index=sample_index)
                errors.append(error)
    return errors


def validate_wells_contain_at_most_one_sample(
    order: OrderWithCases, **kwargs
) -> list[OccupiedWellError]:
    errors: list[OccupiedWellError] = []
    well_position_to_sample_map: dict[tuple[str, str], list[tuple[int, int]]] = get_well_sample_map(
        order
    )
    for indices in well_position_to_sample_map.values():
        if len(indices) > 1:
            well_errors = get_occupied_well_errors(indices[1:])
            errors.extend(well_errors)
    return errors


def validate_sample_names_not_repeated(
    order: OrderWithCases, store: Store, **kwargs
) -> list[SampleNameRepeatedError]:
<<<<<<< HEAD
    """Ensures that sample names are unique within the order and that sample names in the order were not already used in the case previously."""
=======
    """Ensures that sample names are unique within the order
    and that they not already used in the case previously."""
>>>>>>> d1b01f73
    old_sample_names: set[str] = get_existing_sample_names(order=order, status_db=store)
    new_samples: list[tuple[int, int, SampleInCase]] = order.enumerated_new_samples
    sample_name_counter = Counter([sample.name for _, _, sample in new_samples])
    return [
        SampleNameRepeatedError(case_index=case_index, sample_index=sample_index)
        for case_index, sample_index, sample in new_samples
        if sample_name_counter.get(sample.name) > 1 or sample.name in old_sample_names
    ]


def validate_sample_names_different_from_case_names(
    order: OrderWithCases, store: Store, **kwargs
) -> list[SampleNameSameAsCaseNameError]:
    """Return errors with the indexes of samples having the same name as any case in the order."""
    errors: list[SampleNameSameAsCaseNameError] = []
    new_case_names: set[str] = {case.name for _, case in order.enumerated_new_cases}
    existing_case_names: set[str] = get_existing_case_names(order=order, status_db=store)
    all_case_names = new_case_names.union(existing_case_names)
    for case_index, sample_index, sample in order.enumerated_new_samples:
        if sample.name in all_case_names:
            error = SampleNameSameAsCaseNameError(
                case_index=case_index,
                sample_index=sample_index,
            )
            errors.append(error)
    return errors


def validate_fathers_are_male(
    order: OrderWithCases, store: Store, **kwargs
) -> list[InvalidFatherSexError]:
    errors: list[InvalidFatherSexError] = []
    for index, case in order.enumerated_new_cases:
        case_errors: list[InvalidFatherSexError] = get_father_sex_errors(
            case=case, case_index=index, store=store
        )
        errors.extend(case_errors)
    return errors


def validate_fathers_in_same_case_as_children(
    order: OrderWithCases, store: Store, **kwargs
) -> list[FatherNotInCaseError]:
    errors: list[FatherNotInCaseError] = []
    for index, case in order.enumerated_new_cases:
        case_errors: list[FatherNotInCaseError] = get_father_case_errors(
            case=case, case_index=index, store=store
        )
        errors.extend(case_errors)
    return errors


def validate_mothers_are_female(
    order: OrderWithCases, store: Store, **kwargs
) -> list[InvalidMotherSexError]:
    errors: list[InvalidMotherSexError] = []
    for index, case in order.enumerated_new_cases:
        case_errors: list[InvalidMotherSexError] = get_mother_sex_errors(
            case=case, case_index=index, store=store
        )
        errors.extend(case_errors)
    return errors


def validate_mothers_in_same_case_as_children(
    order: OrderWithCases, store: Store, **kwargs
) -> list[MotherNotInCaseError]:
    errors: list[MotherNotInCaseError] = []
    for index, case in order.enumerated_new_cases:
        case_errors: list[MotherNotInCaseError] = get_mother_case_errors(
            case=case, case_index=index, store=store
        )
        errors.extend(case_errors)
    return errors


def validate_pedigree(order: OrderWithCases, store: Store, **kwargs) -> list[PedigreeError]:
    errors: list[PedigreeError] = []
    for case_index, case in order.enumerated_new_cases:
        case_errors: list[PedigreeError] = get_pedigree_errors(
            case=case, case_index=case_index, store=store
        )
        errors.extend(case_errors)
    return errors


def validate_subject_sex_consistency(
    order: OrderWithCases,
    store: Store,
) -> list[SexSubjectIdError]:
    errors: list[SexSubjectIdError] = []

    for case_index, sample_index, sample in order.enumerated_new_samples:
        if not has_sex_and_subject(sample):
            continue
        if store.sample_exists_with_different_sex(
            customer_internal_id=order.customer,
            subject_id=sample.subject_id,
            sex=sample.sex,
        ):
            error = SexSubjectIdError(
                case_index=case_index,
                sample_index=sample_index,
            )
            errors.append(error)
    return errors


def validate_subject_ids_different_from_case_names(
    order: OrderWithCases, **kwargs
) -> list[SubjectIdSameAsCaseNameError]:
    errors: list[SubjectIdSameAsCaseNameError] = []
    for index, case in order.enumerated_new_cases:
        case_errors: list[SubjectIdSameAsCaseNameError] = validate_subject_ids_in_case(
            case=case,
            case_index=index,
        )
        errors.extend(case_errors)
    return errors


def validate_concentration_interval_if_skip_rc(
    order: OrderWithCases, store: Store, **kwargs
) -> list[InvalidConcentrationIfSkipRCError]:
    if not order.skip_reception_control:
        return []
    errors: list[InvalidConcentrationIfSkipRCError] = []
    for index, case in order.enumerated_new_cases:
        case_errors: list[InvalidConcentrationIfSkipRCError] = validate_concentration_in_case(
            case=case,
            case_index=index,
            store=store,
        )
        errors.extend(case_errors)
    return errors


def validate_well_position_format(order: OrderWithCases, **kwargs) -> list[WellFormatError]:
    errors: list[WellFormatError] = []
    for case_index, case in order.enumerated_new_cases:
        for sample_index, sample in case.enumerated_new_samples:
            if is_invalid_plate_well_format(sample=sample):
                error = WellFormatError(case_index=case_index, sample_index=sample_index)
                errors.append(error)
    return errors


def validate_tube_container_name_unique(
    order: OrderWithCases, **kwargs
) -> list[ContainerNameRepeatedError]:
    errors: list[ContainerNameRepeatedError] = []

    container_name_counter: Counter = get_counter_container_names(order)

    for case_index, case in order.enumerated_new_cases:
        for sample_index, sample in case.enumerated_new_samples:
            if is_sample_tube_name_reused(sample=sample, counter=container_name_counter):
                error = ContainerNameRepeatedError(case_index=case_index, sample_index=sample_index)
                errors.append(error)
    return errors


def validate_not_all_samples_unknown_in_case(
    order: OrderWithCases, **kwargs
) -> list[StatusUnknownError]:
    errors: list[StatusUnknownError] = []

    for case_index, case in order.enumerated_new_cases:
        if are_all_samples_unknown(case):
            for sample_index, _ in case.enumerated_samples:
                error = StatusUnknownError(case_index=case_index, sample_index=sample_index)
                errors.append(error)
    return errors


def validate_buffer_required(order: OrderWithCases, **kwargs) -> list[BufferMissingError]:
    """Return an error for each new sample missing a buffer, if its application requires one."""

    errors: list[BufferMissingError] = []
    for case_index, sample_index, sample in order.enumerated_new_samples:
        if is_buffer_missing(sample):
            error = BufferMissingError(case_index=case_index, sample_index=sample_index)
            errors.append(error)
    return errors


def validate_capture_kit_requirement(
    order: BalsamicOrder | BalsamicUmiOrder, store: Store
) -> list[CaptureKitMissingError]:
    """
    Return an error for each new sample missing a capture kit, if its application requires one.
    Applicable to Balsamic and Balsamic-UMI orders only.
    """
    errors: list[CaptureKitMissingError] = []
    for case_index, case in order.enumerated_new_cases:
        for sample_index, sample in case.enumerated_new_samples:
            if is_sample_missing_capture_kit(sample=sample, store=store):
                error = CaptureKitMissingError(case_index=case_index, sample_index=sample_index)
                errors.append(error)
    return errors


def validate_capture_kit(
    order: BalsamicOrder | BalsamicUmiOrder, store: Store
) -> list[InvalidCaptureKitError]:
    errors: list[InvalidCaptureKitError] = []
    for case_index, sample_index, sample in order.enumerated_new_samples:
        if is_invalid_capture_kit(sample=sample, store=store):
            errors.append(InvalidCaptureKitError(sample_index=sample_index, case_index=case_index))

    return errors


def validate_existing_samples_belong_to_collaboration(
    order: OrderWithCases, store: Store, **kwargs
) -> list[SampleOutsideOfCollaborationError]:
    """Validates that existing samples belong to the same collaboration as the order's customer."""
    errors: list[SampleOutsideOfCollaborationError] = []
    for case_index, case in order.enumerated_new_cases:
        for sample_index, sample in case.enumerated_existing_samples:
            if is_sample_not_from_collaboration(
                customer_id=order.customer, sample=sample, store=store
            ):
                error = SampleOutsideOfCollaborationError(
                    sample_index=sample_index, case_index=case_index
                )
                errors.append(error)
    return errors


def validate_sample_names_available(
    order: OrderWithCases, store: Store, **kwargs
) -> list[SampleNameAlreadyExistsError]:
    """Validates that new sample names are not already used by the customer."""
    errors: list[SampleNameAlreadyExistsError] = []
    customer_entry_id: int = store.get_customer_by_internal_id(order.customer).id
    for case_index, case in order.enumerated_new_cases:
        for sample_index, sample in case.enumerated_new_samples:
            if store.is_sample_name_used(sample=sample, customer_entry_id=customer_entry_id):
                error = SampleNameAlreadyExistsError(
                    case_index=case_index, sample_index=sample_index
                )
                errors.append(error)
    return errors<|MERGE_RESOLUTION|>--- conflicted
+++ resolved
@@ -24,10 +24,6 @@
     PedigreeError,
     SampleDoesNotExistError,
     SampleNameAlreadyExistsError,
-<<<<<<< HEAD
-    SampleNameNotUniqueError,
-=======
->>>>>>> d1b01f73
     SampleNameRepeatedError,
     SampleNameSameAsCaseNameError,
     SampleOutsideOfCollaborationError,
@@ -271,12 +267,8 @@
 def validate_sample_names_not_repeated(
     order: OrderWithCases, store: Store, **kwargs
 ) -> list[SampleNameRepeatedError]:
-<<<<<<< HEAD
-    """Ensures that sample names are unique within the order and that sample names in the order were not already used in the case previously."""
-=======
     """Ensures that sample names are unique within the order
     and that they not already used in the case previously."""
->>>>>>> d1b01f73
     old_sample_names: set[str] = get_existing_sample_names(order=order, status_db=store)
     new_samples: list[tuple[int, int, SampleInCase]] = order.enumerated_new_samples
     sample_name_counter = Counter([sample.name for _, _, sample in new_samples])
