from collections import Counter

from cg.models.orders.constants import OrderType
from cg.services.orders.validation.constants import ALLOWED_SKIP_RC_BUFFERS
from cg.services.orders.validation.errors.case_errors import InvalidGenePanelsError
from cg.services.orders.validation.errors.case_sample_errors import (
    ApplicationArchivedError,
    ApplicationNotCompatibleError,
    ApplicationNotValidError,
    BufferMissingError,
    CaptureKitMissingError,
    ConcentrationRequiredIfSkipRCError,
    ContainerNameMissingError,
    ContainerNameRepeatedError,
    ExistingSampleWrongTypeError,
    FatherNotInCaseError,
    InvalidBufferError,
    InvalidCaptureKitError,
    InvalidConcentrationIfSkipRCError,
    InvalidFatherSexError,
    InvalidMotherSexError,
    InvalidVolumeError,
    MotherNotInCaseError,
    OccupiedWellError,
    PedigreeError,
    SampleDoesNotExistError,
    SampleNameAlreadyExistsError,
    SampleNameRepeatedError,
    SampleNameSameAsCaseNameError,
    SampleOutsideOfCollaborationError,
    SexSubjectIdError,
    StatusUnknownError,
    SubjectIdSameAsCaseNameError,
    SubjectIdSameAsSampleNameError,
    VolumeRequiredError,
    WellFormatError,
    WellPositionMissingError,
)
from cg.services.orders.validation.models.order_with_cases import OrderWithCases
from cg.services.orders.validation.models.sample_aliases import SampleInCase
from cg.services.orders.validation.order_types.balsamic.models.order import BalsamicOrder
from cg.services.orders.validation.order_types.balsamic_umi.models.order import BalsamicUmiOrder
from cg.services.orders.validation.rules.case_sample.pedigree.validate_pedigree import (
    get_pedigree_errors,
)
from cg.services.orders.validation.rules.case_sample.utils import (
    are_all_samples_unknown,
    get_counter_container_names,
    get_existing_case_names,
    get_existing_sample_names,
    get_father_case_errors,
    get_father_sex_errors,
    get_invalid_panels,
    get_mother_case_errors,
    get_mother_sex_errors,
    get_occupied_well_errors,
    get_well_sample_map,
    has_sex_and_subject,
    is_buffer_missing,
    is_concentration_missing,
    is_container_name_missing,
    is_invalid_capture_kit,
    is_invalid_plate_well_format,
<<<<<<< HEAD
    is_sample_compatible_with_order_type,
=======
>>>>>>> 99be0052
    is_sample_missing_capture_kit,
    is_sample_not_from_collaboration,
    is_sample_tube_name_reused,
    is_well_position_missing,
    validate_concentration_in_case,
    validate_subject_ids_in_case,
)
from cg.services.orders.validation.rules.utils import (
    is_application_compatible,
    is_volume_invalid,
    is_volume_missing,
)
from cg.store.models import Sample as DbSample
from cg.store.store import Store


def validate_application_compatibility(
    order: OrderWithCases,
    store: Store,
    **kwargs,
) -> list[ApplicationNotCompatibleError]:
    errors: list[ApplicationNotCompatibleError] = []
    order_type: OrderType = order.order_type
    for case_index, case in order.enumerated_new_cases:
        for sample_index, sample in case.enumerated_new_samples:
            if not is_application_compatible(
                order_type=order_type,
                application_tag=sample.application,
                store=store,
            ):
                error = ApplicationNotCompatibleError(
                    case_index=case_index,
                    sample_index=sample_index,
                )
                errors.append(error)
    return errors


def validate_buffer_skip_rc_condition(order: OrderWithCases, **kwargs) -> list[InvalidBufferError]:
    errors: list[InvalidBufferError] = []
    if order.skip_reception_control:
        errors.extend(validate_buffers_are_allowed(order))
    return errors


def validate_buffers_are_allowed(order: OrderWithCases, **kwargs) -> list[InvalidBufferError]:
    errors: list[InvalidBufferError] = []
    for case_index, case in order.enumerated_new_cases:
        for sample_index, sample in case.enumerated_new_samples:
            if sample.elution_buffer not in ALLOWED_SKIP_RC_BUFFERS:
                error = InvalidBufferError(case_index=case_index, sample_index=sample_index)
                errors.append(error)
    return errors


def validate_concentration_required_if_skip_rc(
    order: OrderWithCases, **kwargs
) -> list[ConcentrationRequiredIfSkipRCError]:
    if not order.skip_reception_control:
        return []
    errors: list[ConcentrationRequiredIfSkipRCError] = []
    for case_index, case in order.enumerated_new_cases:
        for sample_index, sample in case.enumerated_new_samples:
            if is_concentration_missing(sample):
                error = ConcentrationRequiredIfSkipRCError(
                    case_index=case_index,
                    sample_index=sample_index,
                )
                errors.append(error)
    return errors


def validate_subject_ids_different_from_sample_names(
    order: OrderWithCases, **kwargs
) -> list[SubjectIdSameAsSampleNameError]:
    errors: list[SubjectIdSameAsSampleNameError] = []
    for case_index, case in order.enumerated_new_cases:
        for sample_index, sample in case.enumerated_new_samples:
            if sample.name == sample.subject_id:
                error = SubjectIdSameAsSampleNameError(
                    case_index=case_index,
                    sample_index=sample_index,
                )
                errors.append(error)
    return errors


def validate_well_positions_required(
    order: OrderWithCases, **kwargs
) -> list[WellPositionMissingError]:
    errors: list[WellPositionMissingError] = []
    for case_index, case in order.enumerated_new_cases:
        for sample_index, sample in case.enumerated_new_samples:
            if is_well_position_missing(sample):
                error = WellPositionMissingError(case_index=case_index, sample_index=sample_index)
                errors.append(error)
    return errors


def validate_container_name_required(
    order: OrderWithCases, **kwargs
) -> list[ContainerNameMissingError]:
    errors: list[ContainerNameMissingError] = []
    for case_index, case in order.enumerated_new_cases:
        for sample_index, sample in case.enumerated_new_samples:
            if is_container_name_missing(sample):
                error = ContainerNameMissingError(
                    case_index=case_index,
                    sample_index=sample_index,
                )
                errors.append(error)
    return errors


def validate_application_exists(
    order: OrderWithCases,
    store: Store,
    **kwargs,
) -> list[ApplicationNotValidError]:
    errors: list[ApplicationNotValidError] = []
    for case_index, case in order.enumerated_new_cases:
        for sample_index, sample in case.enumerated_new_samples:
            if not store.get_application_by_tag(sample.application):
                error = ApplicationNotValidError(case_index=case_index, sample_index=sample_index)
                errors.append(error)
    return errors


def validate_application_not_archived(
    order: OrderWithCases,
    store: Store,
    **kwargs,
) -> list[ApplicationArchivedError]:
    errors: list[ApplicationArchivedError] = []
    for case_index, case in order.enumerated_new_cases:
        for sample_index, sample in case.enumerated_new_samples:
            if store.is_application_archived(sample.application):
                error = ApplicationArchivedError(case_index=case_index, sample_index=sample_index)
                errors.append(error)
    return errors


def validate_gene_panels_exist(
    order: OrderWithCases,
    store: Store,
    **kwargs,
) -> list[InvalidGenePanelsError]:
    errors: list[InvalidGenePanelsError] = []
    for case_index, case in order.enumerated_new_cases:
        if invalid_panels := get_invalid_panels(panels=case.panels, store=store):
            case_error = InvalidGenePanelsError(case_index=case_index, panels=invalid_panels)
            errors.append(case_error)
    return errors


def validate_volume_interval(order: OrderWithCases, **kwargs) -> list[InvalidVolumeError]:
    errors: list[InvalidVolumeError] = []
    for case_index, case in order.enumerated_new_cases:
        for sample_index, sample in case.enumerated_new_samples:
            if is_volume_invalid(sample):
                error = InvalidVolumeError(case_index=case_index, sample_index=sample_index)
                errors.append(error)
    return errors


def validate_volume_required(order: OrderWithCases, **kwargs) -> list[VolumeRequiredError]:
    errors: list[VolumeRequiredError] = []
    for case_index, case in order.enumerated_new_cases:
        for sample_index, sample in case.enumerated_new_samples:
            if is_volume_missing(sample):
                error = VolumeRequiredError(case_index=case_index, sample_index=sample_index)
                errors.append(error)
    return errors


def validate_samples_exist(
    order: OrderWithCases,
    store: Store,
    **kwargs,
) -> list[SampleDoesNotExistError]:
    errors: list[SampleDoesNotExistError] = []
    for case_index, case in order.enumerated_new_cases:
        for sample_index, sample in case.enumerated_existing_samples:
            sample: DbSample | None = store.get_sample_by_internal_id(sample.internal_id)
            if not sample:
                error = SampleDoesNotExistError(case_index=case_index, sample_index=sample_index)
                errors.append(error)
    return errors


def validate_wells_contain_at_most_one_sample(
    order: OrderWithCases, **kwargs
) -> list[OccupiedWellError]:
    errors: list[OccupiedWellError] = []
    well_position_to_sample_map: dict[tuple[str, str], list[tuple[int, int]]] = get_well_sample_map(
        order
    )
    for indices in well_position_to_sample_map.values():
        if len(indices) > 1:
            well_errors = get_occupied_well_errors(indices[1:])
            errors.extend(well_errors)
    return errors


def validate_sample_names_not_repeated(
    order: OrderWithCases, store: Store, **kwargs
) -> list[SampleNameRepeatedError]:
    """Ensures that sample names are unique within the order
    and that they not already used in the case previously."""
    old_sample_names: set[str] = get_existing_sample_names(order=order, status_db=store)
    new_samples: list[tuple[int, int, SampleInCase]] = order.enumerated_new_samples
    sample_name_counter = Counter([sample.name for _, _, sample in new_samples])
    return [
        SampleNameRepeatedError(case_index=case_index, sample_index=sample_index)
        for case_index, sample_index, sample in new_samples
        if sample_name_counter.get(sample.name) > 1 or sample.name in old_sample_names
    ]


def validate_sample_names_different_from_case_names(
    order: OrderWithCases, store: Store, **kwargs
) -> list[SampleNameSameAsCaseNameError]:
    """Return errors with the indexes of samples having the same name as any case in the order."""
    errors: list[SampleNameSameAsCaseNameError] = []
    new_case_names: set[str] = {case.name for _, case in order.enumerated_new_cases}
    existing_case_names: set[str] = get_existing_case_names(order=order, status_db=store)
    all_case_names = new_case_names.union(existing_case_names)
    for case_index, sample_index, sample in order.enumerated_new_samples:
        if sample.name in all_case_names:
            error = SampleNameSameAsCaseNameError(
                case_index=case_index,
                sample_index=sample_index,
            )
            errors.append(error)
    return errors


def validate_fathers_are_male(
    order: OrderWithCases, store: Store, **kwargs
) -> list[InvalidFatherSexError]:
    errors: list[InvalidFatherSexError] = []
    for index, case in order.enumerated_new_cases:
        case_errors: list[InvalidFatherSexError] = get_father_sex_errors(
            case=case, case_index=index, store=store
        )
        errors.extend(case_errors)
    return errors


def validate_fathers_in_same_case_as_children(
    order: OrderWithCases, store: Store, **kwargs
) -> list[FatherNotInCaseError]:
    errors: list[FatherNotInCaseError] = []
    for index, case in order.enumerated_new_cases:
        case_errors: list[FatherNotInCaseError] = get_father_case_errors(
            case=case, case_index=index, store=store
        )
        errors.extend(case_errors)
    return errors


def validate_mothers_are_female(
    order: OrderWithCases, store: Store, **kwargs
) -> list[InvalidMotherSexError]:
    errors: list[InvalidMotherSexError] = []
    for index, case in order.enumerated_new_cases:
        case_errors: list[InvalidMotherSexError] = get_mother_sex_errors(
            case=case, case_index=index, store=store
        )
        errors.extend(case_errors)
    return errors


def validate_mothers_in_same_case_as_children(
    order: OrderWithCases, store: Store, **kwargs
) -> list[MotherNotInCaseError]:
    errors: list[MotherNotInCaseError] = []
    for index, case in order.enumerated_new_cases:
        case_errors: list[MotherNotInCaseError] = get_mother_case_errors(
            case=case, case_index=index, store=store
        )
        errors.extend(case_errors)
    return errors


def validate_pedigree(order: OrderWithCases, store: Store, **kwargs) -> list[PedigreeError]:
    errors: list[PedigreeError] = []
    for case_index, case in order.enumerated_new_cases:
        case_errors: list[PedigreeError] = get_pedigree_errors(
            case=case, case_index=case_index, store=store
        )
        errors.extend(case_errors)
    return errors


def validate_subject_sex_consistency(
    order: OrderWithCases,
    store: Store,
) -> list[SexSubjectIdError]:
    errors: list[SexSubjectIdError] = []

    for case_index, sample_index, sample in order.enumerated_new_samples:
        if not has_sex_and_subject(sample):
            continue
        if store.sample_exists_with_different_sex(
            customer_internal_id=order.customer,
            subject_id=sample.subject_id,
            sex=sample.sex,
        ):
            error = SexSubjectIdError(
                case_index=case_index,
                sample_index=sample_index,
            )
            errors.append(error)
    return errors


def validate_subject_ids_different_from_case_names(
    order: OrderWithCases, **kwargs
) -> list[SubjectIdSameAsCaseNameError]:
    errors: list[SubjectIdSameAsCaseNameError] = []
    for index, case in order.enumerated_new_cases:
        case_errors: list[SubjectIdSameAsCaseNameError] = validate_subject_ids_in_case(
            case=case,
            case_index=index,
        )
        errors.extend(case_errors)
    return errors


def validate_concentration_interval_if_skip_rc(
    order: OrderWithCases, store: Store, **kwargs
) -> list[InvalidConcentrationIfSkipRCError]:
    if not order.skip_reception_control:
        return []
    errors: list[InvalidConcentrationIfSkipRCError] = []
    for index, case in order.enumerated_new_cases:
        case_errors: list[InvalidConcentrationIfSkipRCError] = validate_concentration_in_case(
            case=case,
            case_index=index,
            store=store,
        )
        errors.extend(case_errors)
    return errors


def validate_well_position_format(order: OrderWithCases, **kwargs) -> list[WellFormatError]:
    errors: list[WellFormatError] = []
    for case_index, case in order.enumerated_new_cases:
        for sample_index, sample in case.enumerated_new_samples:
            if is_invalid_plate_well_format(sample=sample):
                error = WellFormatError(case_index=case_index, sample_index=sample_index)
                errors.append(error)
    return errors


def validate_tube_container_name_unique(
    order: OrderWithCases, **kwargs
) -> list[ContainerNameRepeatedError]:
    errors: list[ContainerNameRepeatedError] = []

    container_name_counter: Counter = get_counter_container_names(order)

    for case_index, case in order.enumerated_new_cases:
        for sample_index, sample in case.enumerated_new_samples:
            if is_sample_tube_name_reused(sample=sample, counter=container_name_counter):
                error = ContainerNameRepeatedError(case_index=case_index, sample_index=sample_index)
                errors.append(error)
    return errors


def validate_not_all_samples_unknown_in_case(
    order: OrderWithCases, **kwargs
) -> list[StatusUnknownError]:
    errors: list[StatusUnknownError] = []

    for case_index, case in order.enumerated_new_cases:
        if are_all_samples_unknown(case):
            for sample_index, _ in case.enumerated_samples:
                error = StatusUnknownError(case_index=case_index, sample_index=sample_index)
                errors.append(error)
    return errors


def validate_buffer_required(order: OrderWithCases, **kwargs) -> list[BufferMissingError]:
    """Return an error for each new sample missing a buffer, if its application requires one."""

    errors: list[BufferMissingError] = []
    for case_index, sample_index, sample in order.enumerated_new_samples:
        if is_buffer_missing(sample):
            error = BufferMissingError(case_index=case_index, sample_index=sample_index)
            errors.append(error)
    return errors


def validate_capture_kit_requirement(
    order: BalsamicOrder | BalsamicUmiOrder, store: Store
) -> list[CaptureKitMissingError]:
    """
    Return an error for each new sample missing a capture kit, if its application requires one.
    Applicable to Balsamic and Balsamic-UMI orders only.
    """
    errors: list[CaptureKitMissingError] = []
    for case_index, case in order.enumerated_new_cases:
        for sample_index, sample in case.enumerated_new_samples:
            if is_sample_missing_capture_kit(sample=sample, store=store):
                error = CaptureKitMissingError(case_index=case_index, sample_index=sample_index)
                errors.append(error)
    return errors


def validate_capture_kit(
    order: BalsamicOrder | BalsamicUmiOrder, store: Store
) -> list[InvalidCaptureKitError]:
    errors: list[InvalidCaptureKitError] = []
    for case_index, sample_index, sample in order.enumerated_new_samples:
        if is_invalid_capture_kit(sample=sample, store=store):
            errors.append(InvalidCaptureKitError(sample_index=sample_index, case_index=case_index))

    return errors


def validate_existing_samples_belong_to_collaboration(
    order: OrderWithCases, store: Store, **kwargs
) -> list[SampleOutsideOfCollaborationError]:
    """Validates that existing samples belong to the same collaboration as the order's customer."""
    errors: list[SampleOutsideOfCollaborationError] = []
    for case_index, case in order.enumerated_new_cases:
        for sample_index, sample in case.enumerated_existing_samples:
            if is_sample_not_from_collaboration(
                customer_id=order.customer, sample=sample, store=store
            ):
                error = SampleOutsideOfCollaborationError(
                    sample_index=sample_index, case_index=case_index
                )
                errors.append(error)
    return errors


<<<<<<< HEAD
def validate_existing_samples_compatible_with_order_type(
    order: OrderWithCases, store: Store, **kwargs
) -> list[ExistingSampleWrongTypeError]:
    errors: list[ExistingSampleWrongTypeError] = []
    for case_index, sample_index, sample in order.enumerated_existing_samples:
        if not is_sample_compatible_with_order_type(
            order_type=order.order_type, sample=sample, store=store
        ):
            error = ExistingSampleWrongTypeError(case_index=case_index, sample_index=sample_index)
=======
def validate_sample_names_available(
    order: OrderWithCases, store: Store, **kwargs
) -> list[SampleNameAlreadyExistsError]:
    """Validates that new sample names are not already used by the customer."""
    errors: list[SampleNameAlreadyExistsError] = []
    customer_entry_id: int = store.get_customer_by_internal_id(order.customer).id
    for case_index, sample_index, sample in order.enumerated_new_samples:
        if store.is_sample_name_used(sample=sample, customer_entry_id=customer_entry_id):
            error = SampleNameAlreadyExistsError(case_index=case_index, sample_index=sample_index)
>>>>>>> 99be0052
            errors.append(error)
    return errors<|MERGE_RESOLUTION|>--- conflicted
+++ resolved
@@ -61,10 +61,7 @@
     is_container_name_missing,
     is_invalid_capture_kit,
     is_invalid_plate_well_format,
-<<<<<<< HEAD
     is_sample_compatible_with_order_type,
-=======
->>>>>>> 99be0052
     is_sample_missing_capture_kit,
     is_sample_not_from_collaboration,
     is_sample_tube_name_reused,
@@ -504,7 +501,6 @@
     return errors
 
 
-<<<<<<< HEAD
 def validate_existing_samples_compatible_with_order_type(
     order: OrderWithCases, store: Store, **kwargs
 ) -> list[ExistingSampleWrongTypeError]:
@@ -514,7 +510,11 @@
             order_type=order.order_type, sample=sample, store=store
         ):
             error = ExistingSampleWrongTypeError(case_index=case_index, sample_index=sample_index)
-=======
+            errors.append(error)
+    return errors
+
+  
+  
 def validate_sample_names_available(
     order: OrderWithCases, store: Store, **kwargs
 ) -> list[SampleNameAlreadyExistsError]:
@@ -524,6 +524,5 @@
     for case_index, sample_index, sample in order.enumerated_new_samples:
         if store.is_sample_name_used(sample=sample, customer_entry_id=customer_entry_id):
             error = SampleNameAlreadyExistsError(case_index=case_index, sample_index=sample_index)
->>>>>>> 99be0052
             errors.append(error)
     return errors