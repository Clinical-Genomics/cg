--- conflicted
+++ resolved
@@ -179,13 +179,4 @@
 
 class SampleNameAlreadyExistsError(CaseSampleError):
     field: str = "name"
-<<<<<<< HEAD
-    message: str = "Sample name already exists in a previous order"
-
-
-class SampleNameNotUniqueError(CaseSampleError):
-    field: str = "name"
-    message: str = "Sample name must be unique in the order"
-=======
-    message: str = "Sample name already exists in a previous order"
->>>>>>> d1b01f73
+    message: str = "Sample name already exists in a previous order"