from cg.models.orders.order import OrderIn
from cg.server.dto.orders.orders_request import OrdersRequest
from cg.server.dto.orders.orders_response import Order as OrderResponse
from cg.server.dto.orders.orders_response import OrdersResponse
from cg.services.orders.order_service.exceptions import OrderNotFoundError
from cg.services.orders.order_service.utils import (
    create_order_response,
    create_orders_response,
)
from cg.services.orders.order_status_service import OrderStatusService
from cg.services.orders.order_status_service.dto.order_status_summary import (
    OrderSummary,
)
<<<<<<< HEAD
from cg.store.models import Order
=======
from cg.store.models import Case, Order
>>>>>>> 7f43041b
from cg.store.store import Store


class OrderService:
    def __init__(self, store: Store, status_service: OrderStatusService) -> None:
        self.store = store
        self.summary_service = status_service

    def get_order(self, order_id: int) -> OrderResponse:
        order: Order | None = self.store.get_order_by_id(order_id)
        if not order:
            raise OrderNotFoundError(f"Order {order_id} not found.")
        summary: OrderSummary = self.summary_service.get_status_summary(order_id)
        return create_order_response(order=order, summary=summary)

    def get_orders(self, orders_request: OrdersRequest) -> OrdersResponse:
        orders: list[Order] = self.store.get_orders(orders_request)

        summaries: list[OrderSummary] = []
        if orders_request.include_summary:
            order_ids: list[int] = [order.id for order in orders]
            summaries: list[OrderSummary] = self.summary_service.get_status_summaries(order_ids)

        return create_orders_response(orders=orders, summaries=summaries)

    def create_order(self, order_data: OrderIn) -> OrderResponse:
        """Creates an order and links it to the given cases."""
        order: Order = self.store.add_order(order_data)
        cases: list[Case] = self.store.get_cases_by_ticket_id(order_data.ticket)
        for case in cases:
            self.store.link_case_to_order(order_id=order.id, case_id=case.id)
        return create_order_response(order)<|MERGE_RESOLUTION|>--- conflicted
+++ resolved
@@ -11,11 +11,7 @@
 from cg.services.orders.order_status_service.dto.order_status_summary import (
     OrderSummary,
 )
-<<<<<<< HEAD
-from cg.store.models import Order
-=======
 from cg.store.models import Case, Order
->>>>>>> 7f43041b
 from cg.store.store import Store
 
 
