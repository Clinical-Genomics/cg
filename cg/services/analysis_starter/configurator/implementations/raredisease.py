--- conflicted
+++ resolved
@@ -4,16 +4,13 @@
 from cg.apps.lims import LimsAPI
 from cg.constants.nf_analysis import NextflowFileType
 from cg.models.cg_config import RarediseaseConfig
-<<<<<<< HEAD
 from cg.services.analysis_starter.configurator.file_creators.gene_panel import (
     GenePanelFileContentCreator,
 )
 from cg.services.analysis_starter.configurator.file_creators.managed_variants import (
     ManagedVariantsFileContentCreator,
-=======
 from cg.services.analysis_starter.configurator.file_creators.config_file import (
     NextflowConfigFileContentCreator,
->>>>>>> 9ccef27a
 )
 from cg.services.analysis_starter.configurator.file_creators.params_file.raredisease import (
     RarediseaseParamsFileContentCreator,
@@ -43,10 +40,6 @@
         gene_panel_content_creator: GenePanelFileContentCreator,
         managed_variants_content_creator: ManagedVariantsFileContentCreator,
     ):
-<<<<<<< HEAD
-        super().__init__(config=config, store=store, housekeeper_api=housekeeper_api, lims=lims)
-        self.gene_panel_content_creator = gene_panel_content_creator
-=======
         super().__init__(
             config=config,
             store=store,
@@ -54,8 +47,8 @@
             lims=lims,
             config_content_creator=config_content_creator,
         )
+        self.gene_panel_content_creator = gene_panel_content_creator
         self.sample_sheet_content_creator = sample_sheet_content_creator
->>>>>>> 9ccef27a
         self.params_content_creator = params_content_creator
         self.sample_sheet_content_creator = (sample_sheet_content_creator,)
         self.managed_variants_content_creator = managed_variants_content_creator
