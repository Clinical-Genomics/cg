import logging
from pathlib import Path

from cg.constants import FileExtensions, Priority, Workflow
from cg.models.cg_config import RarediseaseConfig
from cg.services.analysis_starter.configurator.abstract_service import Configurator
from cg.services.analysis_starter.configurator.models.nextflow import NextflowCaseConfig
from cg.store.models import Case
from cg.store.store import Store

LOG = logging.getLogger(__name__)


class RarediseaseConfigurator(Configurator):
    """Configurator for Raredisease analysis."""

    def __init__(self, store: Store, config: RarediseaseConfig):
        super().__init__(store)
        self.root_dir: str = config.root

    def create_config(self, case_id: str) -> NextflowCaseConfig:
        return NextflowCaseConfig(
            case_id=case_id,
            case_priority=self._get_case_priority(case_id),
<<<<<<< HEAD
            workflow=Workflow.RAREDISEASE,
            nextflow_config_file=self._get_nextflow_config_path(case_id=case_id),
            params_file=self._get_params_file_path(case_id=case_id),
            work_dir=self._get_work_dir(case_id=case_id),
=======
            workflow=self._get_case_workflow(case_id),
            netxflow_config_file=self._get_nextflow_config_path(case_id=case_id).as_posix(),
            params_file=self._get_params_file_path(case_id=case_id).as_posix(),
            work_dir=self._get_work_dir(case_id=case_id).as_posix(),
>>>>>>> a9bde2ca
        )

    def _create_nextflow_config(self, case_id: str) -> None:
        pass

    def _get_case_path(self, case_id: str) -> Path:
        """Path to case working directory."""
        return Path(self.root_dir, case_id)

    def _get_case_priority(self, case_id: str) -> Priority:
        return self.store.get_case_by_internal_id(case_id).priority

    def _get_case_workflow(self, case_id: str) -> Workflow:
        case: Case = self.store.get_case_by_internal_id(case_id)
        return Workflow(case.data_analysis)

    def _get_nextflow_config_path(self, case_id: str) -> Path:
        return Path((self._get_case_path(case_id)), f"{case_id}_nextflow_config").with_suffix(
            FileExtensions.JSON
        )

    def _get_params_file_path(self, case_id: str) -> Path:
        return Path((self._get_case_path(case_id)), f"{case_id}_params_file").with_suffix(
            FileExtensions.YAML
        )

    def _get_work_dir(self, case_id: str) -> Path:
        return Path(self.root_dir, case_id, "work")<|MERGE_RESOLUTION|>--- conflicted
+++ resolved
@@ -22,17 +22,10 @@
         return NextflowCaseConfig(
             case_id=case_id,
             case_priority=self._get_case_priority(case_id),
-<<<<<<< HEAD
-            workflow=Workflow.RAREDISEASE,
-            nextflow_config_file=self._get_nextflow_config_path(case_id=case_id),
-            params_file=self._get_params_file_path(case_id=case_id),
-            work_dir=self._get_work_dir(case_id=case_id),
-=======
             workflow=self._get_case_workflow(case_id),
             netxflow_config_file=self._get_nextflow_config_path(case_id=case_id).as_posix(),
             params_file=self._get_params_file_path(case_id=case_id).as_posix(),
             work_dir=self._get_work_dir(case_id=case_id).as_posix(),
->>>>>>> a9bde2ca
         )
 
     def _create_nextflow_config(self, case_id: str) -> None:
