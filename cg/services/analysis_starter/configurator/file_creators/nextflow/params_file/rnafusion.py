import logging
from pathlib import Path

from cg.io.yaml import read_yaml, write_yaml_nextflow_style
from cg.services.analysis_starter.configurator.file_creators.nextflow.params_file.abstract import (
    ParamsFileCreator,
)
from cg.services.analysis_starter.configurator.file_creators.nextflow.params_file.models import (
    RNAFusionParameters,
)
from cg.services.analysis_starter.configurator.file_creators.nextflow.params_file.utils import (
    replace_values_in_params_file,
)

LOG = logging.getLogger(__name__)


class RNAFusionParamsFileCreator(ParamsFileCreator):

    def create(self, case_id: str, case_path: Path, sample_sheet_path: Path) -> None:
        LOG.debug(f"Creating params file for case {case_id}")
        file_path: Path = self.get_file_path(case_id=case_id, case_path=case_path)
        content: dict = self._get_content(case_path=case_path, sample_sheet_path=sample_sheet_path)
        write_yaml_nextflow_style(file_path=file_path, content=content)

    def _get_content(self, case_path: Path, sample_sheet_path: Path) -> dict:
<<<<<<< HEAD
        """Return the union between case-specific parameters and workflow parameters."""
=======
        """Return the merged dictionary with case-specific parameters and workflow parameters."""
>>>>>>> 1759ea36
        case_parameters = RNAFusionParameters(
            input=sample_sheet_path,
            outdir=case_path,
        )
        workflow_parameters: dict = read_yaml(self.params)
        parameters: dict = case_parameters.model_dump() | workflow_parameters
        curated_parameters: dict = replace_values_in_params_file(parameters)
        return curated_parameters<|MERGE_RESOLUTION|>--- conflicted
+++ resolved
@@ -24,11 +24,7 @@
         write_yaml_nextflow_style(file_path=file_path, content=content)
 
     def _get_content(self, case_path: Path, sample_sheet_path: Path) -> dict:
-<<<<<<< HEAD
-        """Return the union between case-specific parameters and workflow parameters."""
-=======
         """Return the merged dictionary with case-specific parameters and workflow parameters."""
->>>>>>> 1759ea36
         case_parameters = RNAFusionParameters(
             input=sample_sheet_path,
             outdir=case_path,
