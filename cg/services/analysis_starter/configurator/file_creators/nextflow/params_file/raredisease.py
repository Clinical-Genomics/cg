import logging
from pathlib import Path

from cg.apps.lims import LimsAPI
from cg.constants import FileExtensions
from cg.constants.scout import ScoutExportFileName
from cg.constants.symbols import EMPTY_STRING
from cg.exc import CgDataError
from cg.io.csv import write_csv
from cg.io.yaml import read_yaml, write_yaml_nextflow_style
from cg.services.analysis_starter.configurator.file_creators.nextflow.params_file.abstract import (
    ParamsFileCreator,
)
from cg.services.analysis_starter.configurator.file_creators.nextflow.params_file.models import (
    RarediseaseParameters,
)
from cg.services.analysis_starter.configurator.file_creators.nextflow.params_file.utils import (
    replace_values_in_params_file,
)
from cg.store.models import BedVersion, Case, Sample
from cg.store.store import Store

LOG = logging.getLogger(__name__)


class RarediseaseParamsFileCreator(ParamsFileCreator):

    def __init__(self, store: Store, lims: LimsAPI, params: str):
        super().__init__(params)
        self.store = store
        self.lims = lims

    def create(self, case_id: str, case_path: Path, sample_sheet_path: Path) -> None:
        LOG.debug(f"Creating params file for case {case_id}")
        file_path: Path = self.get_file_path(case_id=case_id, case_path=case_path)
        content: dict = self._get_content(
            case_id=case_id, case_path=case_path, sample_sheet_path=sample_sheet_path
        )
        write_yaml_nextflow_style(file_path=file_path, content=content)

    def _get_content(self, case_id: str, case_path: Path, sample_sheet_path: Path) -> dict:
<<<<<<< HEAD
        """Return the union between case-specific parameters and workflow parameters."""
=======
        """Return the merged dictionary with case-specific parameters and workflow parameters."""
>>>>>>> 1759ea36
        case_parameters: dict = self._get_case_parameters(
            case_id=case_id, case_path=case_path, sample_sheet_path=sample_sheet_path
        ).model_dump()
        workflow_parameters: dict = read_yaml(self.params)
        duplicate_keys = set(case_parameters.keys()) & set(workflow_parameters.keys())
        if duplicate_keys:
            raise CgDataError(f"Duplicate parameter keys found: {duplicate_keys}")
        parameters: dict = case_parameters | workflow_parameters
        curated_parameters: dict = replace_values_in_params_file(parameters)
        return curated_parameters

    def _get_case_parameters(
        self, case_id: str, case_path: Path, sample_sheet_path: Path
    ) -> RarediseaseParameters:
        """Return case-specific parameters for the analysis."""
        analysis_type: str = self._get_data_analysis_type(case_id)
        target_bed_file: str = self._get_target_bed_from_lims(case_id)
        sample_mapping_file: Path = self._create_sample_mapping_file(
            case_id=case_id, case_path=case_path
        )
        return RarediseaseParameters(
            input=sample_sheet_path,
            outdir=case_path,
            analysis_type=analysis_type,
            target_bed_file=target_bed_file,
            save_mapped_as_cram=True,
            vcfanno_extra_resources=f"{case_path}/{ScoutExportFileName.MANAGED_VARIANTS}",
            vep_filters_scout_fmt=f"{case_path}/{ScoutExportFileName.PANELS}",
            sample_id_map=sample_mapping_file,
        )

    def _get_data_analysis_type(self, case_id: str) -> str:
        """
        Return case analysis type (WEG, WGS, WTS or TGS). Assumes all case samples have the same
        analysis type.
        """
        sample: Sample = self.store.get_samples_by_case_id(case_id=case_id)[0]
        return sample.application_version.application.analysis_type

    def _get_target_bed_from_lims(self, case_id: str) -> str:
        """
        Get target bed filename from LIMS. Return an empty string if no target bed is found in LIMS.
        Raises:
            CgDataError: if the bed target capture version is not found in StatusDB.
        """
        case: Case = self.store.get_case_by_internal_id(internal_id=case_id)
        sample: Sample = case.samples[0]
        if sample.from_sample:
            sample: Sample = self.store.get_sample_by_internal_id(internal_id=sample.from_sample)
        target_bed_shortname: str | None = self.lims.capture_kit(lims_id=sample.internal_id)
        if not target_bed_shortname:
            return EMPTY_STRING
        bed_version: BedVersion | None = self.store.get_bed_version_by_short_name(
            bed_version_short_name=target_bed_shortname
        )
        if not bed_version:
            raise CgDataError(f"Bed-version {target_bed_shortname} does not exist")
        return bed_version.filename

    def _create_sample_mapping_file(self, case_id: str, case_path: Path) -> Path:
        """Create a sample mapping file for the case and returns its path."""
        file_path = Path(case_path, f"{case_id}_customer_internal_mapping").with_suffix(
            FileExtensions.CSV
        )
        content: list[list[str]] = [["customer_id", "internal_id"]]
        case: Case = self.store.get_case_by_internal_id(internal_id=case_id)
        for sample in case.samples:
            content.append([sample.name, sample.internal_id])
        write_csv(file_path=file_path, content=content)
        return file_path<|MERGE_RESOLUTION|>--- conflicted
+++ resolved
@@ -39,11 +39,7 @@
         write_yaml_nextflow_style(file_path=file_path, content=content)
 
     def _get_content(self, case_id: str, case_path: Path, sample_sheet_path: Path) -> dict:
-<<<<<<< HEAD
-        """Return the union between case-specific parameters and workflow parameters."""
-=======
         """Return the merged dictionary with case-specific parameters and workflow parameters."""
->>>>>>> 1759ea36
         case_parameters: dict = self._get_case_parameters(
             case_id=case_id, case_path=case_path, sample_sheet_path=sample_sheet_path
         ).model_dump()
