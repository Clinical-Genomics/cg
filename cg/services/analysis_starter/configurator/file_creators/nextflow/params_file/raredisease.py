--- conflicted
+++ resolved
@@ -1,11 +1,8 @@
 from pathlib import Path
 
 from cg.apps.lims import LimsAPI
-<<<<<<< HEAD
 from cg.constants import DEFAULT_CAPTURE_KIT
-=======
 from cg.constants import FileExtensions
->>>>>>> e68162c6
 from cg.constants.scout import ScoutExportFileName
 from cg.constants.symbols import EMPTY_STRING
 from cg.exc import CgDataError
