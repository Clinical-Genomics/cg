--- conflicted
+++ resolved
@@ -1,8 +1,5 @@
-<<<<<<< HEAD
-=======
 from typing import Iterator
 
->>>>>>> 50ba9527
 from cg.constants.subject import PlinkPhenotypeStatus, PlinkSex
 from cg.services.analysis_starter.configurator.file_creators.nextflow.sample_sheet.creator import (
     NextflowSampleSheetCreator,
@@ -22,11 +19,8 @@
 ]
 
 
-<<<<<<< HEAD
-=======
 class RarediseaseSampleSheetCreator(NextflowSampleSheetCreator):
 
->>>>>>> 50ba9527
     def _get_content(self, case_id: str) -> list[list[str]]:
         """Return formatted information required to build a sample sheet for a raredisease case.
         This contains information for all samples linked to the case."""
