from cg.constants import Workflow

<<<<<<< HEAD
WORKFLOW_LAUNCH_COMMAND_MAP: dict[Workflow, str] = {
    Workflow.MICROSALT: "{conda_binary} run --name {environment} "
    "{binary} analyse {config_file} --input {fastq_directory}",
    Workflow.BALSAMIC: "{conda_binary} run {binary} run analysis --account {account} --mail-user {mail_user} "
    "--qos {qos} --sample-config {sample_config} --cluster-config {cluster_config} --run-analysis "
    "--benchmark",
}

=======
>>>>>>> 0dd8e007
WORKFLOW_VERSION_COMMAND_MAP: dict[Workflow, str] = {
    Workflow.MICROSALT: "{conda_binary} run {binary} --version"
}<|MERGE_RESOLUTION|>--- conflicted
+++ resolved
@@ -1,16 +1,5 @@
 from cg.constants import Workflow
 
-<<<<<<< HEAD
-WORKFLOW_LAUNCH_COMMAND_MAP: dict[Workflow, str] = {
-    Workflow.MICROSALT: "{conda_binary} run --name {environment} "
-    "{binary} analyse {config_file} --input {fastq_directory}",
-    Workflow.BALSAMIC: "{conda_binary} run {binary} run analysis --account {account} --mail-user {mail_user} "
-    "--qos {qos} --sample-config {sample_config} --cluster-config {cluster_config} --run-analysis "
-    "--benchmark",
-}
-
-=======
->>>>>>> 0dd8e007
 WORKFLOW_VERSION_COMMAND_MAP: dict[Workflow, str] = {
     Workflow.MICROSALT: "{conda_binary} run {binary} --version"
 }