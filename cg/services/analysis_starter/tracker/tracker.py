--- conflicted
+++ resolved
@@ -63,13 +63,8 @@
         analysis_type: str = self._get_analysis_type(case_id)
         config_path: Path | None = self._get_job_ids_path(case_id)
         email: str = environ_email()
-<<<<<<< HEAD
         order_id: int = self.store.get_case_by_internal_id(case_id).latest_order.id
         out_dir: Path = self._get_out_dir_path(case_id)
-=======
-        order_id: int = self.store.get_case_by_internal_id_strict(case_id).latest_order.id
-        out_dir: str = config_path.parent.as_posix()
->>>>>>> 41eb2ddb
         priority: TrailblazerPriority = self._get_trailblazer_priority(case_id)
         ticket: str = self.store.get_latest_ticket_from_case(case_id)
         is_case_for_development: bool = self._is_case_for_development(case_id)
