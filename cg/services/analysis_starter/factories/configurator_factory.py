--- conflicted
+++ resolved
@@ -104,12 +104,7 @@
     def _get_sample_sheet_creator(self, workflow: Workflow) -> NextflowSampleSheetCreator:
         if workflow == Workflow.RAREDISEASE:
             return RarediseaseSampleSheetCreator(
-<<<<<<< HEAD
                 housekeeper_api=self.cg_config.housekeeper_api,
-=======
-                housekeeper_api=self.housekeeper_api,
-                lims=self.lims_api,
->>>>>>> 1f5d4934
                 store=self.store,
             )
         elif workflow == Workflow.RNAFUSION:
