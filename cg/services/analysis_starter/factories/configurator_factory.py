--- conflicted
+++ resolved
@@ -4,12 +4,8 @@
 from cg.apps.lims import LimsAPI
 from cg.apps.scout.scoutapi import ScoutAPI
 from cg.constants import Workflow
-<<<<<<< HEAD
 from cg.constants.nextflow import NEXTFLOW_WORKFLOWS
-from cg.meta.workflow.fastq import BalsamicFastqHandler, MicrosaltFastqHandler
-=======
-from cg.meta.workflow.fastq import MicrosaltFastqHandler, MipFastqHandler
->>>>>>> 22302f0c
+from cg.meta.workflow.fastq import BalsamicFastqHandler, MicrosaltFastqHandler, MipFastqHandler
 from cg.models.cg_config import CGConfig, CommonAppConfig
 from cg.services.analysis_starter.configurator.configurator import Configurator
 from cg.services.analysis_starter.configurator.extensions.abstract import PipelineExtension
@@ -73,13 +69,10 @@
             return self._get_nextflow_configurator(workflow)
         elif workflow == Workflow.MICROSALT:
             return self._get_microsalt_configurator()
-<<<<<<< HEAD
         elif workflow in [Workflow.BALSAMIC, workflow.BALSAMIC_UMI]:
             return self._get_balsamic_configurator()
-=======
         elif workflow == Workflow.MIP_DNA:
             return self._get_mip_dna_configurator()
->>>>>>> 22302f0c
         raise NotImplementedError
 
     def _get_nextflow_configurator(self, workflow: Workflow) -> NextflowConfigurator:
