from pathlib import Path

from cg.apps.housekeeper.hk import HousekeeperAPI
from cg.apps.lims import LimsAPI
from cg.apps.scout.scoutapi import ScoutAPI
from cg.constants import Workflow
from cg.constants.nextflow import NEXTFLOW_WORKFLOWS
<<<<<<< HEAD
from cg.meta.workflow.fastq import BalsamicFastqHandler, MicrosaltFastqHandler
=======
from cg.meta.workflow.fastq import BalsamicFastqHandler, MicrosaltFastqHandler, MipFastqHandler
>>>>>>> c651b6e6
from cg.models.cg_config import CGConfig, CommonAppConfig
from cg.services.analysis_starter.configurator.configurator import Configurator
from cg.services.analysis_starter.configurator.extensions.abstract import PipelineExtension
from cg.services.analysis_starter.configurator.extensions.raredisease import RarediseaseExtension
from cg.services.analysis_starter.configurator.file_creators.gene_panel import GenePanelFileCreator
from cg.services.analysis_starter.configurator.file_creators.managed_variants import (
    ManagedVariantsFileCreator,
)
from cg.services.analysis_starter.configurator.file_creators.microsalt_config import (
    MicrosaltConfigFileCreator,
)
from cg.services.analysis_starter.configurator.file_creators.mip_dna_config import (
    MIPDNAConfigFileCreator,
)
from cg.services.analysis_starter.configurator.file_creators.nextflow.config_file import (
    NextflowConfigFileCreator,
)
from cg.services.analysis_starter.configurator.file_creators.nextflow.params_file.abstract import (
    ParamsFileCreator,
)
from cg.services.analysis_starter.configurator.file_creators.nextflow.params_file.raredisease import (
    RarediseaseParamsFileCreator,
)
from cg.services.analysis_starter.configurator.file_creators.nextflow.params_file.rnafusion import (
    RNAFusionParamsFileCreator,
)
from cg.services.analysis_starter.configurator.file_creators.nextflow.params_file.taxprofiler import (
    TaxprofilerParamsFileCreator,
)
from cg.services.analysis_starter.configurator.file_creators.nextflow.sample_sheet.creator import (
    NextflowSampleSheetCreator,
)
from cg.services.analysis_starter.configurator.file_creators.nextflow.sample_sheet.raredisease import (
    RarediseaseSampleSheetCreator,
)
from cg.services.analysis_starter.configurator.file_creators.nextflow.sample_sheet.rnafusion import (
    RNAFusionSampleSheetCreator,
)
from cg.services.analysis_starter.configurator.implementations.balsamic import BalsamicConfigurator
from cg.services.analysis_starter.configurator.file_creators.nextflow.sample_sheet.taxprofiler import (
    TaxprofilerSampleSheetCreator,
)
from cg.services.analysis_starter.configurator.implementations.microsalt import (
    MicrosaltConfigurator,
)
from cg.services.analysis_starter.configurator.implementations.mip_dna import MIPDNAConfigurator
from cg.services.analysis_starter.configurator.implementations.nextflow import NextflowConfigurator
from cg.store.store import Store


class ConfiguratorFactory:

    def __init__(self, cg_config: CGConfig):
        self.cg_config = cg_config
        self.housekeeper_api: HousekeeperAPI = cg_config.housekeeper_api
        self.lims_api: LimsAPI = cg_config.lims_api
        self.store: Store = cg_config.status_db

    def get_configurator(self, workflow: Workflow) -> Configurator:
        if workflow in [Workflow.RAREDISEASE, Workflow.RNAFUSION, Workflow.TAXPROFILER]:
            return self._get_nextflow_configurator(workflow)
        elif workflow == Workflow.MICROSALT:
            return self._get_microsalt_configurator()
        elif workflow in [Workflow.BALSAMIC, workflow.BALSAMIC_UMI]:
            return self._get_balsamic_configurator()
<<<<<<< HEAD
=======
        elif workflow == Workflow.MIP_DNA:
            return self._get_mip_dna_configurator()
>>>>>>> c651b6e6
        raise NotImplementedError

    def _get_nextflow_configurator(self, workflow: Workflow) -> NextflowConfigurator:
        config_file_creator = self._get_nextflow_config_file_creator(workflow)
        params_file_creator: ParamsFileCreator = self._get_params_file_creator(workflow)
        sample_sheet_creator: NextflowSampleSheetCreator = self._get_sample_sheet_creator(workflow)
        extension: PipelineExtension = self._get_pipeline_extension(workflow)
        return NextflowConfigurator(
            config_file_creator=config_file_creator,
            params_file_creator=params_file_creator,
            pipeline_config=self._get_pipeline_config(workflow),
            sample_sheet_creator=sample_sheet_creator,
            store=self.store,
            pipeline_extension=extension,
        )

    def _get_nextflow_config_file_creator(self, workflow: Workflow) -> NextflowConfigFileCreator:
        pipeline_config: CommonAppConfig = self._get_pipeline_config(workflow)
        return NextflowConfigFileCreator(
            account=pipeline_config.slurm.account,
            platform=pipeline_config.platform,
            resources=pipeline_config.resources,
            store=self.store,
            workflow_config_path=pipeline_config.config,
        )

    def _get_params_file_creator(self, workflow: Workflow) -> ParamsFileCreator:
        if workflow == Workflow.RAREDISEASE:
            pipeline_config: CommonAppConfig = self._get_pipeline_config(workflow)
            return RarediseaseParamsFileCreator(
                lims=self.lims_api, store=self.store, params=pipeline_config.params
            )
        elif workflow == Workflow.RNAFUSION:
            pipeline_config: CommonAppConfig = self._get_pipeline_config(workflow)
            return RNAFusionParamsFileCreator(pipeline_config.params)
        elif workflow == Workflow.TAXPROFILER:
            pipeline_config: CommonAppConfig = self._get_pipeline_config(workflow)
            return TaxprofilerParamsFileCreator(pipeline_config.params)

    def _get_pipeline_config(self, workflow: Workflow) -> CommonAppConfig:
        return getattr(self.cg_config, workflow)

    def _get_sample_sheet_creator(self, workflow: Workflow) -> NextflowSampleSheetCreator:
        if workflow == Workflow.RAREDISEASE:
            return RarediseaseSampleSheetCreator(
                housekeeper_api=self.cg_config.housekeeper_api,
                store=self.store,
            )
        elif workflow == Workflow.RNAFUSION:
            return RNAFusionSampleSheetCreator(
                housekeeper_api=self.housekeeper_api, store=self.store
            )
        elif workflow == Workflow.TAXPROFILER:
            return TaxprofilerSampleSheetCreator(
                housekeeper_api=self.housekeeper_api, store=self.store
            )

    def _get_pipeline_extension(self, workflow: Workflow) -> PipelineExtension:
        if workflow == Workflow.RAREDISEASE:
            gene_panel_creator: GenePanelFileCreator = self._get_gene_panel_file_creator(workflow)
            managed_variants_creator: ManagedVariantsFileCreator = (
                self._get_managed_variants_file_creator(workflow)
            )
            return RarediseaseExtension(
                gene_panel_file_creator=gene_panel_creator,
                managed_variants_file_creator=managed_variants_creator,
            )
        return PipelineExtension()

    def _get_gene_panel_file_creator(self, workflow: Workflow) -> GenePanelFileCreator:
        return GenePanelFileCreator(scout_api=self._get_scout_api(workflow), store=self.store)

    def _get_managed_variants_file_creator(self, workflow: Workflow) -> ManagedVariantsFileCreator:
        return ManagedVariantsFileCreator(scout_api=self._get_scout_api(workflow), store=self.store)

    def _get_scout_api(self, workflow: Workflow) -> ScoutAPI:
        return (
            self.cg_config.scout_api_38
            if workflow == Workflow.NALLO
            else self.cg_config.scout_api_37
        )

    def _get_balsamic_configurator(self) -> BalsamicConfigurator:
        return BalsamicConfigurator(
            fastq_handler=BalsamicFastqHandler(
                housekeeper_api=self.housekeeper_api,
                root_dir=Path(self.cg_config.balsamic.root),
                status_db=self.store,
            ),
            lims_api=self.lims_api,
            config=self.cg_config.balsamic,
            store=self.store,
        )

    def _get_microsalt_configurator(self) -> MicrosaltConfigurator:
        return MicrosaltConfigurator(
            config_file_creator=self._get_microsalt_config_file_creator(),
            fastq_handler=MicrosaltFastqHandler(
                housekeeper_api=self.housekeeper_api,
                root_dir=Path(self.cg_config.microsalt.root),
                status_db=self.store,
            ),
            lims_api=self.lims_api,
            microsalt_config=self.cg_config.microsalt,
            store=self.store,
        )

    def _get_microsalt_config_file_creator(self) -> MicrosaltConfigFileCreator:
        return MicrosaltConfigFileCreator(
            lims_api=self.lims_api,
            queries_path=self.cg_config.microsalt.queries_path,
            store=self.store,
        )

    def _get_mip_dna_configurator(self) -> MIPDNAConfigurator:
        root: str = self.cg_config.mip_rd_dna.root
        return MIPDNAConfigurator(
            cg_mip_config=self.cg_config.mip_rd_dna,
            config_file_creator=self._get_mip_dna_config_file_creator(root=root),
            fastq_handler=MipFastqHandler(
                self.housekeeper_api, root_dir=Path(root), status_db=self.store
            ),
            gene_panel_file_creator=self._get_gene_panel_file_creator(Workflow.MIP_DNA),
            managed_variants_file_creator=self._get_managed_variants_file_creator(Workflow.MIP_DNA),
            store=self.store,
        )

    def _get_mip_dna_config_file_creator(self, root: str) -> MIPDNAConfigFileCreator:
        return MIPDNAConfigFileCreator(lims_api=self.lims_api, root=root, store=self.store)<|MERGE_RESOLUTION|>--- conflicted
+++ resolved
@@ -5,11 +5,7 @@
 from cg.apps.scout.scoutapi import ScoutAPI
 from cg.constants import Workflow
 from cg.constants.nextflow import NEXTFLOW_WORKFLOWS
-<<<<<<< HEAD
-from cg.meta.workflow.fastq import BalsamicFastqHandler, MicrosaltFastqHandler
-=======
 from cg.meta.workflow.fastq import BalsamicFastqHandler, MicrosaltFastqHandler, MipFastqHandler
->>>>>>> c651b6e6
 from cg.models.cg_config import CGConfig, CommonAppConfig
 from cg.services.analysis_starter.configurator.configurator import Configurator
 from cg.services.analysis_starter.configurator.extensions.abstract import PipelineExtension
@@ -75,11 +71,8 @@
             return self._get_microsalt_configurator()
         elif workflow in [Workflow.BALSAMIC, workflow.BALSAMIC_UMI]:
             return self._get_balsamic_configurator()
-<<<<<<< HEAD
-=======
         elif workflow == Workflow.MIP_DNA:
             return self._get_mip_dna_configurator()
->>>>>>> c651b6e6
         raise NotImplementedError
 
     def _get_nextflow_configurator(self, workflow: Workflow) -> NextflowConfigurator:
