--- conflicted
+++ resolved
@@ -109,13 +109,10 @@
                 store=self.store,
                 trailblazer_api=self.cg_config.trailblazer_api,
                 workflow_root=str(self.cg_config.balsamic.root),
-<<<<<<< HEAD
-=======
             )
         elif workflow == Workflow.MIP_DNA:
             return MIPDNATracker(
                 store=self.store,
                 trailblazer_api=self.cg_config.trailblazer_api,
                 workflow_root=self.cg_config.mip_rd_dna.root,
->>>>>>> c651b6e6
             )