import logging

from cg.apps.housekeeper.hk import HousekeeperAPI
from cg.constants import Workflow
from cg.meta.archive.archive import SpringArchiveAPI
from cg.meta.compress import CompressAPI
from cg.models.cg_config import CGConfig
from cg.services.analysis_starter.configurator.configurator import Configurator
from cg.services.analysis_starter.constants import IMPLEMENTED_FASTQ_WORKFLOWS
from cg.services.analysis_starter.factories.configurator_factory import ConfiguratorFactory
from cg.services.analysis_starter.input_fetcher.implementations.fastq_fetcher import FastqFetcher
from cg.services.analysis_starter.input_fetcher.input_fetcher import InputFetcher
from cg.services.analysis_starter.service import AnalysisStarter
from cg.services.analysis_starter.submitters.seqera_platform.client import SeqeraPlatformClient
from cg.services.analysis_starter.submitters.seqera_platform.submitter import (
    SeqeraPlatformSubmitter,
)
from cg.services.analysis_starter.submitters.submitter import Submitter
from cg.services.analysis_starter.submitters.subprocess.submitter import SubprocessSubmitter
from cg.services.analysis_starter.tracker.implementations.balsamic import BalsamicTracker
from cg.services.analysis_starter.tracker.implementations.microsalt import MicrosaltTracker
from cg.services.analysis_starter.tracker.implementations.mip_dna import MIPDNATracker
from cg.services.analysis_starter.tracker.implementations.nextflow import NextflowTracker
from cg.services.analysis_starter.tracker.tracker import Tracker
from cg.store.store import Store

LOG = logging.getLogger(__name__)


class AnalysisStarterFactory:
    def __init__(self, cg_config: CGConfig):
        self.cg_config = cg_config
        self.configurator_factory = ConfiguratorFactory(cg_config)
        self.housekeeper_api: HousekeeperAPI = cg_config.housekeeper_api
        self.store: Store = cg_config.status_db

    def get_analysis_starter_for_case(self, case_id: str) -> AnalysisStarter:
        LOG.debug(f"Getting analysis starter for {case_id}")
        workflow: Workflow = self.store.get_case_workflow(case_id)
        return self.get_analysis_starter_for_workflow(workflow)

    def get_analysis_starter_for_workflow(self, workflow: Workflow) -> AnalysisStarter:
        LOG.debug(f"Getting a {workflow} analysis starter")
        configurator: Configurator = self.configurator_factory.get_configurator(workflow)
        input_fetcher: InputFetcher = self._get_input_fetcher(workflow)
        submitter: Submitter = self._get_submitter(workflow)
        tracker: Tracker = self._get_tracker(workflow)
        return AnalysisStarter(
            configurator=configurator,
            input_fetcher=input_fetcher,
            store=self.store,
            submitter=submitter,
            tracker=tracker,
            workflow=workflow,
        )

    def _get_input_fetcher(self, workflow: Workflow) -> InputFetcher:
        if workflow in IMPLEMENTED_FASTQ_WORKFLOWS:
            spring_archive_api = SpringArchiveAPI(
                status_db=self.store,
                housekeeper_api=self.housekeeper_api,
                data_flow_config=self.cg_config.data_flow,
            )
            compress_api = CompressAPI(
                hk_api=self.housekeeper_api,
                crunchy_api=self.cg_config.crunchy_api,
                demux_root=self.cg_config.run_instruments.illumina.demultiplexed_runs_dir,
            )
            return FastqFetcher(
                compress_api=compress_api,
                housekeeper_api=self.housekeeper_api,
                spring_archive_api=spring_archive_api,
                status_db=self.store,
            )
        return InputFetcher()

    def _get_submitter(self, workflow: Workflow) -> Submitter:
        if workflow in [Workflow.RAREDISEASE, Workflow.RNAFUSION, Workflow.TAXPROFILER]:
            return self._get_seqera_platform_submitter()
        else:
            return SubprocessSubmitter()

    def _get_seqera_platform_submitter(self) -> SeqeraPlatformSubmitter:
        client = SeqeraPlatformClient(config=self.cg_config.seqera_platform)
        return SeqeraPlatformSubmitter(
            client=client,
            compute_environment_ids=self.cg_config.seqera_platform.compute_environments,
        )

    def _get_tracker(self, workflow: Workflow) -> Tracker:
        if workflow in [Workflow.RAREDISEASE, Workflow.RNAFUSION, Workflow.TAXPROFILER]:
            return NextflowTracker(
                store=self.store,
                trailblazer_api=self.cg_config.trailblazer_api,
                workflow_root=getattr(self.cg_config, workflow).root,
            )
        elif workflow == Workflow.MICROSALT:
            return MicrosaltTracker(
                store=self.store,
                subprocess_submitter=SubprocessSubmitter(),
                trailblazer_api=self.cg_config.trailblazer_api,
                workflow_root=self.cg_config.microsalt.root,
            )
<<<<<<< HEAD
        if workflow in [
            Workflow.BALSAMIC,
            Workflow.BALSAMIC_UMI,
        ]:
            return BalsamicTracker(
                store=self.store,
                trailblazer_api=self.cg_config.trailblazer_api,
                workflow_root=str(self.cg_config.balsamic.root),
=======
        elif workflow == Workflow.MIP_DNA:
            return MIPDNATracker(
                store=self.store,
                trailblazer_api=self.cg_config.trailblazer_api,
                workflow_root=self.cg_config.mip_rd_dna.root,
>>>>>>> 22302f0c
            )<|MERGE_RESOLUTION|>--- conflicted
+++ resolved
@@ -101,7 +101,6 @@
                 trailblazer_api=self.cg_config.trailblazer_api,
                 workflow_root=self.cg_config.microsalt.root,
             )
-<<<<<<< HEAD
         if workflow in [
             Workflow.BALSAMIC,
             Workflow.BALSAMIC_UMI,
@@ -110,11 +109,9 @@
                 store=self.store,
                 trailblazer_api=self.cg_config.trailblazer_api,
                 workflow_root=str(self.cg_config.balsamic.root),
-=======
         elif workflow == Workflow.MIP_DNA:
             return MIPDNATracker(
                 store=self.store,
                 trailblazer_api=self.cg_config.trailblazer_api,
                 workflow_root=self.cg_config.mip_rd_dna.root,
->>>>>>> 22302f0c
             )