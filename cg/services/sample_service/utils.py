from datetime import datetime

<<<<<<< HEAD
from cg.server.dto.samples.samples_response import (
    CustomerDto,
    SampleDTO,
    SamplesResponse,
)
=======
from cg.server.dto.samples.samples_response import SamplesResponse
from cg.services.sample_service.dto_mappers import create_sample_dto
>>>>>>> 2150c07f
from cg.store.models import Sample


def get_cancel_comment(user_name: str) -> str:
    date: str = datetime.now().strftime("%Y-%m-%d")
    return f"Cancelled {date} by {user_name}"


def get_confirmation_message(sample_ids: list[str], case_ids: list[str]) -> str:
    message = f"Cancelled {len(sample_ids)} samples. "
    if case_ids:
        cases = ", ".join(case_ids)
        message += f"Found {len(case_ids)} cases with additional samples: {cases}."
    else:
        message += "No case contained additional samples."
    return message


def create_samples_response(samples: list[Sample]) -> SamplesResponse:
    sample_dtos = []
    for sample in samples:
        sample_dtos.append(create_sample_dto(sample))
    return SamplesResponse(samples=sample_dtos, total=len(samples))<|MERGE_RESOLUTION|>--- conflicted
+++ resolved
@@ -1,15 +1,7 @@
 from datetime import datetime
 
-<<<<<<< HEAD
-from cg.server.dto.samples.samples_response import (
-    CustomerDto,
-    SampleDTO,
-    SamplesResponse,
-)
-=======
 from cg.server.dto.samples.samples_response import SamplesResponse
 from cg.services.sample_service.dto_mappers import create_sample_dto
->>>>>>> 2150c07f
 from cg.store.models import Sample
 
 
