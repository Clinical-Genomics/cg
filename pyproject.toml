--- conflicted
+++ resolved
@@ -4,11 +4,7 @@
 
 [tool.poetry]
 name = "cg"
-<<<<<<< HEAD
-version = "52.0.6"
-=======
 version = "52.0.7"
->>>>>>> c930bd0f
 description = "Clinical Genomics command center"
 authors = ["Clinical Genomics <support@clinicalgenomics.se>"]
 readme = "README.md"
