--- conflicted
+++ resolved
@@ -4,11 +4,7 @@
 
 [tool.poetry]
 name = "cg"
-<<<<<<< HEAD
-version = "60.7.18"
-=======
 version = "60.7.24"
->>>>>>> b5118446
 description = "Clinical Genomics command center"
 authors = ["Clinical Genomics <support@clinicalgenomics.se>"]
 readme = "README.md"
