--- conflicted
+++ resolved
@@ -54,7 +54,6 @@
         "sample_lane_sequencing_metrics",
         type_="foreignkey",
     )
-<<<<<<< HEAD
     op.alter_column(
         "sample_lane_sequencing_metrics",
         "flow_cell_name",
@@ -64,12 +63,11 @@
         "sample_lane_sequencing_metrics",
         "sample_internal_id",
         type_=VARCHAR(32, collation="utf8mb4_0900_ai_ci"),
-=======
+    )
 
     # Remove foreign key constraint from sample_internal_id column in SampleLaneSequencingMetrics
     op.drop_constraint(
         "fk_sample_lane_sequencing_metrics_sample",
         "sample_lane_sequencing_metrics",
         type_="foreignkey",
->>>>>>> f8c5a3d0
     )