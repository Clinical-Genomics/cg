"""Description of the CG package"""

import io
import os

from setuptools import find_packages, setup

NAME = "cg"
DESCRIPTION = "Clinical Genomics command center"
URL = "https://github.com/Clinical-Genomics/cg"
EMAIL = "patrik.grenfeldt@scilifelab.se"
AUTHOR = "Patrik Grenfeldt"
REQUIRES_PYTHON = ">=3.6.0"

HERE = os.path.abspath(os.path.dirname(__file__))


def parse_requirements(req_path="./requirements.txt"):
    """Recursively parse requirements from nested pip files."""
    install_requires = []
    with open(req_path, "r") as handle:
        # remove comments and empty lines
        lines = (line.strip() for line in handle if line.strip() and not line.startswith("#"))
        for line in lines:
            # check for nested requirements files
            if line.startswith("-r"):
                # recursively call this function
                install_requires += parse_requirements(req_path=line[3:])
            else:
                # add the line as a new requirement
                install_requires.append(line)
    return install_requires


# Import the README and use it as the long-description.
# Note: this will only work if 'README.md' is present in your MANIFEST.in file!
try:
    with io.open(os.path.join(HERE, "README.md"), encoding="utf-8") as f:
        LONG_DESCRIPTION = "\n" + f.read()
except FileNotFoundError:
    LONG_DESCRIPTION = DESCRIPTION

setup(
    name=NAME,
<<<<<<< HEAD
    version="12.4.0",
=======
    version="12.3.0",
>>>>>>> 90d89d37
    description=DESCRIPTION,
    long_description=LONG_DESCRIPTION,
    long_description_content_type="text/markdown",
    author=AUTHOR,
    author_email=EMAIL,
    url=URL,
    include_package_data=True,
    zip_safe=False,
    packages=find_packages(exclude=("tests*", "docs", "examples")),
    entry_points={"console_scripts": ["cg=cg.cli:base"]},
    install_requires=parse_requirements(),
    tests_require=parse_requirements("requirements-dev.txt"),
    classifiers=[
        "Programming Language :: Python",
        "Programming Language :: Python :: 3.6",
        "Programming Language :: Python :: Implementation :: CPython",
    ],
)<|MERGE_RESOLUTION|>--- conflicted
+++ resolved
@@ -42,11 +42,7 @@
 
 setup(
     name=NAME,
-<<<<<<< HEAD
-    version="12.4.0",
-=======
     version="12.3.0",
->>>>>>> 90d89d37
     description=DESCRIPTION,
     long_description=LONG_DESCRIPTION,
     long_description_content_type="text/markdown",
