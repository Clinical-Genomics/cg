--- conflicted
+++ resolved
@@ -49,11 +49,7 @@
 
 setup(
     name='cg',
-<<<<<<< HEAD
-    version='1.4.4',
-=======
     version='1.4.8',
->>>>>>> b43c4637
     description='Clinical Genomics command center.',
     author='Patrik Grenfeldt',
     author_email='patrik.grenfeldt@scilifelab.se',
