#!/usr/bin/env python
import os
import sys

from setuptools import setup, find_packages
from setuptools.command.test import test as TestCommand

if sys.argv[-1] == "publish":
    os.system("python setup.py sdist bdist_wheel upload")
    sys.exit()


def parse_requirements(req_path="./requirements.txt"):
    """Recursively parse requirements from nested pip files."""
    install_requires = []
    with open(req_path, "r") as handle:
        # remove comments and empty lines
        lines = (line.strip() for line in handle if line.strip() and not line.startswith("#"))
        for line in lines:
            # check for nested requirements files
            if line.startswith("-r"):
                # recursively call this function
                install_requires += parse_requirements(req_path=line[3:])
            else:
                # add the line as a new requirement
                install_requires.append(line)
    return install_requires


# This is a plug-in for setuptools that will invoke py.test
# when you run python setup.py test
class PyTest(TestCommand):
    """Set up the py.test test runner."""

    def finalize_options(self):
        """Set options for the command line."""
        TestCommand.finalize_options(self)
        self.test_args = [
            "-W",
            "ignore::PendingDeprecationWarning",
            "-W",
            "ignore::DeprecationWarning",
        ]
        self.test_suite = True

    def run_tests(self):
        """Execute the test runner command."""
        # Import here, because outside the required eggs aren't loaded yet
        import pytest

        sys.exit(pytest.main(self.test_args))


setup(
    name="cg",
<<<<<<< HEAD
    version="9.17.0",
=======
    version="9.18.0",
>>>>>>> da8b55a9
    description="Clinical Genomics command center.",
    author="Patrik Grenfeldt",
    author_email="patrik.grenfeldt@scilifelab.se",
    url="https://github.com/Clinical-Genomics/cg",
    include_package_data=True,
    zip_safe=False,
    packages=find_packages(exclude=("tests*", "docs", "examples")),
    entry_points={"console_scripts": ["cg=cg.cli:base"]},
    install_requires=parse_requirements(),
    tests_require=parse_requirements("requirements-dev.txt"),
    cmdclass=dict(test=PyTest),
    classifiers=[
        "Programming Language :: Python",
        "Programming Language :: Python :: 3.6",
        "Programming Language :: Python :: Implementation :: CPython",
    ],
)<|MERGE_RESOLUTION|>--- conflicted
+++ resolved
@@ -53,11 +53,7 @@
 
 setup(
     name="cg",
-<<<<<<< HEAD
-    version="9.17.0",
-=======
     version="9.18.0",
->>>>>>> da8b55a9
     description="Clinical Genomics command center.",
     author="Patrik Grenfeldt",
     author_email="patrik.grenfeldt@scilifelab.se",
