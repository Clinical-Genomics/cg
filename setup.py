--- conflicted
+++ resolved
@@ -54,21 +54,12 @@
 
 
 setup(
-<<<<<<< HEAD
     name="cg",
-    version="4.43.0",
+    version="4.45.0",
     description="Clinical Genomics command center.",
     author="Patrik Grenfeldt",
     author_email="patrik.grenfeldt@scilifelab.se",
     url="https://github.com/Clinical-Genomics/cg",
-=======
-    name='cg',
-    version='4.45.0',
-    description='Clinical Genomics command center.',
-    author='Patrik Grenfeldt',
-    author_email='patrik.grenfeldt@scilifelab.se',
-    url='https://github.com/Clinical-Genomics/cg',
->>>>>>> c7a7ead6
     include_package_data=True,
     zip_safe=False,
     packages=find_packages(exclude=("tests*", "docs", "examples")),
