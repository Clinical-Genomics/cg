--- conflicted
+++ resolved
@@ -49,11 +49,7 @@
 
 setup(
     name='cg',
-<<<<<<< HEAD
-    version='4.43.0',
-=======
     version='4.46.1',
->>>>>>> 4d5df8e5
     description='Clinical Genomics command center.',
     author='Patrik Grenfeldt',
     author_email='patrik.grenfeldt@scilifelab.se',
